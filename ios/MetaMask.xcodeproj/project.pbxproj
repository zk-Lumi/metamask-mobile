// !$*UTF8*$!
{
	archiveVersion = 1;
	classes = {
	};
	objectVersion = 54;
	objects = {

/* Begin PBXBuildFile section */
		07CBADD9D4B441008304F8D3 /* EuclidCircularB-Light.otf in Resources */ = {isa = PBXBuildFile; fileRef = A98029A3662F4C1391489A6B /* EuclidCircularB-Light.otf */; };
		0FD509E0336BF221F6527B24 /* libPods-MetaMask.a in Frameworks */ = {isa = PBXBuildFile; fileRef = EA0FF04C201CE95ED7EEEA82 /* libPods-MetaMask.a */; };
		13B07FBC1A68108700A75B9A /* AppDelegate.m in Sources */ = {isa = PBXBuildFile; fileRef = 13B07FB01A68108700A75B9A /* AppDelegate.m */; };
		13B07FBF1A68108700A75B9A /* Images.xcassets in Resources */ = {isa = PBXBuildFile; fileRef = 13B07FB51A68108700A75B9A /* Images.xcassets */; };
		13B07FC11A68108700A75B9A /* main.m in Sources */ = {isa = PBXBuildFile; fileRef = 13B07FB71A68108700A75B9A /* main.m */; };
		153C1ABB2217BCDC0088EFE0 /* JavaScriptCore.framework in Frameworks */ = {isa = PBXBuildFile; fileRef = 153C1A742217BCDC0088EFE0 /* JavaScriptCore.framework */; };
		153F84CA2319B8FD00C19B63 /* Branch.framework in Frameworks */ = {isa = PBXBuildFile; fileRef = 153F84C92319B8DB00C19B63 /* Branch.framework */; };
		153F84CB2319B8FD00C19B63 /* Branch.framework in Embed Frameworks */ = {isa = PBXBuildFile; fileRef = 153F84C92319B8DB00C19B63 /* Branch.framework */; settings = {ATTRIBUTES = (CodeSignOnCopy, RemoveHeadersOnCopy, ); }; };
		158B063B211A72F500DF3C74 /* InpageBridgeWeb3.js in Resources */ = {isa = PBXBuildFile; fileRef = 158B0639211A72F500DF3C74 /* InpageBridgeWeb3.js */; };
		15ACC9FB226555820063978B /* LaunchScreen.xib in Resources */ = {isa = PBXBuildFile; fileRef = 13B07FB11A68108700A75B9A /* LaunchScreen.xib */; };
		15AD28A921B7CFD9005DEB23 /* release.xcconfig in Resources */ = {isa = PBXBuildFile; fileRef = 15FDD86021B76461006B7C35 /* release.xcconfig */; };
		15AD28AA21B7CFDC005DEB23 /* debug.xcconfig in Resources */ = {isa = PBXBuildFile; fileRef = 15FDD82721B7642B006B7C35 /* debug.xcconfig */; };
		15D158ED210BD912006982B5 /* Metamask.ttf in Resources */ = {isa = PBXBuildFile; fileRef = 15D158EC210BD8C8006982B5 /* Metamask.ttf */; };
		15F7795E22A1B7B500B1DF8C /* Mixpanel.framework in Frameworks */ = {isa = PBXBuildFile; fileRef = 15F7795722A1B79400B1DF8C /* Mixpanel.framework */; };
		15F7795F22A1B7B500B1DF8C /* Mixpanel.framework in Embed Frameworks */ = {isa = PBXBuildFile; fileRef = 15F7795722A1B79400B1DF8C /* Mixpanel.framework */; settings = {ATTRIBUTES = (CodeSignOnCopy, RemoveHeadersOnCopy, ); }; };
		15F7796522A1BC8C00B1DF8C /* RCTAnalytics.m in Sources */ = {isa = PBXBuildFile; fileRef = 15F7796422A1BC8C00B1DF8C /* RCTAnalytics.m */; };
		2370F9A340CF4ADFBCFB0543 /* EuclidCircularB-RegularItalic.otf in Resources */ = {isa = PBXBuildFile; fileRef = 58572D81B5D54ED79A16A16D /* EuclidCircularB-RegularItalic.otf */; };
		298242C958524BB38FB44CAE /* Roboto-BoldItalic.ttf in Resources */ = {isa = PBXBuildFile; fileRef = C9FD3FB1258A41A5A0546C83 /* Roboto-BoldItalic.ttf */; };
		2A27FC9EEF1F4FD18E658544 /* config.json in Resources */ = {isa = PBXBuildFile; fileRef = EF1C01B7F08047F9B8ADCFBA /* config.json */; };
		2CDF19FE9DEE4BF8B07154B1 /* EuclidCircularB-LightItalic.otf in Resources */ = {isa = PBXBuildFile; fileRef = F79EAC4A7BF74E458277AFA4 /* EuclidCircularB-LightItalic.otf */; };
		2DB27BE39B164356A98A0FB1 /* Roboto-Italic.ttf in Resources */ = {isa = PBXBuildFile; fileRef = 5D7956F8525C4A45A2A555C3 /* Roboto-Italic.ttf */; };
		34CEE49BC79D411687B42FA9 /* Roboto-Regular.ttf in Resources */ = {isa = PBXBuildFile; fileRef = 459C4774EB724F2D8E12F088 /* Roboto-Regular.ttf */; };
		373454C575C84C24B0BB24D4 /* EuclidCircularB-SemiboldItalic.otf in Resources */ = {isa = PBXBuildFile; fileRef = 9499B01ECAC44DA29AC44E80 /* EuclidCircularB-SemiboldItalic.otf */; };
		39D0D096A0F340ABAC1A8565 /* EuclidCircularB-Regular.otf in Resources */ = {isa = PBXBuildFile; fileRef = F564570593ED4F3FB10BD348 /* EuclidCircularB-Regular.otf */; };
		48AD4B0AABCB447B99B85DC4 /* Roboto-Black.ttf in Resources */ = {isa = PBXBuildFile; fileRef = 684F2C84313849199863B5FE /* Roboto-Black.ttf */; };
		49D8E62C506F4A63889EEC7F /* branch.json in Resources */ = {isa = PBXBuildFile; fileRef = FE3C9A2458A1416290DEDAD4 /* branch.json */; };
		4CEFC9E34A8D4288BFE2F85A /* Roboto-Light.ttf in Resources */ = {isa = PBXBuildFile; fileRef = BB8BA2D3C0354D6090B56A8A /* Roboto-Light.ttf */; };
		650F2B9D24DC5FF200C3B9C4 /* libRCTAesForked.a in Frameworks */ = {isa = PBXBuildFile; fileRef = 650F2B9C24DC5FEC00C3B9C4 /* libRCTAesForked.a */; };
		654378B0243E2ADC00571B9C /* File.swift in Sources */ = {isa = PBXBuildFile; fileRef = 654378AF243E2ADC00571B9C /* File.swift */; };
		7C0226ABD9694AEDBAF3016F /* Roboto-ThinItalic.ttf in Resources */ = {isa = PBXBuildFile; fileRef = CF552F79C77A4184A690513A /* Roboto-ThinItalic.ttf */; };
		7E08FB90F3754D47994208B4 /* Roboto-Thin.ttf in Resources */ = {isa = PBXBuildFile; fileRef = D9A37B5BF2914CF1B49EEF80 /* Roboto-Thin.ttf */; };
		813214A2220E40C7BBB5ED9E /* Roboto-Bold.ttf in Resources */ = {isa = PBXBuildFile; fileRef = A783D1CD7D27456796FE2E1B /* Roboto-Bold.ttf */; };
		887E75FB64A54509A08D6C50 /* Roboto-LightItalic.ttf in Resources */ = {isa = PBXBuildFile; fileRef = E020F42F788744B3BCE17F05 /* Roboto-LightItalic.ttf */; };
		8DEB44A7E7EF48E1B3298910 /* EuclidCircularB-Medium.otf in Resources */ = {isa = PBXBuildFile; fileRef = CE0434C5FB7C4C6F9FEBDCE2 /* EuclidCircularB-Medium.otf */; };
		B0EF7FA927BD16EA00D48B4E /* ThemeColors.xcassets in Resources */ = {isa = PBXBuildFile; fileRef = B0EF7FA827BD16EA00D48B4E /* ThemeColors.xcassets */; };
		B339FF02289ABD70001B89FB /* AppDelegate.m in Sources */ = {isa = PBXBuildFile; fileRef = 13B07FB01A68108700A75B9A /* AppDelegate.m */; };
		B339FF03289ABD70001B89FB /* File.swift in Sources */ = {isa = PBXBuildFile; fileRef = 654378AF243E2ADC00571B9C /* File.swift */; };
		B339FF04289ABD70001B89FB /* RCTAnalytics.m in Sources */ = {isa = PBXBuildFile; fileRef = 15F7796422A1BC8C00B1DF8C /* RCTAnalytics.m */; };
		B339FF05289ABD70001B89FB /* main.m in Sources */ = {isa = PBXBuildFile; fileRef = 13B07FB71A68108700A75B9A /* main.m */; };
		B339FF07289ABD70001B89FB /* LinkPresentation.framework in Frameworks */ = {isa = PBXBuildFile; fileRef = F961A36A28105CF9007442B5 /* LinkPresentation.framework */; settings = {ATTRIBUTES = (Weak, ); }; };
		B339FF08289ABD70001B89FB /* libRCTAesForked.a in Frameworks */ = {isa = PBXBuildFile; fileRef = 650F2B9C24DC5FEC00C3B9C4 /* libRCTAesForked.a */; };
		B339FF09289ABD70001B89FB /* JavaScriptCore.framework in Frameworks */ = {isa = PBXBuildFile; fileRef = 153C1A742217BCDC0088EFE0 /* JavaScriptCore.framework */; };
<<<<<<< HEAD
=======
		B339FF0A289ABD70001B89FB /* Lottie.framework in Frameworks */ = {isa = PBXBuildFile; fileRef = 15723E2D225FD0B800A5B418 /* Lottie.framework */; };
		B339FF0B289ABD70001B89FB /* Mixpanel.framework in Frameworks */ = {isa = PBXBuildFile; fileRef = 15F7795722A1B79400B1DF8C /* Mixpanel.framework */; };
>>>>>>> 320a4fb0
		B339FF0C289ABD70001B89FB /* Branch.framework in Frameworks */ = {isa = PBXBuildFile; fileRef = 153F84C92319B8DB00C19B63 /* Branch.framework */; };
		B339FF10289ABD70001B89FB /* Images.xcassets in Resources */ = {isa = PBXBuildFile; fileRef = 13B07FB51A68108700A75B9A /* Images.xcassets */; };
		B339FF11289ABD70001B89FB /* InpageBridgeWeb3.js in Resources */ = {isa = PBXBuildFile; fileRef = 158B0639211A72F500DF3C74 /* InpageBridgeWeb3.js */; };
		B339FF12289ABD70001B89FB /* Metamask.ttf in Resources */ = {isa = PBXBuildFile; fileRef = 15D158EC210BD8C8006982B5 /* Metamask.ttf */; };
		B339FF13289ABD70001B89FB /* Roboto-Black.ttf in Resources */ = {isa = PBXBuildFile; fileRef = 684F2C84313849199863B5FE /* Roboto-Black.ttf */; };
		B339FF14289ABD70001B89FB /* ThemeColors.xcassets in Resources */ = {isa = PBXBuildFile; fileRef = B0EF7FA827BD16EA00D48B4E /* ThemeColors.xcassets */; };
		B339FF15289ABD70001B89FB /* Roboto-BlackItalic.ttf in Resources */ = {isa = PBXBuildFile; fileRef = 3E2492C67CF345CABD7B8601 /* Roboto-BlackItalic.ttf */; };
		B339FF16289ABD70001B89FB /* Roboto-Bold.ttf in Resources */ = {isa = PBXBuildFile; fileRef = A783D1CD7D27456796FE2E1B /* Roboto-Bold.ttf */; };
		B339FF17289ABD70001B89FB /* debug.xcconfig in Resources */ = {isa = PBXBuildFile; fileRef = 15FDD82721B7642B006B7C35 /* debug.xcconfig */; };
		B339FF18289ABD70001B89FB /* Roboto-BoldItalic.ttf in Resources */ = {isa = PBXBuildFile; fileRef = C9FD3FB1258A41A5A0546C83 /* Roboto-BoldItalic.ttf */; };
		B339FF19289ABD70001B89FB /* Roboto-Italic.ttf in Resources */ = {isa = PBXBuildFile; fileRef = 5D7956F8525C4A45A2A555C3 /* Roboto-Italic.ttf */; };
		B339FF1A289ABD70001B89FB /* Roboto-Light.ttf in Resources */ = {isa = PBXBuildFile; fileRef = BB8BA2D3C0354D6090B56A8A /* Roboto-Light.ttf */; };
		B339FF1B289ABD70001B89FB /* Roboto-LightItalic.ttf in Resources */ = {isa = PBXBuildFile; fileRef = E020F42F788744B3BCE17F05 /* Roboto-LightItalic.ttf */; };
		B339FF1C289ABD70001B89FB /* release.xcconfig in Resources */ = {isa = PBXBuildFile; fileRef = 15FDD86021B76461006B7C35 /* release.xcconfig */; };
		B339FF1D289ABD70001B89FB /* Roboto-Medium.ttf in Resources */ = {isa = PBXBuildFile; fileRef = C752564A28B44392AEE16BD5 /* Roboto-Medium.ttf */; };
		B339FF1E289ABD70001B89FB /* Roboto-MediumItalic.ttf in Resources */ = {isa = PBXBuildFile; fileRef = D5FF0FF1DFB74B3C8BB99E09 /* Roboto-MediumItalic.ttf */; };
		B339FF1F289ABD70001B89FB /* Roboto-Regular.ttf in Resources */ = {isa = PBXBuildFile; fileRef = 459C4774EB724F2D8E12F088 /* Roboto-Regular.ttf */; };
		B339FF20289ABD70001B89FB /* Roboto-Thin.ttf in Resources */ = {isa = PBXBuildFile; fileRef = D9A37B5BF2914CF1B49EEF80 /* Roboto-Thin.ttf */; };
		B339FF21289ABD70001B89FB /* Roboto-ThinItalic.ttf in Resources */ = {isa = PBXBuildFile; fileRef = CF552F79C77A4184A690513A /* Roboto-ThinItalic.ttf */; };
		B339FF22289ABD70001B89FB /* LaunchScreen.xib in Resources */ = {isa = PBXBuildFile; fileRef = 13B07FB11A68108700A75B9A /* LaunchScreen.xib */; };
		B339FF23289ABD70001B89FB /* branch.json in Resources */ = {isa = PBXBuildFile; fileRef = FE3C9A2458A1416290DEDAD4 /* branch.json */; };
		B339FF24289ABD70001B89FB /* config.json in Resources */ = {isa = PBXBuildFile; fileRef = EF1C01B7F08047F9B8ADCFBA /* config.json */; };
		B339FF25289ABD70001B89FB /* EuclidCircularB-Bold.otf in Resources */ = {isa = PBXBuildFile; fileRef = 67FBD519E04742E0AF191782 /* EuclidCircularB-Bold.otf */; };
		B339FF26289ABD70001B89FB /* EuclidCircularB-BoldItalic.otf in Resources */ = {isa = PBXBuildFile; fileRef = 13EE4910D3BD408A8FCCA5D7 /* EuclidCircularB-BoldItalic.otf */; };
		B339FF27289ABD70001B89FB /* EuclidCircularB-Light.otf in Resources */ = {isa = PBXBuildFile; fileRef = A98029A3662F4C1391489A6B /* EuclidCircularB-Light.otf */; };
		B339FF28289ABD70001B89FB /* EuclidCircularB-LightItalic.otf in Resources */ = {isa = PBXBuildFile; fileRef = F79EAC4A7BF74E458277AFA4 /* EuclidCircularB-LightItalic.otf */; };
		B339FF29289ABD70001B89FB /* EuclidCircularB-Medium.otf in Resources */ = {isa = PBXBuildFile; fileRef = CE0434C5FB7C4C6F9FEBDCE2 /* EuclidCircularB-Medium.otf */; };
		B339FF2A289ABD70001B89FB /* EuclidCircularB-MediumItalic.otf in Resources */ = {isa = PBXBuildFile; fileRef = 42CBA652072F4BE2A8B815C1 /* EuclidCircularB-MediumItalic.otf */; };
		B339FF2B289ABD70001B89FB /* EuclidCircularB-Regular.otf in Resources */ = {isa = PBXBuildFile; fileRef = F564570593ED4F3FB10BD348 /* EuclidCircularB-Regular.otf */; };
		B339FF2C289ABD70001B89FB /* EuclidCircularB-RegularItalic.otf in Resources */ = {isa = PBXBuildFile; fileRef = 58572D81B5D54ED79A16A16D /* EuclidCircularB-RegularItalic.otf */; };
		B339FF2D289ABD70001B89FB /* EuclidCircularB-Semibold.otf in Resources */ = {isa = PBXBuildFile; fileRef = A8DE9C5BC0714D648276E123 /* EuclidCircularB-Semibold.otf */; };
		B339FF2E289ABD70001B89FB /* EuclidCircularB-SemiboldItalic.otf in Resources */ = {isa = PBXBuildFile; fileRef = 9499B01ECAC44DA29AC44E80 /* EuclidCircularB-SemiboldItalic.otf */; };
		B339FF31289ABD70001B89FB /* Mixpanel.framework in Embed Frameworks */ = {isa = PBXBuildFile; fileRef = 15F7795722A1B79400B1DF8C /* Mixpanel.framework */; settings = {ATTRIBUTES = (CodeSignOnCopy, RemoveHeadersOnCopy, ); }; };
		B339FF32289ABD70001B89FB /* Branch.framework in Embed Frameworks */ = {isa = PBXBuildFile; fileRef = 153F84C92319B8DB00C19B63 /* Branch.framework */; settings = {ATTRIBUTES = (CodeSignOnCopy, RemoveHeadersOnCopy, ); }; };
		B339FF3C289ABF2C001B89FB /* MetaMask-QA-Info.plist in Resources */ = {isa = PBXBuildFile; fileRef = B339FEA72899852C001B89FB /* MetaMask-QA-Info.plist */; };
		B638844E306CAE9147B52C85 /* libPods-MetaMask.a in Frameworks */ = {isa = PBXBuildFile; fileRef = EA0FF04C201CE95ED7EEEA82 /* libPods-MetaMask.a */; };
		BF39E5BAE0F34F9091FF6AC0 /* EuclidCircularB-Semibold.otf in Resources */ = {isa = PBXBuildFile; fileRef = A8DE9C5BC0714D648276E123 /* EuclidCircularB-Semibold.otf */; };
		CD13D926E1E84D9ABFE672C0 /* Roboto-BlackItalic.ttf in Resources */ = {isa = PBXBuildFile; fileRef = 3E2492C67CF345CABD7B8601 /* Roboto-BlackItalic.ttf */; };
		CF98DA9C28D9FEB700096782 /* RCTScreenshotDetect.m in Sources */ = {isa = PBXBuildFile; fileRef = CF98DA9B28D9FEB700096782 /* RCTScreenshotDetect.m */; };
		CFD8DFC828EDD4C800CC75F6 /* RCTScreenshotDetect.m in Sources */ = {isa = PBXBuildFile; fileRef = CF98DA9B28D9FEB700096782 /* RCTScreenshotDetect.m */; };
		D171C39A8BD44DBEB6B68480 /* EuclidCircularB-MediumItalic.otf in Resources */ = {isa = PBXBuildFile; fileRef = 42CBA652072F4BE2A8B815C1 /* EuclidCircularB-MediumItalic.otf */; };
		D45BF85DECACCB74EDCBE88A /* libPods-MetaMask.a in Frameworks */ = {isa = PBXBuildFile; fileRef = EA0FF04C201CE95ED7EEEA82 /* libPods-MetaMask.a */; };
		DC6A024F56DD43E1A83B47B1 /* Roboto-MediumItalic.ttf in Resources */ = {isa = PBXBuildFile; fileRef = D5FF0FF1DFB74B3C8BB99E09 /* Roboto-MediumItalic.ttf */; };
		DDB2D8FF8BDA806A38D61B1B /* libPods-MetaMask-QA.a in Frameworks */ = {isa = PBXBuildFile; fileRef = E0B857D61941CE8A3F59C662 /* libPods-MetaMask-QA.a */; };
		E34DE917F6FC4438A6E88402 /* EuclidCircularB-BoldItalic.otf in Resources */ = {isa = PBXBuildFile; fileRef = 13EE4910D3BD408A8FCCA5D7 /* EuclidCircularB-BoldItalic.otf */; };
		EF65C42EA15B4774B1947A12 /* Roboto-Medium.ttf in Resources */ = {isa = PBXBuildFile; fileRef = C752564A28B44392AEE16BD5 /* Roboto-Medium.ttf */; };
		F961A37228105CF9007442B5 /* LinkPresentation.framework in Frameworks */ = {isa = PBXBuildFile; fileRef = F961A36A28105CF9007442B5 /* LinkPresentation.framework */; settings = {ATTRIBUTES = (Weak, ); }; };
		FF0F3B13A5354C41913F766D /* EuclidCircularB-Bold.otf in Resources */ = {isa = PBXBuildFile; fileRef = 67FBD519E04742E0AF191782 /* EuclidCircularB-Bold.otf */; };
/* End PBXBuildFile section */

/* Begin PBXContainerItemProxy section */
		153F84C82319B8DB00C19B63 /* PBXContainerItemProxy */ = {
			isa = PBXContainerItemProxy;
			containerPortal = 153F84C42319B8DA00C19B63 /* BranchSDK.xcodeproj */;
			proxyType = 2;
			remoteGlobalIDString = E298D0521C73D1B800589D22;
			remoteInfo = Branch;
		};
		153F84CC2319B8FD00C19B63 /* PBXContainerItemProxy */ = {
			isa = PBXContainerItemProxy;
			containerPortal = 153F84C42319B8DA00C19B63 /* BranchSDK.xcodeproj */;
			proxyType = 1;
			remoteGlobalIDString = E298D0511C73D1B800589D22;
			remoteInfo = Branch;
		};
<<<<<<< HEAD
=======
		15723E2C225FD0B800A5B418 /* PBXContainerItemProxy */ = {
			isa = PBXContainerItemProxy;
			containerPortal = 4379F36F969347758D1A9F96 /* Lottie.xcodeproj */;
			proxyType = 2;
			remoteGlobalIDString = 62CA59B81E3C173B002D7188;
			remoteInfo = Lottie_iOS;
		};
		15723E2E225FD0B800A5B418 /* PBXContainerItemProxy */ = {
			isa = PBXContainerItemProxy;
			containerPortal = 4379F36F969347758D1A9F96 /* Lottie.xcodeproj */;
			proxyType = 2;
			remoteGlobalIDString = FAE1F7E61E428CBE002E0974;
			remoteInfo = Lottie_macOS;
		};
		15723E30225FD0B800A5B418 /* PBXContainerItemProxy */ = {
			isa = PBXContainerItemProxy;
			containerPortal = 4379F36F969347758D1A9F96 /* Lottie.xcodeproj */;
			proxyType = 2;
			remoteGlobalIDString = 8C5379761FB471D100C1BC65;
			remoteInfo = Lottie_tvOS;
		};
		15723E32225FD0B800A5B418 /* PBXContainerItemProxy */ = {
			isa = PBXContainerItemProxy;
			containerPortal = 4379F36F969347758D1A9F96 /* Lottie.xcodeproj */;
			proxyType = 2;
			remoteGlobalIDString = 84FE12EF1E4C1485009B157C;
			remoteInfo = LottieLibraryIOS;
		};
		15ACC9FE22655C3A0063978B /* PBXContainerItemProxy */ = {
			isa = PBXContainerItemProxy;
			containerPortal = 4379F36F969347758D1A9F96 /* Lottie.xcodeproj */;
			proxyType = 1;
			remoteGlobalIDString = 62CA59B71E3C173B002D7188;
			remoteInfo = Lottie_iOS;
		};
		15F7795622A1B79400B1DF8C /* PBXContainerItemProxy */ = {
			isa = PBXContainerItemProxy;
			containerPortal = 15F7794F22A1B79400B1DF8C /* Mixpanel.xcodeproj */;
			proxyType = 2;
			remoteGlobalIDString = 7C170C2A1A4A02F500D9E0F2;
			remoteInfo = Mixpanel;
		};
		15F7795822A1B79400B1DF8C /* PBXContainerItemProxy */ = {
			isa = PBXContainerItemProxy;
			containerPortal = 15F7794F22A1B79400B1DF8C /* Mixpanel.xcodeproj */;
			proxyType = 2;
			remoteGlobalIDString = 511FC39D1C2B74BD00DC4796;
			remoteInfo = Mixpanel_watchOS;
		};
		15F7795A22A1B79400B1DF8C /* PBXContainerItemProxy */ = {
			isa = PBXContainerItemProxy;
			containerPortal = 15F7794F22A1B79400B1DF8C /* Mixpanel.xcodeproj */;
			proxyType = 2;
			remoteGlobalIDString = E1C2BEB61CFD6A010052172F;
			remoteInfo = Mixpanel_tvOS;
		};
		15F7795C22A1B79400B1DF8C /* PBXContainerItemProxy */ = {
			isa = PBXContainerItemProxy;
			containerPortal = 15F7794F22A1B79400B1DF8C /* Mixpanel.xcodeproj */;
			proxyType = 2;
			remoteGlobalIDString = E1F160B01E677D2200391AE3;
			remoteInfo = Mixpanel_macOS;
		};
		15F7796022A1B7B500B1DF8C /* PBXContainerItemProxy */ = {
			isa = PBXContainerItemProxy;
			containerPortal = 15F7794F22A1B79400B1DF8C /* Mixpanel.xcodeproj */;
			proxyType = 1;
			remoteGlobalIDString = 7C170C291A4A02F500D9E0F2;
			remoteInfo = Mixpanel;
		};
>>>>>>> 320a4fb0
		650F2B9B24DC5FEC00C3B9C4 /* PBXContainerItemProxy */ = {
			isa = PBXContainerItemProxy;
			containerPortal = 650F2B9724DC5FEB00C3B9C4 /* RCTAesForked.xcodeproj */;
			proxyType = 2;
			remoteGlobalIDString = 32D980DD1BE9F11C00FA27E5;
			remoteInfo = RCTAesForked;
		};
<<<<<<< HEAD
=======
		B339FEFA289ABD70001B89FB /* PBXContainerItemProxy */ = {
			isa = PBXContainerItemProxy;
			containerPortal = 4379F36F969347758D1A9F96 /* Lottie.xcodeproj */;
			proxyType = 1;
			remoteGlobalIDString = 62CA59B71E3C173B002D7188;
			remoteInfo = Lottie_iOS;
		};
		B339FEFC289ABD70001B89FB /* PBXContainerItemProxy */ = {
			isa = PBXContainerItemProxy;
			containerPortal = 15F7794F22A1B79400B1DF8C /* Mixpanel.xcodeproj */;
			proxyType = 1;
			remoteGlobalIDString = 7C170C291A4A02F500D9E0F2;
			remoteInfo = Mixpanel;
		};
>>>>>>> 320a4fb0
		B339FEFE289ABD70001B89FB /* PBXContainerItemProxy */ = {
			isa = PBXContainerItemProxy;
			containerPortal = 153F84C42319B8DA00C19B63 /* BranchSDK.xcodeproj */;
			proxyType = 1;
			remoteGlobalIDString = E298D0511C73D1B800589D22;
			remoteInfo = Branch;
		};
/* End PBXContainerItemProxy section */

/* Begin PBXCopyFilesBuildPhase section */
		15ACCA0022655C3A0063978B /* Embed Frameworks */ = {
			isa = PBXCopyFilesBuildPhase;
			buildActionMask = 2147483647;
			dstPath = "";
			dstSubfolderSpec = 10;
			files = (
				15F7795F22A1B7B500B1DF8C /* Mixpanel.framework in Embed Frameworks */,
				153F84CB2319B8FD00C19B63 /* Branch.framework in Embed Frameworks */,
			);
			name = "Embed Frameworks";
			runOnlyForDeploymentPostprocessing = 0;
		};
		B339FF30289ABD70001B89FB /* Embed Frameworks */ = {
			isa = PBXCopyFilesBuildPhase;
			buildActionMask = 2147483647;
			dstPath = "";
			dstSubfolderSpec = 10;
			files = (
				B339FF31289ABD70001B89FB /* Mixpanel.framework in Embed Frameworks */,
				B339FF32289ABD70001B89FB /* Branch.framework in Embed Frameworks */,
			);
			name = "Embed Frameworks";
			runOnlyForDeploymentPostprocessing = 0;
		};
/* End PBXCopyFilesBuildPhase section */

/* Begin PBXFileReference section */
		008F07F21AC5B25A0029DE68 /* main.jsbundle */ = {isa = PBXFileReference; fileEncoding = 4; lastKnownFileType = text; path = main.jsbundle; sourceTree = "<group>"; };
		00E356F11AD99517003FC87E /* Info.plist */ = {isa = PBXFileReference; lastKnownFileType = text.plist.xml; path = Info.plist; sourceTree = "<group>"; };
		00E356F21AD99517003FC87E /* MetaMaskTests.m */ = {isa = PBXFileReference; lastKnownFileType = sourcecode.c.objc; path = MetaMaskTests.m; sourceTree = "<group>"; };
		13B07F961A680F5B00A75B9A /* MetaMask.app */ = {isa = PBXFileReference; explicitFileType = wrapper.application; includeInIndex = 0; path = MetaMask.app; sourceTree = BUILT_PRODUCTS_DIR; };
		13B07FAF1A68108700A75B9A /* AppDelegate.h */ = {isa = PBXFileReference; fileEncoding = 4; lastKnownFileType = sourcecode.c.h; name = AppDelegate.h; path = MetaMask/AppDelegate.h; sourceTree = "<group>"; };
		13B07FB01A68108700A75B9A /* AppDelegate.m */ = {isa = PBXFileReference; fileEncoding = 4; lastKnownFileType = sourcecode.c.objc; name = AppDelegate.m; path = MetaMask/AppDelegate.m; sourceTree = "<group>"; };
		13B07FB21A68108700A75B9A /* Base */ = {isa = PBXFileReference; lastKnownFileType = file.xib; name = Base; path = Base.lproj/LaunchScreen.xib; sourceTree = "<group>"; };
		13B07FB51A68108700A75B9A /* Images.xcassets */ = {isa = PBXFileReference; lastKnownFileType = folder.assetcatalog; name = Images.xcassets; path = MetaMask/Images.xcassets; sourceTree = "<group>"; };
		13B07FB61A68108700A75B9A /* Info.plist */ = {isa = PBXFileReference; fileEncoding = 4; lastKnownFileType = text.plist.xml; name = Info.plist; path = MetaMask/Info.plist; sourceTree = "<group>"; };
		13B07FB71A68108700A75B9A /* main.m */ = {isa = PBXFileReference; fileEncoding = 4; lastKnownFileType = sourcecode.c.objc; name = main.m; path = MetaMask/main.m; sourceTree = "<group>"; };
		13EE4910D3BD408A8FCCA5D7 /* EuclidCircularB-BoldItalic.otf */ = {isa = PBXFileReference; explicitFileType = undefined; fileEncoding = 9; includeInIndex = 0; lastKnownFileType = unknown; name = "EuclidCircularB-BoldItalic.otf"; path = "../app/fonts/EuclidCircularB-BoldItalic.otf"; sourceTree = "<group>"; };
		15205D6221596AD90049EA93 /* MetaMask.entitlements */ = {isa = PBXFileReference; lastKnownFileType = text.plist.entitlements; name = MetaMask.entitlements; path = MetaMask/MetaMask.entitlements; sourceTree = "<group>"; };
		153C1A742217BCDC0088EFE0 /* JavaScriptCore.framework */ = {isa = PBXFileReference; lastKnownFileType = wrapper.framework; name = JavaScriptCore.framework; path = System/Library/Frameworks/JavaScriptCore.framework; sourceTree = SDKROOT; };
		153F84C42319B8DA00C19B63 /* BranchSDK.xcodeproj */ = {isa = PBXFileReference; lastKnownFileType = "wrapper.pb-project"; name = BranchSDK.xcodeproj; path = "branch-ios-sdk/carthage-files/BranchSDK.xcodeproj"; sourceTree = "<group>"; };
		158B0639211A72F500DF3C74 /* InpageBridgeWeb3.js */ = {isa = PBXFileReference; fileEncoding = 4; lastKnownFileType = sourcecode.javascript; name = InpageBridgeWeb3.js; path = ../app/core/InpageBridgeWeb3.js; sourceTree = "<group>"; };
		159878012231DF67001748EC /* AntDesign.ttf */ = {isa = PBXFileReference; lastKnownFileType = file; name = AntDesign.ttf; path = "../node_modules/react-native-vector-icons/Fonts/AntDesign.ttf"; sourceTree = "<group>"; };
		15D158EC210BD8C8006982B5 /* Metamask.ttf */ = {isa = PBXFileReference; lastKnownFileType = file; name = Metamask.ttf; path = ../app/fonts/Metamask.ttf; sourceTree = "<group>"; };
		15F7794F22A1B79400B1DF8C /* Mixpanel.xcodeproj */ = {isa = PBXFileReference; lastKnownFileType = "wrapper.pb-project"; name = Mixpanel.xcodeproj; path = "mixpanel-iphone/Mixpanel.xcodeproj"; sourceTree = "<group>"; };
		15F7796322A1BC8C00B1DF8C /* RCTAnalytics.h */ = {isa = PBXFileReference; lastKnownFileType = sourcecode.c.h; name = RCTAnalytics.h; path = MetaMask/NativeModules/RCTAnalytics/RCTAnalytics.h; sourceTree = "<group>"; };
		15F7796422A1BC8C00B1DF8C /* RCTAnalytics.m */ = {isa = PBXFileReference; lastKnownFileType = sourcecode.c.objc; name = RCTAnalytics.m; path = MetaMask/NativeModules/RCTAnalytics/RCTAnalytics.m; sourceTree = "<group>"; };
		15FDD82721B7642B006B7C35 /* debug.xcconfig */ = {isa = PBXFileReference; lastKnownFileType = text.xcconfig; path = debug.xcconfig; sourceTree = "<group>"; };
		15FDD86021B76461006B7C35 /* release.xcconfig */ = {isa = PBXFileReference; lastKnownFileType = text.xcconfig; path = release.xcconfig; sourceTree = "<group>"; };
		178440FE3F1C4F4180D14622 /* libTcpSockets.a */ = {isa = PBXFileReference; explicitFileType = undefined; fileEncoding = 9; includeInIndex = 0; lastKnownFileType = archive.ar; path = libTcpSockets.a; sourceTree = "<group>"; };
		1C516951C09F43CB97129B66 /* Octicons.ttf */ = {isa = PBXFileReference; explicitFileType = undefined; fileEncoding = 9; includeInIndex = 0; lastKnownFileType = unknown; name = Octicons.ttf; path = "../node_modules/react-native-vector-icons/Fonts/Octicons.ttf"; sourceTree = "<group>"; };
		278065D027394AD9B2906E38 /* libBVLinearGradient.a */ = {isa = PBXFileReference; explicitFileType = undefined; fileEncoding = 9; includeInIndex = 0; lastKnownFileType = archive.ar; path = libBVLinearGradient.a; sourceTree = "<group>"; };
		2D16E6891FA4F8E400B85C8A /* libReact.a */ = {isa = PBXFileReference; explicitFileType = archive.ar; path = libReact.a; sourceTree = BUILT_PRODUCTS_DIR; };
		2D38A4BA1190B57818AFF2BC /* Pods-MetaMask.debug.xcconfig */ = {isa = PBXFileReference; includeInIndex = 1; lastKnownFileType = text.xcconfig; name = "Pods-MetaMask.debug.xcconfig"; path = "Target Support Files/Pods-MetaMask/Pods-MetaMask.debug.xcconfig"; sourceTree = "<group>"; };
		3E2492C67CF345CABD7B8601 /* Roboto-BlackItalic.ttf */ = {isa = PBXFileReference; explicitFileType = undefined; fileEncoding = 9; includeInIndex = 0; lastKnownFileType = unknown; name = "Roboto-BlackItalic.ttf"; path = "../app/fonts/Roboto-BlackItalic.ttf"; sourceTree = "<group>"; };
		42C239E9FAA64BD9A34B8D8A /* MaterialCommunityIcons.ttf */ = {isa = PBXFileReference; explicitFileType = undefined; fileEncoding = 9; includeInIndex = 0; lastKnownFileType = unknown; name = MaterialCommunityIcons.ttf; path = "../node_modules/react-native-vector-icons/Fonts/MaterialCommunityIcons.ttf"; sourceTree = "<group>"; };
		42C6DDE3B80F47AFA9C9D4F5 /* Foundation.ttf */ = {isa = PBXFileReference; explicitFileType = undefined; fileEncoding = 9; includeInIndex = 0; lastKnownFileType = unknown; name = Foundation.ttf; path = "../node_modules/react-native-vector-icons/Fonts/Foundation.ttf"; sourceTree = "<group>"; };
		42CBA652072F4BE2A8B815C1 /* EuclidCircularB-MediumItalic.otf */ = {isa = PBXFileReference; explicitFileType = undefined; fileEncoding = 9; includeInIndex = 0; lastKnownFileType = unknown; name = "EuclidCircularB-MediumItalic.otf"; path = "../app/fonts/EuclidCircularB-MediumItalic.otf"; sourceTree = "<group>"; };
		4444176409EB42CB93AB03C5 /* SimpleLineIcons.ttf */ = {isa = PBXFileReference; explicitFileType = undefined; fileEncoding = 9; includeInIndex = 0; lastKnownFileType = unknown; name = SimpleLineIcons.ttf; path = "../node_modules/react-native-vector-icons/Fonts/SimpleLineIcons.ttf"; sourceTree = "<group>"; };
		459C4774EB724F2D8E12F088 /* Roboto-Regular.ttf */ = {isa = PBXFileReference; explicitFileType = undefined; fileEncoding = 9; includeInIndex = 0; lastKnownFileType = unknown; name = "Roboto-Regular.ttf"; path = "../app/fonts/Roboto-Regular.ttf"; sourceTree = "<group>"; };
		4A2D27104599412CA00C35EF /* Ionicons.ttf */ = {isa = PBXFileReference; explicitFileType = undefined; fileEncoding = 9; includeInIndex = 0; lastKnownFileType = unknown; name = Ionicons.ttf; path = "../node_modules/react-native-vector-icons/Fonts/Ionicons.ttf"; sourceTree = "<group>"; };
		57C103F40F394637B5A886FC /* FontAwesome5_Brands.ttf */ = {isa = PBXFileReference; explicitFileType = undefined; fileEncoding = 9; includeInIndex = 0; lastKnownFileType = unknown; name = FontAwesome5_Brands.ttf; path = "../node_modules/react-native-vector-icons/Fonts/FontAwesome5_Brands.ttf"; sourceTree = "<group>"; };
		58572D81B5D54ED79A16A16D /* EuclidCircularB-RegularItalic.otf */ = {isa = PBXFileReference; explicitFileType = undefined; fileEncoding = 9; includeInIndex = 0; lastKnownFileType = unknown; name = "EuclidCircularB-RegularItalic.otf"; path = "../app/fonts/EuclidCircularB-RegularItalic.otf"; sourceTree = "<group>"; };
		5B6B5F6E5C0A886D11EF7F6F /* Pods-MetaMask.release.xcconfig */ = {isa = PBXFileReference; includeInIndex = 1; lastKnownFileType = text.xcconfig; name = "Pods-MetaMask.release.xcconfig"; path = "Target Support Files/Pods-MetaMask/Pods-MetaMask.release.xcconfig"; sourceTree = "<group>"; };
		5D7956F8525C4A45A2A555C3 /* Roboto-Italic.ttf */ = {isa = PBXFileReference; explicitFileType = undefined; fileEncoding = 9; includeInIndex = 0; lastKnownFileType = unknown; name = "Roboto-Italic.ttf"; path = "../app/fonts/Roboto-Italic.ttf"; sourceTree = "<group>"; };
		5D89472CA15F3091AE95E296 /* Pods-MetaMask-QA.release.xcconfig */ = {isa = PBXFileReference; includeInIndex = 1; lastKnownFileType = text.xcconfig; name = "Pods-MetaMask-QA.release.xcconfig"; path = "Target Support Files/Pods-MetaMask-QA/Pods-MetaMask-QA.release.xcconfig"; sourceTree = "<group>"; };
		5E32A09A7BDC431FA403BA73 /* FontAwesome.ttf */ = {isa = PBXFileReference; explicitFileType = undefined; fileEncoding = 9; includeInIndex = 0; lastKnownFileType = unknown; name = FontAwesome.ttf; path = "../node_modules/react-native-vector-icons/Fonts/FontAwesome.ttf"; sourceTree = "<group>"; };
		650F2B9724DC5FEB00C3B9C4 /* RCTAesForked.xcodeproj */ = {isa = PBXFileReference; lastKnownFileType = "wrapper.pb-project"; name = RCTAesForked.xcodeproj; path = "../node_modules/react-native-aes-crypto-forked/ios/RCTAesForked.xcodeproj"; sourceTree = "<group>"; };
		654378AE243E2ADB00571B9C /* MetaMask-Bridging-Header.h */ = {isa = PBXFileReference; lastKnownFileType = sourcecode.c.h; path = "MetaMask-Bridging-Header.h"; sourceTree = "<group>"; };
		654378AF243E2ADC00571B9C /* File.swift */ = {isa = PBXFileReference; lastKnownFileType = sourcecode.swift; path = File.swift; sourceTree = "<group>"; };
		67FBD519E04742E0AF191782 /* EuclidCircularB-Bold.otf */ = {isa = PBXFileReference; explicitFileType = undefined; fileEncoding = 9; includeInIndex = 0; lastKnownFileType = unknown; name = "EuclidCircularB-Bold.otf"; path = "../app/fonts/EuclidCircularB-Bold.otf"; sourceTree = "<group>"; };
		684F2C84313849199863B5FE /* Roboto-Black.ttf */ = {isa = PBXFileReference; explicitFileType = undefined; fileEncoding = 9; includeInIndex = 0; lastKnownFileType = unknown; name = "Roboto-Black.ttf"; path = "../app/fonts/Roboto-Black.ttf"; sourceTree = "<group>"; };
		7FF1597C0ACA4902B86140B2 /* Zocial.ttf */ = {isa = PBXFileReference; explicitFileType = undefined; fileEncoding = 9; includeInIndex = 0; lastKnownFileType = unknown; name = Zocial.ttf; path = "../node_modules/react-native-vector-icons/Fonts/Zocial.ttf"; sourceTree = "<group>"; };
		8E369AC13A2049B6B21E5120 /* libRCTSearchApi.a */ = {isa = PBXFileReference; explicitFileType = undefined; fileEncoding = 9; includeInIndex = 0; lastKnownFileType = archive.ar; path = libRCTSearchApi.a; sourceTree = "<group>"; };
		9499B01ECAC44DA29AC44E80 /* EuclidCircularB-SemiboldItalic.otf */ = {isa = PBXFileReference; explicitFileType = undefined; fileEncoding = 9; includeInIndex = 0; lastKnownFileType = unknown; name = "EuclidCircularB-SemiboldItalic.otf"; path = "../app/fonts/EuclidCircularB-SemiboldItalic.otf"; sourceTree = "<group>"; };
		A498EA4CD2F8488DB666B94C /* Entypo.ttf */ = {isa = PBXFileReference; explicitFileType = undefined; fileEncoding = 9; includeInIndex = 0; lastKnownFileType = unknown; name = Entypo.ttf; path = "../node_modules/react-native-vector-icons/Fonts/Entypo.ttf"; sourceTree = "<group>"; };
		A783D1CD7D27456796FE2E1B /* Roboto-Bold.ttf */ = {isa = PBXFileReference; explicitFileType = undefined; fileEncoding = 9; includeInIndex = 0; lastKnownFileType = unknown; name = "Roboto-Bold.ttf"; path = "../app/fonts/Roboto-Bold.ttf"; sourceTree = "<group>"; };
		A8DE9C5BC0714D648276E123 /* EuclidCircularB-Semibold.otf */ = {isa = PBXFileReference; explicitFileType = undefined; fileEncoding = 9; includeInIndex = 0; lastKnownFileType = unknown; name = "EuclidCircularB-Semibold.otf"; path = "../app/fonts/EuclidCircularB-Semibold.otf"; sourceTree = "<group>"; };
		A98029A3662F4C1391489A6B /* EuclidCircularB-Light.otf */ = {isa = PBXFileReference; explicitFileType = undefined; fileEncoding = 9; includeInIndex = 0; lastKnownFileType = unknown; name = "EuclidCircularB-Light.otf"; path = "../app/fonts/EuclidCircularB-Light.otf"; sourceTree = "<group>"; };
		A98DB430A7DA47EFB97EDF8B /* FontAwesome5_Solid.ttf */ = {isa = PBXFileReference; explicitFileType = undefined; fileEncoding = 9; includeInIndex = 0; lastKnownFileType = unknown; name = FontAwesome5_Solid.ttf; path = "../node_modules/react-native-vector-icons/Fonts/FontAwesome5_Solid.ttf"; sourceTree = "<group>"; };
		AA9EDF17249955C7005D89EE /* MetaMaskDebug.entitlements */ = {isa = PBXFileReference; lastKnownFileType = text.plist.entitlements; name = MetaMaskDebug.entitlements; path = MetaMask/MetaMaskDebug.entitlements; sourceTree = "<group>"; };
		B0EF7FA827BD16EA00D48B4E /* ThemeColors.xcassets */ = {isa = PBXFileReference; lastKnownFileType = folder.assetcatalog; path = ThemeColors.xcassets; sourceTree = "<group>"; };
		B339FEA72899852C001B89FB /* MetaMask-QA-Info.plist */ = {isa = PBXFileReference; lastKnownFileType = text.plist.xml; name = "MetaMask-QA-Info.plist"; path = "MetaMask/MetaMask-QA-Info.plist"; sourceTree = "<group>"; };
		B339FF39289ABD70001B89FB /* MetaMask-QA.app */ = {isa = PBXFileReference; explicitFileType = wrapper.application; includeInIndex = 0; path = "MetaMask-QA.app"; sourceTree = BUILT_PRODUCTS_DIR; };
		BB8BA2D3C0354D6090B56A8A /* Roboto-Light.ttf */ = {isa = PBXFileReference; explicitFileType = undefined; fileEncoding = 9; includeInIndex = 0; lastKnownFileType = unknown; name = "Roboto-Light.ttf"; path = "../app/fonts/Roboto-Light.ttf"; sourceTree = "<group>"; };
		BF485CDA047B4D52852B87F5 /* EvilIcons.ttf */ = {isa = PBXFileReference; explicitFileType = undefined; fileEncoding = 9; includeInIndex = 0; lastKnownFileType = unknown; name = EvilIcons.ttf; path = "../node_modules/react-native-vector-icons/Fonts/EvilIcons.ttf"; sourceTree = "<group>"; };
		C752564A28B44392AEE16BD5 /* Roboto-Medium.ttf */ = {isa = PBXFileReference; explicitFileType = undefined; fileEncoding = 9; includeInIndex = 0; lastKnownFileType = unknown; name = "Roboto-Medium.ttf"; path = "../app/fonts/Roboto-Medium.ttf"; sourceTree = "<group>"; };
		C9FD3FB1258A41A5A0546C83 /* Roboto-BoldItalic.ttf */ = {isa = PBXFileReference; explicitFileType = undefined; fileEncoding = 9; includeInIndex = 0; lastKnownFileType = unknown; name = "Roboto-BoldItalic.ttf"; path = "../app/fonts/Roboto-BoldItalic.ttf"; sourceTree = "<group>"; };
		CE0434C5FB7C4C6F9FEBDCE2 /* EuclidCircularB-Medium.otf */ = {isa = PBXFileReference; explicitFileType = undefined; fileEncoding = 9; includeInIndex = 0; lastKnownFileType = unknown; name = "EuclidCircularB-Medium.otf"; path = "../app/fonts/EuclidCircularB-Medium.otf"; sourceTree = "<group>"; };
		CF552F79C77A4184A690513A /* Roboto-ThinItalic.ttf */ = {isa = PBXFileReference; explicitFileType = undefined; fileEncoding = 9; includeInIndex = 0; lastKnownFileType = unknown; name = "Roboto-ThinItalic.ttf"; path = "../app/fonts/Roboto-ThinItalic.ttf"; sourceTree = "<group>"; };
		CF98DA9A28D9FE7800096782 /* RCTScreenshotDetect.h */ = {isa = PBXFileReference; lastKnownFileType = sourcecode.c.h; path = RCTScreenshotDetect.h; sourceTree = "<group>"; };
		CF98DA9B28D9FEB700096782 /* RCTScreenshotDetect.m */ = {isa = PBXFileReference; lastKnownFileType = sourcecode.c.objc; path = RCTScreenshotDetect.m; sourceTree = "<group>"; };
		D0CBAE789660472DB719C765 /* libLottie.a */ = {isa = PBXFileReference; explicitFileType = undefined; fileEncoding = 9; includeInIndex = 0; lastKnownFileType = archive.ar; path = libLottie.a; sourceTree = "<group>"; };
		D5FF0FF1DFB74B3C8BB99E09 /* Roboto-MediumItalic.ttf */ = {isa = PBXFileReference; explicitFileType = undefined; fileEncoding = 9; includeInIndex = 0; lastKnownFileType = unknown; name = "Roboto-MediumItalic.ttf"; path = "../app/fonts/Roboto-MediumItalic.ttf"; sourceTree = "<group>"; };
		D9A37B5BF2914CF1B49EEF80 /* Roboto-Thin.ttf */ = {isa = PBXFileReference; explicitFileType = undefined; fileEncoding = 9; includeInIndex = 0; lastKnownFileType = unknown; name = "Roboto-Thin.ttf"; path = "../app/fonts/Roboto-Thin.ttf"; sourceTree = "<group>"; };
		E020F42F788744B3BCE17F05 /* Roboto-LightItalic.ttf */ = {isa = PBXFileReference; explicitFileType = undefined; fileEncoding = 9; includeInIndex = 0; lastKnownFileType = unknown; name = "Roboto-LightItalic.ttf"; path = "../app/fonts/Roboto-LightItalic.ttf"; sourceTree = "<group>"; };
		E0B857D61941CE8A3F59C662 /* libPods-MetaMask-QA.a */ = {isa = PBXFileReference; explicitFileType = archive.ar; includeInIndex = 0; path = "libPods-MetaMask-QA.a"; sourceTree = BUILT_PRODUCTS_DIR; };
		E2CC0CA5C079854C6CC0D78C /* Pods-MetaMask-QA.debug.xcconfig */ = {isa = PBXFileReference; includeInIndex = 1; lastKnownFileType = text.xcconfig; name = "Pods-MetaMask-QA.debug.xcconfig"; path = "Target Support Files/Pods-MetaMask-QA/Pods-MetaMask-QA.debug.xcconfig"; sourceTree = "<group>"; };
		E9629905BA1940ADA4189921 /* Feather.ttf */ = {isa = PBXFileReference; explicitFileType = undefined; fileEncoding = 9; includeInIndex = 0; lastKnownFileType = unknown; name = Feather.ttf; path = "../node_modules/react-native-vector-icons/Fonts/Feather.ttf"; sourceTree = "<group>"; };
		EA0FF04C201CE95ED7EEEA82 /* libPods-MetaMask.a */ = {isa = PBXFileReference; explicitFileType = archive.ar; includeInIndex = 0; path = "libPods-MetaMask.a"; sourceTree = BUILT_PRODUCTS_DIR; };
		EBC2B6371CD846D28B9FAADF /* FontAwesome5_Regular.ttf */ = {isa = PBXFileReference; explicitFileType = undefined; fileEncoding = 9; includeInIndex = 0; lastKnownFileType = unknown; name = FontAwesome5_Regular.ttf; path = "../node_modules/react-native-vector-icons/Fonts/FontAwesome5_Regular.ttf"; sourceTree = "<group>"; };
		EF1C01B7F08047F9B8ADCFBA /* config.json */ = {isa = PBXFileReference; explicitFileType = undefined; fileEncoding = 9; includeInIndex = 0; lastKnownFileType = unknown; name = config.json; path = ../app/fonts/config.json; sourceTree = "<group>"; };
		F562CA6B28AA4A67AA29B61C /* MaterialIcons.ttf */ = {isa = PBXFileReference; explicitFileType = undefined; fileEncoding = 9; includeInIndex = 0; lastKnownFileType = unknown; name = MaterialIcons.ttf; path = "../node_modules/react-native-vector-icons/Fonts/MaterialIcons.ttf"; sourceTree = "<group>"; };
		F564570593ED4F3FB10BD348 /* EuclidCircularB-Regular.otf */ = {isa = PBXFileReference; explicitFileType = undefined; fileEncoding = 9; includeInIndex = 0; lastKnownFileType = unknown; name = "EuclidCircularB-Regular.otf"; path = "../app/fonts/EuclidCircularB-Regular.otf"; sourceTree = "<group>"; };
		F79EAC4A7BF74E458277AFA4 /* EuclidCircularB-LightItalic.otf */ = {isa = PBXFileReference; explicitFileType = undefined; fileEncoding = 9; includeInIndex = 0; lastKnownFileType = unknown; name = "EuclidCircularB-LightItalic.otf"; path = "../app/fonts/EuclidCircularB-LightItalic.otf"; sourceTree = "<group>"; };
		F961A36A28105CF9007442B5 /* LinkPresentation.framework */ = {isa = PBXFileReference; lastKnownFileType = wrapper.framework; name = LinkPresentation.framework; path = System/Library/Frameworks/LinkPresentation.framework; sourceTree = SDKROOT; };
		F9DFF7AC557B46B6BEFAA1C1 /* libRNShakeEvent.a */ = {isa = PBXFileReference; explicitFileType = undefined; fileEncoding = 9; includeInIndex = 0; lastKnownFileType = archive.ar; path = libRNShakeEvent.a; sourceTree = "<group>"; };
		FE3C9A2458A1416290DEDAD4 /* branch.json */ = {isa = PBXFileReference; explicitFileType = undefined; fileEncoding = 9; includeInIndex = 0; lastKnownFileType = unknown; name = branch.json; path = ../branch.json; sourceTree = "<group>"; };
/* End PBXFileReference section */

/* Begin PBXFrameworksBuildPhase section */
		13B07F8C1A680F5B00A75B9A /* Frameworks */ = {
			isa = PBXFrameworksBuildPhase;
			buildActionMask = 2147483647;
			files = (
				F961A37228105CF9007442B5 /* LinkPresentation.framework in Frameworks */,
				650F2B9D24DC5FF200C3B9C4 /* libRCTAesForked.a in Frameworks */,
				153C1ABB2217BCDC0088EFE0 /* JavaScriptCore.framework in Frameworks */,
<<<<<<< HEAD
=======
				15ACC9FC22655C3A0063978B /* Lottie.framework in Frameworks */,
				15F7795E22A1B7B500B1DF8C /* Mixpanel.framework in Frameworks */,
>>>>>>> 320a4fb0
				153F84CA2319B8FD00C19B63 /* Branch.framework in Frameworks */,
				0FD509E0336BF221F6527B24 /* libPods-MetaMask.a in Frameworks */,
				D45BF85DECACCB74EDCBE88A /* libPods-MetaMask.a in Frameworks */,
				B638844E306CAE9147B52C85 /* libPods-MetaMask.a in Frameworks */,
			);
			runOnlyForDeploymentPostprocessing = 0;
		};
		B339FF06289ABD70001B89FB /* Frameworks */ = {
			isa = PBXFrameworksBuildPhase;
			buildActionMask = 2147483647;
			files = (
				B339FF07289ABD70001B89FB /* LinkPresentation.framework in Frameworks */,
				B339FF08289ABD70001B89FB /* libRCTAesForked.a in Frameworks */,
				B339FF09289ABD70001B89FB /* JavaScriptCore.framework in Frameworks */,
<<<<<<< HEAD
=======
				B339FF0A289ABD70001B89FB /* Lottie.framework in Frameworks */,
				B339FF0B289ABD70001B89FB /* Mixpanel.framework in Frameworks */,
>>>>>>> 320a4fb0
				B339FF0C289ABD70001B89FB /* Branch.framework in Frameworks */,
				DDB2D8FF8BDA806A38D61B1B /* libPods-MetaMask-QA.a in Frameworks */,
			);
			runOnlyForDeploymentPostprocessing = 0;
		};
/* End PBXFrameworksBuildPhase section */

/* Begin PBXGroup section */
		00E356EF1AD99517003FC87E /* MetaMaskTests */ = {
			isa = PBXGroup;
			children = (
				00E356F21AD99517003FC87E /* MetaMaskTests.m */,
				00E356F01AD99517003FC87E /* Supporting Files */,
			);
			path = MetaMaskTests;
			sourceTree = "<group>";
		};
		00E356F01AD99517003FC87E /* Supporting Files */ = {
			isa = PBXGroup;
			children = (
				00E356F11AD99517003FC87E /* Info.plist */,
			);
			name = "Supporting Files";
			sourceTree = "<group>";
		};
		13B07FAE1A68108700A75B9A /* MetaMask */ = {
			isa = PBXGroup;
			children = (
				B339FEA72899852C001B89FB /* MetaMask-QA-Info.plist */,
				AA9EDF17249955C7005D89EE /* MetaMaskDebug.entitlements */,
				15F7796222A1BC1E00B1DF8C /* NativeModules */,
				15205D6221596AD90049EA93 /* MetaMask.entitlements */,
				158B0639211A72F500DF3C74 /* InpageBridgeWeb3.js */,
				008F07F21AC5B25A0029DE68 /* main.jsbundle */,
				13B07FAF1A68108700A75B9A /* AppDelegate.h */,
				13B07FB01A68108700A75B9A /* AppDelegate.m */,
				13B07FB51A68108700A75B9A /* Images.xcassets */,
				13B07FB61A68108700A75B9A /* Info.plist */,
				13B07FB11A68108700A75B9A /* LaunchScreen.xib */,
				13B07FB71A68108700A75B9A /* main.m */,
				FE3C9A2458A1416290DEDAD4 /* branch.json */,
				B0EF7FA827BD16EA00D48B4E /* ThemeColors.xcassets */,
			);
			name = MetaMask;
			sourceTree = "<group>";
		};
		153F84C52319B8DA00C19B63 /* Products */ = {
			isa = PBXGroup;
			children = (
				153F84C92319B8DB00C19B63 /* Branch.framework */,
			);
			name = Products;
			sourceTree = "<group>";
		};
		15A2E5EF2100077400A1F331 /* Recovered References */ = {
			isa = PBXGroup;
			children = (
				278065D027394AD9B2906E38 /* libBVLinearGradient.a */,
				F9DFF7AC557B46B6BEFAA1C1 /* libRNShakeEvent.a */,
				8E369AC13A2049B6B21E5120 /* libRCTSearchApi.a */,
				D0CBAE789660472DB719C765 /* libLottie.a */,
				178440FE3F1C4F4180D14622 /* libTcpSockets.a */,
			);
			name = "Recovered References";
			sourceTree = "<group>";
		};
		15F7795022A1B79400B1DF8C /* Products */ = {
			isa = PBXGroup;
			children = (
				15F7795722A1B79400B1DF8C /* Mixpanel.framework */,
				15F7795922A1B79400B1DF8C /* Mixpanel.framework */,
				15F7795B22A1B79400B1DF8C /* Mixpanel.framework */,
				15F7795D22A1B79400B1DF8C /* Mixpanel.framework */,
			);
			name = Products;
			sourceTree = "<group>";
		};
		15F7796222A1BC1E00B1DF8C /* NativeModules */ = {
			isa = PBXGroup;
			children = (
				CF98DA9228D9FE5000096782 /* RCTScreenshotDetect */,
				15F7796622A1BC9300B1DF8C /* RCTAnalytics */,
			);
			name = NativeModules;
			sourceTree = "<group>";
		};
		15F7796622A1BC9300B1DF8C /* RCTAnalytics */ = {
			isa = PBXGroup;
			children = (
				15F7796322A1BC8C00B1DF8C /* RCTAnalytics.h */,
				15F7796422A1BC8C00B1DF8C /* RCTAnalytics.m */,
			);
			name = RCTAnalytics;
			sourceTree = "<group>";
		};
		2D16E6871FA4F8E400B85C8A /* Frameworks */ = {
			isa = PBXGroup;
			children = (
				F961A36A28105CF9007442B5 /* LinkPresentation.framework */,
				153C1A742217BCDC0088EFE0 /* JavaScriptCore.framework */,
				2D16E6891FA4F8E400B85C8A /* libReact.a */,
				EA0FF04C201CE95ED7EEEA82 /* libPods-MetaMask.a */,
				E0B857D61941CE8A3F59C662 /* libPods-MetaMask-QA.a */,
			);
			name = Frameworks;
			sourceTree = "<group>";
		};
		4A27949D046C4516B9653BBB /* Resources */ = {
			isa = PBXGroup;
			children = (
				159878012231DF67001748EC /* AntDesign.ttf */,
				15D158EC210BD8C8006982B5 /* Metamask.ttf */,
				A498EA4CD2F8488DB666B94C /* Entypo.ttf */,
				BF485CDA047B4D52852B87F5 /* EvilIcons.ttf */,
				E9629905BA1940ADA4189921 /* Feather.ttf */,
				5E32A09A7BDC431FA403BA73 /* FontAwesome.ttf */,
				42C6DDE3B80F47AFA9C9D4F5 /* Foundation.ttf */,
				4A2D27104599412CA00C35EF /* Ionicons.ttf */,
				42C239E9FAA64BD9A34B8D8A /* MaterialCommunityIcons.ttf */,
				F562CA6B28AA4A67AA29B61C /* MaterialIcons.ttf */,
				1C516951C09F43CB97129B66 /* Octicons.ttf */,
				4444176409EB42CB93AB03C5 /* SimpleLineIcons.ttf */,
				7FF1597C0ACA4902B86140B2 /* Zocial.ttf */,
				684F2C84313849199863B5FE /* Roboto-Black.ttf */,
				3E2492C67CF345CABD7B8601 /* Roboto-BlackItalic.ttf */,
				A783D1CD7D27456796FE2E1B /* Roboto-Bold.ttf */,
				C9FD3FB1258A41A5A0546C83 /* Roboto-BoldItalic.ttf */,
				5D7956F8525C4A45A2A555C3 /* Roboto-Italic.ttf */,
				BB8BA2D3C0354D6090B56A8A /* Roboto-Light.ttf */,
				E020F42F788744B3BCE17F05 /* Roboto-LightItalic.ttf */,
				C752564A28B44392AEE16BD5 /* Roboto-Medium.ttf */,
				D5FF0FF1DFB74B3C8BB99E09 /* Roboto-MediumItalic.ttf */,
				459C4774EB724F2D8E12F088 /* Roboto-Regular.ttf */,
				D9A37B5BF2914CF1B49EEF80 /* Roboto-Thin.ttf */,
				CF552F79C77A4184A690513A /* Roboto-ThinItalic.ttf */,
				57C103F40F394637B5A886FC /* FontAwesome5_Brands.ttf */,
				EBC2B6371CD846D28B9FAADF /* FontAwesome5_Regular.ttf */,
				A98DB430A7DA47EFB97EDF8B /* FontAwesome5_Solid.ttf */,
				EF1C01B7F08047F9B8ADCFBA /* config.json */,
				67FBD519E04742E0AF191782 /* EuclidCircularB-Bold.otf */,
				13EE4910D3BD408A8FCCA5D7 /* EuclidCircularB-BoldItalic.otf */,
				A98029A3662F4C1391489A6B /* EuclidCircularB-Light.otf */,
				F79EAC4A7BF74E458277AFA4 /* EuclidCircularB-LightItalic.otf */,
				CE0434C5FB7C4C6F9FEBDCE2 /* EuclidCircularB-Medium.otf */,
				42CBA652072F4BE2A8B815C1 /* EuclidCircularB-MediumItalic.otf */,
				F564570593ED4F3FB10BD348 /* EuclidCircularB-Regular.otf */,
				58572D81B5D54ED79A16A16D /* EuclidCircularB-RegularItalic.otf */,
				A8DE9C5BC0714D648276E123 /* EuclidCircularB-Semibold.otf */,
				9499B01ECAC44DA29AC44E80 /* EuclidCircularB-SemiboldItalic.otf */,
			);
			name = Resources;
			sourceTree = "<group>";
		};
		650F2B9824DC5FEB00C3B9C4 /* Products */ = {
			isa = PBXGroup;
			children = (
				650F2B9C24DC5FEC00C3B9C4 /* libRCTAesForked.a */,
			);
			name = Products;
			sourceTree = "<group>";
		};
		832341AE1AAA6A7D00B99B32 /* Libraries */ = {
			isa = PBXGroup;
			children = (
				650F2B9724DC5FEB00C3B9C4 /* RCTAesForked.xcodeproj */,
				153F84C42319B8DA00C19B63 /* BranchSDK.xcodeproj */,
<<<<<<< HEAD
=======
				15F7794F22A1B79400B1DF8C /* Mixpanel.xcodeproj */,
				4379F36F969347758D1A9F96 /* Lottie.xcodeproj */,
>>>>>>> 320a4fb0
			);
			name = Libraries;
			sourceTree = "<group>";
		};
		83CBB9F61A601CBA00E9B192 = {
			isa = PBXGroup;
			children = (
				654378AF243E2ADC00571B9C /* File.swift */,
				15FDD86021B76461006B7C35 /* release.xcconfig */,
				15FDD82721B7642B006B7C35 /* debug.xcconfig */,
				13B07FAE1A68108700A75B9A /* MetaMask */,
				832341AE1AAA6A7D00B99B32 /* Libraries */,
				00E356EF1AD99517003FC87E /* MetaMaskTests */,
				83CBBA001A601CBA00E9B192 /* Products */,
				2D16E6871FA4F8E400B85C8A /* Frameworks */,
				4A27949D046C4516B9653BBB /* Resources */,
				15A2E5EF2100077400A1F331 /* Recovered References */,
				AA342D524556DBBE26F5997C /* Pods */,
				654378AE243E2ADB00571B9C /* MetaMask-Bridging-Header.h */,
			);
			indentWidth = 2;
			sourceTree = "<group>";
			tabWidth = 2;
			usesTabs = 0;
		};
		83CBBA001A601CBA00E9B192 /* Products */ = {
			isa = PBXGroup;
			children = (
				13B07F961A680F5B00A75B9A /* MetaMask.app */,
				B339FF39289ABD70001B89FB /* MetaMask-QA.app */,
			);
			name = Products;
			sourceTree = "<group>";
		};
		AA342D524556DBBE26F5997C /* Pods */ = {
			isa = PBXGroup;
			children = (
				2D38A4BA1190B57818AFF2BC /* Pods-MetaMask.debug.xcconfig */,
				5B6B5F6E5C0A886D11EF7F6F /* Pods-MetaMask.release.xcconfig */,
				E2CC0CA5C079854C6CC0D78C /* Pods-MetaMask-QA.debug.xcconfig */,
				5D89472CA15F3091AE95E296 /* Pods-MetaMask-QA.release.xcconfig */,
			);
			path = Pods;
			sourceTree = "<group>";
		};
		CF98DA9228D9FE5000096782 /* RCTScreenshotDetect */ = {
			isa = PBXGroup;
			children = (
				CF98DA9A28D9FE7800096782 /* RCTScreenshotDetect.h */,
				CF98DA9B28D9FEB700096782 /* RCTScreenshotDetect.m */,
			);
			name = RCTScreenshotDetect;
			sourceTree = "<group>";
		};
/* End PBXGroup section */

/* Begin PBXNativeTarget section */
		13B07F861A680F5B00A75B9A /* MetaMask */ = {
			isa = PBXNativeTarget;
			buildConfigurationList = 13B07F931A680F5B00A75B9A /* Build configuration list for PBXNativeTarget "MetaMask" */;
			buildPhases = (
				99E9B9D94E374E1799EFBA99 /* [CP] Check Pods Manifest.lock */,
				15FDD86321B76696006B7C35 /* Override xcconfig files */,
				13B07F871A680F5B00A75B9A /* Sources */,
				13B07F8C1A680F5B00A75B9A /* Frameworks */,
				13B07F8E1A680F5B00A75B9A /* Resources */,
				00DD1BFF1BD5951E006B06BC /* Bundle React Native code and images */,
				15ACCA0022655C3A0063978B /* Embed Frameworks */,
				3263892F1BBB809723CB4024 /* [CP] Embed Pods Frameworks */,
				802588CED3FC487A5D5263F0 /* [CP] Copy Pods Resources */,
			);
			buildRules = (
			);
			dependencies = (
<<<<<<< HEAD
=======
				15ACC9FF22655C3A0063978B /* PBXTargetDependency */,
				15F7796122A1B7B500B1DF8C /* PBXTargetDependency */,
>>>>>>> 320a4fb0
				153F84CD2319B8FD00C19B63 /* PBXTargetDependency */,
			);
			name = MetaMask;
			productName = "Hello World";
			productReference = 13B07F961A680F5B00A75B9A /* MetaMask.app */;
			productType = "com.apple.product-type.application";
		};
		B339FEF8289ABD70001B89FB /* MetaMask-QA */ = {
			isa = PBXNativeTarget;
			buildConfigurationList = B339FF36289ABD70001B89FB /* Build configuration list for PBXNativeTarget "MetaMask-QA" */;
			buildPhases = (
				54113A1E76112B187F92C803 /* [CP] Check Pods Manifest.lock */,
				B339FF00289ABD70001B89FB /* Override xcconfig files */,
				B339FF01289ABD70001B89FB /* Sources */,
				B339FF06289ABD70001B89FB /* Frameworks */,
				B339FF0F289ABD70001B89FB /* Resources */,
				B339FF2F289ABD70001B89FB /* Bundle React Native code and images */,
				B339FF30289ABD70001B89FB /* Embed Frameworks */,
				C9BADD20B98A4D13195A3200 /* [CP] Embed Pods Frameworks */,
				8EF10BB14629809332947E5D /* [CP] Copy Pods Resources */,
			);
			buildRules = (
			);
			dependencies = (
<<<<<<< HEAD
=======
				B339FEF9289ABD70001B89FB /* PBXTargetDependency */,
				B339FEFB289ABD70001B89FB /* PBXTargetDependency */,
>>>>>>> 320a4fb0
				B339FEFD289ABD70001B89FB /* PBXTargetDependency */,
			);
			name = "MetaMask-QA";
			productName = "Hello World";
			productReference = B339FF39289ABD70001B89FB /* MetaMask-QA.app */;
			productType = "com.apple.product-type.application";
		};
/* End PBXNativeTarget section */

/* Begin PBXProject section */
		83CBB9F71A601CBA00E9B192 /* Project object */ = {
			isa = PBXProject;
			attributes = {
				LastUpgradeCheck = 1010;
				ORGANIZATIONNAME = MetaMask;
				TargetAttributes = {
					13B07F861A680F5B00A75B9A = {
						DevelopmentTeam = 48XVW22RCG;
						LastSwiftMigration = 1140;
						ProvisioningStyle = Manual;
						SystemCapabilities = {
							com.apple.Push = {
								enabled = 1;
							};
							com.apple.SafariKeychain = {
								enabled = 1;
							};
						};
					};
				};
			};
			buildConfigurationList = 83CBB9FA1A601CBA00E9B192 /* Build configuration list for PBXProject "MetaMask" */;
			compatibilityVersion = "Xcode 12.0";
			developmentRegion = English;
			hasScannedForEncodings = 0;
			knownRegions = (
				English,
				en,
				Base,
			);
			mainGroup = 83CBB9F61A601CBA00E9B192;
			productRefGroup = 83CBBA001A601CBA00E9B192 /* Products */;
			projectDirPath = "";
			projectReferences = (
				{
					ProductGroup = 153F84C52319B8DA00C19B63 /* Products */;
					ProjectRef = 153F84C42319B8DA00C19B63 /* BranchSDK.xcodeproj */;
				},
				{
<<<<<<< HEAD
=======
					ProductGroup = 15723E24225FD0B800A5B418 /* Products */;
					ProjectRef = 4379F36F969347758D1A9F96 /* Lottie.xcodeproj */;
				},
				{
					ProductGroup = 15F7795022A1B79400B1DF8C /* Products */;
					ProjectRef = 15F7794F22A1B79400B1DF8C /* Mixpanel.xcodeproj */;
				},
				{
>>>>>>> 320a4fb0
					ProductGroup = 650F2B9824DC5FEB00C3B9C4 /* Products */;
					ProjectRef = 650F2B9724DC5FEB00C3B9C4 /* RCTAesForked.xcodeproj */;
				},
			);
			projectRoot = "";
			targets = (
				13B07F861A680F5B00A75B9A /* MetaMask */,
				B339FEF8289ABD70001B89FB /* MetaMask-QA */,
			);
		};
/* End PBXProject section */

/* Begin PBXReferenceProxy section */
		153F84C92319B8DB00C19B63 /* Branch.framework */ = {
			isa = PBXReferenceProxy;
			fileType = wrapper.framework;
			path = Branch.framework;
			remoteRef = 153F84C82319B8DB00C19B63 /* PBXContainerItemProxy */;
			sourceTree = BUILT_PRODUCTS_DIR;
		};
<<<<<<< HEAD
=======
		15723E2D225FD0B800A5B418 /* Lottie.framework */ = {
			isa = PBXReferenceProxy;
			fileType = wrapper.framework;
			path = Lottie.framework;
			remoteRef = 15723E2C225FD0B800A5B418 /* PBXContainerItemProxy */;
			sourceTree = BUILT_PRODUCTS_DIR;
		};
		15723E2F225FD0B800A5B418 /* Lottie.framework */ = {
			isa = PBXReferenceProxy;
			fileType = wrapper.framework;
			path = Lottie.framework;
			remoteRef = 15723E2E225FD0B800A5B418 /* PBXContainerItemProxy */;
			sourceTree = BUILT_PRODUCTS_DIR;
		};
		15723E31225FD0B800A5B418 /* Lottie.framework */ = {
			isa = PBXReferenceProxy;
			fileType = wrapper.framework;
			path = Lottie.framework;
			remoteRef = 15723E30225FD0B800A5B418 /* PBXContainerItemProxy */;
			sourceTree = BUILT_PRODUCTS_DIR;
		};
		15723E33225FD0B800A5B418 /* libLottie.a */ = {
			isa = PBXReferenceProxy;
			fileType = archive.ar;
			path = libLottie.a;
			remoteRef = 15723E32225FD0B800A5B418 /* PBXContainerItemProxy */;
			sourceTree = BUILT_PRODUCTS_DIR;
		};
		15F7795722A1B79400B1DF8C /* Mixpanel.framework */ = {
			isa = PBXReferenceProxy;
			fileType = wrapper.framework;
			path = Mixpanel.framework;
			remoteRef = 15F7795622A1B79400B1DF8C /* PBXContainerItemProxy */;
			sourceTree = BUILT_PRODUCTS_DIR;
		};
		15F7795922A1B79400B1DF8C /* Mixpanel.framework */ = {
			isa = PBXReferenceProxy;
			fileType = wrapper.framework;
			path = Mixpanel.framework;
			remoteRef = 15F7795822A1B79400B1DF8C /* PBXContainerItemProxy */;
			sourceTree = BUILT_PRODUCTS_DIR;
		};
		15F7795B22A1B79400B1DF8C /* Mixpanel.framework */ = {
			isa = PBXReferenceProxy;
			fileType = wrapper.framework;
			path = Mixpanel.framework;
			remoteRef = 15F7795A22A1B79400B1DF8C /* PBXContainerItemProxy */;
			sourceTree = BUILT_PRODUCTS_DIR;
		};
		15F7795D22A1B79400B1DF8C /* Mixpanel.framework */ = {
			isa = PBXReferenceProxy;
			fileType = wrapper.framework;
			path = Mixpanel.framework;
			remoteRef = 15F7795C22A1B79400B1DF8C /* PBXContainerItemProxy */;
			sourceTree = BUILT_PRODUCTS_DIR;
		};
>>>>>>> 320a4fb0
		650F2B9C24DC5FEC00C3B9C4 /* libRCTAesForked.a */ = {
			isa = PBXReferenceProxy;
			fileType = archive.ar;
			path = libRCTAesForked.a;
			remoteRef = 650F2B9B24DC5FEC00C3B9C4 /* PBXContainerItemProxy */;
			sourceTree = BUILT_PRODUCTS_DIR;
		};
/* End PBXReferenceProxy section */

/* Begin PBXResourcesBuildPhase section */
		13B07F8E1A680F5B00A75B9A /* Resources */ = {
			isa = PBXResourcesBuildPhase;
			buildActionMask = 2147483647;
			files = (
				13B07FBF1A68108700A75B9A /* Images.xcassets in Resources */,
				158B063B211A72F500DF3C74 /* InpageBridgeWeb3.js in Resources */,
				15D158ED210BD912006982B5 /* Metamask.ttf in Resources */,
				48AD4B0AABCB447B99B85DC4 /* Roboto-Black.ttf in Resources */,
				B0EF7FA927BD16EA00D48B4E /* ThemeColors.xcassets in Resources */,
				CD13D926E1E84D9ABFE672C0 /* Roboto-BlackItalic.ttf in Resources */,
				813214A2220E40C7BBB5ED9E /* Roboto-Bold.ttf in Resources */,
				15AD28AA21B7CFDC005DEB23 /* debug.xcconfig in Resources */,
				298242C958524BB38FB44CAE /* Roboto-BoldItalic.ttf in Resources */,
				2DB27BE39B164356A98A0FB1 /* Roboto-Italic.ttf in Resources */,
				4CEFC9E34A8D4288BFE2F85A /* Roboto-Light.ttf in Resources */,
				887E75FB64A54509A08D6C50 /* Roboto-LightItalic.ttf in Resources */,
				15AD28A921B7CFD9005DEB23 /* release.xcconfig in Resources */,
				EF65C42EA15B4774B1947A12 /* Roboto-Medium.ttf in Resources */,
				DC6A024F56DD43E1A83B47B1 /* Roboto-MediumItalic.ttf in Resources */,
				34CEE49BC79D411687B42FA9 /* Roboto-Regular.ttf in Resources */,
				7E08FB90F3754D47994208B4 /* Roboto-Thin.ttf in Resources */,
				7C0226ABD9694AEDBAF3016F /* Roboto-ThinItalic.ttf in Resources */,
				15ACC9FB226555820063978B /* LaunchScreen.xib in Resources */,
				49D8E62C506F4A63889EEC7F /* branch.json in Resources */,
				2A27FC9EEF1F4FD18E658544 /* config.json in Resources */,
				FF0F3B13A5354C41913F766D /* EuclidCircularB-Bold.otf in Resources */,
				E34DE917F6FC4438A6E88402 /* EuclidCircularB-BoldItalic.otf in Resources */,
				07CBADD9D4B441008304F8D3 /* EuclidCircularB-Light.otf in Resources */,
				2CDF19FE9DEE4BF8B07154B1 /* EuclidCircularB-LightItalic.otf in Resources */,
				8DEB44A7E7EF48E1B3298910 /* EuclidCircularB-Medium.otf in Resources */,
				D171C39A8BD44DBEB6B68480 /* EuclidCircularB-MediumItalic.otf in Resources */,
				39D0D096A0F340ABAC1A8565 /* EuclidCircularB-Regular.otf in Resources */,
				2370F9A340CF4ADFBCFB0543 /* EuclidCircularB-RegularItalic.otf in Resources */,
				BF39E5BAE0F34F9091FF6AC0 /* EuclidCircularB-Semibold.otf in Resources */,
				373454C575C84C24B0BB24D4 /* EuclidCircularB-SemiboldItalic.otf in Resources */,
			);
			runOnlyForDeploymentPostprocessing = 0;
		};
		B339FF0F289ABD70001B89FB /* Resources */ = {
			isa = PBXResourcesBuildPhase;
			buildActionMask = 2147483647;
			files = (
				B339FF10289ABD70001B89FB /* Images.xcassets in Resources */,
				B339FF11289ABD70001B89FB /* InpageBridgeWeb3.js in Resources */,
				B339FF12289ABD70001B89FB /* Metamask.ttf in Resources */,
				B339FF13289ABD70001B89FB /* Roboto-Black.ttf in Resources */,
				B339FF14289ABD70001B89FB /* ThemeColors.xcassets in Resources */,
				B339FF15289ABD70001B89FB /* Roboto-BlackItalic.ttf in Resources */,
				B339FF16289ABD70001B89FB /* Roboto-Bold.ttf in Resources */,
				B339FF17289ABD70001B89FB /* debug.xcconfig in Resources */,
				B339FF18289ABD70001B89FB /* Roboto-BoldItalic.ttf in Resources */,
				B339FF19289ABD70001B89FB /* Roboto-Italic.ttf in Resources */,
				B339FF1A289ABD70001B89FB /* Roboto-Light.ttf in Resources */,
				B339FF1B289ABD70001B89FB /* Roboto-LightItalic.ttf in Resources */,
				B339FF1C289ABD70001B89FB /* release.xcconfig in Resources */,
				B339FF1D289ABD70001B89FB /* Roboto-Medium.ttf in Resources */,
				B339FF1E289ABD70001B89FB /* Roboto-MediumItalic.ttf in Resources */,
				B339FF1F289ABD70001B89FB /* Roboto-Regular.ttf in Resources */,
				B339FF20289ABD70001B89FB /* Roboto-Thin.ttf in Resources */,
				B339FF21289ABD70001B89FB /* Roboto-ThinItalic.ttf in Resources */,
				B339FF22289ABD70001B89FB /* LaunchScreen.xib in Resources */,
				B339FF23289ABD70001B89FB /* branch.json in Resources */,
				B339FF24289ABD70001B89FB /* config.json in Resources */,
				B339FF25289ABD70001B89FB /* EuclidCircularB-Bold.otf in Resources */,
				B339FF26289ABD70001B89FB /* EuclidCircularB-BoldItalic.otf in Resources */,
				B339FF27289ABD70001B89FB /* EuclidCircularB-Light.otf in Resources */,
				B339FF28289ABD70001B89FB /* EuclidCircularB-LightItalic.otf in Resources */,
				B339FF29289ABD70001B89FB /* EuclidCircularB-Medium.otf in Resources */,
				B339FF2A289ABD70001B89FB /* EuclidCircularB-MediumItalic.otf in Resources */,
				B339FF3C289ABF2C001B89FB /* MetaMask-QA-Info.plist in Resources */,
				B339FF2B289ABD70001B89FB /* EuclidCircularB-Regular.otf in Resources */,
				B339FF2C289ABD70001B89FB /* EuclidCircularB-RegularItalic.otf in Resources */,
				B339FF2D289ABD70001B89FB /* EuclidCircularB-Semibold.otf in Resources */,
				B339FF2E289ABD70001B89FB /* EuclidCircularB-SemiboldItalic.otf in Resources */,
			);
			runOnlyForDeploymentPostprocessing = 0;
		};
/* End PBXResourcesBuildPhase section */

/* Begin PBXShellScriptBuildPhase section */
		00DD1BFF1BD5951E006B06BC /* Bundle React Native code and images */ = {
			isa = PBXShellScriptBuildPhase;
			buildActionMask = 2147483647;
			files = (
			);
			inputFileListPaths = (
				"${PODS_ROOT}/Target Support Files/Pods-MetaMask/Pods-MetaMask-frameworks-${CONFIGURATION}-input-files.xcfilelist",
			);
			inputPaths = (
			);
			name = "Bundle React Native code and images";
			outputPaths = (
			);
			runOnlyForDeploymentPostprocessing = 0;
			shellPath = /bin/sh;
			shellScript = "if [ ! -e \"${SENTRY_PROPERTIES}\" ]; then\n    export SENTRY_PROPERTIES=../sentry.properties\nfi\n\n# RN 0.46 – 0.68\n# ../node_modules/@sentry/cli/bin/sentry-cli react-native xcode \\\n#  ../node_modules/react-native/scripts/react-native-xcode.sh\n\n# All versions\n/bin/sh ../node_modules/@sentry/react-native/scripts/collect-modules.sh\n";
		};
		15FDD86321B76696006B7C35 /* Override xcconfig files */ = {
			isa = PBXShellScriptBuildPhase;
			buildActionMask = 2147483647;
			files = (
			);
			inputFileListPaths = (
			);
			inputPaths = (
			);
			name = "Override xcconfig files";
			outputFileListPaths = (
			);
			outputPaths = (
			);
			runOnlyForDeploymentPostprocessing = 0;
			shellPath = /bin/sh;
			shellScript = "if [ -e ../.ios.env ]\nthen\n    cp -rf ../.ios.env debug.xcconfig\n    cp -rf ../.ios.env release.xcconfig\nelse\n    cp -rf ../.ios.env.example debug.xcconfig\n    cp -rf ../.ios.env.example release.xcconfig\nfi\n\n";
		};
		3263892F1BBB809723CB4024 /* [CP] Embed Pods Frameworks */ = {
			isa = PBXShellScriptBuildPhase;
			buildActionMask = 2147483647;
			files = (
			);
			inputFileListPaths = (
				"${PODS_ROOT}/Target Support Files/Pods-MetaMask/Pods-MetaMask-frameworks-${CONFIGURATION}-input-files.xcfilelist",
			);
			name = "[CP] Embed Pods Frameworks";
			outputFileListPaths = (
				"${PODS_ROOT}/Target Support Files/Pods-MetaMask/Pods-MetaMask-frameworks-${CONFIGURATION}-output-files.xcfilelist",
			);
			runOnlyForDeploymentPostprocessing = 0;
			shellPath = /bin/sh;
			shellScript = "\"${PODS_ROOT}/Target Support Files/Pods-MetaMask/Pods-MetaMask-frameworks.sh\"\n";
			showEnvVarsInLog = 0;
		};
		54113A1E76112B187F92C803 /* [CP] Check Pods Manifest.lock */ = {
			isa = PBXShellScriptBuildPhase;
			buildActionMask = 2147483647;
			files = (
			);
			inputFileListPaths = (
			);
			inputPaths = (
				"${PODS_PODFILE_DIR_PATH}/Podfile.lock",
				"${PODS_ROOT}/Manifest.lock",
			);
			name = "[CP] Check Pods Manifest.lock";
			outputFileListPaths = (
			);
			outputPaths = (
				"$(DERIVED_FILE_DIR)/Pods-MetaMask-QA-checkManifestLockResult.txt",
			);
			runOnlyForDeploymentPostprocessing = 0;
			shellPath = /bin/sh;
			shellScript = "diff \"${PODS_PODFILE_DIR_PATH}/Podfile.lock\" \"${PODS_ROOT}/Manifest.lock\" > /dev/null\nif [ $? != 0 ] ; then\n    # print error to STDERR\n    echo \"error: The sandbox is not in sync with the Podfile.lock. Run 'pod install' or update your CocoaPods installation.\" >&2\n    exit 1\nfi\n# This output is used by Xcode 'outputs' to avoid re-running this script phase.\necho \"SUCCESS\" > \"${SCRIPT_OUTPUT_FILE_0}\"\n";
			showEnvVarsInLog = 0;
		};
		802588CED3FC487A5D5263F0 /* [CP] Copy Pods Resources */ = {
			isa = PBXShellScriptBuildPhase;
			buildActionMask = 2147483647;
			files = (
			);
			inputFileListPaths = (
				"${PODS_ROOT}/Target Support Files/Pods-MetaMask/Pods-MetaMask-resources-${CONFIGURATION}-input-files.xcfilelist",
			);
			name = "[CP] Copy Pods Resources";
			outputFileListPaths = (
				"${PODS_ROOT}/Target Support Files/Pods-MetaMask/Pods-MetaMask-resources-${CONFIGURATION}-output-files.xcfilelist",
			);
			runOnlyForDeploymentPostprocessing = 0;
			shellPath = /bin/sh;
			shellScript = "\"${PODS_ROOT}/Target Support Files/Pods-MetaMask/Pods-MetaMask-resources.sh\"\n";
			showEnvVarsInLog = 0;
		};
		8EF10BB14629809332947E5D /* [CP] Copy Pods Resources */ = {
			isa = PBXShellScriptBuildPhase;
			buildActionMask = 2147483647;
			files = (
			);
			inputFileListPaths = (
				"${PODS_ROOT}/Target Support Files/Pods-MetaMask-QA/Pods-MetaMask-QA-resources-${CONFIGURATION}-input-files.xcfilelist",
			);
			name = "[CP] Copy Pods Resources";
			outputFileListPaths = (
				"${PODS_ROOT}/Target Support Files/Pods-MetaMask-QA/Pods-MetaMask-QA-resources-${CONFIGURATION}-output-files.xcfilelist",
			);
			runOnlyForDeploymentPostprocessing = 0;
			shellPath = /bin/sh;
			shellScript = "\"${PODS_ROOT}/Target Support Files/Pods-MetaMask-QA/Pods-MetaMask-QA-resources.sh\"\n";
			showEnvVarsInLog = 0;
		};
		99E9B9D94E374E1799EFBA99 /* [CP] Check Pods Manifest.lock */ = {
			isa = PBXShellScriptBuildPhase;
			buildActionMask = 2147483647;
			files = (
			);
			inputFileListPaths = (
			);
			inputPaths = (
				"${PODS_PODFILE_DIR_PATH}/Podfile.lock",
				"${PODS_ROOT}/Manifest.lock",
			);
			name = "[CP] Check Pods Manifest.lock";
			outputFileListPaths = (
			);
			outputPaths = (
				"$(DERIVED_FILE_DIR)/Pods-MetaMask-checkManifestLockResult.txt",
			);
			runOnlyForDeploymentPostprocessing = 0;
			shellPath = /bin/sh;
			shellScript = "diff \"${PODS_PODFILE_DIR_PATH}/Podfile.lock\" \"${PODS_ROOT}/Manifest.lock\" > /dev/null\nif [ $? != 0 ] ; then\n    # print error to STDERR\n    echo \"error: The sandbox is not in sync with the Podfile.lock. Run 'pod install' or update your CocoaPods installation.\" >&2\n    exit 1\nfi\n# This output is used by Xcode 'outputs' to avoid re-running this script phase.\necho \"SUCCESS\" > \"${SCRIPT_OUTPUT_FILE_0}\"\n";
			showEnvVarsInLog = 0;
		};
		B339FF00289ABD70001B89FB /* Override xcconfig files */ = {
			isa = PBXShellScriptBuildPhase;
			buildActionMask = 2147483647;
			files = (
			);
			inputFileListPaths = (
			);
			inputPaths = (
			);
			name = "Override xcconfig files";
			outputFileListPaths = (
			);
			outputPaths = (
			);
			runOnlyForDeploymentPostprocessing = 0;
			shellPath = /bin/sh;
			shellScript = "if [ -e ../.ios.env ]\nthen\n    cp -rf ../.ios.env debug.xcconfig\n    cp -rf ../.ios.env release.xcconfig\nelse\n    cp -rf ../.ios.env.example debug.xcconfig\n    cp -rf ../.ios.env.example release.xcconfig\nfi\n\n";
		};
		B339FF2F289ABD70001B89FB /* Bundle React Native code and images */ = {
			isa = PBXShellScriptBuildPhase;
			buildActionMask = 2147483647;
			files = (
			);
			inputFileListPaths = (
				"${PODS_ROOT}/Target Support Files/Pods-MetaMask/Pods-MetaMask-frameworks-${CONFIGURATION}-input-files.xcfilelist",
			);
			inputPaths = (
			);
			name = "Bundle React Native code and images";
			outputPaths = (
			);
			runOnlyForDeploymentPostprocessing = 0;
			shellPath = /bin/sh;
			shellScript = "if [[ -s \"$HOME/.nvm/nvm.sh\" ]]; then\n. \"$HOME/.nvm/nvm.sh\"\nelif [[ -x \"$(command -v brew)\" && -s \"$(brew --prefix nvm)/nvm.sh\" ]]; then\n. \"$(brew --prefix nvm)/nvm.sh\"\nfi\n\nexport NODE_BINARY=$(which node)\n\nif [[ -s \"$HOME/.nvm/nvm.sh\" ]]; then\n. \"$HOME/.nvm/nvm.sh\"\nelif [[ -x \"$(command -v brew)\" && -s \"$(brew --prefix nvm)/nvm.sh\" ]]; then\n. \"$(brew --prefix nvm)/nvm.sh\"\nfi\n\nif [ ! -e \"${SENTRY_PROPERTIES}\" ]; then\n    export SENTRY_PROPERTIES=../sentry.properties\nfi\n\n\nif [ \"$PLATFORM_NAME\" == \"iphonesimulator\" ] && [ \"$CONFIGURATION\" == \"Release\" ]; then\n    ../node_modules/react-native/scripts/react-native-xcode.sh\nelse\n    ../node_modules/@sentry/cli/bin/sentry-cli react-native xcode \\\n    ../node_modules/react-native/scripts/react-native-xcode.sh\nfi\n";
		};
		C9BADD20B98A4D13195A3200 /* [CP] Embed Pods Frameworks */ = {
			isa = PBXShellScriptBuildPhase;
			buildActionMask = 2147483647;
			files = (
			);
			inputFileListPaths = (
				"${PODS_ROOT}/Target Support Files/Pods-MetaMask-QA/Pods-MetaMask-QA-frameworks-${CONFIGURATION}-input-files.xcfilelist",
			);
			name = "[CP] Embed Pods Frameworks";
			outputFileListPaths = (
				"${PODS_ROOT}/Target Support Files/Pods-MetaMask-QA/Pods-MetaMask-QA-frameworks-${CONFIGURATION}-output-files.xcfilelist",
			);
			runOnlyForDeploymentPostprocessing = 0;
			shellPath = /bin/sh;
			shellScript = "\"${PODS_ROOT}/Target Support Files/Pods-MetaMask-QA/Pods-MetaMask-QA-frameworks.sh\"\n";
			showEnvVarsInLog = 0;
		};
/* End PBXShellScriptBuildPhase section */

/* Begin PBXSourcesBuildPhase section */
		13B07F871A680F5B00A75B9A /* Sources */ = {
			isa = PBXSourcesBuildPhase;
			buildActionMask = 2147483647;
			files = (
				13B07FBC1A68108700A75B9A /* AppDelegate.m in Sources */,
				654378B0243E2ADC00571B9C /* File.swift in Sources */,
				CF98DA9C28D9FEB700096782 /* RCTScreenshotDetect.m in Sources */,
				15F7796522A1BC8C00B1DF8C /* RCTAnalytics.m in Sources */,
				13B07FC11A68108700A75B9A /* main.m in Sources */,
			);
			runOnlyForDeploymentPostprocessing = 0;
		};
		B339FF01289ABD70001B89FB /* Sources */ = {
			isa = PBXSourcesBuildPhase;
			buildActionMask = 2147483647;
			files = (
				CFD8DFC828EDD4C800CC75F6 /* RCTScreenshotDetect.m in Sources */,
				B339FF02289ABD70001B89FB /* AppDelegate.m in Sources */,
				B339FF03289ABD70001B89FB /* File.swift in Sources */,
				B339FF04289ABD70001B89FB /* RCTAnalytics.m in Sources */,
				B339FF05289ABD70001B89FB /* main.m in Sources */,
			);
			runOnlyForDeploymentPostprocessing = 0;
		};
/* End PBXSourcesBuildPhase section */

/* Begin PBXTargetDependency section */
		153F84CD2319B8FD00C19B63 /* PBXTargetDependency */ = {
			isa = PBXTargetDependency;
			name = Branch;
			targetProxy = 153F84CC2319B8FD00C19B63 /* PBXContainerItemProxy */;
		};
<<<<<<< HEAD
=======
		15ACC9FF22655C3A0063978B /* PBXTargetDependency */ = {
			isa = PBXTargetDependency;
			name = Lottie_iOS;
			targetProxy = 15ACC9FE22655C3A0063978B /* PBXContainerItemProxy */;
		};
		15F7796122A1B7B500B1DF8C /* PBXTargetDependency */ = {
			isa = PBXTargetDependency;
			name = Mixpanel;
			targetProxy = 15F7796022A1B7B500B1DF8C /* PBXContainerItemProxy */;
		};
		B339FEF9289ABD70001B89FB /* PBXTargetDependency */ = {
			isa = PBXTargetDependency;
			name = Lottie_iOS;
			targetProxy = B339FEFA289ABD70001B89FB /* PBXContainerItemProxy */;
		};
		B339FEFB289ABD70001B89FB /* PBXTargetDependency */ = {
			isa = PBXTargetDependency;
			name = Mixpanel;
			targetProxy = B339FEFC289ABD70001B89FB /* PBXContainerItemProxy */;
		};
>>>>>>> 320a4fb0
		B339FEFD289ABD70001B89FB /* PBXTargetDependency */ = {
			isa = PBXTargetDependency;
			name = Branch;
			targetProxy = B339FEFE289ABD70001B89FB /* PBXContainerItemProxy */;
		};
/* End PBXTargetDependency section */

/* Begin PBXVariantGroup section */
		13B07FB11A68108700A75B9A /* LaunchScreen.xib */ = {
			isa = PBXVariantGroup;
			children = (
				13B07FB21A68108700A75B9A /* Base */,
			);
			name = LaunchScreen.xib;
			path = MetaMask;
			sourceTree = "<group>";
		};
/* End PBXVariantGroup section */

/* Begin XCBuildConfiguration section */
		13B07F941A680F5B00A75B9A /* Debug */ = {
			isa = XCBuildConfiguration;
			baseConfigurationReference = 2D38A4BA1190B57818AFF2BC /* Pods-MetaMask.debug.xcconfig */;
			buildSettings = {
				ASSETCATALOG_COMPILER_APPICON_NAME = AppIcon;
				ASSETCATALOG_COMPILER_OPTIMIZATION = time;
				CLANG_ENABLE_MODULES = YES;
				CODE_SIGN_ENTITLEMENTS = MetaMask/MetaMaskDebug.entitlements;
				CODE_SIGN_IDENTITY = "iPhone Developer";
				CODE_SIGN_STYLE = Manual;
				CURRENT_PROJECT_VERSION = 1100;
				DEAD_CODE_STRIPPING = YES;
				DEBUG_INFORMATION_FORMAT = dwarf;
				DEVELOPMENT_TEAM = 48XVW22RCG;
				ENABLE_BITCODE = NO;
				FRAMEWORK_SEARCH_PATHS = (
					"$(inherited)",
					"$(PROJECT_DIR)",
				);
				GCC_OPTIMIZATION_LEVEL = 0;
				GCC_PREPROCESSOR_DEFINITIONS = (
					"DEBUG=1",
					"$(inherited)",
				);
				HEADER_SEARCH_PATHS = (
					"$(inherited)",
					"$(SRCROOT)/../node_modules/react-native-wkwebview-reborn/ios/RCTWKWebView",
					"$(SRCROOT)/../node_modules/react-native-keychain/RNKeychainManager",
					"$(SRCROOT)/../node_modules/react-native-share/ios",
					"$(SRCROOT)/../node_modules/react-native-branch/ios/**",
					"$(SRCROOT)/../node_modules/react-native-search-api/ios/RCTSearchApi",
					"$(SRCROOT)/../node_modules/lottie-ios/lottie-ios/Classes/**",
					"$(SRCROOT)/../node_modules/react-native-view-shot/ios",
					"$(SRCROOT)/../node_modules/react-native-tcp/ios/**",
				);
				INFOPLIST_FILE = MetaMask/Info.plist;
				IPHONEOS_DEPLOYMENT_TARGET = 12.0;
				LD_RUNPATH_SEARCH_PATHS = (
					"$(inherited)",
					"@executable_path/Frameworks",
				);
				LIBRARY_SEARCH_PATHS = "$(inherited)";
				LLVM_LTO = YES;
				MARKETING_VERSION = 6.4.0;
				ONLY_ACTIVE_ARCH = YES;
				OTHER_CFLAGS = (
					"$(inherited)",
					"-DFB_SONARKIT_ENABLED=1",
				);
				OTHER_LDFLAGS = (
					"$(inherited)",
					"-ObjC",
					"-lc++",
				);
				PRODUCT_BUNDLE_IDENTIFIER = "io.metamask.$(PRODUCT_NAME:rfc1034identifier)";
				PRODUCT_NAME = MetaMask;
				PROVISIONING_PROFILE_SPECIFIER = "match Development io.metamask.MetaMask";
				SWIFT_OBJC_BRIDGING_HEADER = "MetaMask-Bridging-Header.h";
				SWIFT_OPTIMIZATION_LEVEL = "-Onone";
				SWIFT_VERSION = 5.0;
				VERSIONING_SYSTEM = "apple-generic";
			};
			name = Debug;
		};
		13B07F951A680F5B00A75B9A /* Release */ = {
			isa = XCBuildConfiguration;
			baseConfigurationReference = 5B6B5F6E5C0A886D11EF7F6F /* Pods-MetaMask.release.xcconfig */;
			buildSettings = {
				ASSETCATALOG_COMPILER_APPICON_NAME = AppIcon;
				ASSETCATALOG_COMPILER_OPTIMIZATION = time;
				CLANG_ENABLE_MODULES = YES;
				CODE_SIGN_ENTITLEMENTS = MetaMask/MetaMask.entitlements;
				CODE_SIGN_IDENTITY = "iPhone Distribution";
				CODE_SIGN_STYLE = Manual;
				CURRENT_PROJECT_VERSION = 1100;
				DEBUG_INFORMATION_FORMAT = "dwarf-with-dsym";
				DEVELOPMENT_TEAM = 48XVW22RCG;
				ENABLE_BITCODE = NO;
				FRAMEWORK_SEARCH_PATHS = (
					"$(inherited)",
					"$(PROJECT_DIR)",
				);
				GCC_PRECOMPILE_PREFIX_HEADER = YES;
				GCC_PREPROCESSOR_DEFINITIONS = (
					"DISABLE_MIXPANEL_AB_DESIGNER=1",
					"$(inherited)",
				);
				GCC_UNROLL_LOOPS = YES;
				HEADER_SEARCH_PATHS = (
					"$(inherited)",
					"$(SRCROOT)/../node_modules/react-native-wkwebview-reborn/ios/RCTWKWebView",
					"$(SRCROOT)/../node_modules/react-native-keychain/RNKeychainManager",
					"$(SRCROOT)/../node_modules/react-native-share/ios",
					"$(SRCROOT)/../node_modules/react-native-branch/ios/**",
					"$(SRCROOT)/../node_modules/react-native-search-api/ios/RCTSearchApi",
					"$(SRCROOT)/../node_modules/lottie-ios/lottie-ios/Classes/**",
					"$(SRCROOT)/../node_modules/react-native-view-shot/ios",
					"$(SRCROOT)/../node_modules/react-native-tcp/ios/**",
				);
				INFOPLIST_FILE = MetaMask/Info.plist;
				IPHONEOS_DEPLOYMENT_TARGET = 12.0;
				LD_RUNPATH_SEARCH_PATHS = (
					"$(inherited)",
					"@executable_path/Frameworks",
				);
				LIBRARY_SEARCH_PATHS = "$(inherited)";
				LLVM_LTO = YES;
				MARKETING_VERSION = 6.4.0;
				ONLY_ACTIVE_ARCH = NO;
				OTHER_CFLAGS = (
					"$(inherited)",
					"-DFB_SONARKIT_ENABLED=1",
				);
				OTHER_LDFLAGS = (
					"$(inherited)",
					"-ObjC",
					"-lc++",
				);
				PRODUCT_BUNDLE_IDENTIFIER = "io.metamask.$(PRODUCT_NAME:rfc1034identifier)";
				PRODUCT_NAME = MetaMask;
				PROVISIONING_PROFILE_SPECIFIER = "Bitrise AppStore io.metamask.MetaMask";
				SWIFT_OBJC_BRIDGING_HEADER = "MetaMask-Bridging-Header.h";
				SWIFT_VERSION = 5.0;
				VERSIONING_SYSTEM = "apple-generic";
			};
			name = Release;
		};
		83CBBA201A601CBA00E9B192 /* Debug */ = {
			isa = XCBuildConfiguration;
			baseConfigurationReference = 15FDD82721B7642B006B7C35 /* debug.xcconfig */;
			buildSettings = {
				ALWAYS_SEARCH_USER_PATHS = NO;
				CLANG_CXX_LANGUAGE_STANDARD = "gnu++0x";
				CLANG_CXX_LIBRARY = "libc++";
				CLANG_ENABLE_MODULES = YES;
				CLANG_ENABLE_OBJC_ARC = YES;
				CLANG_WARN_BOOL_CONVERSION = YES;
				CLANG_WARN_CONSTANT_CONVERSION = YES;
				CLANG_WARN_DIRECT_OBJC_ISA_USAGE = YES_ERROR;
				CLANG_WARN_EMPTY_BODY = YES;
				CLANG_WARN_ENUM_CONVERSION = YES;
				CLANG_WARN_INT_CONVERSION = YES;
				CLANG_WARN_OBJC_ROOT_CLASS = YES_ERROR;
				CLANG_WARN_UNREACHABLE_CODE = YES;
				CLANG_WARN__DUPLICATE_METHOD_MATCH = YES;
				"CODE_SIGN_IDENTITY[sdk=iphoneos*]" = "iPhone Developer";
				COPY_PHASE_STRIP = NO;
				ENABLE_BITCODE = NO;
				ENABLE_STRICT_OBJC_MSGSEND = YES;
				ENABLE_TESTABILITY = YES;
				GCC_C_LANGUAGE_STANDARD = gnu99;
				GCC_DYNAMIC_NO_PIC = NO;
				GCC_OPTIMIZATION_LEVEL = 0;
				GCC_PREPROCESSOR_DEFINITIONS = (
					"DEBUG=1",
					"$(inherited)",
				);
				GCC_SYMBOLS_PRIVATE_EXTERN = NO;
				GCC_WARN_64_TO_32_BIT_CONVERSION = YES;
				GCC_WARN_ABOUT_RETURN_TYPE = YES_ERROR;
				GCC_WARN_UNDECLARED_SELECTOR = YES;
				GCC_WARN_UNINITIALIZED_AUTOS = YES_AGGRESSIVE;
				GCC_WARN_UNUSED_FUNCTION = YES;
				GCC_WARN_UNUSED_VARIABLE = YES;
				IPHONEOS_DEPLOYMENT_TARGET = 11.0;
				MTL_ENABLE_DEBUG_INFO = YES;
				ONLY_ACTIVE_ARCH = YES;
				SDKROOT = iphoneos;
			};
			name = Debug;
		};
		83CBBA211A601CBA00E9B192 /* Release */ = {
			isa = XCBuildConfiguration;
			buildSettings = {
				ALWAYS_SEARCH_USER_PATHS = NO;
				CLANG_CXX_LANGUAGE_STANDARD = "gnu++0x";
				CLANG_CXX_LIBRARY = "libc++";
				CLANG_ENABLE_MODULES = YES;
				CLANG_ENABLE_OBJC_ARC = YES;
				CLANG_WARN_BOOL_CONVERSION = YES;
				CLANG_WARN_CONSTANT_CONVERSION = YES;
				CLANG_WARN_DIRECT_OBJC_ISA_USAGE = YES_ERROR;
				CLANG_WARN_EMPTY_BODY = YES;
				CLANG_WARN_ENUM_CONVERSION = YES;
				CLANG_WARN_INT_CONVERSION = YES;
				CLANG_WARN_OBJC_ROOT_CLASS = YES_ERROR;
				CLANG_WARN_UNREACHABLE_CODE = YES;
				CLANG_WARN__DUPLICATE_METHOD_MATCH = YES;
				"CODE_SIGN_IDENTITY[sdk=iphoneos*]" = "iPhone Developer";
				COPY_PHASE_STRIP = YES;
				ENABLE_BITCODE = NO;
				ENABLE_NS_ASSERTIONS = NO;
				ENABLE_STRICT_OBJC_MSGSEND = YES;
				GCC_C_LANGUAGE_STANDARD = gnu99;
				GCC_WARN_64_TO_32_BIT_CONVERSION = YES;
				GCC_WARN_ABOUT_RETURN_TYPE = YES_ERROR;
				GCC_WARN_UNDECLARED_SELECTOR = YES;
				GCC_WARN_UNINITIALIZED_AUTOS = YES_AGGRESSIVE;
				GCC_WARN_UNUSED_FUNCTION = YES;
				GCC_WARN_UNUSED_VARIABLE = YES;
				IPHONEOS_DEPLOYMENT_TARGET = 11.0;
				MTL_ENABLE_DEBUG_INFO = NO;
				SDKROOT = iphoneos;
				VALIDATE_PRODUCT = YES;
			};
			name = Release;
		};
		B339FF37289ABD70001B89FB /* Debug */ = {
			isa = XCBuildConfiguration;
			baseConfigurationReference = E2CC0CA5C079854C6CC0D78C /* Pods-MetaMask-QA.debug.xcconfig */;
			buildSettings = {
				ASSETCATALOG_COMPILER_APPICON_NAME = "AppIcon-QA";
				ASSETCATALOG_COMPILER_OPTIMIZATION = time;
				CLANG_ENABLE_MODULES = YES;
				CODE_SIGN_ENTITLEMENTS = MetaMask/MetaMaskDebug.entitlements;
				CODE_SIGN_IDENTITY = "iPhone Developer";
				CODE_SIGN_STYLE = Manual;
				CURRENT_PROJECT_VERSION = 1100;
				DEAD_CODE_STRIPPING = YES;
				DEBUG_INFORMATION_FORMAT = dwarf;
				DEVELOPMENT_TEAM = 48XVW22RCG;
				ENABLE_BITCODE = NO;
				FRAMEWORK_SEARCH_PATHS = (
					"$(inherited)",
					"$(PROJECT_DIR)",
				);
				GCC_OPTIMIZATION_LEVEL = 0;
				GCC_PREPROCESSOR_DEFINITIONS = (
					"DEBUG=1",
					"$(inherited)",
				);
				HEADER_SEARCH_PATHS = (
					"$(inherited)",
					"$(SRCROOT)/../node_modules/react-native-wkwebview-reborn/ios/RCTWKWebView",
					"$(SRCROOT)/../node_modules/react-native-keychain/RNKeychainManager",
					"$(SRCROOT)/../node_modules/react-native-share/ios",
					"$(SRCROOT)/../node_modules/react-native-branch/ios/**",
					"$(SRCROOT)/../node_modules/react-native-search-api/ios/RCTSearchApi",
					"$(SRCROOT)/../node_modules/lottie-ios/lottie-ios/Classes/**",
					"$(SRCROOT)/../node_modules/react-native-view-shot/ios",
					"$(SRCROOT)/../node_modules/react-native-tcp/ios/**",
				);
				INFOPLIST_FILE = "MetaMask/MetaMask-QA-info.plist";
				IPHONEOS_DEPLOYMENT_TARGET = 11.0;
				LD_RUNPATH_SEARCH_PATHS = (
					"$(inherited)",
					"@executable_path/Frameworks",
				);
				LIBRARY_SEARCH_PATHS = (
					"$(inherited)",
					"\"$(SRCROOT)/MetaMask/System/Library/Frameworks\"",
				);
				LLVM_LTO = YES;
				MARKETING_VERSION = 6.4.0;
				ONLY_ACTIVE_ARCH = YES;
				OTHER_CFLAGS = (
					"$(inherited)",
					"-DFB_SONARKIT_ENABLED=1",
				);
				OTHER_LDFLAGS = (
					"$(inherited)",
					"-ObjC",
					"-lc++",
				);
				PRODUCT_BUNDLE_IDENTIFIER = "io.metamask.MetaMask-QA";
				PRODUCT_NAME = "$(TARGET_NAME)";
				PROVISIONING_PROFILE_SPECIFIER = "match Development io.metamask.MetaMask";
				SWIFT_OBJC_BRIDGING_HEADER = "MetaMask-Bridging-Header.h";
				SWIFT_OPTIMIZATION_LEVEL = "-Onone";
				SWIFT_VERSION = 5.0;
				VERSIONING_SYSTEM = "apple-generic";
			};
			name = Debug;
		};
		B339FF38289ABD70001B89FB /* Release */ = {
			isa = XCBuildConfiguration;
			baseConfigurationReference = 5D89472CA15F3091AE95E296 /* Pods-MetaMask-QA.release.xcconfig */;
			buildSettings = {
				ASSETCATALOG_COMPILER_APPICON_NAME = "AppIcon-QA";
				ASSETCATALOG_COMPILER_OPTIMIZATION = time;
				CLANG_ENABLE_MODULES = YES;
				CODE_SIGN_ENTITLEMENTS = MetaMask/MetaMask.entitlements;
				CODE_SIGN_IDENTITY = "iPhone Distribution";
				CODE_SIGN_STYLE = Manual;
				CURRENT_PROJECT_VERSION = 1100;
				DEBUG_INFORMATION_FORMAT = "dwarf-with-dsym";
				DEVELOPMENT_TEAM = 48XVW22RCG;
				ENABLE_BITCODE = NO;
				FRAMEWORK_SEARCH_PATHS = (
					"$(inherited)",
					"$(PROJECT_DIR)",
				);
				GCC_PRECOMPILE_PREFIX_HEADER = YES;
				GCC_PREPROCESSOR_DEFINITIONS = (
					"DISABLE_MIXPANEL_AB_DESIGNER=1",
					"$(inherited)",
				);
				GCC_UNROLL_LOOPS = YES;
				HEADER_SEARCH_PATHS = (
					"$(inherited)",
					"$(SRCROOT)/../node_modules/react-native-wkwebview-reborn/ios/RCTWKWebView",
					"$(SRCROOT)/../node_modules/react-native-keychain/RNKeychainManager",
					"$(SRCROOT)/../node_modules/react-native-share/ios",
					"$(SRCROOT)/../node_modules/react-native-branch/ios/**",
					"$(SRCROOT)/../node_modules/react-native-search-api/ios/RCTSearchApi",
					"$(SRCROOT)/../node_modules/lottie-ios/lottie-ios/Classes/**",
					"$(SRCROOT)/../node_modules/react-native-view-shot/ios",
					"$(SRCROOT)/../node_modules/react-native-tcp/ios/**",
				);
				INFOPLIST_FILE = "MetaMask/MetaMask-QA-info.plist";
				IPHONEOS_DEPLOYMENT_TARGET = 11.0;
				LD_RUNPATH_SEARCH_PATHS = (
					"$(inherited)",
					"@executable_path/Frameworks",
				);
				LIBRARY_SEARCH_PATHS = (
					"$(inherited)",
					"\"$(SRCROOT)/MetaMask/System/Library/Frameworks\"",
				);
				LLVM_LTO = YES;
				MARKETING_VERSION = 6.4.0;
				ONLY_ACTIVE_ARCH = NO;
				OTHER_CFLAGS = (
					"$(inherited)",
					"-DFB_SONARKIT_ENABLED=1",
				);
				OTHER_LDFLAGS = (
					"$(inherited)",
					"-ObjC",
					"-lc++",
				);
				PRODUCT_BUNDLE_IDENTIFIER = "io.metamask.MetaMask-QA";
				PRODUCT_NAME = "$(TARGET_NAME)";
				PROVISIONING_PROFILE_SPECIFIER = "Bitrise Internal Release - MetaMask-QA";
				SWIFT_OBJC_BRIDGING_HEADER = "MetaMask-Bridging-Header.h";
				SWIFT_VERSION = 5.0;
				VERSIONING_SYSTEM = "apple-generic";
			};
			name = Release;
		};
/* End XCBuildConfiguration section */

/* Begin XCConfigurationList section */
		13B07F931A680F5B00A75B9A /* Build configuration list for PBXNativeTarget "MetaMask" */ = {
			isa = XCConfigurationList;
			buildConfigurations = (
				13B07F941A680F5B00A75B9A /* Debug */,
				13B07F951A680F5B00A75B9A /* Release */,
			);
			defaultConfigurationIsVisible = 0;
			defaultConfigurationName = Debug;
		};
		83CBB9FA1A601CBA00E9B192 /* Build configuration list for PBXProject "MetaMask" */ = {
			isa = XCConfigurationList;
			buildConfigurations = (
				83CBBA201A601CBA00E9B192 /* Debug */,
				83CBBA211A601CBA00E9B192 /* Release */,
			);
			defaultConfigurationIsVisible = 0;
			defaultConfigurationName = Debug;
		};
		B339FF36289ABD70001B89FB /* Build configuration list for PBXNativeTarget "MetaMask-QA" */ = {
			isa = XCConfigurationList;
			buildConfigurations = (
				B339FF37289ABD70001B89FB /* Debug */,
				B339FF38289ABD70001B89FB /* Release */,
			);
			defaultConfigurationIsVisible = 0;
			defaultConfigurationName = Debug;
		};
/* End XCConfigurationList section */
	};
	rootObject = 83CBB9F71A601CBA00E9B192 /* Project object */;
}<|MERGE_RESOLUTION|>--- conflicted
+++ resolved
@@ -49,11 +49,7 @@
 		B339FF07289ABD70001B89FB /* LinkPresentation.framework in Frameworks */ = {isa = PBXBuildFile; fileRef = F961A36A28105CF9007442B5 /* LinkPresentation.framework */; settings = {ATTRIBUTES = (Weak, ); }; };
 		B339FF08289ABD70001B89FB /* libRCTAesForked.a in Frameworks */ = {isa = PBXBuildFile; fileRef = 650F2B9C24DC5FEC00C3B9C4 /* libRCTAesForked.a */; };
 		B339FF09289ABD70001B89FB /* JavaScriptCore.framework in Frameworks */ = {isa = PBXBuildFile; fileRef = 153C1A742217BCDC0088EFE0 /* JavaScriptCore.framework */; };
-<<<<<<< HEAD
-=======
-		B339FF0A289ABD70001B89FB /* Lottie.framework in Frameworks */ = {isa = PBXBuildFile; fileRef = 15723E2D225FD0B800A5B418 /* Lottie.framework */; };
 		B339FF0B289ABD70001B89FB /* Mixpanel.framework in Frameworks */ = {isa = PBXBuildFile; fileRef = 15F7795722A1B79400B1DF8C /* Mixpanel.framework */; };
->>>>>>> 320a4fb0
 		B339FF0C289ABD70001B89FB /* Branch.framework in Frameworks */ = {isa = PBXBuildFile; fileRef = 153F84C92319B8DB00C19B63 /* Branch.framework */; };
 		B339FF10289ABD70001B89FB /* Images.xcassets in Resources */ = {isa = PBXBuildFile; fileRef = 13B07FB51A68108700A75B9A /* Images.xcassets */; };
 		B339FF11289ABD70001B89FB /* InpageBridgeWeb3.js in Resources */ = {isa = PBXBuildFile; fileRef = 158B0639211A72F500DF3C74 /* InpageBridgeWeb3.js */; };
@@ -119,43 +115,6 @@
 			remoteGlobalIDString = E298D0511C73D1B800589D22;
 			remoteInfo = Branch;
 		};
-<<<<<<< HEAD
-=======
-		15723E2C225FD0B800A5B418 /* PBXContainerItemProxy */ = {
-			isa = PBXContainerItemProxy;
-			containerPortal = 4379F36F969347758D1A9F96 /* Lottie.xcodeproj */;
-			proxyType = 2;
-			remoteGlobalIDString = 62CA59B81E3C173B002D7188;
-			remoteInfo = Lottie_iOS;
-		};
-		15723E2E225FD0B800A5B418 /* PBXContainerItemProxy */ = {
-			isa = PBXContainerItemProxy;
-			containerPortal = 4379F36F969347758D1A9F96 /* Lottie.xcodeproj */;
-			proxyType = 2;
-			remoteGlobalIDString = FAE1F7E61E428CBE002E0974;
-			remoteInfo = Lottie_macOS;
-		};
-		15723E30225FD0B800A5B418 /* PBXContainerItemProxy */ = {
-			isa = PBXContainerItemProxy;
-			containerPortal = 4379F36F969347758D1A9F96 /* Lottie.xcodeproj */;
-			proxyType = 2;
-			remoteGlobalIDString = 8C5379761FB471D100C1BC65;
-			remoteInfo = Lottie_tvOS;
-		};
-		15723E32225FD0B800A5B418 /* PBXContainerItemProxy */ = {
-			isa = PBXContainerItemProxy;
-			containerPortal = 4379F36F969347758D1A9F96 /* Lottie.xcodeproj */;
-			proxyType = 2;
-			remoteGlobalIDString = 84FE12EF1E4C1485009B157C;
-			remoteInfo = LottieLibraryIOS;
-		};
-		15ACC9FE22655C3A0063978B /* PBXContainerItemProxy */ = {
-			isa = PBXContainerItemProxy;
-			containerPortal = 4379F36F969347758D1A9F96 /* Lottie.xcodeproj */;
-			proxyType = 1;
-			remoteGlobalIDString = 62CA59B71E3C173B002D7188;
-			remoteInfo = Lottie_iOS;
-		};
 		15F7795622A1B79400B1DF8C /* PBXContainerItemProxy */ = {
 			isa = PBXContainerItemProxy;
 			containerPortal = 15F7794F22A1B79400B1DF8C /* Mixpanel.xcodeproj */;
@@ -191,7 +150,6 @@
 			remoteGlobalIDString = 7C170C291A4A02F500D9E0F2;
 			remoteInfo = Mixpanel;
 		};
->>>>>>> 320a4fb0
 		650F2B9B24DC5FEC00C3B9C4 /* PBXContainerItemProxy */ = {
 			isa = PBXContainerItemProxy;
 			containerPortal = 650F2B9724DC5FEB00C3B9C4 /* RCTAesForked.xcodeproj */;
@@ -199,15 +157,6 @@
 			remoteGlobalIDString = 32D980DD1BE9F11C00FA27E5;
 			remoteInfo = RCTAesForked;
 		};
-<<<<<<< HEAD
-=======
-		B339FEFA289ABD70001B89FB /* PBXContainerItemProxy */ = {
-			isa = PBXContainerItemProxy;
-			containerPortal = 4379F36F969347758D1A9F96 /* Lottie.xcodeproj */;
-			proxyType = 1;
-			remoteGlobalIDString = 62CA59B71E3C173B002D7188;
-			remoteInfo = Lottie_iOS;
-		};
 		B339FEFC289ABD70001B89FB /* PBXContainerItemProxy */ = {
 			isa = PBXContainerItemProxy;
 			containerPortal = 15F7794F22A1B79400B1DF8C /* Mixpanel.xcodeproj */;
@@ -215,7 +164,6 @@
 			remoteGlobalIDString = 7C170C291A4A02F500D9E0F2;
 			remoteInfo = Mixpanel;
 		};
->>>>>>> 320a4fb0
 		B339FEFE289ABD70001B89FB /* PBXContainerItemProxy */ = {
 			isa = PBXContainerItemProxy;
 			containerPortal = 153F84C42319B8DA00C19B63 /* BranchSDK.xcodeproj */;
@@ -344,11 +292,7 @@
 				F961A37228105CF9007442B5 /* LinkPresentation.framework in Frameworks */,
 				650F2B9D24DC5FF200C3B9C4 /* libRCTAesForked.a in Frameworks */,
 				153C1ABB2217BCDC0088EFE0 /* JavaScriptCore.framework in Frameworks */,
-<<<<<<< HEAD
-=======
-				15ACC9FC22655C3A0063978B /* Lottie.framework in Frameworks */,
 				15F7795E22A1B7B500B1DF8C /* Mixpanel.framework in Frameworks */,
->>>>>>> 320a4fb0
 				153F84CA2319B8FD00C19B63 /* Branch.framework in Frameworks */,
 				0FD509E0336BF221F6527B24 /* libPods-MetaMask.a in Frameworks */,
 				D45BF85DECACCB74EDCBE88A /* libPods-MetaMask.a in Frameworks */,
@@ -363,11 +307,7 @@
 				B339FF07289ABD70001B89FB /* LinkPresentation.framework in Frameworks */,
 				B339FF08289ABD70001B89FB /* libRCTAesForked.a in Frameworks */,
 				B339FF09289ABD70001B89FB /* JavaScriptCore.framework in Frameworks */,
-<<<<<<< HEAD
-=======
-				B339FF0A289ABD70001B89FB /* Lottie.framework in Frameworks */,
 				B339FF0B289ABD70001B89FB /* Mixpanel.framework in Frameworks */,
->>>>>>> 320a4fb0
 				B339FF0C289ABD70001B89FB /* Branch.framework in Frameworks */,
 				DDB2D8FF8BDA806A38D61B1B /* libPods-MetaMask-QA.a in Frameworks */,
 			);
@@ -534,11 +474,7 @@
 			children = (
 				650F2B9724DC5FEB00C3B9C4 /* RCTAesForked.xcodeproj */,
 				153F84C42319B8DA00C19B63 /* BranchSDK.xcodeproj */,
-<<<<<<< HEAD
-=======
 				15F7794F22A1B79400B1DF8C /* Mixpanel.xcodeproj */,
-				4379F36F969347758D1A9F96 /* Lottie.xcodeproj */,
->>>>>>> 320a4fb0
 			);
 			name = Libraries;
 			sourceTree = "<group>";
@@ -613,11 +549,7 @@
 			buildRules = (
 			);
 			dependencies = (
-<<<<<<< HEAD
-=======
-				15ACC9FF22655C3A0063978B /* PBXTargetDependency */,
 				15F7796122A1B7B500B1DF8C /* PBXTargetDependency */,
->>>>>>> 320a4fb0
 				153F84CD2319B8FD00C19B63 /* PBXTargetDependency */,
 			);
 			name = MetaMask;
@@ -642,11 +574,7 @@
 			buildRules = (
 			);
 			dependencies = (
-<<<<<<< HEAD
-=======
-				B339FEF9289ABD70001B89FB /* PBXTargetDependency */,
 				B339FEFB289ABD70001B89FB /* PBXTargetDependency */,
->>>>>>> 320a4fb0
 				B339FEFD289ABD70001B89FB /* PBXTargetDependency */,
 			);
 			name = "MetaMask-QA";
@@ -696,17 +624,10 @@
 					ProjectRef = 153F84C42319B8DA00C19B63 /* BranchSDK.xcodeproj */;
 				},
 				{
-<<<<<<< HEAD
-=======
-					ProductGroup = 15723E24225FD0B800A5B418 /* Products */;
-					ProjectRef = 4379F36F969347758D1A9F96 /* Lottie.xcodeproj */;
-				},
-				{
 					ProductGroup = 15F7795022A1B79400B1DF8C /* Products */;
 					ProjectRef = 15F7794F22A1B79400B1DF8C /* Mixpanel.xcodeproj */;
 				},
 				{
->>>>>>> 320a4fb0
 					ProductGroup = 650F2B9824DC5FEB00C3B9C4 /* Products */;
 					ProjectRef = 650F2B9724DC5FEB00C3B9C4 /* RCTAesForked.xcodeproj */;
 				},
@@ -727,36 +648,6 @@
 			remoteRef = 153F84C82319B8DB00C19B63 /* PBXContainerItemProxy */;
 			sourceTree = BUILT_PRODUCTS_DIR;
 		};
-<<<<<<< HEAD
-=======
-		15723E2D225FD0B800A5B418 /* Lottie.framework */ = {
-			isa = PBXReferenceProxy;
-			fileType = wrapper.framework;
-			path = Lottie.framework;
-			remoteRef = 15723E2C225FD0B800A5B418 /* PBXContainerItemProxy */;
-			sourceTree = BUILT_PRODUCTS_DIR;
-		};
-		15723E2F225FD0B800A5B418 /* Lottie.framework */ = {
-			isa = PBXReferenceProxy;
-			fileType = wrapper.framework;
-			path = Lottie.framework;
-			remoteRef = 15723E2E225FD0B800A5B418 /* PBXContainerItemProxy */;
-			sourceTree = BUILT_PRODUCTS_DIR;
-		};
-		15723E31225FD0B800A5B418 /* Lottie.framework */ = {
-			isa = PBXReferenceProxy;
-			fileType = wrapper.framework;
-			path = Lottie.framework;
-			remoteRef = 15723E30225FD0B800A5B418 /* PBXContainerItemProxy */;
-			sourceTree = BUILT_PRODUCTS_DIR;
-		};
-		15723E33225FD0B800A5B418 /* libLottie.a */ = {
-			isa = PBXReferenceProxy;
-			fileType = archive.ar;
-			path = libLottie.a;
-			remoteRef = 15723E32225FD0B800A5B418 /* PBXContainerItemProxy */;
-			sourceTree = BUILT_PRODUCTS_DIR;
-		};
 		15F7795722A1B79400B1DF8C /* Mixpanel.framework */ = {
 			isa = PBXReferenceProxy;
 			fileType = wrapper.framework;
@@ -785,7 +676,6 @@
 			remoteRef = 15F7795C22A1B79400B1DF8C /* PBXContainerItemProxy */;
 			sourceTree = BUILT_PRODUCTS_DIR;
 		};
->>>>>>> 320a4fb0
 		650F2B9C24DC5FEC00C3B9C4 /* libRCTAesForked.a */ = {
 			isa = PBXReferenceProxy;
 			fileType = archive.ar;
@@ -1093,29 +983,16 @@
 			name = Branch;
 			targetProxy = 153F84CC2319B8FD00C19B63 /* PBXContainerItemProxy */;
 		};
-<<<<<<< HEAD
-=======
-		15ACC9FF22655C3A0063978B /* PBXTargetDependency */ = {
-			isa = PBXTargetDependency;
-			name = Lottie_iOS;
-			targetProxy = 15ACC9FE22655C3A0063978B /* PBXContainerItemProxy */;
-		};
 		15F7796122A1B7B500B1DF8C /* PBXTargetDependency */ = {
 			isa = PBXTargetDependency;
 			name = Mixpanel;
 			targetProxy = 15F7796022A1B7B500B1DF8C /* PBXContainerItemProxy */;
 		};
-		B339FEF9289ABD70001B89FB /* PBXTargetDependency */ = {
-			isa = PBXTargetDependency;
-			name = Lottie_iOS;
-			targetProxy = B339FEFA289ABD70001B89FB /* PBXContainerItemProxy */;
-		};
 		B339FEFB289ABD70001B89FB /* PBXTargetDependency */ = {
 			isa = PBXTargetDependency;
 			name = Mixpanel;
 			targetProxy = B339FEFC289ABD70001B89FB /* PBXContainerItemProxy */;
 		};
->>>>>>> 320a4fb0
 		B339FEFD289ABD70001B89FB /* PBXTargetDependency */ = {
 			isa = PBXTargetDependency;
 			name = Branch;
@@ -1286,6 +1163,7 @@
 				ENABLE_BITCODE = NO;
 				ENABLE_STRICT_OBJC_MSGSEND = YES;
 				ENABLE_TESTABILITY = YES;
+				"EXCLUDED_ARCHS[sdk=iphonesimulator*]" = arm64;
 				GCC_C_LANGUAGE_STANDARD = gnu99;
 				GCC_DYNAMIC_NO_PIC = NO;
 				GCC_OPTIMIZATION_LEVEL = 0;
@@ -1329,6 +1207,7 @@
 				ENABLE_BITCODE = NO;
 				ENABLE_NS_ASSERTIONS = NO;
 				ENABLE_STRICT_OBJC_MSGSEND = YES;
+				"EXCLUDED_ARCHS[sdk=iphonesimulator*]" = arm64;
 				GCC_C_LANGUAGE_STANDARD = gnu99;
 				GCC_WARN_64_TO_32_BIT_CONVERSION = YES;
 				GCC_WARN_ABOUT_RETURN_TYPE = YES_ERROR;
