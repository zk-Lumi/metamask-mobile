--- conflicted
+++ resolved
@@ -1023,11 +1023,7 @@
 				CODE_SIGN_ENTITLEMENTS = MetaMask/MetaMaskDebug.entitlements;
 				CODE_SIGN_IDENTITY = "iPhone Developer";
 				CODE_SIGN_STYLE = Manual;
-<<<<<<< HEAD
-				CURRENT_PROJECT_VERSION = 1122;
-=======
 				CURRENT_PROJECT_VERSION = 1116;
->>>>>>> bd283e29
 				DEAD_CODE_STRIPPING = YES;
 				DEBUG_INFORMATION_FORMAT = dwarf;
 				DEVELOPMENT_TEAM = 48XVW22RCG;
@@ -1091,11 +1087,7 @@
 				CODE_SIGN_ENTITLEMENTS = MetaMask/MetaMask.entitlements;
 				CODE_SIGN_IDENTITY = "iPhone Distribution";
 				CODE_SIGN_STYLE = Manual;
-<<<<<<< HEAD
-				CURRENT_PROJECT_VERSION = 1122;
-=======
 				CURRENT_PROJECT_VERSION = 1116;
->>>>>>> bd283e29
 				DEBUG_INFORMATION_FORMAT = "dwarf-with-dsym";
 				DEVELOPMENT_TEAM = 48XVW22RCG;
 				ENABLE_BITCODE = NO;
@@ -1238,11 +1230,7 @@
 				CODE_SIGN_ENTITLEMENTS = MetaMask/MetaMaskDebug.entitlements;
 				CODE_SIGN_IDENTITY = "iPhone Developer";
 				CODE_SIGN_STYLE = Manual;
-<<<<<<< HEAD
-				CURRENT_PROJECT_VERSION = 1122;
-=======
 				CURRENT_PROJECT_VERSION = 1116;
->>>>>>> bd283e29
 				DEAD_CODE_STRIPPING = YES;
 				DEBUG_INFORMATION_FORMAT = dwarf;
 				DEVELOPMENT_TEAM = 48XVW22RCG;
@@ -1309,11 +1297,7 @@
 				CODE_SIGN_ENTITLEMENTS = MetaMask/MetaMask.entitlements;
 				CODE_SIGN_IDENTITY = "iPhone Distribution";
 				CODE_SIGN_STYLE = Manual;
-<<<<<<< HEAD
-				CURRENT_PROJECT_VERSION = 1122;
-=======
 				CURRENT_PROJECT_VERSION = 1116;
->>>>>>> bd283e29
 				DEBUG_INFORMATION_FORMAT = "dwarf-with-dsym";
 				DEVELOPMENT_TEAM = 48XVW22RCG;
 				ENABLE_BITCODE = NO;
