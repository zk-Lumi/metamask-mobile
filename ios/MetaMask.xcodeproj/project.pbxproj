// !$*UTF8*$!
{
	archiveVersion = 1;
	classes = {
	};
	objectVersion = 56;
	objects = {

/* Begin PBXBuildFile section */
		07CBADD9D4B441008304F8D3 /* EuclidCircularB-Light.otf in Resources */ = {isa = PBXBuildFile; fileRef = A98029A3662F4C1391489A6B /* EuclidCircularB-Light.otf */; };
		0C119A06A4353DD11451F541 /* libPods-MetaMask-Flask.a in Frameworks */ = {isa = PBXBuildFile; fileRef = FA078AF57878ABB05D063C8F /* libPods-MetaMask-Flask.a */; };
		0FD509E0336BF221F6527B24 /* BuildFile in Frameworks */ = {isa = PBXBuildFile; };
		13B07FBC1A68108700A75B9A /* AppDelegate.m in Sources */ = {isa = PBXBuildFile; fileRef = 13B07FB01A68108700A75B9A /* AppDelegate.m */; };
		13B07FBF1A68108700A75B9A /* Images.xcassets in Resources */ = {isa = PBXBuildFile; fileRef = 13B07FB51A68108700A75B9A /* Images.xcassets */; };
		13B07FC11A68108700A75B9A /* main.m in Sources */ = {isa = PBXBuildFile; fileRef = 13B07FB71A68108700A75B9A /* main.m */; };
		153C1ABB2217BCDC0088EFE0 /* JavaScriptCore.framework in Frameworks */ = {isa = PBXBuildFile; fileRef = 153C1A742217BCDC0088EFE0 /* JavaScriptCore.framework */; };
		153F84CA2319B8FD00C19B63 /* Branch.framework in Frameworks */ = {isa = PBXBuildFile; fileRef = 153F84C92319B8DB00C19B63 /* Branch.framework */; };
		153F84CB2319B8FD00C19B63 /* Branch.framework in Embed Frameworks */ = {isa = PBXBuildFile; fileRef = 153F84C92319B8DB00C19B63 /* Branch.framework */; settings = {ATTRIBUTES = (CodeSignOnCopy, RemoveHeadersOnCopy, ); }; };
		158B063B211A72F500DF3C74 /* InpageBridgeWeb3.js in Resources */ = {isa = PBXBuildFile; fileRef = 158B0639211A72F500DF3C74 /* InpageBridgeWeb3.js */; };
		15ACC9FB226555820063978B /* LaunchScreen.xib in Resources */ = {isa = PBXBuildFile; fileRef = 13B07FB11A68108700A75B9A /* LaunchScreen.xib */; };
		15AD28A921B7CFD9005DEB23 /* release.xcconfig in Resources */ = {isa = PBXBuildFile; fileRef = 15FDD86021B76461006B7C35 /* release.xcconfig */; };
		15AD28AA21B7CFDC005DEB23 /* debug.xcconfig in Resources */ = {isa = PBXBuildFile; fileRef = 15FDD82721B7642B006B7C35 /* debug.xcconfig */; };
		15D158ED210BD912006982B5 /* Metamask.ttf in Resources */ = {isa = PBXBuildFile; fileRef = 15D158EC210BD8C8006982B5 /* Metamask.ttf */; };
		15F7795E22A1B7B500B1DF8C /* Mixpanel.framework in Frameworks */ = {isa = PBXBuildFile; fileRef = 15F7795722A1B79400B1DF8C /* Mixpanel.framework */; };
		15F7795F22A1B7B500B1DF8C /* Mixpanel.framework in Embed Frameworks */ = {isa = PBXBuildFile; fileRef = 15F7795722A1B79400B1DF8C /* Mixpanel.framework */; settings = {ATTRIBUTES = (CodeSignOnCopy, RemoveHeadersOnCopy, ); }; };
		15F7796522A1BC8C00B1DF8C /* RCTAnalytics.m in Sources */ = {isa = PBXBuildFile; fileRef = 15F7796422A1BC8C00B1DF8C /* RCTAnalytics.m */; };
		2370F9A340CF4ADFBCFB0543 /* EuclidCircularB-RegularItalic.otf in Resources */ = {isa = PBXBuildFile; fileRef = 58572D81B5D54ED79A16A16D /* EuclidCircularB-RegularItalic.otf */; };
		298242C958524BB38FB44CAE /* Roboto-BoldItalic.ttf in Resources */ = {isa = PBXBuildFile; fileRef = C9FD3FB1258A41A5A0546C83 /* Roboto-BoldItalic.ttf */; };
		2A27FC9EEF1F4FD18E658544 /* config.json in Resources */ = {isa = PBXBuildFile; fileRef = EF1C01B7F08047F9B8ADCFBA /* config.json */; };
		2CDF19FE9DEE4BF8B07154B1 /* EuclidCircularB-LightItalic.otf in Resources */ = {isa = PBXBuildFile; fileRef = F79EAC4A7BF74E458277AFA4 /* EuclidCircularB-LightItalic.otf */; };
		2DB27BE39B164356A98A0FB1 /* Roboto-Italic.ttf in Resources */ = {isa = PBXBuildFile; fileRef = 5D7956F8525C4A45A2A555C3 /* Roboto-Italic.ttf */; };
		2EF2825A2B0FF86900D7B4B1 /* AppDelegate.m in Sources */ = {isa = PBXBuildFile; fileRef = 13B07FB01A68108700A75B9A /* AppDelegate.m */; };
		2EF2825B2B0FF86900D7B4B1 /* File.swift in Sources */ = {isa = PBXBuildFile; fileRef = 654378AF243E2ADC00571B9C /* File.swift */; };
		2EF2825C2B0FF86900D7B4B1 /* RCTScreenshotDetect.m in Sources */ = {isa = PBXBuildFile; fileRef = CF98DA9B28D9FEB700096782 /* RCTScreenshotDetect.m */; };
		2EF2825D2B0FF86900D7B4B1 /* RCTAnalytics.m in Sources */ = {isa = PBXBuildFile; fileRef = 15F7796422A1BC8C00B1DF8C /* RCTAnalytics.m */; };
		2EF2825E2B0FF86900D7B4B1 /* RCTMinimizer.m in Sources */ = {isa = PBXBuildFile; fileRef = CF9895762A3B49BE00B4C9B5 /* RCTMinimizer.m */; };
		2EF2825F2B0FF86900D7B4B1 /* main.m in Sources */ = {isa = PBXBuildFile; fileRef = 13B07FB71A68108700A75B9A /* main.m */; };
		2EF282612B0FF86900D7B4B1 /* LinkPresentation.framework in Frameworks */ = {isa = PBXBuildFile; fileRef = F961A36A28105CF9007442B5 /* LinkPresentation.framework */; settings = {ATTRIBUTES = (Weak, ); }; };
		2EF282622B0FF86900D7B4B1 /* libRCTAesForked.a in Frameworks */ = {isa = PBXBuildFile; fileRef = 650F2B9C24DC5FEC00C3B9C4 /* libRCTAesForked.a */; };
		2EF282632B0FF86900D7B4B1 /* JavaScriptCore.framework in Frameworks */ = {isa = PBXBuildFile; fileRef = 153C1A742217BCDC0088EFE0 /* JavaScriptCore.framework */; };
		2EF282642B0FF86900D7B4B1 /* Mixpanel.framework in Frameworks */ = {isa = PBXBuildFile; fileRef = 15F7795722A1B79400B1DF8C /* Mixpanel.framework */; };
		2EF282652B0FF86900D7B4B1 /* Branch.framework in Frameworks */ = {isa = PBXBuildFile; fileRef = 153F84C92319B8DB00C19B63 /* Branch.framework */; };
		2EF2826A2B0FF86900D7B4B1 /* Images.xcassets in Resources */ = {isa = PBXBuildFile; fileRef = 13B07FB51A68108700A75B9A /* Images.xcassets */; };
		2EF2826B2B0FF86900D7B4B1 /* InpageBridgeWeb3.js in Resources */ = {isa = PBXBuildFile; fileRef = 158B0639211A72F500DF3C74 /* InpageBridgeWeb3.js */; };
		2EF2826C2B0FF86900D7B4B1 /* Metamask.ttf in Resources */ = {isa = PBXBuildFile; fileRef = 15D158EC210BD8C8006982B5 /* Metamask.ttf */; };
		2EF2826D2B0FF86900D7B4B1 /* Roboto-Black.ttf in Resources */ = {isa = PBXBuildFile; fileRef = 684F2C84313849199863B5FE /* Roboto-Black.ttf */; };
		2EF2826E2B0FF86900D7B4B1 /* ThemeColors.xcassets in Resources */ = {isa = PBXBuildFile; fileRef = B0EF7FA827BD16EA00D48B4E /* ThemeColors.xcassets */; };
		2EF2826F2B0FF86900D7B4B1 /* Roboto-BlackItalic.ttf in Resources */ = {isa = PBXBuildFile; fileRef = 3E2492C67CF345CABD7B8601 /* Roboto-BlackItalic.ttf */; };
		2EF282702B0FF86900D7B4B1 /* Roboto-Bold.ttf in Resources */ = {isa = PBXBuildFile; fileRef = A783D1CD7D27456796FE2E1B /* Roboto-Bold.ttf */; };
		2EF282712B0FF86900D7B4B1 /* debug.xcconfig in Resources */ = {isa = PBXBuildFile; fileRef = 15FDD82721B7642B006B7C35 /* debug.xcconfig */; };
		2EF282722B0FF86900D7B4B1 /* Roboto-BoldItalic.ttf in Resources */ = {isa = PBXBuildFile; fileRef = C9FD3FB1258A41A5A0546C83 /* Roboto-BoldItalic.ttf */; };
		2EF282732B0FF86900D7B4B1 /* Roboto-Italic.ttf in Resources */ = {isa = PBXBuildFile; fileRef = 5D7956F8525C4A45A2A555C3 /* Roboto-Italic.ttf */; };
		2EF282742B0FF86900D7B4B1 /* Roboto-Light.ttf in Resources */ = {isa = PBXBuildFile; fileRef = BB8BA2D3C0354D6090B56A8A /* Roboto-Light.ttf */; };
		2EF282752B0FF86900D7B4B1 /* Roboto-LightItalic.ttf in Resources */ = {isa = PBXBuildFile; fileRef = E020F42F788744B3BCE17F05 /* Roboto-LightItalic.ttf */; };
		2EF282762B0FF86900D7B4B1 /* release.xcconfig in Resources */ = {isa = PBXBuildFile; fileRef = 15FDD86021B76461006B7C35 /* release.xcconfig */; };
		2EF282772B0FF86900D7B4B1 /* Roboto-Medium.ttf in Resources */ = {isa = PBXBuildFile; fileRef = C752564A28B44392AEE16BD5 /* Roboto-Medium.ttf */; };
		2EF282782B0FF86900D7B4B1 /* Roboto-MediumItalic.ttf in Resources */ = {isa = PBXBuildFile; fileRef = D5FF0FF1DFB74B3C8BB99E09 /* Roboto-MediumItalic.ttf */; };
		2EF282792B0FF86900D7B4B1 /* Roboto-Regular.ttf in Resources */ = {isa = PBXBuildFile; fileRef = 459C4774EB724F2D8E12F088 /* Roboto-Regular.ttf */; };
		2EF2827A2B0FF86900D7B4B1 /* Roboto-Thin.ttf in Resources */ = {isa = PBXBuildFile; fileRef = D9A37B5BF2914CF1B49EEF80 /* Roboto-Thin.ttf */; };
		2EF2827B2B0FF86900D7B4B1 /* Roboto-ThinItalic.ttf in Resources */ = {isa = PBXBuildFile; fileRef = CF552F79C77A4184A690513A /* Roboto-ThinItalic.ttf */; };
		2EF2827C2B0FF86900D7B4B1 /* LaunchScreen.xib in Resources */ = {isa = PBXBuildFile; fileRef = 13B07FB11A68108700A75B9A /* LaunchScreen.xib */; };
		2EF2827D2B0FF86900D7B4B1 /* branch.json in Resources */ = {isa = PBXBuildFile; fileRef = FE3C9A2458A1416290DEDAD4 /* branch.json */; };
		2EF2827E2B0FF86900D7B4B1 /* config.json in Resources */ = {isa = PBXBuildFile; fileRef = EF1C01B7F08047F9B8ADCFBA /* config.json */; };
		2EF2827F2B0FF86900D7B4B1 /* EuclidCircularB-Bold.otf in Resources */ = {isa = PBXBuildFile; fileRef = 67FBD519E04742E0AF191782 /* EuclidCircularB-Bold.otf */; };
		2EF282802B0FF86900D7B4B1 /* EuclidCircularB-BoldItalic.otf in Resources */ = {isa = PBXBuildFile; fileRef = 13EE4910D3BD408A8FCCA5D7 /* EuclidCircularB-BoldItalic.otf */; };
		2EF282812B0FF86900D7B4B1 /* EuclidCircularB-Light.otf in Resources */ = {isa = PBXBuildFile; fileRef = A98029A3662F4C1391489A6B /* EuclidCircularB-Light.otf */; };
		2EF282822B0FF86900D7B4B1 /* EuclidCircularB-LightItalic.otf in Resources */ = {isa = PBXBuildFile; fileRef = F79EAC4A7BF74E458277AFA4 /* EuclidCircularB-LightItalic.otf */; };
		2EF282832B0FF86900D7B4B1 /* EuclidCircularB-Medium.otf in Resources */ = {isa = PBXBuildFile; fileRef = CE0434C5FB7C4C6F9FEBDCE2 /* EuclidCircularB-Medium.otf */; };
		2EF282842B0FF86900D7B4B1 /* EuclidCircularB-MediumItalic.otf in Resources */ = {isa = PBXBuildFile; fileRef = 42CBA652072F4BE2A8B815C1 /* EuclidCircularB-MediumItalic.otf */; };
		2EF282852B0FF86900D7B4B1 /* EuclidCircularB-Regular.otf in Resources */ = {isa = PBXBuildFile; fileRef = F564570593ED4F3FB10BD348 /* EuclidCircularB-Regular.otf */; };
		2EF282862B0FF86900D7B4B1 /* EuclidCircularB-RegularItalic.otf in Resources */ = {isa = PBXBuildFile; fileRef = 58572D81B5D54ED79A16A16D /* EuclidCircularB-RegularItalic.otf */; };
		2EF282872B0FF86900D7B4B1 /* EuclidCircularB-Semibold.otf in Resources */ = {isa = PBXBuildFile; fileRef = A8DE9C5BC0714D648276E123 /* EuclidCircularB-Semibold.otf */; };
		2EF282882B0FF86900D7B4B1 /* EuclidCircularB-SemiboldItalic.otf in Resources */ = {isa = PBXBuildFile; fileRef = 9499B01ECAC44DA29AC44E80 /* EuclidCircularB-SemiboldItalic.otf */; };
		2EF2828B2B0FF86900D7B4B1 /* Mixpanel.framework in Embed Frameworks */ = {isa = PBXBuildFile; fileRef = 15F7795722A1B79400B1DF8C /* Mixpanel.framework */; settings = {ATTRIBUTES = (CodeSignOnCopy, RemoveHeadersOnCopy, ); }; };
		2EF2828C2B0FF86900D7B4B1 /* Branch.framework in Embed Frameworks */ = {isa = PBXBuildFile; fileRef = 153F84C92319B8DB00C19B63 /* Branch.framework */; settings = {ATTRIBUTES = (CodeSignOnCopy, RemoveHeadersOnCopy, ); }; };
		2EF2832A2B17EBD600D7B4B1 /* RnTar.swift in Sources */ = {isa = PBXBuildFile; fileRef = 2EF283292B17EBD600D7B4B1 /* RnTar.swift */; };
		2EF2832B2B17EBD600D7B4B1 /* RnTar.swift in Sources */ = {isa = PBXBuildFile; fileRef = 2EF283292B17EBD600D7B4B1 /* RnTar.swift */; };
		2EF2832C2B17EBD600D7B4B1 /* RnTar.swift in Sources */ = {isa = PBXBuildFile; fileRef = 2EF283292B17EBD600D7B4B1 /* RnTar.swift */; };
		2EF283322B17EC1A00D7B4B1 /* RNTar.m in Sources */ = {isa = PBXBuildFile; fileRef = 2EF283312B17EC1A00D7B4B1 /* RNTar.m */; };
		2EF283332B17EC1A00D7B4B1 /* RNTar.m in Sources */ = {isa = PBXBuildFile; fileRef = 2EF283312B17EC1A00D7B4B1 /* RNTar.m */; };
		2EF283342B17EC1A00D7B4B1 /* RNTar.m in Sources */ = {isa = PBXBuildFile; fileRef = 2EF283312B17EC1A00D7B4B1 /* RNTar.m */; };
		2EF283372B17EC7900D7B4B1 /* Light-Swift-Untar.swift in Sources */ = {isa = PBXBuildFile; fileRef = 2EF283362B17EC7900D7B4B1 /* Light-Swift-Untar.swift */; };
		2EF283382B17EC7900D7B4B1 /* Light-Swift-Untar.swift in Sources */ = {isa = PBXBuildFile; fileRef = 2EF283362B17EC7900D7B4B1 /* Light-Swift-Untar.swift */; };
		2EF283392B17EC7900D7B4B1 /* Light-Swift-Untar.swift in Sources */ = {isa = PBXBuildFile; fileRef = 2EF283362B17EC7900D7B4B1 /* Light-Swift-Untar.swift */; };
		34CEE49BC79D411687B42FA9 /* Roboto-Regular.ttf in Resources */ = {isa = PBXBuildFile; fileRef = 459C4774EB724F2D8E12F088 /* Roboto-Regular.ttf */; };
		373454C575C84C24B0BB24D4 /* EuclidCircularB-SemiboldItalic.otf in Resources */ = {isa = PBXBuildFile; fileRef = 9499B01ECAC44DA29AC44E80 /* EuclidCircularB-SemiboldItalic.otf */; };
		39D0D096A0F340ABAC1A8565 /* EuclidCircularB-Regular.otf in Resources */ = {isa = PBXBuildFile; fileRef = F564570593ED4F3FB10BD348 /* EuclidCircularB-Regular.otf */; };
		48AD4B0AABCB447B99B85DC4 /* Roboto-Black.ttf in Resources */ = {isa = PBXBuildFile; fileRef = 684F2C84313849199863B5FE /* Roboto-Black.ttf */; };
		49D8E62C506F4A63889EEC7F /* branch.json in Resources */ = {isa = PBXBuildFile; fileRef = FE3C9A2458A1416290DEDAD4 /* branch.json */; };
		4CEFC9E34A8D4288BFE2F85A /* Roboto-Light.ttf in Resources */ = {isa = PBXBuildFile; fileRef = BB8BA2D3C0354D6090B56A8A /* Roboto-Light.ttf */; };
		650F2B9D24DC5FF200C3B9C4 /* libRCTAesForked.a in Frameworks */ = {isa = PBXBuildFile; fileRef = 650F2B9C24DC5FEC00C3B9C4 /* libRCTAesForked.a */; };
		654378B0243E2ADC00571B9C /* File.swift in Sources */ = {isa = PBXBuildFile; fileRef = 654378AF243E2ADC00571B9C /* File.swift */; };
		7C0226ABD9694AEDBAF3016F /* Roboto-ThinItalic.ttf in Resources */ = {isa = PBXBuildFile; fileRef = CF552F79C77A4184A690513A /* Roboto-ThinItalic.ttf */; };
		7CFB6EF0B7853F1C4E863E5E /* libPods-MetaMask.a in Frameworks */ = {isa = PBXBuildFile; fileRef = CC4BA1B4AFA5C6EA75133110 /* libPods-MetaMask.a */; };
		7E08FB90F3754D47994208B4 /* Roboto-Thin.ttf in Resources */ = {isa = PBXBuildFile; fileRef = D9A37B5BF2914CF1B49EEF80 /* Roboto-Thin.ttf */; };
		813214A2220E40C7BBB5ED9E /* Roboto-Bold.ttf in Resources */ = {isa = PBXBuildFile; fileRef = A783D1CD7D27456796FE2E1B /* Roboto-Bold.ttf */; };
		887E75FB64A54509A08D6C50 /* Roboto-LightItalic.ttf in Resources */ = {isa = PBXBuildFile; fileRef = E020F42F788744B3BCE17F05 /* Roboto-LightItalic.ttf */; };
		8DEB44A7E7EF48E1B3298910 /* EuclidCircularB-Medium.otf in Resources */ = {isa = PBXBuildFile; fileRef = CE0434C5FB7C4C6F9FEBDCE2 /* EuclidCircularB-Medium.otf */; };
		B0EF7FA927BD16EA00D48B4E /* ThemeColors.xcassets in Resources */ = {isa = PBXBuildFile; fileRef = B0EF7FA827BD16EA00D48B4E /* ThemeColors.xcassets */; };
		B339FF02289ABD70001B89FB /* AppDelegate.m in Sources */ = {isa = PBXBuildFile; fileRef = 13B07FB01A68108700A75B9A /* AppDelegate.m */; };
		B339FF03289ABD70001B89FB /* File.swift in Sources */ = {isa = PBXBuildFile; fileRef = 654378AF243E2ADC00571B9C /* File.swift */; };
		B339FF04289ABD70001B89FB /* RCTAnalytics.m in Sources */ = {isa = PBXBuildFile; fileRef = 15F7796422A1BC8C00B1DF8C /* RCTAnalytics.m */; };
		B339FF05289ABD70001B89FB /* main.m in Sources */ = {isa = PBXBuildFile; fileRef = 13B07FB71A68108700A75B9A /* main.m */; };
		B339FF07289ABD70001B89FB /* LinkPresentation.framework in Frameworks */ = {isa = PBXBuildFile; fileRef = F961A36A28105CF9007442B5 /* LinkPresentation.framework */; settings = {ATTRIBUTES = (Weak, ); }; };
		B339FF08289ABD70001B89FB /* libRCTAesForked.a in Frameworks */ = {isa = PBXBuildFile; fileRef = 650F2B9C24DC5FEC00C3B9C4 /* libRCTAesForked.a */; };
		B339FF09289ABD70001B89FB /* JavaScriptCore.framework in Frameworks */ = {isa = PBXBuildFile; fileRef = 153C1A742217BCDC0088EFE0 /* JavaScriptCore.framework */; };
		B339FF0B289ABD70001B89FB /* Mixpanel.framework in Frameworks */ = {isa = PBXBuildFile; fileRef = 15F7795722A1B79400B1DF8C /* Mixpanel.framework */; };
		B339FF0C289ABD70001B89FB /* Branch.framework in Frameworks */ = {isa = PBXBuildFile; fileRef = 153F84C92319B8DB00C19B63 /* Branch.framework */; };
		B339FF10289ABD70001B89FB /* Images.xcassets in Resources */ = {isa = PBXBuildFile; fileRef = 13B07FB51A68108700A75B9A /* Images.xcassets */; };
		B339FF11289ABD70001B89FB /* InpageBridgeWeb3.js in Resources */ = {isa = PBXBuildFile; fileRef = 158B0639211A72F500DF3C74 /* InpageBridgeWeb3.js */; };
		B339FF12289ABD70001B89FB /* Metamask.ttf in Resources */ = {isa = PBXBuildFile; fileRef = 15D158EC210BD8C8006982B5 /* Metamask.ttf */; };
		B339FF13289ABD70001B89FB /* Roboto-Black.ttf in Resources */ = {isa = PBXBuildFile; fileRef = 684F2C84313849199863B5FE /* Roboto-Black.ttf */; };
		B339FF14289ABD70001B89FB /* ThemeColors.xcassets in Resources */ = {isa = PBXBuildFile; fileRef = B0EF7FA827BD16EA00D48B4E /* ThemeColors.xcassets */; };
		B339FF15289ABD70001B89FB /* Roboto-BlackItalic.ttf in Resources */ = {isa = PBXBuildFile; fileRef = 3E2492C67CF345CABD7B8601 /* Roboto-BlackItalic.ttf */; };
		B339FF16289ABD70001B89FB /* Roboto-Bold.ttf in Resources */ = {isa = PBXBuildFile; fileRef = A783D1CD7D27456796FE2E1B /* Roboto-Bold.ttf */; };
		B339FF17289ABD70001B89FB /* debug.xcconfig in Resources */ = {isa = PBXBuildFile; fileRef = 15FDD82721B7642B006B7C35 /* debug.xcconfig */; };
		B339FF18289ABD70001B89FB /* Roboto-BoldItalic.ttf in Resources */ = {isa = PBXBuildFile; fileRef = C9FD3FB1258A41A5A0546C83 /* Roboto-BoldItalic.ttf */; };
		B339FF19289ABD70001B89FB /* Roboto-Italic.ttf in Resources */ = {isa = PBXBuildFile; fileRef = 5D7956F8525C4A45A2A555C3 /* Roboto-Italic.ttf */; };
		B339FF1A289ABD70001B89FB /* Roboto-Light.ttf in Resources */ = {isa = PBXBuildFile; fileRef = BB8BA2D3C0354D6090B56A8A /* Roboto-Light.ttf */; };
		B339FF1B289ABD70001B89FB /* Roboto-LightItalic.ttf in Resources */ = {isa = PBXBuildFile; fileRef = E020F42F788744B3BCE17F05 /* Roboto-LightItalic.ttf */; };
		B339FF1C289ABD70001B89FB /* release.xcconfig in Resources */ = {isa = PBXBuildFile; fileRef = 15FDD86021B76461006B7C35 /* release.xcconfig */; };
		B339FF1D289ABD70001B89FB /* Roboto-Medium.ttf in Resources */ = {isa = PBXBuildFile; fileRef = C752564A28B44392AEE16BD5 /* Roboto-Medium.ttf */; };
		B339FF1E289ABD70001B89FB /* Roboto-MediumItalic.ttf in Resources */ = {isa = PBXBuildFile; fileRef = D5FF0FF1DFB74B3C8BB99E09 /* Roboto-MediumItalic.ttf */; };
		B339FF1F289ABD70001B89FB /* Roboto-Regular.ttf in Resources */ = {isa = PBXBuildFile; fileRef = 459C4774EB724F2D8E12F088 /* Roboto-Regular.ttf */; };
		B339FF20289ABD70001B89FB /* Roboto-Thin.ttf in Resources */ = {isa = PBXBuildFile; fileRef = D9A37B5BF2914CF1B49EEF80 /* Roboto-Thin.ttf */; };
		B339FF21289ABD70001B89FB /* Roboto-ThinItalic.ttf in Resources */ = {isa = PBXBuildFile; fileRef = CF552F79C77A4184A690513A /* Roboto-ThinItalic.ttf */; };
		B339FF22289ABD70001B89FB /* LaunchScreen.xib in Resources */ = {isa = PBXBuildFile; fileRef = 13B07FB11A68108700A75B9A /* LaunchScreen.xib */; };
		B339FF23289ABD70001B89FB /* branch.json in Resources */ = {isa = PBXBuildFile; fileRef = FE3C9A2458A1416290DEDAD4 /* branch.json */; };
		B339FF24289ABD70001B89FB /* config.json in Resources */ = {isa = PBXBuildFile; fileRef = EF1C01B7F08047F9B8ADCFBA /* config.json */; };
		B339FF25289ABD70001B89FB /* EuclidCircularB-Bold.otf in Resources */ = {isa = PBXBuildFile; fileRef = 67FBD519E04742E0AF191782 /* EuclidCircularB-Bold.otf */; };
		B339FF26289ABD70001B89FB /* EuclidCircularB-BoldItalic.otf in Resources */ = {isa = PBXBuildFile; fileRef = 13EE4910D3BD408A8FCCA5D7 /* EuclidCircularB-BoldItalic.otf */; };
		B339FF27289ABD70001B89FB /* EuclidCircularB-Light.otf in Resources */ = {isa = PBXBuildFile; fileRef = A98029A3662F4C1391489A6B /* EuclidCircularB-Light.otf */; };
		B339FF28289ABD70001B89FB /* EuclidCircularB-LightItalic.otf in Resources */ = {isa = PBXBuildFile; fileRef = F79EAC4A7BF74E458277AFA4 /* EuclidCircularB-LightItalic.otf */; };
		B339FF29289ABD70001B89FB /* EuclidCircularB-Medium.otf in Resources */ = {isa = PBXBuildFile; fileRef = CE0434C5FB7C4C6F9FEBDCE2 /* EuclidCircularB-Medium.otf */; };
		B339FF2A289ABD70001B89FB /* EuclidCircularB-MediumItalic.otf in Resources */ = {isa = PBXBuildFile; fileRef = 42CBA652072F4BE2A8B815C1 /* EuclidCircularB-MediumItalic.otf */; };
		B339FF2B289ABD70001B89FB /* EuclidCircularB-Regular.otf in Resources */ = {isa = PBXBuildFile; fileRef = F564570593ED4F3FB10BD348 /* EuclidCircularB-Regular.otf */; };
		B339FF2C289ABD70001B89FB /* EuclidCircularB-RegularItalic.otf in Resources */ = {isa = PBXBuildFile; fileRef = 58572D81B5D54ED79A16A16D /* EuclidCircularB-RegularItalic.otf */; };
		B339FF2D289ABD70001B89FB /* EuclidCircularB-Semibold.otf in Resources */ = {isa = PBXBuildFile; fileRef = A8DE9C5BC0714D648276E123 /* EuclidCircularB-Semibold.otf */; };
		B339FF2E289ABD70001B89FB /* EuclidCircularB-SemiboldItalic.otf in Resources */ = {isa = PBXBuildFile; fileRef = 9499B01ECAC44DA29AC44E80 /* EuclidCircularB-SemiboldItalic.otf */; };
		B339FF31289ABD70001B89FB /* Mixpanel.framework in Embed Frameworks */ = {isa = PBXBuildFile; fileRef = 15F7795722A1B79400B1DF8C /* Mixpanel.framework */; settings = {ATTRIBUTES = (CodeSignOnCopy, RemoveHeadersOnCopy, ); }; };
		B339FF32289ABD70001B89FB /* Branch.framework in Embed Frameworks */ = {isa = PBXBuildFile; fileRef = 153F84C92319B8DB00C19B63 /* Branch.framework */; settings = {ATTRIBUTES = (CodeSignOnCopy, RemoveHeadersOnCopy, ); }; };
		B339FF3C289ABF2C001B89FB /* MetaMask-QA-Info.plist in Resources */ = {isa = PBXBuildFile; fileRef = B339FEA72899852C001B89FB /* MetaMask-QA-Info.plist */; };
		B638844E306CAE9147B52C85 /* BuildFile in Frameworks */ = {isa = PBXBuildFile; };
		BF39E5BAE0F34F9091FF6AC0 /* EuclidCircularB-Semibold.otf in Resources */ = {isa = PBXBuildFile; fileRef = A8DE9C5BC0714D648276E123 /* EuclidCircularB-Semibold.otf */; };
		CD13D926E1E84D9ABFE672C0 /* Roboto-BlackItalic.ttf in Resources */ = {isa = PBXBuildFile; fileRef = 3E2492C67CF345CABD7B8601 /* Roboto-BlackItalic.ttf */; };
		CF9895772A3B49BE00B4C9B5 /* RCTMinimizer.m in Sources */ = {isa = PBXBuildFile; fileRef = CF9895762A3B49BE00B4C9B5 /* RCTMinimizer.m */; };
		CF9895782A3B49BE00B4C9B5 /* RCTMinimizer.m in Sources */ = {isa = PBXBuildFile; fileRef = CF9895762A3B49BE00B4C9B5 /* RCTMinimizer.m */; };
		CF98DA9C28D9FEB700096782 /* RCTScreenshotDetect.m in Sources */ = {isa = PBXBuildFile; fileRef = CF98DA9B28D9FEB700096782 /* RCTScreenshotDetect.m */; };
		CFD8DFC828EDD4C800CC75F6 /* RCTScreenshotDetect.m in Sources */ = {isa = PBXBuildFile; fileRef = CF98DA9B28D9FEB700096782 /* RCTScreenshotDetect.m */; };
		D171C39A8BD44DBEB6B68480 /* EuclidCircularB-MediumItalic.otf in Resources */ = {isa = PBXBuildFile; fileRef = 42CBA652072F4BE2A8B815C1 /* EuclidCircularB-MediumItalic.otf */; };
		D45BF85DECACCB74EDCBE88A /* BuildFile in Frameworks */ = {isa = PBXBuildFile; };
		DC6A024F56DD43E1A83B47B1 /* Roboto-MediumItalic.ttf in Resources */ = {isa = PBXBuildFile; fileRef = D5FF0FF1DFB74B3C8BB99E09 /* Roboto-MediumItalic.ttf */; };
		DDB2D8FF8BDA806A38D61B1B /* libPods-MetaMask-QA.a in Frameworks */ = {isa = PBXBuildFile; fileRef = E0B857D61941CE8A3F59C662 /* libPods-MetaMask-QA.a */; };
		E34DE917F6FC4438A6E88402 /* EuclidCircularB-BoldItalic.otf in Resources */ = {isa = PBXBuildFile; fileRef = 13EE4910D3BD408A8FCCA5D7 /* EuclidCircularB-BoldItalic.otf */; };
		EF65C42EA15B4774B1947A12 /* Roboto-Medium.ttf in Resources */ = {isa = PBXBuildFile; fileRef = C752564A28B44392AEE16BD5 /* Roboto-Medium.ttf */; };
		F961A37228105CF9007442B5 /* LinkPresentation.framework in Frameworks */ = {isa = PBXBuildFile; fileRef = F961A36A28105CF9007442B5 /* LinkPresentation.framework */; settings = {ATTRIBUTES = (Weak, ); }; };
		FF0F3B13A5354C41913F766D /* EuclidCircularB-Bold.otf in Resources */ = {isa = PBXBuildFile; fileRef = 67FBD519E04742E0AF191782 /* EuclidCircularB-Bold.otf */; };
/* End PBXBuildFile section */

/* Begin PBXContainerItemProxy section */
		153F84C82319B8DB00C19B63 /* PBXContainerItemProxy */ = {
			isa = PBXContainerItemProxy;
			containerPortal = 153F84C42319B8DA00C19B63 /* BranchSDK.xcodeproj */;
			proxyType = 2;
			remoteGlobalIDString = E298D0521C73D1B800589D22;
			remoteInfo = Branch;
		};
		153F84CC2319B8FD00C19B63 /* PBXContainerItemProxy */ = {
			isa = PBXContainerItemProxy;
			containerPortal = 153F84C42319B8DA00C19B63 /* BranchSDK.xcodeproj */;
			proxyType = 1;
			remoteGlobalIDString = E298D0511C73D1B800589D22;
			remoteInfo = Branch;
		};
		15F7795622A1B79400B1DF8C /* PBXContainerItemProxy */ = {
			isa = PBXContainerItemProxy;
			containerPortal = 15F7794F22A1B79400B1DF8C /* Mixpanel.xcodeproj */;
			proxyType = 2;
			remoteGlobalIDString = 7C170C2A1A4A02F500D9E0F2;
			remoteInfo = Mixpanel;
		};
		15F7795822A1B79400B1DF8C /* PBXContainerItemProxy */ = {
			isa = PBXContainerItemProxy;
			containerPortal = 15F7794F22A1B79400B1DF8C /* Mixpanel.xcodeproj */;
			proxyType = 2;
			remoteGlobalIDString = 511FC39D1C2B74BD00DC4796;
			remoteInfo = Mixpanel_watchOS;
		};
		15F7795A22A1B79400B1DF8C /* PBXContainerItemProxy */ = {
			isa = PBXContainerItemProxy;
			containerPortal = 15F7794F22A1B79400B1DF8C /* Mixpanel.xcodeproj */;
			proxyType = 2;
			remoteGlobalIDString = E1C2BEB61CFD6A010052172F;
			remoteInfo = Mixpanel_tvOS;
		};
		15F7795C22A1B79400B1DF8C /* PBXContainerItemProxy */ = {
			isa = PBXContainerItemProxy;
			containerPortal = 15F7794F22A1B79400B1DF8C /* Mixpanel.xcodeproj */;
			proxyType = 2;
			remoteGlobalIDString = E1F160B01E677D2200391AE3;
			remoteInfo = Mixpanel_macOS;
		};
		15F7796022A1B7B500B1DF8C /* PBXContainerItemProxy */ = {
			isa = PBXContainerItemProxy;
			containerPortal = 15F7794F22A1B79400B1DF8C /* Mixpanel.xcodeproj */;
			proxyType = 1;
			remoteGlobalIDString = 7C170C291A4A02F500D9E0F2;
			remoteInfo = Mixpanel;
		};
		2EF282542B0FF86900D7B4B1 /* PBXContainerItemProxy */ = {
			isa = PBXContainerItemProxy;
			containerPortal = 15F7794F22A1B79400B1DF8C /* Mixpanel.xcodeproj */;
			proxyType = 1;
			remoteGlobalIDString = 7C170C291A4A02F500D9E0F2;
			remoteInfo = Mixpanel;
		};
		2EF282562B0FF86900D7B4B1 /* PBXContainerItemProxy */ = {
			isa = PBXContainerItemProxy;
			containerPortal = 153F84C42319B8DA00C19B63 /* BranchSDK.xcodeproj */;
			proxyType = 1;
			remoteGlobalIDString = E298D0511C73D1B800589D22;
			remoteInfo = Branch;
		};
		650F2B9B24DC5FEC00C3B9C4 /* PBXContainerItemProxy */ = {
			isa = PBXContainerItemProxy;
			containerPortal = 650F2B9724DC5FEB00C3B9C4 /* RCTAesForked.xcodeproj */;
			proxyType = 2;
			remoteGlobalIDString = 32D980DD1BE9F11C00FA27E5;
			remoteInfo = RCTAesForked;
		};
		B339FEFC289ABD70001B89FB /* PBXContainerItemProxy */ = {
			isa = PBXContainerItemProxy;
			containerPortal = 15F7794F22A1B79400B1DF8C /* Mixpanel.xcodeproj */;
			proxyType = 1;
			remoteGlobalIDString = 7C170C291A4A02F500D9E0F2;
			remoteInfo = Mixpanel;
		};
		B339FEFE289ABD70001B89FB /* PBXContainerItemProxy */ = {
			isa = PBXContainerItemProxy;
			containerPortal = 153F84C42319B8DA00C19B63 /* BranchSDK.xcodeproj */;
			proxyType = 1;
			remoteGlobalIDString = E298D0511C73D1B800589D22;
			remoteInfo = Branch;
		};
/* End PBXContainerItemProxy section */

/* Begin PBXCopyFilesBuildPhase section */
		15ACCA0022655C3A0063978B /* Embed Frameworks */ = {
			isa = PBXCopyFilesBuildPhase;
			buildActionMask = 2147483647;
			dstPath = "";
			dstSubfolderSpec = 10;
			files = (
				15F7795F22A1B7B500B1DF8C /* Mixpanel.framework in Embed Frameworks */,
				153F84CB2319B8FD00C19B63 /* Branch.framework in Embed Frameworks */,
			);
			name = "Embed Frameworks";
			runOnlyForDeploymentPostprocessing = 0;
		};
		2EF2828A2B0FF86900D7B4B1 /* Embed Frameworks */ = {
			isa = PBXCopyFilesBuildPhase;
			buildActionMask = 2147483647;
			dstPath = "";
			dstSubfolderSpec = 10;
			files = (
				2EF2828B2B0FF86900D7B4B1 /* Mixpanel.framework in Embed Frameworks */,
				2EF2828C2B0FF86900D7B4B1 /* Branch.framework in Embed Frameworks */,
			);
			name = "Embed Frameworks";
			runOnlyForDeploymentPostprocessing = 0;
		};
		B339FF30289ABD70001B89FB /* Embed Frameworks */ = {
			isa = PBXCopyFilesBuildPhase;
			buildActionMask = 2147483647;
			dstPath = "";
			dstSubfolderSpec = 10;
			files = (
				B339FF31289ABD70001B89FB /* Mixpanel.framework in Embed Frameworks */,
				B339FF32289ABD70001B89FB /* Branch.framework in Embed Frameworks */,
			);
			name = "Embed Frameworks";
			runOnlyForDeploymentPostprocessing = 0;
		};
/* End PBXCopyFilesBuildPhase section */

/* Begin PBXFileReference section */
		008F07F21AC5B25A0029DE68 /* main.jsbundle */ = {isa = PBXFileReference; fileEncoding = 4; lastKnownFileType = text; path = main.jsbundle; sourceTree = "<group>"; };
		00E356F11AD99517003FC87E /* Info.plist */ = {isa = PBXFileReference; lastKnownFileType = text.plist.xml; path = Info.plist; sourceTree = "<group>"; };
		00E356F21AD99517003FC87E /* MetaMaskTests.m */ = {isa = PBXFileReference; lastKnownFileType = sourcecode.c.objc; path = MetaMaskTests.m; sourceTree = "<group>"; };
		13B07F961A680F5B00A75B9A /* MetaMask.app */ = {isa = PBXFileReference; explicitFileType = wrapper.application; includeInIndex = 0; path = MetaMask.app; sourceTree = BUILT_PRODUCTS_DIR; };
		13B07FAF1A68108700A75B9A /* AppDelegate.h */ = {isa = PBXFileReference; fileEncoding = 4; lastKnownFileType = sourcecode.c.h; name = AppDelegate.h; path = MetaMask/AppDelegate.h; sourceTree = "<group>"; };
		13B07FB01A68108700A75B9A /* AppDelegate.m */ = {isa = PBXFileReference; fileEncoding = 4; lastKnownFileType = sourcecode.c.objc; name = AppDelegate.m; path = MetaMask/AppDelegate.m; sourceTree = "<group>"; };
		13B07FB21A68108700A75B9A /* Base */ = {isa = PBXFileReference; lastKnownFileType = file.xib; name = Base; path = Base.lproj/LaunchScreen.xib; sourceTree = "<group>"; };
		13B07FB51A68108700A75B9A /* Images.xcassets */ = {isa = PBXFileReference; lastKnownFileType = folder.assetcatalog; name = Images.xcassets; path = MetaMask/Images.xcassets; sourceTree = "<group>"; };
		13B07FB61A68108700A75B9A /* Info.plist */ = {isa = PBXFileReference; fileEncoding = 4; lastKnownFileType = text.plist.xml; name = Info.plist; path = MetaMask/Info.plist; sourceTree = "<group>"; };
		13B07FB71A68108700A75B9A /* main.m */ = {isa = PBXFileReference; fileEncoding = 4; lastKnownFileType = sourcecode.c.objc; name = main.m; path = MetaMask/main.m; sourceTree = "<group>"; };
		13EE4910D3BD408A8FCCA5D7 /* EuclidCircularB-BoldItalic.otf */ = {isa = PBXFileReference; explicitFileType = undefined; fileEncoding = 9; includeInIndex = 0; lastKnownFileType = unknown; name = "EuclidCircularB-BoldItalic.otf"; path = "../app/fonts/EuclidCircularB-BoldItalic.otf"; sourceTree = "<group>"; };
		15205D6221596AD90049EA93 /* MetaMask.entitlements */ = {isa = PBXFileReference; lastKnownFileType = text.plist.entitlements; name = MetaMask.entitlements; path = MetaMask/MetaMask.entitlements; sourceTree = "<group>"; };
		153C1A742217BCDC0088EFE0 /* JavaScriptCore.framework */ = {isa = PBXFileReference; lastKnownFileType = wrapper.framework; name = JavaScriptCore.framework; path = System/Library/Frameworks/JavaScriptCore.framework; sourceTree = SDKROOT; };
		153F84C42319B8DA00C19B63 /* BranchSDK.xcodeproj */ = {isa = PBXFileReference; lastKnownFileType = "wrapper.pb-project"; name = BranchSDK.xcodeproj; path = "branch-ios-sdk/carthage-files/BranchSDK.xcodeproj"; sourceTree = "<group>"; };
		158B0639211A72F500DF3C74 /* InpageBridgeWeb3.js */ = {isa = PBXFileReference; fileEncoding = 4; lastKnownFileType = sourcecode.javascript; name = InpageBridgeWeb3.js; path = ../app/core/InpageBridgeWeb3.js; sourceTree = "<group>"; };
		159878012231DF67001748EC /* AntDesign.ttf */ = {isa = PBXFileReference; lastKnownFileType = file; name = AntDesign.ttf; path = "../node_modules/react-native-vector-icons/Fonts/AntDesign.ttf"; sourceTree = "<group>"; };
		15D158EC210BD8C8006982B5 /* Metamask.ttf */ = {isa = PBXFileReference; lastKnownFileType = file; name = Metamask.ttf; path = ../app/fonts/Metamask.ttf; sourceTree = "<group>"; };
		15F7794F22A1B79400B1DF8C /* Mixpanel.xcodeproj */ = {isa = PBXFileReference; lastKnownFileType = "wrapper.pb-project"; name = Mixpanel.xcodeproj; path = "mixpanel-iphone/Mixpanel.xcodeproj"; sourceTree = "<group>"; };
		15F7796322A1BC8C00B1DF8C /* RCTAnalytics.h */ = {isa = PBXFileReference; lastKnownFileType = sourcecode.c.h; name = RCTAnalytics.h; path = MetaMask/NativeModules/RCTAnalytics/RCTAnalytics.h; sourceTree = "<group>"; };
		15F7796422A1BC8C00B1DF8C /* RCTAnalytics.m */ = {isa = PBXFileReference; lastKnownFileType = sourcecode.c.objc; name = RCTAnalytics.m; path = MetaMask/NativeModules/RCTAnalytics/RCTAnalytics.m; sourceTree = "<group>"; };
		15FDD82721B7642B006B7C35 /* debug.xcconfig */ = {isa = PBXFileReference; lastKnownFileType = text.xcconfig; path = debug.xcconfig; sourceTree = "<group>"; };
		15FDD86021B76461006B7C35 /* release.xcconfig */ = {isa = PBXFileReference; lastKnownFileType = text.xcconfig; path = release.xcconfig; sourceTree = "<group>"; };
		178440FE3F1C4F4180D14622 /* libTcpSockets.a */ = {isa = PBXFileReference; explicitFileType = undefined; fileEncoding = 9; includeInIndex = 0; lastKnownFileType = archive.ar; path = libTcpSockets.a; sourceTree = "<group>"; };
		1A00E5D287314FBFECB220E4 /* Pods-MetaMask-Flask.release.xcconfig */ = {isa = PBXFileReference; includeInIndex = 1; lastKnownFileType = text.xcconfig; name = "Pods-MetaMask-Flask.release.xcconfig"; path = "Target Support Files/Pods-MetaMask-Flask/Pods-MetaMask-Flask.release.xcconfig"; sourceTree = "<group>"; };
		1B3D5DF5831949FE98EDCB6D /* Pods-MetaMask-Flask.debug.xcconfig */ = {isa = PBXFileReference; includeInIndex = 1; lastKnownFileType = text.xcconfig; name = "Pods-MetaMask-Flask.debug.xcconfig"; path = "Target Support Files/Pods-MetaMask-Flask/Pods-MetaMask-Flask.debug.xcconfig"; sourceTree = "<group>"; };
		1C516951C09F43CB97129B66 /* Octicons.ttf */ = {isa = PBXFileReference; explicitFileType = undefined; fileEncoding = 9; includeInIndex = 0; lastKnownFileType = unknown; name = Octicons.ttf; path = "../node_modules/react-native-vector-icons/Fonts/Octicons.ttf"; sourceTree = "<group>"; };
		278065D027394AD9B2906E38 /* libBVLinearGradient.a */ = {isa = PBXFileReference; explicitFileType = undefined; fileEncoding = 9; includeInIndex = 0; lastKnownFileType = archive.ar; path = libBVLinearGradient.a; sourceTree = "<group>"; };
		2D16E6891FA4F8E400B85C8A /* libReact.a */ = {isa = PBXFileReference; explicitFileType = archive.ar; path = libReact.a; sourceTree = BUILT_PRODUCTS_DIR; };
		2D38A4BA1190B57818AFF2BC /* Pods-MetaMask.debug.xcconfig */ = {isa = PBXFileReference; includeInIndex = 1; lastKnownFileType = text.xcconfig; name = "Pods-MetaMask.debug.xcconfig"; path = "Target Support Files/Pods-MetaMask/Pods-MetaMask.debug.xcconfig"; sourceTree = "<group>"; };
		2EF282922B0FF86900D7B4B1 /* MetaMask-Flask.app */ = {isa = PBXFileReference; explicitFileType = wrapper.application; includeInIndex = 0; path = "MetaMask-Flask.app"; sourceTree = BUILT_PRODUCTS_DIR; };
		2EF283292B17EBD600D7B4B1 /* RnTar.swift */ = {isa = PBXFileReference; lastKnownFileType = sourcecode.swift; path = RnTar.swift; sourceTree = "<group>"; };
		2EF283312B17EC1A00D7B4B1 /* RNTar.m */ = {isa = PBXFileReference; lastKnownFileType = sourcecode.c.objc; path = RNTar.m; sourceTree = "<group>"; };
		2EF283362B17EC7900D7B4B1 /* Light-Swift-Untar.swift */ = {isa = PBXFileReference; lastKnownFileType = sourcecode.swift; path = "Light-Swift-Untar.swift"; sourceTree = "<group>"; };
		3E2492C67CF345CABD7B8601 /* Roboto-BlackItalic.ttf */ = {isa = PBXFileReference; explicitFileType = undefined; fileEncoding = 9; includeInIndex = 0; lastKnownFileType = unknown; name = "Roboto-BlackItalic.ttf"; path = "../app/fonts/Roboto-BlackItalic.ttf"; sourceTree = "<group>"; };
		42C239E9FAA64BD9A34B8D8A /* MaterialCommunityIcons.ttf */ = {isa = PBXFileReference; explicitFileType = undefined; fileEncoding = 9; includeInIndex = 0; lastKnownFileType = unknown; name = MaterialCommunityIcons.ttf; path = "../node_modules/react-native-vector-icons/Fonts/MaterialCommunityIcons.ttf"; sourceTree = "<group>"; };
		42C6DDE3B80F47AFA9C9D4F5 /* Foundation.ttf */ = {isa = PBXFileReference; explicitFileType = undefined; fileEncoding = 9; includeInIndex = 0; lastKnownFileType = unknown; name = Foundation.ttf; path = "../node_modules/react-native-vector-icons/Fonts/Foundation.ttf"; sourceTree = "<group>"; };
		42CBA652072F4BE2A8B815C1 /* EuclidCircularB-MediumItalic.otf */ = {isa = PBXFileReference; explicitFileType = undefined; fileEncoding = 9; includeInIndex = 0; lastKnownFileType = unknown; name = "EuclidCircularB-MediumItalic.otf"; path = "../app/fonts/EuclidCircularB-MediumItalic.otf"; sourceTree = "<group>"; };
		4444176409EB42CB93AB03C5 /* SimpleLineIcons.ttf */ = {isa = PBXFileReference; explicitFileType = undefined; fileEncoding = 9; includeInIndex = 0; lastKnownFileType = unknown; name = SimpleLineIcons.ttf; path = "../node_modules/react-native-vector-icons/Fonts/SimpleLineIcons.ttf"; sourceTree = "<group>"; };
		459C4774EB724F2D8E12F088 /* Roboto-Regular.ttf */ = {isa = PBXFileReference; explicitFileType = undefined; fileEncoding = 9; includeInIndex = 0; lastKnownFileType = unknown; name = "Roboto-Regular.ttf"; path = "../app/fonts/Roboto-Regular.ttf"; sourceTree = "<group>"; };
		4A2D27104599412CA00C35EF /* Ionicons.ttf */ = {isa = PBXFileReference; explicitFileType = undefined; fileEncoding = 9; includeInIndex = 0; lastKnownFileType = unknown; name = Ionicons.ttf; path = "../node_modules/react-native-vector-icons/Fonts/Ionicons.ttf"; sourceTree = "<group>"; };
		57C103F40F394637B5A886FC /* FontAwesome5_Brands.ttf */ = {isa = PBXFileReference; explicitFileType = undefined; fileEncoding = 9; includeInIndex = 0; lastKnownFileType = unknown; name = FontAwesome5_Brands.ttf; path = "../node_modules/react-native-vector-icons/Fonts/FontAwesome5_Brands.ttf"; sourceTree = "<group>"; };
		58572D81B5D54ED79A16A16D /* EuclidCircularB-RegularItalic.otf */ = {isa = PBXFileReference; explicitFileType = undefined; fileEncoding = 9; includeInIndex = 0; lastKnownFileType = unknown; name = "EuclidCircularB-RegularItalic.otf"; path = "../app/fonts/EuclidCircularB-RegularItalic.otf"; sourceTree = "<group>"; };
		5B6B5F6E5C0A886D11EF7F6F /* Pods-MetaMask.release.xcconfig */ = {isa = PBXFileReference; includeInIndex = 1; lastKnownFileType = text.xcconfig; name = "Pods-MetaMask.release.xcconfig"; path = "Target Support Files/Pods-MetaMask/Pods-MetaMask.release.xcconfig"; sourceTree = "<group>"; };
		5D7956F8525C4A45A2A555C3 /* Roboto-Italic.ttf */ = {isa = PBXFileReference; explicitFileType = undefined; fileEncoding = 9; includeInIndex = 0; lastKnownFileType = unknown; name = "Roboto-Italic.ttf"; path = "../app/fonts/Roboto-Italic.ttf"; sourceTree = "<group>"; };
		5D89472CA15F3091AE95E296 /* Pods-MetaMask-QA.release.xcconfig */ = {isa = PBXFileReference; includeInIndex = 1; lastKnownFileType = text.xcconfig; name = "Pods-MetaMask-QA.release.xcconfig"; path = "Target Support Files/Pods-MetaMask-QA/Pods-MetaMask-QA.release.xcconfig"; sourceTree = "<group>"; };
		5E32A09A7BDC431FA403BA73 /* FontAwesome.ttf */ = {isa = PBXFileReference; explicitFileType = undefined; fileEncoding = 9; includeInIndex = 0; lastKnownFileType = unknown; name = FontAwesome.ttf; path = "../node_modules/react-native-vector-icons/Fonts/FontAwesome.ttf"; sourceTree = "<group>"; };
		650F2B9724DC5FEB00C3B9C4 /* RCTAesForked.xcodeproj */ = {isa = PBXFileReference; lastKnownFileType = "wrapper.pb-project"; name = RCTAesForked.xcodeproj; path = "../node_modules/react-native-aes-crypto-forked/ios/RCTAesForked.xcodeproj"; sourceTree = "<group>"; };
		654378AE243E2ADB00571B9C /* MetaMask-Bridging-Header.h */ = {isa = PBXFileReference; lastKnownFileType = sourcecode.c.h; path = "MetaMask-Bridging-Header.h"; sourceTree = "<group>"; };
		654378AF243E2ADC00571B9C /* File.swift */ = {isa = PBXFileReference; lastKnownFileType = sourcecode.swift; path = File.swift; sourceTree = "<group>"; };
		67FBD519E04742E0AF191782 /* EuclidCircularB-Bold.otf */ = {isa = PBXFileReference; explicitFileType = undefined; fileEncoding = 9; includeInIndex = 0; lastKnownFileType = unknown; name = "EuclidCircularB-Bold.otf"; path = "../app/fonts/EuclidCircularB-Bold.otf"; sourceTree = "<group>"; };
		684F2C84313849199863B5FE /* Roboto-Black.ttf */ = {isa = PBXFileReference; explicitFileType = undefined; fileEncoding = 9; includeInIndex = 0; lastKnownFileType = unknown; name = "Roboto-Black.ttf"; path = "../app/fonts/Roboto-Black.ttf"; sourceTree = "<group>"; };
		7FF1597C0ACA4902B86140B2 /* Zocial.ttf */ = {isa = PBXFileReference; explicitFileType = undefined; fileEncoding = 9; includeInIndex = 0; lastKnownFileType = unknown; name = Zocial.ttf; path = "../node_modules/react-native-vector-icons/Fonts/Zocial.ttf"; sourceTree = "<group>"; };
		8E369AC13A2049B6B21E5120 /* libRCTSearchApi.a */ = {isa = PBXFileReference; explicitFileType = undefined; fileEncoding = 9; includeInIndex = 0; lastKnownFileType = archive.ar; path = libRCTSearchApi.a; sourceTree = "<group>"; };
		9499B01ECAC44DA29AC44E80 /* EuclidCircularB-SemiboldItalic.otf */ = {isa = PBXFileReference; explicitFileType = undefined; fileEncoding = 9; includeInIndex = 0; lastKnownFileType = unknown; name = "EuclidCircularB-SemiboldItalic.otf"; path = "../app/fonts/EuclidCircularB-SemiboldItalic.otf"; sourceTree = "<group>"; };
		A498EA4CD2F8488DB666B94C /* Entypo.ttf */ = {isa = PBXFileReference; explicitFileType = undefined; fileEncoding = 9; includeInIndex = 0; lastKnownFileType = unknown; name = Entypo.ttf; path = "../node_modules/react-native-vector-icons/Fonts/Entypo.ttf"; sourceTree = "<group>"; };
		A783D1CD7D27456796FE2E1B /* Roboto-Bold.ttf */ = {isa = PBXFileReference; explicitFileType = undefined; fileEncoding = 9; includeInIndex = 0; lastKnownFileType = unknown; name = "Roboto-Bold.ttf"; path = "../app/fonts/Roboto-Bold.ttf"; sourceTree = "<group>"; };
		A8DE9C5BC0714D648276E123 /* EuclidCircularB-Semibold.otf */ = {isa = PBXFileReference; explicitFileType = undefined; fileEncoding = 9; includeInIndex = 0; lastKnownFileType = unknown; name = "EuclidCircularB-Semibold.otf"; path = "../app/fonts/EuclidCircularB-Semibold.otf"; sourceTree = "<group>"; };
		A98029A3662F4C1391489A6B /* EuclidCircularB-Light.otf */ = {isa = PBXFileReference; explicitFileType = undefined; fileEncoding = 9; includeInIndex = 0; lastKnownFileType = unknown; name = "EuclidCircularB-Light.otf"; path = "../app/fonts/EuclidCircularB-Light.otf"; sourceTree = "<group>"; };
		A98DB430A7DA47EFB97EDF8B /* FontAwesome5_Solid.ttf */ = {isa = PBXFileReference; explicitFileType = undefined; fileEncoding = 9; includeInIndex = 0; lastKnownFileType = unknown; name = FontAwesome5_Solid.ttf; path = "../node_modules/react-native-vector-icons/Fonts/FontAwesome5_Solid.ttf"; sourceTree = "<group>"; };
		AA9EDF17249955C7005D89EE /* MetaMaskDebug.entitlements */ = {isa = PBXFileReference; lastKnownFileType = text.plist.entitlements; name = MetaMaskDebug.entitlements; path = MetaMask/MetaMaskDebug.entitlements; sourceTree = "<group>"; };
		B0EF7FA827BD16EA00D48B4E /* ThemeColors.xcassets */ = {isa = PBXFileReference; lastKnownFileType = folder.assetcatalog; path = ThemeColors.xcassets; sourceTree = "<group>"; };
		B339FEA72899852C001B89FB /* MetaMask-QA-Info.plist */ = {isa = PBXFileReference; lastKnownFileType = text.plist.xml; name = "MetaMask-QA-Info.plist"; path = "MetaMask/MetaMask-QA-Info.plist"; sourceTree = "<group>"; };
		B339FF39289ABD70001B89FB /* MetaMask-QA.app */ = {isa = PBXFileReference; explicitFileType = wrapper.application; includeInIndex = 0; path = "MetaMask-QA.app"; sourceTree = BUILT_PRODUCTS_DIR; };
		BB8BA2D3C0354D6090B56A8A /* Roboto-Light.ttf */ = {isa = PBXFileReference; explicitFileType = undefined; fileEncoding = 9; includeInIndex = 0; lastKnownFileType = unknown; name = "Roboto-Light.ttf"; path = "../app/fonts/Roboto-Light.ttf"; sourceTree = "<group>"; };
		BF485CDA047B4D52852B87F5 /* EvilIcons.ttf */ = {isa = PBXFileReference; explicitFileType = undefined; fileEncoding = 9; includeInIndex = 0; lastKnownFileType = unknown; name = EvilIcons.ttf; path = "../node_modules/react-native-vector-icons/Fonts/EvilIcons.ttf"; sourceTree = "<group>"; };
		C752564A28B44392AEE16BD5 /* Roboto-Medium.ttf */ = {isa = PBXFileReference; explicitFileType = undefined; fileEncoding = 9; includeInIndex = 0; lastKnownFileType = unknown; name = "Roboto-Medium.ttf"; path = "../app/fonts/Roboto-Medium.ttf"; sourceTree = "<group>"; };
		C9FD3FB1258A41A5A0546C83 /* Roboto-BoldItalic.ttf */ = {isa = PBXFileReference; explicitFileType = undefined; fileEncoding = 9; includeInIndex = 0; lastKnownFileType = unknown; name = "Roboto-BoldItalic.ttf"; path = "../app/fonts/Roboto-BoldItalic.ttf"; sourceTree = "<group>"; };
		CC4BA1B4AFA5C6EA75133110 /* libPods-MetaMask.a */ = {isa = PBXFileReference; explicitFileType = archive.ar; includeInIndex = 0; path = "libPods-MetaMask.a"; sourceTree = BUILT_PRODUCTS_DIR; };
		CE0434C5FB7C4C6F9FEBDCE2 /* EuclidCircularB-Medium.otf */ = {isa = PBXFileReference; explicitFileType = undefined; fileEncoding = 9; includeInIndex = 0; lastKnownFileType = unknown; name = "EuclidCircularB-Medium.otf"; path = "../app/fonts/EuclidCircularB-Medium.otf"; sourceTree = "<group>"; };
		CF552F79C77A4184A690513A /* Roboto-ThinItalic.ttf */ = {isa = PBXFileReference; explicitFileType = undefined; fileEncoding = 9; includeInIndex = 0; lastKnownFileType = unknown; name = "Roboto-ThinItalic.ttf"; path = "../app/fonts/Roboto-ThinItalic.ttf"; sourceTree = "<group>"; };
		CF9895752A3B48F700B4C9B5 /* RCTMinimizer.h */ = {isa = PBXFileReference; lastKnownFileType = sourcecode.c.h; name = RCTMinimizer.h; path = MetaMask/NativeModules/RCTMinimizer/RCTMinimizer.h; sourceTree = "<group>"; };
		CF9895762A3B49BE00B4C9B5 /* RCTMinimizer.m */ = {isa = PBXFileReference; lastKnownFileType = sourcecode.c.objc; name = RCTMinimizer.m; path = MetaMask/NativeModules/RCTMinimizer/RCTMinimizer.m; sourceTree = "<group>"; };
		CF98DA9A28D9FE7800096782 /* RCTScreenshotDetect.h */ = {isa = PBXFileReference; lastKnownFileType = sourcecode.c.h; path = RCTScreenshotDetect.h; sourceTree = "<group>"; };
		CF98DA9B28D9FEB700096782 /* RCTScreenshotDetect.m */ = {isa = PBXFileReference; lastKnownFileType = sourcecode.c.objc; path = RCTScreenshotDetect.m; sourceTree = "<group>"; };
		D0CBAE789660472DB719C765 /* libLottie.a */ = {isa = PBXFileReference; explicitFileType = undefined; fileEncoding = 9; includeInIndex = 0; lastKnownFileType = archive.ar; path = libLottie.a; sourceTree = "<group>"; };
		D5FF0FF1DFB74B3C8BB99E09 /* Roboto-MediumItalic.ttf */ = {isa = PBXFileReference; explicitFileType = undefined; fileEncoding = 9; includeInIndex = 0; lastKnownFileType = unknown; name = "Roboto-MediumItalic.ttf"; path = "../app/fonts/Roboto-MediumItalic.ttf"; sourceTree = "<group>"; };
		D9A37B5BF2914CF1B49EEF80 /* Roboto-Thin.ttf */ = {isa = PBXFileReference; explicitFileType = undefined; fileEncoding = 9; includeInIndex = 0; lastKnownFileType = unknown; name = "Roboto-Thin.ttf"; path = "../app/fonts/Roboto-Thin.ttf"; sourceTree = "<group>"; };
		E020F42F788744B3BCE17F05 /* Roboto-LightItalic.ttf */ = {isa = PBXFileReference; explicitFileType = undefined; fileEncoding = 9; includeInIndex = 0; lastKnownFileType = unknown; name = "Roboto-LightItalic.ttf"; path = "../app/fonts/Roboto-LightItalic.ttf"; sourceTree = "<group>"; };
		E0B857D61941CE8A3F59C662 /* libPods-MetaMask-QA.a */ = {isa = PBXFileReference; explicitFileType = archive.ar; includeInIndex = 0; path = "libPods-MetaMask-QA.a"; sourceTree = BUILT_PRODUCTS_DIR; };
		E2CC0CA5C079854C6CC0D78C /* Pods-MetaMask-QA.debug.xcconfig */ = {isa = PBXFileReference; includeInIndex = 1; lastKnownFileType = text.xcconfig; name = "Pods-MetaMask-QA.debug.xcconfig"; path = "Target Support Files/Pods-MetaMask-QA/Pods-MetaMask-QA.debug.xcconfig"; sourceTree = "<group>"; };
		E9629905BA1940ADA4189921 /* Feather.ttf */ = {isa = PBXFileReference; explicitFileType = undefined; fileEncoding = 9; includeInIndex = 0; lastKnownFileType = unknown; name = Feather.ttf; path = "../node_modules/react-native-vector-icons/Fonts/Feather.ttf"; sourceTree = "<group>"; };
		EBC2B6371CD846D28B9FAADF /* FontAwesome5_Regular.ttf */ = {isa = PBXFileReference; explicitFileType = undefined; fileEncoding = 9; includeInIndex = 0; lastKnownFileType = unknown; name = FontAwesome5_Regular.ttf; path = "../node_modules/react-native-vector-icons/Fonts/FontAwesome5_Regular.ttf"; sourceTree = "<group>"; };
		EF1C01B7F08047F9B8ADCFBA /* config.json */ = {isa = PBXFileReference; explicitFileType = undefined; fileEncoding = 9; includeInIndex = 0; lastKnownFileType = unknown; name = config.json; path = ../app/fonts/config.json; sourceTree = "<group>"; };
		F562CA6B28AA4A67AA29B61C /* MaterialIcons.ttf */ = {isa = PBXFileReference; explicitFileType = undefined; fileEncoding = 9; includeInIndex = 0; lastKnownFileType = unknown; name = MaterialIcons.ttf; path = "../node_modules/react-native-vector-icons/Fonts/MaterialIcons.ttf"; sourceTree = "<group>"; };
		F564570593ED4F3FB10BD348 /* EuclidCircularB-Regular.otf */ = {isa = PBXFileReference; explicitFileType = undefined; fileEncoding = 9; includeInIndex = 0; lastKnownFileType = unknown; name = "EuclidCircularB-Regular.otf"; path = "../app/fonts/EuclidCircularB-Regular.otf"; sourceTree = "<group>"; };
		F79EAC4A7BF74E458277AFA4 /* EuclidCircularB-LightItalic.otf */ = {isa = PBXFileReference; explicitFileType = undefined; fileEncoding = 9; includeInIndex = 0; lastKnownFileType = unknown; name = "EuclidCircularB-LightItalic.otf"; path = "../app/fonts/EuclidCircularB-LightItalic.otf"; sourceTree = "<group>"; };
		F961A36A28105CF9007442B5 /* LinkPresentation.framework */ = {isa = PBXFileReference; lastKnownFileType = wrapper.framework; name = LinkPresentation.framework; path = System/Library/Frameworks/LinkPresentation.framework; sourceTree = SDKROOT; };
		F9DFF7AC557B46B6BEFAA1C1 /* libRNShakeEvent.a */ = {isa = PBXFileReference; explicitFileType = undefined; fileEncoding = 9; includeInIndex = 0; lastKnownFileType = archive.ar; path = libRNShakeEvent.a; sourceTree = "<group>"; };
		FA078AF57878ABB05D063C8F /* libPods-MetaMask-Flask.a */ = {isa = PBXFileReference; explicitFileType = archive.ar; includeInIndex = 0; path = "libPods-MetaMask-Flask.a"; sourceTree = BUILT_PRODUCTS_DIR; };
		FE3C9A2458A1416290DEDAD4 /* branch.json */ = {isa = PBXFileReference; explicitFileType = undefined; fileEncoding = 9; includeInIndex = 0; lastKnownFileType = unknown; name = branch.json; path = ../branch.json; sourceTree = "<group>"; };
/* End PBXFileReference section */

/* Begin PBXFrameworksBuildPhase section */
		13B07F8C1A680F5B00A75B9A /* Frameworks */ = {
			isa = PBXFrameworksBuildPhase;
			buildActionMask = 2147483647;
			files = (
				F961A37228105CF9007442B5 /* LinkPresentation.framework in Frameworks */,
				650F2B9D24DC5FF200C3B9C4 /* libRCTAesForked.a in Frameworks */,
				153C1ABB2217BCDC0088EFE0 /* JavaScriptCore.framework in Frameworks */,
				15F7795E22A1B7B500B1DF8C /* Mixpanel.framework in Frameworks */,
				153F84CA2319B8FD00C19B63 /* Branch.framework in Frameworks */,
				0FD509E0336BF221F6527B24 /* BuildFile in Frameworks */,
				D45BF85DECACCB74EDCBE88A /* BuildFile in Frameworks */,
				B638844E306CAE9147B52C85 /* BuildFile in Frameworks */,
				7CFB6EF0B7853F1C4E863E5E /* libPods-MetaMask.a in Frameworks */,
			);
			runOnlyForDeploymentPostprocessing = 0;
		};
		2EF282602B0FF86900D7B4B1 /* Frameworks */ = {
			isa = PBXFrameworksBuildPhase;
			buildActionMask = 2147483647;
			files = (
				2EF282612B0FF86900D7B4B1 /* LinkPresentation.framework in Frameworks */,
				2EF282622B0FF86900D7B4B1 /* libRCTAesForked.a in Frameworks */,
				2EF282632B0FF86900D7B4B1 /* JavaScriptCore.framework in Frameworks */,
				2EF282642B0FF86900D7B4B1 /* Mixpanel.framework in Frameworks */,
				2EF282652B0FF86900D7B4B1 /* Branch.framework in Frameworks */,
				0C119A06A4353DD11451F541 /* libPods-MetaMask-Flask.a in Frameworks */,
			);
			runOnlyForDeploymentPostprocessing = 0;
		};
		B339FF06289ABD70001B89FB /* Frameworks */ = {
			isa = PBXFrameworksBuildPhase;
			buildActionMask = 2147483647;
			files = (
				B339FF07289ABD70001B89FB /* LinkPresentation.framework in Frameworks */,
				B339FF08289ABD70001B89FB /* libRCTAesForked.a in Frameworks */,
				B339FF09289ABD70001B89FB /* JavaScriptCore.framework in Frameworks */,
				B339FF0B289ABD70001B89FB /* Mixpanel.framework in Frameworks */,
				B339FF0C289ABD70001B89FB /* Branch.framework in Frameworks */,
				DDB2D8FF8BDA806A38D61B1B /* libPods-MetaMask-QA.a in Frameworks */,
			);
			runOnlyForDeploymentPostprocessing = 0;
		};
/* End PBXFrameworksBuildPhase section */

/* Begin PBXGroup section */
		00E356EF1AD99517003FC87E /* MetaMaskTests */ = {
			isa = PBXGroup;
			children = (
				00E356F21AD99517003FC87E /* MetaMaskTests.m */,
				00E356F01AD99517003FC87E /* Supporting Files */,
			);
			path = MetaMaskTests;
			sourceTree = "<group>";
		};
		00E356F01AD99517003FC87E /* Supporting Files */ = {
			isa = PBXGroup;
			children = (
				00E356F11AD99517003FC87E /* Info.plist */,
			);
			name = "Supporting Files";
			sourceTree = "<group>";
		};
		13B07FAE1A68108700A75B9A /* MetaMask */ = {
			isa = PBXGroup;
			children = (
				B339FEA72899852C001B89FB /* MetaMask-QA-Info.plist */,
				AA9EDF17249955C7005D89EE /* MetaMaskDebug.entitlements */,
				15F7796222A1BC1E00B1DF8C /* NativeModules */,
				15205D6221596AD90049EA93 /* MetaMask.entitlements */,
				158B0639211A72F500DF3C74 /* InpageBridgeWeb3.js */,
				008F07F21AC5B25A0029DE68 /* main.jsbundle */,
				13B07FAF1A68108700A75B9A /* AppDelegate.h */,
				13B07FB01A68108700A75B9A /* AppDelegate.m */,
				13B07FB51A68108700A75B9A /* Images.xcassets */,
				13B07FB61A68108700A75B9A /* Info.plist */,
				13B07FB11A68108700A75B9A /* LaunchScreen.xib */,
				13B07FB71A68108700A75B9A /* main.m */,
				FE3C9A2458A1416290DEDAD4 /* branch.json */,
				B0EF7FA827BD16EA00D48B4E /* ThemeColors.xcassets */,
			);
			name = MetaMask;
			sourceTree = "<group>";
		};
		153F84C52319B8DA00C19B63 /* Products */ = {
			isa = PBXGroup;
			children = (
				153F84C92319B8DB00C19B63 /* Branch.framework */,
			);
			name = Products;
			sourceTree = "<group>";
		};
		15A2E5EF2100077400A1F331 /* Recovered References */ = {
			isa = PBXGroup;
			children = (
				278065D027394AD9B2906E38 /* libBVLinearGradient.a */,
				F9DFF7AC557B46B6BEFAA1C1 /* libRNShakeEvent.a */,
				8E369AC13A2049B6B21E5120 /* libRCTSearchApi.a */,
				D0CBAE789660472DB719C765 /* libLottie.a */,
				178440FE3F1C4F4180D14622 /* libTcpSockets.a */,
			);
			name = "Recovered References";
			sourceTree = "<group>";
		};
		15F7795022A1B79400B1DF8C /* Products */ = {
			isa = PBXGroup;
			children = (
				15F7795722A1B79400B1DF8C /* Mixpanel.framework */,
				15F7795922A1B79400B1DF8C /* Mixpanel.framework */,
				15F7795B22A1B79400B1DF8C /* Mixpanel.framework */,
				15F7795D22A1B79400B1DF8C /* Mixpanel.framework */,
			);
			name = Products;
			sourceTree = "<group>";
		};
		15F7796222A1BC1E00B1DF8C /* NativeModules */ = {
			isa = PBXGroup;
			children = (
				CF9895742A3B48DC00B4C9B5 /* RCTMinimizer */,
				CF98DA9228D9FE5000096782 /* RCTScreenshotDetect */,
				15F7796622A1BC9300B1DF8C /* RCTAnalytics */,
			);
			name = NativeModules;
			sourceTree = "<group>";
		};
		15F7796622A1BC9300B1DF8C /* RCTAnalytics */ = {
			isa = PBXGroup;
			children = (
				15F7796322A1BC8C00B1DF8C /* RCTAnalytics.h */,
				15F7796422A1BC8C00B1DF8C /* RCTAnalytics.m */,
			);
			name = RCTAnalytics;
			sourceTree = "<group>";
		};
		2D16E6871FA4F8E400B85C8A /* Frameworks */ = {
			isa = PBXGroup;
			children = (
				F961A36A28105CF9007442B5 /* LinkPresentation.framework */,
				153C1A742217BCDC0088EFE0 /* JavaScriptCore.framework */,
				2D16E6891FA4F8E400B85C8A /* libReact.a */,
				E0B857D61941CE8A3F59C662 /* libPods-MetaMask-QA.a */,
				FA078AF57878ABB05D063C8F /* libPods-MetaMask-Flask.a */,
				CC4BA1B4AFA5C6EA75133110 /* libPods-MetaMask.a */,
			);
			name = Frameworks;
			sourceTree = "<group>";
		};
		2EF283352B17EC4E00D7B4B1 /* Light-Swift-Untar-V2 */ = {
			isa = PBXGroup;
			children = (
				2EF283362B17EC7900D7B4B1 /* Light-Swift-Untar.swift */,
			);
			path = "Light-Swift-Untar-V2";
			sourceTree = "<group>";
		};
		4A27949D046C4516B9653BBB /* Resources */ = {
			isa = PBXGroup;
			children = (
				159878012231DF67001748EC /* AntDesign.ttf */,
				15D158EC210BD8C8006982B5 /* Metamask.ttf */,
				A498EA4CD2F8488DB666B94C /* Entypo.ttf */,
				BF485CDA047B4D52852B87F5 /* EvilIcons.ttf */,
				E9629905BA1940ADA4189921 /* Feather.ttf */,
				5E32A09A7BDC431FA403BA73 /* FontAwesome.ttf */,
				42C6DDE3B80F47AFA9C9D4F5 /* Foundation.ttf */,
				4A2D27104599412CA00C35EF /* Ionicons.ttf */,
				42C239E9FAA64BD9A34B8D8A /* MaterialCommunityIcons.ttf */,
				F562CA6B28AA4A67AA29B61C /* MaterialIcons.ttf */,
				1C516951C09F43CB97129B66 /* Octicons.ttf */,
				4444176409EB42CB93AB03C5 /* SimpleLineIcons.ttf */,
				7FF1597C0ACA4902B86140B2 /* Zocial.ttf */,
				684F2C84313849199863B5FE /* Roboto-Black.ttf */,
				3E2492C67CF345CABD7B8601 /* Roboto-BlackItalic.ttf */,
				A783D1CD7D27456796FE2E1B /* Roboto-Bold.ttf */,
				C9FD3FB1258A41A5A0546C83 /* Roboto-BoldItalic.ttf */,
				5D7956F8525C4A45A2A555C3 /* Roboto-Italic.ttf */,
				BB8BA2D3C0354D6090B56A8A /* Roboto-Light.ttf */,
				E020F42F788744B3BCE17F05 /* Roboto-LightItalic.ttf */,
				C752564A28B44392AEE16BD5 /* Roboto-Medium.ttf */,
				D5FF0FF1DFB74B3C8BB99E09 /* Roboto-MediumItalic.ttf */,
				459C4774EB724F2D8E12F088 /* Roboto-Regular.ttf */,
				D9A37B5BF2914CF1B49EEF80 /* Roboto-Thin.ttf */,
				CF552F79C77A4184A690513A /* Roboto-ThinItalic.ttf */,
				57C103F40F394637B5A886FC /* FontAwesome5_Brands.ttf */,
				EBC2B6371CD846D28B9FAADF /* FontAwesome5_Regular.ttf */,
				A98DB430A7DA47EFB97EDF8B /* FontAwesome5_Solid.ttf */,
				EF1C01B7F08047F9B8ADCFBA /* config.json */,
				67FBD519E04742E0AF191782 /* EuclidCircularB-Bold.otf */,
				13EE4910D3BD408A8FCCA5D7 /* EuclidCircularB-BoldItalic.otf */,
				A98029A3662F4C1391489A6B /* EuclidCircularB-Light.otf */,
				F79EAC4A7BF74E458277AFA4 /* EuclidCircularB-LightItalic.otf */,
				CE0434C5FB7C4C6F9FEBDCE2 /* EuclidCircularB-Medium.otf */,
				42CBA652072F4BE2A8B815C1 /* EuclidCircularB-MediumItalic.otf */,
				F564570593ED4F3FB10BD348 /* EuclidCircularB-Regular.otf */,
				58572D81B5D54ED79A16A16D /* EuclidCircularB-RegularItalic.otf */,
				A8DE9C5BC0714D648276E123 /* EuclidCircularB-Semibold.otf */,
				9499B01ECAC44DA29AC44E80 /* EuclidCircularB-SemiboldItalic.otf */,
			);
			name = Resources;
			sourceTree = "<group>";
		};
		650F2B9824DC5FEB00C3B9C4 /* Products */ = {
			isa = PBXGroup;
			children = (
				650F2B9C24DC5FEC00C3B9C4 /* libRCTAesForked.a */,
			);
			name = Products;
			sourceTree = "<group>";
		};
		832341AE1AAA6A7D00B99B32 /* Libraries */ = {
			isa = PBXGroup;
			children = (
				650F2B9724DC5FEB00C3B9C4 /* RCTAesForked.xcodeproj */,
				153F84C42319B8DA00C19B63 /* BranchSDK.xcodeproj */,
				15F7794F22A1B79400B1DF8C /* Mixpanel.xcodeproj */,
			);
			name = Libraries;
			sourceTree = "<group>";
		};
		83CBB9F61A601CBA00E9B192 = {
			isa = PBXGroup;
			children = (
				2EF283352B17EC4E00D7B4B1 /* Light-Swift-Untar-V2 */,
				2EF283312B17EC1A00D7B4B1 /* RNTar.m */,
				2EF283292B17EBD600D7B4B1 /* RnTar.swift */,
				654378AF243E2ADC00571B9C /* File.swift */,
				15FDD86021B76461006B7C35 /* release.xcconfig */,
				15FDD82721B7642B006B7C35 /* debug.xcconfig */,
				13B07FAE1A68108700A75B9A /* MetaMask */,
				832341AE1AAA6A7D00B99B32 /* Libraries */,
				00E356EF1AD99517003FC87E /* MetaMaskTests */,
				83CBBA001A601CBA00E9B192 /* Products */,
				2D16E6871FA4F8E400B85C8A /* Frameworks */,
				4A27949D046C4516B9653BBB /* Resources */,
				15A2E5EF2100077400A1F331 /* Recovered References */,
				AA342D524556DBBE26F5997C /* Pods */,
				654378AE243E2ADB00571B9C /* MetaMask-Bridging-Header.h */,
			);
			indentWidth = 2;
			sourceTree = "<group>";
			tabWidth = 2;
			usesTabs = 0;
		};
		83CBBA001A601CBA00E9B192 /* Products */ = {
			isa = PBXGroup;
			children = (
				13B07F961A680F5B00A75B9A /* MetaMask.app */,
				B339FF39289ABD70001B89FB /* MetaMask-QA.app */,
				2EF282922B0FF86900D7B4B1 /* MetaMask-Flask.app */,
			);
			name = Products;
			sourceTree = "<group>";
		};
		AA342D524556DBBE26F5997C /* Pods */ = {
			isa = PBXGroup;
			children = (
				2D38A4BA1190B57818AFF2BC /* Pods-MetaMask.debug.xcconfig */,
				5B6B5F6E5C0A886D11EF7F6F /* Pods-MetaMask.release.xcconfig */,
				E2CC0CA5C079854C6CC0D78C /* Pods-MetaMask-QA.debug.xcconfig */,
				5D89472CA15F3091AE95E296 /* Pods-MetaMask-QA.release.xcconfig */,
				1B3D5DF5831949FE98EDCB6D /* Pods-MetaMask-Flask.debug.xcconfig */,
				1A00E5D287314FBFECB220E4 /* Pods-MetaMask-Flask.release.xcconfig */,
			);
			path = Pods;
			sourceTree = "<group>";
		};
		CF9895742A3B48DC00B4C9B5 /* RCTMinimizer */ = {
			isa = PBXGroup;
			children = (
				CF9895752A3B48F700B4C9B5 /* RCTMinimizer.h */,
				CF9895762A3B49BE00B4C9B5 /* RCTMinimizer.m */,
			);
			name = RCTMinimizer;
			sourceTree = "<group>";
		};
		CF98DA9228D9FE5000096782 /* RCTScreenshotDetect */ = {
			isa = PBXGroup;
			children = (
				CF98DA9A28D9FE7800096782 /* RCTScreenshotDetect.h */,
				CF98DA9B28D9FEB700096782 /* RCTScreenshotDetect.m */,
			);
			name = RCTScreenshotDetect;
			sourceTree = "<group>";
		};
/* End PBXGroup section */

/* Begin PBXNativeTarget section */
		13B07F861A680F5B00A75B9A /* MetaMask */ = {
			isa = PBXNativeTarget;
			buildConfigurationList = 13B07F931A680F5B00A75B9A /* Build configuration list for PBXNativeTarget "MetaMask" */;
			buildPhases = (
				99E9B9D94E374E1799EFBA99 /* [CP] Check Pods Manifest.lock */,
				15FDD86321B76696006B7C35 /* Override xcconfig files */,
				13B07F871A680F5B00A75B9A /* Sources */,
				13B07F8C1A680F5B00A75B9A /* Frameworks */,
				13B07F8E1A680F5B00A75B9A /* Resources */,
				00DD1BFF1BD5951E006B06BC /* Bundle React Native code and images */,
				15ACCA0022655C3A0063978B /* Embed Frameworks */,
				802588CED3FC487A5D5263F0 /* [CP] Copy Pods Resources */,
				C77EFC60F19570875F8DB3BD /* [CP] Embed Pods Frameworks */,
			);
			buildRules = (
			);
			dependencies = (
				15F7796122A1B7B500B1DF8C /* PBXTargetDependency */,
				153F84CD2319B8FD00C19B63 /* PBXTargetDependency */,
			);
			name = MetaMask;
			productName = "Hello World";
			productReference = 13B07F961A680F5B00A75B9A /* MetaMask.app */;
			productType = "com.apple.product-type.application";
		};
		2EF282522B0FF86900D7B4B1 /* MetaMask-Flask */ = {
			isa = PBXNativeTarget;
			buildConfigurationList = 2EF2828F2B0FF86900D7B4B1 /* Build configuration list for PBXNativeTarget "MetaMask-Flask" */;
			buildPhases = (
				2EF282572B0FF86900D7B4B1 /* [CP] Check Pods Manifest.lock */,
				2EF282582B0FF86900D7B4B1 /* Override xcconfig files */,
				2EF282592B0FF86900D7B4B1 /* Sources */,
				2EF282602B0FF86900D7B4B1 /* Frameworks */,
				2EF282692B0FF86900D7B4B1 /* Resources */,
				2EF282892B0FF86900D7B4B1 /* Bundle React Native code and images */,
				2EF2828A2B0FF86900D7B4B1 /* Embed Frameworks */,
				2EF2828D2B0FF86900D7B4B1 /* [CP] Copy Pods Resources */,
				2EF2828E2B0FF86900D7B4B1 /* [CP] Embed Pods Frameworks */,
			);
			buildRules = (
			);
			dependencies = (
				2EF282532B0FF86900D7B4B1 /* PBXTargetDependency */,
				2EF282552B0FF86900D7B4B1 /* PBXTargetDependency */,
			);
			name = "MetaMask-Flask";
			productName = "Hello World";
			productReference = 2EF282922B0FF86900D7B4B1 /* MetaMask-Flask.app */;
			productType = "com.apple.product-type.application";
		};
		B339FEF8289ABD70001B89FB /* MetaMask-QA */ = {
			isa = PBXNativeTarget;
			buildConfigurationList = B339FF36289ABD70001B89FB /* Build configuration list for PBXNativeTarget "MetaMask-QA" */;
			buildPhases = (
				54113A1E76112B187F92C803 /* [CP] Check Pods Manifest.lock */,
				B339FF00289ABD70001B89FB /* Override xcconfig files */,
				B339FF01289ABD70001B89FB /* Sources */,
				B339FF06289ABD70001B89FB /* Frameworks */,
				B339FF0F289ABD70001B89FB /* Resources */,
				B339FF2F289ABD70001B89FB /* Bundle React Native code and images */,
				B339FF30289ABD70001B89FB /* Embed Frameworks */,
				8EF10BB14629809332947E5D /* [CP] Copy Pods Resources */,
				EB3465C9579A347237ADD532 /* [CP] Embed Pods Frameworks */,
			);
			buildRules = (
			);
			dependencies = (
				B339FEFB289ABD70001B89FB /* PBXTargetDependency */,
				B339FEFD289ABD70001B89FB /* PBXTargetDependency */,
			);
			name = "MetaMask-QA";
			productName = "Hello World";
			productReference = B339FF39289ABD70001B89FB /* MetaMask-QA.app */;
			productType = "com.apple.product-type.application";
		};
/* End PBXNativeTarget section */

/* Begin PBXProject section */
		83CBB9F71A601CBA00E9B192 /* Project object */ = {
			isa = PBXProject;
			attributes = {
				LastUpgradeCheck = 1010;
				ORGANIZATIONNAME = MetaMask;
				TargetAttributes = {
					13B07F861A680F5B00A75B9A = {
						DevelopmentTeam = 48XVW22RCG;
						LastSwiftMigration = 1140;
						ProvisioningStyle = Manual;
						SystemCapabilities = {
							com.apple.Push = {
								enabled = 1;
							};
							com.apple.SafariKeychain = {
								enabled = 1;
							};
						};
					};
				};
			};
			buildConfigurationList = 83CBB9FA1A601CBA00E9B192 /* Build configuration list for PBXProject "MetaMask" */;
			compatibilityVersion = "Xcode 14.0";
			developmentRegion = English;
			hasScannedForEncodings = 0;
			knownRegions = (
				English,
				en,
				Base,
			);
			mainGroup = 83CBB9F61A601CBA00E9B192;
			productRefGroup = 83CBBA001A601CBA00E9B192 /* Products */;
			projectDirPath = "";
			projectReferences = (
				{
					ProductGroup = 153F84C52319B8DA00C19B63 /* Products */;
					ProjectRef = 153F84C42319B8DA00C19B63 /* BranchSDK.xcodeproj */;
				},
				{
					ProductGroup = 15F7795022A1B79400B1DF8C /* Products */;
					ProjectRef = 15F7794F22A1B79400B1DF8C /* Mixpanel.xcodeproj */;
				},
				{
					ProductGroup = 650F2B9824DC5FEB00C3B9C4 /* Products */;
					ProjectRef = 650F2B9724DC5FEB00C3B9C4 /* RCTAesForked.xcodeproj */;
				},
			);
			projectRoot = "";
			targets = (
				13B07F861A680F5B00A75B9A /* MetaMask */,
				B339FEF8289ABD70001B89FB /* MetaMask-QA */,
				2EF282522B0FF86900D7B4B1 /* MetaMask-Flask */,
			);
		};
/* End PBXProject section */

/* Begin PBXReferenceProxy section */
		153F84C92319B8DB00C19B63 /* Branch.framework */ = {
			isa = PBXReferenceProxy;
			fileType = wrapper.framework;
			path = Branch.framework;
			remoteRef = 153F84C82319B8DB00C19B63 /* PBXContainerItemProxy */;
			sourceTree = BUILT_PRODUCTS_DIR;
		};
		15F7795722A1B79400B1DF8C /* Mixpanel.framework */ = {
			isa = PBXReferenceProxy;
			fileType = wrapper.framework;
			path = Mixpanel.framework;
			remoteRef = 15F7795622A1B79400B1DF8C /* PBXContainerItemProxy */;
			sourceTree = BUILT_PRODUCTS_DIR;
		};
		15F7795922A1B79400B1DF8C /* Mixpanel.framework */ = {
			isa = PBXReferenceProxy;
			fileType = wrapper.framework;
			path = Mixpanel.framework;
			remoteRef = 15F7795822A1B79400B1DF8C /* PBXContainerItemProxy */;
			sourceTree = BUILT_PRODUCTS_DIR;
		};
		15F7795B22A1B79400B1DF8C /* Mixpanel.framework */ = {
			isa = PBXReferenceProxy;
			fileType = wrapper.framework;
			path = Mixpanel.framework;
			remoteRef = 15F7795A22A1B79400B1DF8C /* PBXContainerItemProxy */;
			sourceTree = BUILT_PRODUCTS_DIR;
		};
		15F7795D22A1B79400B1DF8C /* Mixpanel.framework */ = {
			isa = PBXReferenceProxy;
			fileType = wrapper.framework;
			path = Mixpanel.framework;
			remoteRef = 15F7795C22A1B79400B1DF8C /* PBXContainerItemProxy */;
			sourceTree = BUILT_PRODUCTS_DIR;
		};
		650F2B9C24DC5FEC00C3B9C4 /* libRCTAesForked.a */ = {
			isa = PBXReferenceProxy;
			fileType = archive.ar;
			path = libRCTAesForked.a;
			remoteRef = 650F2B9B24DC5FEC00C3B9C4 /* PBXContainerItemProxy */;
			sourceTree = BUILT_PRODUCTS_DIR;
		};
/* End PBXReferenceProxy section */

/* Begin PBXResourcesBuildPhase section */
		13B07F8E1A680F5B00A75B9A /* Resources */ = {
			isa = PBXResourcesBuildPhase;
			buildActionMask = 2147483647;
			files = (
				13B07FBF1A68108700A75B9A /* Images.xcassets in Resources */,
				158B063B211A72F500DF3C74 /* InpageBridgeWeb3.js in Resources */,
				15D158ED210BD912006982B5 /* Metamask.ttf in Resources */,
				48AD4B0AABCB447B99B85DC4 /* Roboto-Black.ttf in Resources */,
				B0EF7FA927BD16EA00D48B4E /* ThemeColors.xcassets in Resources */,
				CD13D926E1E84D9ABFE672C0 /* Roboto-BlackItalic.ttf in Resources */,
				813214A2220E40C7BBB5ED9E /* Roboto-Bold.ttf in Resources */,
				15AD28AA21B7CFDC005DEB23 /* debug.xcconfig in Resources */,
				298242C958524BB38FB44CAE /* Roboto-BoldItalic.ttf in Resources */,
				2DB27BE39B164356A98A0FB1 /* Roboto-Italic.ttf in Resources */,
				4CEFC9E34A8D4288BFE2F85A /* Roboto-Light.ttf in Resources */,
				887E75FB64A54509A08D6C50 /* Roboto-LightItalic.ttf in Resources */,
				15AD28A921B7CFD9005DEB23 /* release.xcconfig in Resources */,
				EF65C42EA15B4774B1947A12 /* Roboto-Medium.ttf in Resources */,
				DC6A024F56DD43E1A83B47B1 /* Roboto-MediumItalic.ttf in Resources */,
				34CEE49BC79D411687B42FA9 /* Roboto-Regular.ttf in Resources */,
				7E08FB90F3754D47994208B4 /* Roboto-Thin.ttf in Resources */,
				7C0226ABD9694AEDBAF3016F /* Roboto-ThinItalic.ttf in Resources */,
				15ACC9FB226555820063978B /* LaunchScreen.xib in Resources */,
				49D8E62C506F4A63889EEC7F /* branch.json in Resources */,
				2A27FC9EEF1F4FD18E658544 /* config.json in Resources */,
				FF0F3B13A5354C41913F766D /* EuclidCircularB-Bold.otf in Resources */,
				E34DE917F6FC4438A6E88402 /* EuclidCircularB-BoldItalic.otf in Resources */,
				07CBADD9D4B441008304F8D3 /* EuclidCircularB-Light.otf in Resources */,
				2CDF19FE9DEE4BF8B07154B1 /* EuclidCircularB-LightItalic.otf in Resources */,
				8DEB44A7E7EF48E1B3298910 /* EuclidCircularB-Medium.otf in Resources */,
				D171C39A8BD44DBEB6B68480 /* EuclidCircularB-MediumItalic.otf in Resources */,
				39D0D096A0F340ABAC1A8565 /* EuclidCircularB-Regular.otf in Resources */,
				2370F9A340CF4ADFBCFB0543 /* EuclidCircularB-RegularItalic.otf in Resources */,
				BF39E5BAE0F34F9091FF6AC0 /* EuclidCircularB-Semibold.otf in Resources */,
				373454C575C84C24B0BB24D4 /* EuclidCircularB-SemiboldItalic.otf in Resources */,
			);
			runOnlyForDeploymentPostprocessing = 0;
		};
		2EF282692B0FF86900D7B4B1 /* Resources */ = {
			isa = PBXResourcesBuildPhase;
			buildActionMask = 2147483647;
			files = (
				2EF2826A2B0FF86900D7B4B1 /* Images.xcassets in Resources */,
				2EF2826B2B0FF86900D7B4B1 /* InpageBridgeWeb3.js in Resources */,
				2EF2826C2B0FF86900D7B4B1 /* Metamask.ttf in Resources */,
				2EF2826D2B0FF86900D7B4B1 /* Roboto-Black.ttf in Resources */,
				2EF2826E2B0FF86900D7B4B1 /* ThemeColors.xcassets in Resources */,
				2EF2826F2B0FF86900D7B4B1 /* Roboto-BlackItalic.ttf in Resources */,
				2EF282702B0FF86900D7B4B1 /* Roboto-Bold.ttf in Resources */,
				2EF282712B0FF86900D7B4B1 /* debug.xcconfig in Resources */,
				2EF282722B0FF86900D7B4B1 /* Roboto-BoldItalic.ttf in Resources */,
				2EF282732B0FF86900D7B4B1 /* Roboto-Italic.ttf in Resources */,
				2EF282742B0FF86900D7B4B1 /* Roboto-Light.ttf in Resources */,
				2EF282752B0FF86900D7B4B1 /* Roboto-LightItalic.ttf in Resources */,
				2EF282762B0FF86900D7B4B1 /* release.xcconfig in Resources */,
				2EF282772B0FF86900D7B4B1 /* Roboto-Medium.ttf in Resources */,
				2EF282782B0FF86900D7B4B1 /* Roboto-MediumItalic.ttf in Resources */,
				2EF282792B0FF86900D7B4B1 /* Roboto-Regular.ttf in Resources */,
				2EF2827A2B0FF86900D7B4B1 /* Roboto-Thin.ttf in Resources */,
				2EF2827B2B0FF86900D7B4B1 /* Roboto-ThinItalic.ttf in Resources */,
				2EF2827C2B0FF86900D7B4B1 /* LaunchScreen.xib in Resources */,
				2EF2827D2B0FF86900D7B4B1 /* branch.json in Resources */,
				2EF2827E2B0FF86900D7B4B1 /* config.json in Resources */,
				2EF2827F2B0FF86900D7B4B1 /* EuclidCircularB-Bold.otf in Resources */,
				2EF282802B0FF86900D7B4B1 /* EuclidCircularB-BoldItalic.otf in Resources */,
				2EF282812B0FF86900D7B4B1 /* EuclidCircularB-Light.otf in Resources */,
				2EF282822B0FF86900D7B4B1 /* EuclidCircularB-LightItalic.otf in Resources */,
				2EF282832B0FF86900D7B4B1 /* EuclidCircularB-Medium.otf in Resources */,
				2EF282842B0FF86900D7B4B1 /* EuclidCircularB-MediumItalic.otf in Resources */,
				2EF282852B0FF86900D7B4B1 /* EuclidCircularB-Regular.otf in Resources */,
				2EF282862B0FF86900D7B4B1 /* EuclidCircularB-RegularItalic.otf in Resources */,
				2EF282872B0FF86900D7B4B1 /* EuclidCircularB-Semibold.otf in Resources */,
				2EF282882B0FF86900D7B4B1 /* EuclidCircularB-SemiboldItalic.otf in Resources */,
			);
			runOnlyForDeploymentPostprocessing = 0;
		};
		B339FF0F289ABD70001B89FB /* Resources */ = {
			isa = PBXResourcesBuildPhase;
			buildActionMask = 2147483647;
			files = (
				B339FF10289ABD70001B89FB /* Images.xcassets in Resources */,
				B339FF11289ABD70001B89FB /* InpageBridgeWeb3.js in Resources */,
				B339FF12289ABD70001B89FB /* Metamask.ttf in Resources */,
				B339FF13289ABD70001B89FB /* Roboto-Black.ttf in Resources */,
				B339FF14289ABD70001B89FB /* ThemeColors.xcassets in Resources */,
				B339FF15289ABD70001B89FB /* Roboto-BlackItalic.ttf in Resources */,
				B339FF16289ABD70001B89FB /* Roboto-Bold.ttf in Resources */,
				B339FF17289ABD70001B89FB /* debug.xcconfig in Resources */,
				B339FF18289ABD70001B89FB /* Roboto-BoldItalic.ttf in Resources */,
				B339FF19289ABD70001B89FB /* Roboto-Italic.ttf in Resources */,
				B339FF1A289ABD70001B89FB /* Roboto-Light.ttf in Resources */,
				B339FF1B289ABD70001B89FB /* Roboto-LightItalic.ttf in Resources */,
				B339FF1C289ABD70001B89FB /* release.xcconfig in Resources */,
				B339FF1D289ABD70001B89FB /* Roboto-Medium.ttf in Resources */,
				B339FF1E289ABD70001B89FB /* Roboto-MediumItalic.ttf in Resources */,
				B339FF1F289ABD70001B89FB /* Roboto-Regular.ttf in Resources */,
				B339FF20289ABD70001B89FB /* Roboto-Thin.ttf in Resources */,
				B339FF21289ABD70001B89FB /* Roboto-ThinItalic.ttf in Resources */,
				B339FF22289ABD70001B89FB /* LaunchScreen.xib in Resources */,
				B339FF23289ABD70001B89FB /* branch.json in Resources */,
				B339FF24289ABD70001B89FB /* config.json in Resources */,
				B339FF25289ABD70001B89FB /* EuclidCircularB-Bold.otf in Resources */,
				B339FF26289ABD70001B89FB /* EuclidCircularB-BoldItalic.otf in Resources */,
				B339FF27289ABD70001B89FB /* EuclidCircularB-Light.otf in Resources */,
				B339FF28289ABD70001B89FB /* EuclidCircularB-LightItalic.otf in Resources */,
				B339FF29289ABD70001B89FB /* EuclidCircularB-Medium.otf in Resources */,
				B339FF2A289ABD70001B89FB /* EuclidCircularB-MediumItalic.otf in Resources */,
				B339FF3C289ABF2C001B89FB /* MetaMask-QA-Info.plist in Resources */,
				B339FF2B289ABD70001B89FB /* EuclidCircularB-Regular.otf in Resources */,
				B339FF2C289ABD70001B89FB /* EuclidCircularB-RegularItalic.otf in Resources */,
				B339FF2D289ABD70001B89FB /* EuclidCircularB-Semibold.otf in Resources */,
				B339FF2E289ABD70001B89FB /* EuclidCircularB-SemiboldItalic.otf in Resources */,
			);
			runOnlyForDeploymentPostprocessing = 0;
		};
/* End PBXResourcesBuildPhase section */

/* Begin PBXShellScriptBuildPhase section */
		00DD1BFF1BD5951E006B06BC /* Bundle React Native code and images */ = {
			isa = PBXShellScriptBuildPhase;
			buildActionMask = 2147483647;
			files = (
			);
			inputFileListPaths = (
				"${PODS_ROOT}/Target Support Files/Pods-MetaMask/Pods-MetaMask-frameworks-${CONFIGURATION}-input-files.xcfilelist",
			);
			inputPaths = (
			);
			name = "Bundle React Native code and images";
			outputPaths = (
			);
			runOnlyForDeploymentPostprocessing = 0;
			shellPath = /bin/sh;
			shellScript = "# All versions\nset -e\n\nWITH_ENVIRONMENT=\"../node_modules/react-native/scripts/xcode/with-environment.sh\"\nREACT_NATIVE_XCODE=\"../node_modules/react-native/scripts/react-native-xcode.sh\"\n\nif [ ! -e \"${SENTRY_PROPERTIES}\" ]; then\n    export SENTRY_PROPERTIES=../sentry.properties\nfi\n\nif [ \"$PLATFORM_NAME\" != \"iphonesimulator\" ] && [ \"$CONFIGURATION\" == \"Release\" ]; then\n    # Upload Sentry source maps\n    ../node_modules/@sentry/cli/bin/sentry-cli react-native xcode\nfi\n\n/bin/sh -c \"$WITH_ENVIRONMENT $REACT_NATIVE_XCODE\"\n\n";
		};
		15FDD86321B76696006B7C35 /* Override xcconfig files */ = {
			isa = PBXShellScriptBuildPhase;
			buildActionMask = 2147483647;
			files = (
			);
			inputFileListPaths = (
			);
			inputPaths = (
			);
			name = "Override xcconfig files";
			outputFileListPaths = (
			);
			outputPaths = (
			);
			runOnlyForDeploymentPostprocessing = 0;
			shellPath = /bin/sh;
			shellScript = "if [ -e ../.ios.env ]\nthen\n    cp -rf ../.ios.env debug.xcconfig\n    cp -rf ../.ios.env release.xcconfig\nelse\n    cp -rf ../.ios.env.example debug.xcconfig\n    cp -rf ../.ios.env.example release.xcconfig\nfi\n\n";
		};
		2EF282572B0FF86900D7B4B1 /* [CP] Check Pods Manifest.lock */ = {
			isa = PBXShellScriptBuildPhase;
			buildActionMask = 2147483647;
			files = (
			);
			inputFileListPaths = (
			);
			inputPaths = (
				"${PODS_PODFILE_DIR_PATH}/Podfile.lock",
				"${PODS_ROOT}/Manifest.lock",
			);
			name = "[CP] Check Pods Manifest.lock";
			outputFileListPaths = (
			);
			outputPaths = (
				"$(DERIVED_FILE_DIR)/Pods-MetaMask-Flask-checkManifestLockResult.txt",
			);
			runOnlyForDeploymentPostprocessing = 0;
			shellPath = /bin/sh;
			shellScript = "diff \"${PODS_PODFILE_DIR_PATH}/Podfile.lock\" \"${PODS_ROOT}/Manifest.lock\" > /dev/null\nif [ $? != 0 ] ; then\n    # print error to STDERR\n    echo \"error: The sandbox is not in sync with the Podfile.lock. Run 'pod install' or update your CocoaPods installation.\" >&2\n    exit 1\nfi\n# This output is used by Xcode 'outputs' to avoid re-running this script phase.\necho \"SUCCESS\" > \"${SCRIPT_OUTPUT_FILE_0}\"\n";
			showEnvVarsInLog = 0;
		};
		2EF282582B0FF86900D7B4B1 /* Override xcconfig files */ = {
			isa = PBXShellScriptBuildPhase;
			buildActionMask = 2147483647;
			files = (
			);
			inputFileListPaths = (
			);
			inputPaths = (
			);
			name = "Override xcconfig files";
			outputFileListPaths = (
			);
			outputPaths = (
			);
			runOnlyForDeploymentPostprocessing = 0;
			shellPath = /bin/sh;
			shellScript = "if [ -e ../.ios.env ]\nthen\n    cp -rf ../.ios.env debug.xcconfig\n    cp -rf ../.ios.env release.xcconfig\nelse\n    cp -rf ../.ios.env.example debug.xcconfig\n    cp -rf ../.ios.env.example release.xcconfig\nfi\n\n";
		};
		2EF282892B0FF86900D7B4B1 /* Bundle React Native code and images */ = {
			isa = PBXShellScriptBuildPhase;
			buildActionMask = 2147483647;
			files = (
			);
			inputFileListPaths = (
				"${PODS_ROOT}/Target Support Files/Pods-MetaMask/Pods-MetaMask-frameworks-${CONFIGURATION}-input-files.xcfilelist",
			);
			inputPaths = (
			);
			name = "Bundle React Native code and images";
			outputPaths = (
			);
			runOnlyForDeploymentPostprocessing = 0;
			shellPath = /bin/sh;
			shellScript = "# All versions\nset -e\n\nWITH_ENVIRONMENT=\"../node_modules/react-native/scripts/xcode/with-environment.sh\"\nREACT_NATIVE_XCODE=\"../node_modules/react-native/scripts/react-native-xcode.sh\"\n\nif [ ! -e \"${SENTRY_PROPERTIES}\" ]; then\n    export SENTRY_PROPERTIES=../sentry.properties\nfi\n\nif [ \"$PLATFORM_NAME\" != \"iphonesimulator\" ] && [ \"$CONFIGURATION\" == \"Release\" ]; then\n    # Upload Sentry source maps\n    ../node_modules/@sentry/cli/bin/sentry-cli react-native xcode\nfi\n\n/bin/sh -c \"$WITH_ENVIRONMENT $REACT_NATIVE_XCODE\"\n\n";
		};
		2EF2828D2B0FF86900D7B4B1 /* [CP] Copy Pods Resources */ = {
			isa = PBXShellScriptBuildPhase;
			buildActionMask = 2147483647;
			files = (
			);
			inputFileListPaths = (
				"${PODS_ROOT}/Target Support Files/Pods-MetaMask-Flask/Pods-MetaMask-Flask-resources-${CONFIGURATION}-input-files.xcfilelist",
			);
			name = "[CP] Copy Pods Resources";
			outputFileListPaths = (
				"${PODS_ROOT}/Target Support Files/Pods-MetaMask-Flask/Pods-MetaMask-Flask-resources-${CONFIGURATION}-output-files.xcfilelist",
			);
			runOnlyForDeploymentPostprocessing = 0;
			shellPath = /bin/sh;
			shellScript = "\"${PODS_ROOT}/Target Support Files/Pods-MetaMask-Flask/Pods-MetaMask-Flask-resources.sh\"\n";
			showEnvVarsInLog = 0;
		};
		2EF2828E2B0FF86900D7B4B1 /* [CP] Embed Pods Frameworks */ = {
			isa = PBXShellScriptBuildPhase;
			buildActionMask = 2147483647;
			files = (
			);
			inputFileListPaths = (
				"${PODS_ROOT}/Target Support Files/Pods-MetaMask-Flask/Pods-MetaMask-Flask-frameworks-${CONFIGURATION}-input-files.xcfilelist",
			);
			name = "[CP] Embed Pods Frameworks";
			outputFileListPaths = (
				"${PODS_ROOT}/Target Support Files/Pods-MetaMask-Flask/Pods-MetaMask-Flask-frameworks-${CONFIGURATION}-output-files.xcfilelist",
			);
			runOnlyForDeploymentPostprocessing = 0;
			shellPath = /bin/sh;
			shellScript = "\"${PODS_ROOT}/Target Support Files/Pods-MetaMask-Flask/Pods-MetaMask-Flask-frameworks.sh\"\n";
			showEnvVarsInLog = 0;
		};
		54113A1E76112B187F92C803 /* [CP] Check Pods Manifest.lock */ = {
			isa = PBXShellScriptBuildPhase;
			buildActionMask = 2147483647;
			files = (
			);
			inputFileListPaths = (
			);
			inputPaths = (
				"${PODS_PODFILE_DIR_PATH}/Podfile.lock",
				"${PODS_ROOT}/Manifest.lock",
			);
			name = "[CP] Check Pods Manifest.lock";
			outputFileListPaths = (
			);
			outputPaths = (
				"$(DERIVED_FILE_DIR)/Pods-MetaMask-QA-checkManifestLockResult.txt",
			);
			runOnlyForDeploymentPostprocessing = 0;
			shellPath = /bin/sh;
			shellScript = "diff \"${PODS_PODFILE_DIR_PATH}/Podfile.lock\" \"${PODS_ROOT}/Manifest.lock\" > /dev/null\nif [ $? != 0 ] ; then\n    # print error to STDERR\n    echo \"error: The sandbox is not in sync with the Podfile.lock. Run 'pod install' or update your CocoaPods installation.\" >&2\n    exit 1\nfi\n# This output is used by Xcode 'outputs' to avoid re-running this script phase.\necho \"SUCCESS\" > \"${SCRIPT_OUTPUT_FILE_0}\"\n";
			showEnvVarsInLog = 0;
		};
		802588CED3FC487A5D5263F0 /* [CP] Copy Pods Resources */ = {
			isa = PBXShellScriptBuildPhase;
			buildActionMask = 2147483647;
			files = (
			);
			inputFileListPaths = (
				"${PODS_ROOT}/Target Support Files/Pods-MetaMask/Pods-MetaMask-resources-${CONFIGURATION}-input-files.xcfilelist",
			);
			name = "[CP] Copy Pods Resources";
			outputFileListPaths = (
				"${PODS_ROOT}/Target Support Files/Pods-MetaMask/Pods-MetaMask-resources-${CONFIGURATION}-output-files.xcfilelist",
			);
			runOnlyForDeploymentPostprocessing = 0;
			shellPath = /bin/sh;
			shellScript = "\"${PODS_ROOT}/Target Support Files/Pods-MetaMask/Pods-MetaMask-resources.sh\"\n";
			showEnvVarsInLog = 0;
		};
		8EF10BB14629809332947E5D /* [CP] Copy Pods Resources */ = {
			isa = PBXShellScriptBuildPhase;
			buildActionMask = 2147483647;
			files = (
			);
			inputFileListPaths = (
				"${PODS_ROOT}/Target Support Files/Pods-MetaMask-QA/Pods-MetaMask-QA-resources-${CONFIGURATION}-input-files.xcfilelist",
			);
			name = "[CP] Copy Pods Resources";
			outputFileListPaths = (
				"${PODS_ROOT}/Target Support Files/Pods-MetaMask-QA/Pods-MetaMask-QA-resources-${CONFIGURATION}-output-files.xcfilelist",
			);
			runOnlyForDeploymentPostprocessing = 0;
			shellPath = /bin/sh;
			shellScript = "\"${PODS_ROOT}/Target Support Files/Pods-MetaMask-QA/Pods-MetaMask-QA-resources.sh\"\n";
			showEnvVarsInLog = 0;
		};
		99E9B9D94E374E1799EFBA99 /* [CP] Check Pods Manifest.lock */ = {
			isa = PBXShellScriptBuildPhase;
			buildActionMask = 2147483647;
			files = (
			);
			inputFileListPaths = (
			);
			inputPaths = (
				"${PODS_PODFILE_DIR_PATH}/Podfile.lock",
				"${PODS_ROOT}/Manifest.lock",
			);
			name = "[CP] Check Pods Manifest.lock";
			outputFileListPaths = (
			);
			outputPaths = (
				"$(DERIVED_FILE_DIR)/Pods-MetaMask-checkManifestLockResult.txt",
			);
			runOnlyForDeploymentPostprocessing = 0;
			shellPath = /bin/sh;
			shellScript = "diff \"${PODS_PODFILE_DIR_PATH}/Podfile.lock\" \"${PODS_ROOT}/Manifest.lock\" > /dev/null\nif [ $? != 0 ] ; then\n    # print error to STDERR\n    echo \"error: The sandbox is not in sync with the Podfile.lock. Run 'pod install' or update your CocoaPods installation.\" >&2\n    exit 1\nfi\n# This output is used by Xcode 'outputs' to avoid re-running this script phase.\necho \"SUCCESS\" > \"${SCRIPT_OUTPUT_FILE_0}\"\n";
			showEnvVarsInLog = 0;
		};
		B339FF00289ABD70001B89FB /* Override xcconfig files */ = {
			isa = PBXShellScriptBuildPhase;
			buildActionMask = 2147483647;
			files = (
			);
			inputFileListPaths = (
			);
			inputPaths = (
			);
			name = "Override xcconfig files";
			outputFileListPaths = (
			);
			outputPaths = (
			);
			runOnlyForDeploymentPostprocessing = 0;
			shellPath = /bin/sh;
			shellScript = "if [ -e ../.ios.env ]\nthen\n    cp -rf ../.ios.env debug.xcconfig\n    cp -rf ../.ios.env release.xcconfig\nelse\n    cp -rf ../.ios.env.example debug.xcconfig\n    cp -rf ../.ios.env.example release.xcconfig\nfi\n\n";
		};
		B339FF2F289ABD70001B89FB /* Bundle React Native code and images */ = {
			isa = PBXShellScriptBuildPhase;
			buildActionMask = 2147483647;
			files = (
			);
			inputFileListPaths = (
				"${PODS_ROOT}/Target Support Files/Pods-MetaMask/Pods-MetaMask-frameworks-${CONFIGURATION}-input-files.xcfilelist",
			);
			inputPaths = (
			);
			name = "Bundle React Native code and images";
			outputPaths = (
			);
			runOnlyForDeploymentPostprocessing = 0;
			shellPath = /bin/sh;
			shellScript = "if [[ -s \"$HOME/.nvm/nvm.sh\" ]]; then\n. \"$HOME/.nvm/nvm.sh\"\nelif [[ -x \"$(command -v brew)\" && -s \"$(brew --prefix nvm)/nvm.sh\" ]]; then\n. \"$(brew --prefix nvm)/nvm.sh\"\nfi\n\nexport NODE_BINARY=$(which node)\n\nif [[ -s \"$HOME/.nvm/nvm.sh\" ]]; then\n. \"$HOME/.nvm/nvm.sh\"\nelif [[ -x \"$(command -v brew)\" && -s \"$(brew --prefix nvm)/nvm.sh\" ]]; then\n. \"$(brew --prefix nvm)/nvm.sh\"\nfi\n\nif [ ! -e \"${SENTRY_PROPERTIES}\" ]; then\n    export SENTRY_PROPERTIES=../sentry.properties\nfi\n\n\nif [ \"$PLATFORM_NAME\" == \"iphonesimulator\" ] && [ \"$CONFIGURATION\" == \"Release\" ]; then\n    ../node_modules/react-native/scripts/react-native-xcode.sh\nelse\n    ../node_modules/@sentry/cli/bin/sentry-cli react-native xcode \\\n    ../node_modules/react-native/scripts/react-native-xcode.sh\nfi\n";
		};
		C77EFC60F19570875F8DB3BD /* [CP] Embed Pods Frameworks */ = {
			isa = PBXShellScriptBuildPhase;
			buildActionMask = 2147483647;
			files = (
			);
			inputFileListPaths = (
				"${PODS_ROOT}/Target Support Files/Pods-MetaMask/Pods-MetaMask-frameworks-${CONFIGURATION}-input-files.xcfilelist",
			);
			name = "[CP] Embed Pods Frameworks";
			outputFileListPaths = (
				"${PODS_ROOT}/Target Support Files/Pods-MetaMask/Pods-MetaMask-frameworks-${CONFIGURATION}-output-files.xcfilelist",
			);
			runOnlyForDeploymentPostprocessing = 0;
			shellPath = /bin/sh;
			shellScript = "\"${PODS_ROOT}/Target Support Files/Pods-MetaMask/Pods-MetaMask-frameworks.sh\"\n";
			showEnvVarsInLog = 0;
		};
		EB3465C9579A347237ADD532 /* [CP] Embed Pods Frameworks */ = {
			isa = PBXShellScriptBuildPhase;
			buildActionMask = 2147483647;
			files = (
			);
			inputFileListPaths = (
				"${PODS_ROOT}/Target Support Files/Pods-MetaMask-QA/Pods-MetaMask-QA-frameworks-${CONFIGURATION}-input-files.xcfilelist",
			);
			name = "[CP] Embed Pods Frameworks";
			outputFileListPaths = (
				"${PODS_ROOT}/Target Support Files/Pods-MetaMask-QA/Pods-MetaMask-QA-frameworks-${CONFIGURATION}-output-files.xcfilelist",
			);
			runOnlyForDeploymentPostprocessing = 0;
			shellPath = /bin/sh;
			shellScript = "\"${PODS_ROOT}/Target Support Files/Pods-MetaMask-QA/Pods-MetaMask-QA-frameworks.sh\"\n";
			showEnvVarsInLog = 0;
		};
/* End PBXShellScriptBuildPhase section */

/* Begin PBXSourcesBuildPhase section */
		13B07F871A680F5B00A75B9A /* Sources */ = {
			isa = PBXSourcesBuildPhase;
			buildActionMask = 2147483647;
			files = (
				13B07FBC1A68108700A75B9A /* AppDelegate.m in Sources */,
				2EF283322B17EC1A00D7B4B1 /* RNTar.m in Sources */,
				654378B0243E2ADC00571B9C /* File.swift in Sources */,
				2EF2832A2B17EBD600D7B4B1 /* RnTar.swift in Sources */,
				2EF283372B17EC7900D7B4B1 /* Light-Swift-Untar.swift in Sources */,
				CF98DA9C28D9FEB700096782 /* RCTScreenshotDetect.m in Sources */,
				15F7796522A1BC8C00B1DF8C /* RCTAnalytics.m in Sources */,
				CF9895772A3B49BE00B4C9B5 /* RCTMinimizer.m in Sources */,
				13B07FC11A68108700A75B9A /* main.m in Sources */,
			);
			runOnlyForDeploymentPostprocessing = 0;
		};
		2EF282592B0FF86900D7B4B1 /* Sources */ = {
			isa = PBXSourcesBuildPhase;
			buildActionMask = 2147483647;
			files = (
				2EF2825A2B0FF86900D7B4B1 /* AppDelegate.m in Sources */,
				2EF283342B17EC1A00D7B4B1 /* RNTar.m in Sources */,
				2EF2825B2B0FF86900D7B4B1 /* File.swift in Sources */,
				2EF2832C2B17EBD600D7B4B1 /* RnTar.swift in Sources */,
				2EF283392B17EC7900D7B4B1 /* Light-Swift-Untar.swift in Sources */,
				2EF2825C2B0FF86900D7B4B1 /* RCTScreenshotDetect.m in Sources */,
				2EF2825D2B0FF86900D7B4B1 /* RCTAnalytics.m in Sources */,
				2EF2825E2B0FF86900D7B4B1 /* RCTMinimizer.m in Sources */,
				2EF2825F2B0FF86900D7B4B1 /* main.m in Sources */,
			);
			runOnlyForDeploymentPostprocessing = 0;
		};
		B339FF01289ABD70001B89FB /* Sources */ = {
			isa = PBXSourcesBuildPhase;
			buildActionMask = 2147483647;
			files = (
				CFD8DFC828EDD4C800CC75F6 /* RCTScreenshotDetect.m in Sources */,
				2EF283332B17EC1A00D7B4B1 /* RNTar.m in Sources */,
				B339FF02289ABD70001B89FB /* AppDelegate.m in Sources */,
				2EF2832B2B17EBD600D7B4B1 /* RnTar.swift in Sources */,
				2EF283382B17EC7900D7B4B1 /* Light-Swift-Untar.swift in Sources */,
				B339FF03289ABD70001B89FB /* File.swift in Sources */,
				B339FF04289ABD70001B89FB /* RCTAnalytics.m in Sources */,
				CF9895782A3B49BE00B4C9B5 /* RCTMinimizer.m in Sources */,
				B339FF05289ABD70001B89FB /* main.m in Sources */,
			);
			runOnlyForDeploymentPostprocessing = 0;
		};
/* End PBXSourcesBuildPhase section */

/* Begin PBXTargetDependency section */
		153F84CD2319B8FD00C19B63 /* PBXTargetDependency */ = {
			isa = PBXTargetDependency;
			name = Branch;
			targetProxy = 153F84CC2319B8FD00C19B63 /* PBXContainerItemProxy */;
		};
		15F7796122A1B7B500B1DF8C /* PBXTargetDependency */ = {
			isa = PBXTargetDependency;
			name = Mixpanel;
			targetProxy = 15F7796022A1B7B500B1DF8C /* PBXContainerItemProxy */;
		};
		2EF282532B0FF86900D7B4B1 /* PBXTargetDependency */ = {
			isa = PBXTargetDependency;
			name = Mixpanel;
			targetProxy = 2EF282542B0FF86900D7B4B1 /* PBXContainerItemProxy */;
		};
		2EF282552B0FF86900D7B4B1 /* PBXTargetDependency */ = {
			isa = PBXTargetDependency;
			name = Branch;
			targetProxy = 2EF282562B0FF86900D7B4B1 /* PBXContainerItemProxy */;
		};
		B339FEFB289ABD70001B89FB /* PBXTargetDependency */ = {
			isa = PBXTargetDependency;
			name = Mixpanel;
			targetProxy = B339FEFC289ABD70001B89FB /* PBXContainerItemProxy */;
		};
		B339FEFD289ABD70001B89FB /* PBXTargetDependency */ = {
			isa = PBXTargetDependency;
			name = Branch;
			targetProxy = B339FEFE289ABD70001B89FB /* PBXContainerItemProxy */;
		};
/* End PBXTargetDependency section */

/* Begin PBXVariantGroup section */
		13B07FB11A68108700A75B9A /* LaunchScreen.xib */ = {
			isa = PBXVariantGroup;
			children = (
				13B07FB21A68108700A75B9A /* Base */,
			);
			name = LaunchScreen.xib;
			path = MetaMask;
			sourceTree = "<group>";
		};
/* End PBXVariantGroup section */

/* Begin XCBuildConfiguration section */
		13B07F941A680F5B00A75B9A /* Debug */ = {
			isa = XCBuildConfiguration;
			baseConfigurationReference = 2D38A4BA1190B57818AFF2BC /* Pods-MetaMask.debug.xcconfig */;
			buildSettings = {
				ASSETCATALOG_COMPILER_APPICON_NAME = AppIcon;
				ASSETCATALOG_COMPILER_OPTIMIZATION = time;
				CLANG_ENABLE_MODULES = YES;
				CODE_SIGN_ENTITLEMENTS = MetaMask/MetaMaskDebug.entitlements;
				CODE_SIGN_IDENTITY = "iPhone Developer";
				CODE_SIGN_STYLE = Manual;
<<<<<<< HEAD
				CURRENT_PROJECT_VERSION = 1220;
=======
				CURRENT_PROJECT_VERSION = 1221;
>>>>>>> 71475c92
				DEAD_CODE_STRIPPING = YES;
				DEBUG_INFORMATION_FORMAT = dwarf;
				DEVELOPMENT_TEAM = 48XVW22RCG;
				"DEVELOPMENT_TEAM[sdk=iphoneos*]" = 48XVW22RCG;
				ENABLE_BITCODE = NO;
				FRAMEWORK_SEARCH_PATHS = (
					"$(inherited)",
					"$(PROJECT_DIR)",
				);
				GCC_OPTIMIZATION_LEVEL = 0;
				GCC_PREPROCESSOR_DEFINITIONS = (
					"DEBUG=1",
					"$(inherited)",
				);
				HEADER_SEARCH_PATHS = (
					"$(inherited)",
					"$(SRCROOT)/../node_modules/react-native-wkwebview-reborn/ios/RCTWKWebView",
					"$(SRCROOT)/../node_modules/react-native-keychain/RNKeychainManager",
					"$(SRCROOT)/../node_modules/react-native-share/ios",
					"$(SRCROOT)/../node_modules/react-native-branch/ios/**",
					"$(SRCROOT)/../node_modules/react-native-search-api/ios/RCTSearchApi",
					"$(SRCROOT)/../node_modules/lottie-ios/lottie-ios/Classes/**",
					"$(SRCROOT)/../node_modules/react-native-view-shot/ios",
					"$(SRCROOT)/../node_modules/react-native-tcp/ios/**",
				);
				INFOPLIST_FILE = MetaMask/Info.plist;
				IPHONEOS_DEPLOYMENT_TARGET = 12.0;
				LD_RUNPATH_SEARCH_PATHS = (
					"$(inherited)",
					"@executable_path/Frameworks",
				);
				LIBRARY_SEARCH_PATHS = "$(SDKROOT)/usr/lib/swift$(inherited)";
				LLVM_LTO = YES;
				MARKETING_VERSION = 7.12.1;
				ONLY_ACTIVE_ARCH = YES;
				OTHER_CFLAGS = "$(inherited)";
				OTHER_LDFLAGS = (
					"$(inherited)",
					"-ObjC",
					"-lc++",
				);
				PRODUCT_BUNDLE_IDENTIFIER = "io.metamask.$(PRODUCT_NAME:rfc1034identifier)";
				PRODUCT_NAME = MetaMask;
				PROVISIONING_PROFILE_SPECIFIER = "match Development io.metamask.MetaMask";
				"PROVISIONING_PROFILE_SPECIFIER[sdk=iphoneos*]" = "match Development io.metamask.MetaMask";
				SWIFT_OBJC_BRIDGING_HEADER = "MetaMask-Bridging-Header.h";
				SWIFT_OPTIMIZATION_LEVEL = "-Onone";
				SWIFT_VERSION = 5.0;
				VERSIONING_SYSTEM = "apple-generic";
			};
			name = Debug;
		};
		13B07F951A680F5B00A75B9A /* Release */ = {
			isa = XCBuildConfiguration;
			baseConfigurationReference = 5B6B5F6E5C0A886D11EF7F6F /* Pods-MetaMask.release.xcconfig */;
			buildSettings = {
				ASSETCATALOG_COMPILER_APPICON_NAME = AppIcon;
				ASSETCATALOG_COMPILER_OPTIMIZATION = time;
				CLANG_ENABLE_MODULES = YES;
				CODE_SIGN_ENTITLEMENTS = MetaMask/MetaMask.entitlements;
				CODE_SIGN_IDENTITY = "iPhone Distribution";
				CODE_SIGN_STYLE = Manual;
<<<<<<< HEAD
				CURRENT_PROJECT_VERSION = 1220;
=======
				CURRENT_PROJECT_VERSION = 1221;
>>>>>>> 71475c92
				DEBUG_INFORMATION_FORMAT = "dwarf-with-dsym";
				DEVELOPMENT_TEAM = 48XVW22RCG;
				"DEVELOPMENT_TEAM[sdk=iphoneos*]" = 48XVW22RCG;
				ENABLE_BITCODE = NO;
				FRAMEWORK_SEARCH_PATHS = (
					"$(inherited)",
					"$(PROJECT_DIR)",
				);
				GCC_PRECOMPILE_PREFIX_HEADER = YES;
				GCC_PREPROCESSOR_DEFINITIONS = (
					"DISABLE_MIXPANEL_AB_DESIGNER=1",
					"$(inherited)",
				);
				GCC_UNROLL_LOOPS = YES;
				HEADER_SEARCH_PATHS = (
					"$(inherited)",
					"$(SRCROOT)/../node_modules/react-native-wkwebview-reborn/ios/RCTWKWebView",
					"$(SRCROOT)/../node_modules/react-native-keychain/RNKeychainManager",
					"$(SRCROOT)/../node_modules/react-native-share/ios",
					"$(SRCROOT)/../node_modules/react-native-branch/ios/**",
					"$(SRCROOT)/../node_modules/react-native-search-api/ios/RCTSearchApi",
					"$(SRCROOT)/../node_modules/lottie-ios/lottie-ios/Classes/**",
					"$(SRCROOT)/../node_modules/react-native-view-shot/ios",
					"$(SRCROOT)/../node_modules/react-native-tcp/ios/**",
				);
				INFOPLIST_FILE = MetaMask/Info.plist;
				IPHONEOS_DEPLOYMENT_TARGET = 12.0;
				LD_RUNPATH_SEARCH_PATHS = (
					"$(inherited)",
					"@executable_path/Frameworks",
				);
				LIBRARY_SEARCH_PATHS = "$(SDKROOT)/usr/lib/swift$(inherited)";
				LLVM_LTO = YES;
				MARKETING_VERSION = 7.12.1;
				ONLY_ACTIVE_ARCH = NO;
				OTHER_CFLAGS = "$(inherited)";
				OTHER_LDFLAGS = (
					"$(inherited)",
					"-ObjC",
					"-lc++",
				);
				PRODUCT_BUNDLE_IDENTIFIER = "io.metamask.$(PRODUCT_NAME:rfc1034identifier)";
				PRODUCT_NAME = MetaMask;
				PROVISIONING_PROFILE_SPECIFIER = "Bitrise AppStore io.metamask.MetaMask";
				"PROVISIONING_PROFILE_SPECIFIER[sdk=iphoneos*]" = "Bitrise AppStore io.metamask.MetaMask";
				SWIFT_OBJC_BRIDGING_HEADER = "MetaMask-Bridging-Header.h";
				SWIFT_VERSION = 5.0;
				VERSIONING_SYSTEM = "apple-generic";
			};
			name = Release;
		};
		2EF282902B0FF86900D7B4B1 /* Debug */ = {
			isa = XCBuildConfiguration;
			baseConfigurationReference = 1B3D5DF5831949FE98EDCB6D /* Pods-MetaMask-Flask.debug.xcconfig */;
			buildSettings = {
				ASSETCATALOG_COMPILER_APPICON_NAME = "AppIcon-Flask";
				ASSETCATALOG_COMPILER_OPTIMIZATION = time;
				CLANG_ENABLE_MODULES = YES;
				CODE_SIGN_ENTITLEMENTS = MetaMask/MetaMaskDebug.entitlements;
				CODE_SIGN_IDENTITY = "iPhone Developer";
				CODE_SIGN_STYLE = Manual;
				CURRENT_PROJECT_VERSION = 1197;
				DEAD_CODE_STRIPPING = YES;
				DEBUG_INFORMATION_FORMAT = dwarf;
				DEVELOPMENT_TEAM = 48XVW22RCG;
				"DEVELOPMENT_TEAM[sdk=iphoneos*]" = 48XVW22RCG;
				ENABLE_BITCODE = NO;
				FRAMEWORK_SEARCH_PATHS = (
					"$(inherited)",
					"$(PROJECT_DIR)",
				);
				GCC_OPTIMIZATION_LEVEL = 0;
				GCC_PREPROCESSOR_DEFINITIONS = (
					"DEBUG=1",
					"$(inherited)",
				);
				HEADER_SEARCH_PATHS = (
					"$(inherited)",
					"$(SRCROOT)/../node_modules/react-native-wkwebview-reborn/ios/RCTWKWebView",
					"$(SRCROOT)/../node_modules/react-native-keychain/RNKeychainManager",
					"$(SRCROOT)/../node_modules/react-native-share/ios",
					"$(SRCROOT)/../node_modules/react-native-branch/ios/**",
					"$(SRCROOT)/../node_modules/react-native-search-api/ios/RCTSearchApi",
					"$(SRCROOT)/../node_modules/lottie-ios/lottie-ios/Classes/**",
					"$(SRCROOT)/../node_modules/react-native-view-shot/ios",
					"$(SRCROOT)/../node_modules/react-native-tcp/ios/**",
				);
				INFOPLIST_FILE = "MetaMask/MetaMask-Flask-Info.plist";
				IPHONEOS_DEPLOYMENT_TARGET = 12.0;
				LD_RUNPATH_SEARCH_PATHS = (
					"$(inherited)",
					"@executable_path/Frameworks",
				);
				LIBRARY_SEARCH_PATHS = "$(SDKROOT)/usr/lib/swift$(inherited)";
				LLVM_LTO = YES;
				MARKETING_VERSION = 7.11.0;
				ONLY_ACTIVE_ARCH = YES;
				OTHER_CFLAGS = "$(inherited)";
				OTHER_LDFLAGS = (
					"$(inherited)",
					"-ObjC",
					"-lc++",
				);
				PRODUCT_BUNDLE_IDENTIFIER = "io.metamask.$(PRODUCT_NAME:rfc1034identifier)";
				PRODUCT_NAME = "$(TARGET_NAME)";
				PROVISIONING_PROFILE_SPECIFIER = "match Development io.metamask.MetaMask";
				"PROVISIONING_PROFILE_SPECIFIER[sdk=iphoneos*]" = "match Development io.metamask.MetaMask";
				SWIFT_OBJC_BRIDGING_HEADER = "MetaMask-Bridging-Header.h";
				SWIFT_OPTIMIZATION_LEVEL = "-Onone";
				SWIFT_VERSION = 5.0;
				VERSIONING_SYSTEM = "apple-generic";
			};
			name = Debug;
		};
		2EF282912B0FF86900D7B4B1 /* Release */ = {
			isa = XCBuildConfiguration;
			baseConfigurationReference = 1A00E5D287314FBFECB220E4 /* Pods-MetaMask-Flask.release.xcconfig */;
			buildSettings = {
				ASSETCATALOG_COMPILER_APPICON_NAME = "AppIcon-Flask";
				ASSETCATALOG_COMPILER_OPTIMIZATION = time;
				CLANG_ENABLE_MODULES = YES;
				CODE_SIGN_ENTITLEMENTS = MetaMask/MetaMask.entitlements;
				CODE_SIGN_IDENTITY = "iPhone Distribution";
				CODE_SIGN_STYLE = Manual;
				CURRENT_PROJECT_VERSION = 1197;
				DEBUG_INFORMATION_FORMAT = "dwarf-with-dsym";
				DEVELOPMENT_TEAM = 48XVW22RCG;
				"DEVELOPMENT_TEAM[sdk=iphoneos*]" = 48XVW22RCG;
				ENABLE_BITCODE = NO;
				FRAMEWORK_SEARCH_PATHS = (
					"$(inherited)",
					"$(PROJECT_DIR)",
				);
				GCC_PRECOMPILE_PREFIX_HEADER = YES;
				GCC_PREPROCESSOR_DEFINITIONS = (
					"DISABLE_MIXPANEL_AB_DESIGNER=1",
					"$(inherited)",
				);
				GCC_UNROLL_LOOPS = YES;
				HEADER_SEARCH_PATHS = (
					"$(inherited)",
					"$(SRCROOT)/../node_modules/react-native-wkwebview-reborn/ios/RCTWKWebView",
					"$(SRCROOT)/../node_modules/react-native-keychain/RNKeychainManager",
					"$(SRCROOT)/../node_modules/react-native-share/ios",
					"$(SRCROOT)/../node_modules/react-native-branch/ios/**",
					"$(SRCROOT)/../node_modules/react-native-search-api/ios/RCTSearchApi",
					"$(SRCROOT)/../node_modules/lottie-ios/lottie-ios/Classes/**",
					"$(SRCROOT)/../node_modules/react-native-view-shot/ios",
					"$(SRCROOT)/../node_modules/react-native-tcp/ios/**",
				);
				INFOPLIST_FILE = "MetaMask/MetaMask-Flask-Info.plist";
				IPHONEOS_DEPLOYMENT_TARGET = 12.0;
				LD_RUNPATH_SEARCH_PATHS = (
					"$(inherited)",
					"@executable_path/Frameworks",
				);
				LIBRARY_SEARCH_PATHS = "$(SDKROOT)/usr/lib/swift$(inherited)";
				LLVM_LTO = YES;
				MARKETING_VERSION = 7.11.0;
				ONLY_ACTIVE_ARCH = NO;
				OTHER_CFLAGS = "$(inherited)";
				OTHER_LDFLAGS = (
					"$(inherited)",
					"-ObjC",
					"-lc++",
				);
				PRODUCT_BUNDLE_IDENTIFIER = "io.metamask.$(PRODUCT_NAME:rfc1034identifier)";
				PRODUCT_NAME = "$(TARGET_NAME)";
				PROVISIONING_PROFILE_SPECIFIER = "Bitrise AppStore io.metamask.MetaMask";
				"PROVISIONING_PROFILE_SPECIFIER[sdk=iphoneos*]" = "Bitrise AppStore io.metamask.MetaMask-Flask";
				SWIFT_OBJC_BRIDGING_HEADER = "MetaMask-Bridging-Header.h";
				SWIFT_VERSION = 5.0;
				VERSIONING_SYSTEM = "apple-generic";
			};
			name = Release;
		};
		83CBBA201A601CBA00E9B192 /* Debug */ = {
			isa = XCBuildConfiguration;
			baseConfigurationReference = 15FDD82721B7642B006B7C35 /* debug.xcconfig */;
			buildSettings = {
				ALWAYS_SEARCH_USER_PATHS = NO;
				CLANG_CXX_LANGUAGE_STANDARD = "c++17";
				CLANG_CXX_LIBRARY = "libc++";
				CLANG_ENABLE_MODULES = YES;
				CLANG_ENABLE_OBJC_ARC = YES;
				CLANG_WARN_BOOL_CONVERSION = YES;
				CLANG_WARN_CONSTANT_CONVERSION = YES;
				CLANG_WARN_DIRECT_OBJC_ISA_USAGE = YES_ERROR;
				CLANG_WARN_EMPTY_BODY = YES;
				CLANG_WARN_ENUM_CONVERSION = YES;
				CLANG_WARN_INT_CONVERSION = YES;
				CLANG_WARN_OBJC_ROOT_CLASS = YES_ERROR;
				CLANG_WARN_UNREACHABLE_CODE = YES;
				CLANG_WARN__DUPLICATE_METHOD_MATCH = YES;
				"CODE_SIGN_IDENTITY[sdk=iphoneos*]" = "iPhone Developer";
				COPY_PHASE_STRIP = NO;
				ENABLE_BITCODE = NO;
				ENABLE_STRICT_OBJC_MSGSEND = YES;
				ENABLE_TESTABILITY = YES;
				"EXCLUDED_ARCHS[sdk=iphonesimulator*]" = "";
				GCC_C_LANGUAGE_STANDARD = gnu99;
				GCC_DYNAMIC_NO_PIC = NO;
				GCC_OPTIMIZATION_LEVEL = 0;
				GCC_PREPROCESSOR_DEFINITIONS = (
					"DEBUG=1",
					"$(inherited)",
					_LIBCPP_ENABLE_CXX17_REMOVED_UNARY_BINARY_FUNCTION,
				);
				GCC_SYMBOLS_PRIVATE_EXTERN = NO;
				GCC_WARN_64_TO_32_BIT_CONVERSION = YES;
				GCC_WARN_ABOUT_RETURN_TYPE = YES_ERROR;
				GCC_WARN_UNDECLARED_SELECTOR = YES;
				GCC_WARN_UNINITIALIZED_AUTOS = YES_AGGRESSIVE;
				GCC_WARN_UNUSED_FUNCTION = YES;
				GCC_WARN_UNUSED_VARIABLE = YES;
				IPHONEOS_DEPLOYMENT_TARGET = 11.0;
				MTL_ENABLE_DEBUG_INFO = YES;
				ONLY_ACTIVE_ARCH = YES;
				OTHER_LDFLAGS = (
					"$(inherited)",
					"-Wl",
					"-ld_classic",
				);
				REACT_NATIVE_PATH = "${PODS_ROOT}/../../node_modules/react-native";
				SDKROOT = iphoneos;
			};
			name = Debug;
		};
		83CBBA211A601CBA00E9B192 /* Release */ = {
			isa = XCBuildConfiguration;
			buildSettings = {
				ALWAYS_SEARCH_USER_PATHS = NO;
				CLANG_CXX_LANGUAGE_STANDARD = "c++17";
				CLANG_CXX_LIBRARY = "libc++";
				CLANG_ENABLE_MODULES = YES;
				CLANG_ENABLE_OBJC_ARC = YES;
				CLANG_WARN_BOOL_CONVERSION = YES;
				CLANG_WARN_CONSTANT_CONVERSION = YES;
				CLANG_WARN_DIRECT_OBJC_ISA_USAGE = YES_ERROR;
				CLANG_WARN_EMPTY_BODY = YES;
				CLANG_WARN_ENUM_CONVERSION = YES;
				CLANG_WARN_INT_CONVERSION = YES;
				CLANG_WARN_OBJC_ROOT_CLASS = YES_ERROR;
				CLANG_WARN_UNREACHABLE_CODE = YES;
				CLANG_WARN__DUPLICATE_METHOD_MATCH = YES;
				"CODE_SIGN_IDENTITY[sdk=iphoneos*]" = "iPhone Developer";
				COPY_PHASE_STRIP = YES;
				ENABLE_BITCODE = NO;
				ENABLE_NS_ASSERTIONS = NO;
				ENABLE_STRICT_OBJC_MSGSEND = YES;
				"EXCLUDED_ARCHS[sdk=iphonesimulator*]" = "";
				GCC_C_LANGUAGE_STANDARD = gnu99;
				GCC_PREPROCESSOR_DEFINITIONS = (
					"$(inherited)",
					_LIBCPP_ENABLE_CXX17_REMOVED_UNARY_BINARY_FUNCTION,
				);
				GCC_WARN_64_TO_32_BIT_CONVERSION = YES;
				GCC_WARN_ABOUT_RETURN_TYPE = YES_ERROR;
				GCC_WARN_UNDECLARED_SELECTOR = YES;
				GCC_WARN_UNINITIALIZED_AUTOS = YES_AGGRESSIVE;
				GCC_WARN_UNUSED_FUNCTION = YES;
				GCC_WARN_UNUSED_VARIABLE = YES;
				IPHONEOS_DEPLOYMENT_TARGET = 11.0;
				MTL_ENABLE_DEBUG_INFO = NO;
				OTHER_LDFLAGS = (
					"$(inherited)",
					"-Wl",
					"-ld_classic",
				);
				REACT_NATIVE_PATH = "${PODS_ROOT}/../../node_modules/react-native";
				SDKROOT = iphoneos;
				VALIDATE_PRODUCT = YES;
			};
			name = Release;
		};
		B339FF37289ABD70001B89FB /* Debug */ = {
			isa = XCBuildConfiguration;
			baseConfigurationReference = E2CC0CA5C079854C6CC0D78C /* Pods-MetaMask-QA.debug.xcconfig */;
			buildSettings = {
				ASSETCATALOG_COMPILER_APPICON_NAME = "AppIcon-QA";
				ASSETCATALOG_COMPILER_OPTIMIZATION = time;
				CLANG_ENABLE_MODULES = YES;
				CODE_SIGN_ENTITLEMENTS = MetaMask/MetaMaskDebug.entitlements;
				CODE_SIGN_IDENTITY = "iPhone Developer";
				"CODE_SIGN_IDENTITY[sdk=iphoneos*]" = "iPhone Distribution";
				CODE_SIGN_STYLE = Manual;
<<<<<<< HEAD
				CURRENT_PROJECT_VERSION = 1220;
=======
				CURRENT_PROJECT_VERSION = 1221;
>>>>>>> 71475c92
				DEAD_CODE_STRIPPING = YES;
				DEBUG_INFORMATION_FORMAT = dwarf;
				DEVELOPMENT_TEAM = 48XVW22RCG;
				"DEVELOPMENT_TEAM[sdk=iphoneos*]" = 48XVW22RCG;
				ENABLE_BITCODE = NO;
				FRAMEWORK_SEARCH_PATHS = (
					"$(inherited)",
					"$(PROJECT_DIR)",
				);
				GCC_OPTIMIZATION_LEVEL = 0;
				GCC_PREPROCESSOR_DEFINITIONS = (
					"DEBUG=1",
					"$(inherited)",
				);
				HEADER_SEARCH_PATHS = (
					"$(inherited)",
					"$(SRCROOT)/../node_modules/react-native-wkwebview-reborn/ios/RCTWKWebView",
					"$(SRCROOT)/../node_modules/react-native-keychain/RNKeychainManager",
					"$(SRCROOT)/../node_modules/react-native-share/ios",
					"$(SRCROOT)/../node_modules/react-native-branch/ios/**",
					"$(SRCROOT)/../node_modules/react-native-search-api/ios/RCTSearchApi",
					"$(SRCROOT)/../node_modules/lottie-ios/lottie-ios/Classes/**",
					"$(SRCROOT)/../node_modules/react-native-view-shot/ios",
					"$(SRCROOT)/../node_modules/react-native-tcp/ios/**",
				);
				INFOPLIST_FILE = "MetaMask/MetaMask-QA-info.plist";
				IPHONEOS_DEPLOYMENT_TARGET = 11.0;
				LD_RUNPATH_SEARCH_PATHS = (
					"$(inherited)",
					"@executable_path/Frameworks",
				);
				LIBRARY_SEARCH_PATHS = (
					"$(SDKROOT)/usr/lib/swift",
					"$(inherited)",
					"\"$(SRCROOT)/MetaMask/System/Library/Frameworks\"",
				);
				LLVM_LTO = YES;
				MARKETING_VERSION = 7.12.1;
				ONLY_ACTIVE_ARCH = YES;
				OTHER_CFLAGS = (
					"$(inherited)",
					"-DFB_SONARKIT_ENABLED=1",
				);
				OTHER_LDFLAGS = (
					"$(inherited)",
					"-ObjC",
					"-lc++",
				);
				PRODUCT_BUNDLE_IDENTIFIER = "io.metamask.MetaMask-QA";
				PRODUCT_NAME = "$(TARGET_NAME)";
				PROVISIONING_PROFILE_SPECIFIER = "match Development io.metamask.MetaMask";
				"PROVISIONING_PROFILE_SPECIFIER[sdk=iphoneos*]" = "Bitrise Internal Release Wildcard";
				SWIFT_OBJC_BRIDGING_HEADER = "MetaMask-Bridging-Header.h";
				SWIFT_OPTIMIZATION_LEVEL = "-Onone";
				SWIFT_VERSION = 5.0;
				VERSIONING_SYSTEM = "apple-generic";
			};
			name = Debug;
		};
		B339FF38289ABD70001B89FB /* Release */ = {
			isa = XCBuildConfiguration;
			baseConfigurationReference = 5D89472CA15F3091AE95E296 /* Pods-MetaMask-QA.release.xcconfig */;
			buildSettings = {
				ASSETCATALOG_COMPILER_APPICON_NAME = "AppIcon-QA";
				ASSETCATALOG_COMPILER_OPTIMIZATION = time;
				CLANG_ENABLE_MODULES = YES;
				CODE_SIGN_ENTITLEMENTS = MetaMask/MetaMask.entitlements;
				CODE_SIGN_IDENTITY = "iPhone Distribution";
				CODE_SIGN_STYLE = Manual;
<<<<<<< HEAD
				CURRENT_PROJECT_VERSION = 1220;
=======
				CURRENT_PROJECT_VERSION = 1221;
>>>>>>> 71475c92
				DEBUG_INFORMATION_FORMAT = "dwarf-with-dsym";
				DEVELOPMENT_TEAM = 48XVW22RCG;
				"DEVELOPMENT_TEAM[sdk=iphoneos*]" = 48XVW22RCG;
				ENABLE_BITCODE = NO;
				FRAMEWORK_SEARCH_PATHS = (
					"$(inherited)",
					"$(PROJECT_DIR)",
				);
				GCC_PRECOMPILE_PREFIX_HEADER = YES;
				GCC_PREPROCESSOR_DEFINITIONS = (
					"DISABLE_MIXPANEL_AB_DESIGNER=1",
					"$(inherited)",
				);
				GCC_UNROLL_LOOPS = YES;
				HEADER_SEARCH_PATHS = (
					"$(inherited)",
					"$(SRCROOT)/../node_modules/react-native-wkwebview-reborn/ios/RCTWKWebView",
					"$(SRCROOT)/../node_modules/react-native-keychain/RNKeychainManager",
					"$(SRCROOT)/../node_modules/react-native-share/ios",
					"$(SRCROOT)/../node_modules/react-native-branch/ios/**",
					"$(SRCROOT)/../node_modules/react-native-search-api/ios/RCTSearchApi",
					"$(SRCROOT)/../node_modules/lottie-ios/lottie-ios/Classes/**",
					"$(SRCROOT)/../node_modules/react-native-view-shot/ios",
					"$(SRCROOT)/../node_modules/react-native-tcp/ios/**",
				);
				INFOPLIST_FILE = "MetaMask/MetaMask-QA-info.plist";
				IPHONEOS_DEPLOYMENT_TARGET = 11.0;
				LD_RUNPATH_SEARCH_PATHS = (
					"$(inherited)",
					"@executable_path/Frameworks",
				);
				LIBRARY_SEARCH_PATHS = (
					"$(SDKROOT)/usr/lib/swift",
					"$(inherited)",
					"\"$(SRCROOT)/MetaMask/System/Library/Frameworks\"",
				);
				LLVM_LTO = YES;
				MARKETING_VERSION = 7.12.1;
				ONLY_ACTIVE_ARCH = NO;
				OTHER_CFLAGS = (
					"$(inherited)",
					"-DFB_SONARKIT_ENABLED=1",
				);
				OTHER_LDFLAGS = (
					"$(inherited)",
					"-ObjC",
					"-lc++",
				);
				PRODUCT_BUNDLE_IDENTIFIER = "io.metamask.MetaMask-QA";
				PRODUCT_NAME = "$(TARGET_NAME)";
				PROVISIONING_PROFILE_SPECIFIER = "Bitrise Internal Release - MetaMask-QA";
				"PROVISIONING_PROFILE_SPECIFIER[sdk=iphoneos*]" = "Bitrise Internal Release - MetaMask-QA";
				SWIFT_OBJC_BRIDGING_HEADER = "MetaMask-Bridging-Header.h";
				SWIFT_VERSION = 5.0;
				VERSIONING_SYSTEM = "apple-generic";
			};
			name = Release;
		};
/* End XCBuildConfiguration section */

/* Begin XCConfigurationList section */
		13B07F931A680F5B00A75B9A /* Build configuration list for PBXNativeTarget "MetaMask" */ = {
			isa = XCConfigurationList;
			buildConfigurations = (
				13B07F941A680F5B00A75B9A /* Debug */,
				13B07F951A680F5B00A75B9A /* Release */,
			);
			defaultConfigurationIsVisible = 0;
			defaultConfigurationName = Debug;
		};
		2EF2828F2B0FF86900D7B4B1 /* Build configuration list for PBXNativeTarget "MetaMask-Flask" */ = {
			isa = XCConfigurationList;
			buildConfigurations = (
				2EF282902B0FF86900D7B4B1 /* Debug */,
				2EF282912B0FF86900D7B4B1 /* Release */,
			);
			defaultConfigurationIsVisible = 0;
			defaultConfigurationName = Debug;
		};
		83CBB9FA1A601CBA00E9B192 /* Build configuration list for PBXProject "MetaMask" */ = {
			isa = XCConfigurationList;
			buildConfigurations = (
				83CBBA201A601CBA00E9B192 /* Debug */,
				83CBBA211A601CBA00E9B192 /* Release */,
			);
			defaultConfigurationIsVisible = 0;
			defaultConfigurationName = Debug;
		};
		B339FF36289ABD70001B89FB /* Build configuration list for PBXNativeTarget "MetaMask-QA" */ = {
			isa = XCConfigurationList;
			buildConfigurations = (
				B339FF37289ABD70001B89FB /* Debug */,
				B339FF38289ABD70001B89FB /* Release */,
			);
			defaultConfigurationIsVisible = 0;
			defaultConfigurationName = Debug;
		};
/* End XCConfigurationList section */
	};
	rootObject = 83CBB9F71A601CBA00E9B192 /* Project object */;
}<|MERGE_RESOLUTION|>--- conflicted
+++ resolved
@@ -1343,11 +1343,7 @@
 				CODE_SIGN_ENTITLEMENTS = MetaMask/MetaMaskDebug.entitlements;
 				CODE_SIGN_IDENTITY = "iPhone Developer";
 				CODE_SIGN_STYLE = Manual;
-<<<<<<< HEAD
-				CURRENT_PROJECT_VERSION = 1220;
-=======
 				CURRENT_PROJECT_VERSION = 1221;
->>>>>>> 71475c92
 				DEAD_CODE_STRIPPING = YES;
 				DEBUG_INFORMATION_FORMAT = dwarf;
 				DEVELOPMENT_TEAM = 48XVW22RCG;
@@ -1410,11 +1406,7 @@
 				CODE_SIGN_ENTITLEMENTS = MetaMask/MetaMask.entitlements;
 				CODE_SIGN_IDENTITY = "iPhone Distribution";
 				CODE_SIGN_STYLE = Manual;
-<<<<<<< HEAD
-				CURRENT_PROJECT_VERSION = 1220;
-=======
 				CURRENT_PROJECT_VERSION = 1221;
->>>>>>> 71475c92
 				DEBUG_INFORMATION_FORMAT = "dwarf-with-dsym";
 				DEVELOPMENT_TEAM = 48XVW22RCG;
 				"DEVELOPMENT_TEAM[sdk=iphoneos*]" = 48XVW22RCG;
@@ -1701,11 +1693,7 @@
 				CODE_SIGN_IDENTITY = "iPhone Developer";
 				"CODE_SIGN_IDENTITY[sdk=iphoneos*]" = "iPhone Distribution";
 				CODE_SIGN_STYLE = Manual;
-<<<<<<< HEAD
-				CURRENT_PROJECT_VERSION = 1220;
-=======
 				CURRENT_PROJECT_VERSION = 1221;
->>>>>>> 71475c92
 				DEAD_CODE_STRIPPING = YES;
 				DEBUG_INFORMATION_FORMAT = dwarf;
 				DEVELOPMENT_TEAM = 48XVW22RCG;
@@ -1775,11 +1763,7 @@
 				CODE_SIGN_ENTITLEMENTS = MetaMask/MetaMask.entitlements;
 				CODE_SIGN_IDENTITY = "iPhone Distribution";
 				CODE_SIGN_STYLE = Manual;
-<<<<<<< HEAD
-				CURRENT_PROJECT_VERSION = 1220;
-=======
 				CURRENT_PROJECT_VERSION = 1221;
->>>>>>> 71475c92
 				DEBUG_INFORMATION_FORMAT = "dwarf-with-dsym";
 				DEVELOPMENT_TEAM = 48XVW22RCG;
 				"DEVELOPMENT_TEAM[sdk=iphoneos*]" = 48XVW22RCG;
