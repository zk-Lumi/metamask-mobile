// !$*UTF8*$!
{
	archiveVersion = 1;
	classes = {
	};
	objectVersion = 54;
	objects = {

/* Begin PBXBuildFile section */
		07CBADD9D4B441008304F8D3 /* EuclidCircularB-Light.otf in Resources */ = {isa = PBXBuildFile; fileRef = A98029A3662F4C1391489A6B /* EuclidCircularB-Light.otf */; };
		0FD509E0336BF221F6527B24 /* libPods-MetaMask.a in Frameworks */ = {isa = PBXBuildFile; fileRef = EA0FF04C201CE95ED7EEEA82 /* libPods-MetaMask.a */; };
		13B07FBC1A68108700A75B9A /* AppDelegate.m in Sources */ = {isa = PBXBuildFile; fileRef = 13B07FB01A68108700A75B9A /* AppDelegate.m */; };
		13B07FBF1A68108700A75B9A /* Images.xcassets in Resources */ = {isa = PBXBuildFile; fileRef = 13B07FB51A68108700A75B9A /* Images.xcassets */; };
		13B07FC11A68108700A75B9A /* main.m in Sources */ = {isa = PBXBuildFile; fileRef = 13B07FB71A68108700A75B9A /* main.m */; };
		153C1ABB2217BCDC0088EFE0 /* JavaScriptCore.framework in Frameworks */ = {isa = PBXBuildFile; fileRef = 153C1A742217BCDC0088EFE0 /* JavaScriptCore.framework */; };
		153F84CA2319B8FD00C19B63 /* Branch.framework in Frameworks */ = {isa = PBXBuildFile; fileRef = 153F84C92319B8DB00C19B63 /* Branch.framework */; };
		153F84CB2319B8FD00C19B63 /* Branch.framework in Embed Frameworks */ = {isa = PBXBuildFile; fileRef = 153F84C92319B8DB00C19B63 /* Branch.framework */; settings = {ATTRIBUTES = (CodeSignOnCopy, RemoveHeadersOnCopy, ); }; };
		158B063B211A72F500DF3C74 /* InpageBridgeWeb3.js in Resources */ = {isa = PBXBuildFile; fileRef = 158B0639211A72F500DF3C74 /* InpageBridgeWeb3.js */; };
		15ACC9FB226555820063978B /* LaunchScreen.xib in Resources */ = {isa = PBXBuildFile; fileRef = 13B07FB11A68108700A75B9A /* LaunchScreen.xib */; };
		15ACC9FC22655C3A0063978B /* Lottie.framework in Frameworks */ = {isa = PBXBuildFile; fileRef = 15723E2D225FD0B800A5B418 /* Lottie.framework */; };
		15ACC9FD22655C3A0063978B /* Lottie.framework in Embed Frameworks */ = {isa = PBXBuildFile; fileRef = 15723E2D225FD0B800A5B418 /* Lottie.framework */; settings = {ATTRIBUTES = (CodeSignOnCopy, RemoveHeadersOnCopy, ); }; };
		15AD28A921B7CFD9005DEB23 /* release.xcconfig in Resources */ = {isa = PBXBuildFile; fileRef = 15FDD86021B76461006B7C35 /* release.xcconfig */; };
		15AD28AA21B7CFDC005DEB23 /* debug.xcconfig in Resources */ = {isa = PBXBuildFile; fileRef = 15FDD82721B7642B006B7C35 /* debug.xcconfig */; };
		15D158ED210BD912006982B5 /* Metamask.ttf in Resources */ = {isa = PBXBuildFile; fileRef = 15D158EC210BD8C8006982B5 /* Metamask.ttf */; };
		15F7795E22A1B7B500B1DF8C /* Mixpanel.framework in Frameworks */ = {isa = PBXBuildFile; fileRef = 15F7795722A1B79400B1DF8C /* Mixpanel.framework */; };
		15F7795F22A1B7B500B1DF8C /* Mixpanel.framework in Embed Frameworks */ = {isa = PBXBuildFile; fileRef = 15F7795722A1B79400B1DF8C /* Mixpanel.framework */; settings = {ATTRIBUTES = (CodeSignOnCopy, RemoveHeadersOnCopy, ); }; };
		15F7796522A1BC8C00B1DF8C /* RCTAnalytics.m in Sources */ = {isa = PBXBuildFile; fileRef = 15F7796422A1BC8C00B1DF8C /* RCTAnalytics.m */; };
		2370F9A340CF4ADFBCFB0543 /* EuclidCircularB-RegularItalic.otf in Resources */ = {isa = PBXBuildFile; fileRef = 58572D81B5D54ED79A16A16D /* EuclidCircularB-RegularItalic.otf */; };
		298242C958524BB38FB44CAE /* Roboto-BoldItalic.ttf in Resources */ = {isa = PBXBuildFile; fileRef = C9FD3FB1258A41A5A0546C83 /* Roboto-BoldItalic.ttf */; };
		2A27FC9EEF1F4FD18E658544 /* config.json in Resources */ = {isa = PBXBuildFile; fileRef = EF1C01B7F08047F9B8ADCFBA /* config.json */; };
		2CDF19FE9DEE4BF8B07154B1 /* EuclidCircularB-LightItalic.otf in Resources */ = {isa = PBXBuildFile; fileRef = F79EAC4A7BF74E458277AFA4 /* EuclidCircularB-LightItalic.otf */; };
		2DB27BE39B164356A98A0FB1 /* Roboto-Italic.ttf in Resources */ = {isa = PBXBuildFile; fileRef = 5D7956F8525C4A45A2A555C3 /* Roboto-Italic.ttf */; };
		2E32B0B929C051E000C21DF9 /* Light-Swift-Untar.swift in Sources */ = {isa = PBXBuildFile; fileRef = 2E32B0B829C051E000C21DF9 /* Light-Swift-Untar.swift */; };
		2E32B0BA29C051E000C21DF9 /* Light-Swift-Untar.swift in Sources */ = {isa = PBXBuildFile; fileRef = 2E32B0B829C051E000C21DF9 /* Light-Swift-Untar.swift */; };
		2E74440729BC0B7D00F6125B /* RNTar.swift in Sources */ = {isa = PBXBuildFile; fileRef = 2E74440629BC0B7D00F6125B /* RNTar.swift */; };
		2E74441029BC0CE100F6125B /* RNTar.m in Sources */ = {isa = PBXBuildFile; fileRef = 2E74440F29BC0CE100F6125B /* RNTar.m */; };
		34CEE49BC79D411687B42FA9 /* Roboto-Regular.ttf in Resources */ = {isa = PBXBuildFile; fileRef = 459C4774EB724F2D8E12F088 /* Roboto-Regular.ttf */; };
		373454C575C84C24B0BB24D4 /* EuclidCircularB-SemiboldItalic.otf in Resources */ = {isa = PBXBuildFile; fileRef = 9499B01ECAC44DA29AC44E80 /* EuclidCircularB-SemiboldItalic.otf */; };
		39D0D096A0F340ABAC1A8565 /* EuclidCircularB-Regular.otf in Resources */ = {isa = PBXBuildFile; fileRef = F564570593ED4F3FB10BD348 /* EuclidCircularB-Regular.otf */; };
		48AD4B0AABCB447B99B85DC4 /* Roboto-Black.ttf in Resources */ = {isa = PBXBuildFile; fileRef = 684F2C84313849199863B5FE /* Roboto-Black.ttf */; };
		49D8E62C506F4A63889EEC7F /* branch.json in Resources */ = {isa = PBXBuildFile; fileRef = FE3C9A2458A1416290DEDAD4 /* branch.json */; };
		4CEFC9E34A8D4288BFE2F85A /* Roboto-Light.ttf in Resources */ = {isa = PBXBuildFile; fileRef = BB8BA2D3C0354D6090B56A8A /* Roboto-Light.ttf */; };
		650F2B9D24DC5FF200C3B9C4 /* libRCTAesForked.a in Frameworks */ = {isa = PBXBuildFile; fileRef = 650F2B9C24DC5FEC00C3B9C4 /* libRCTAesForked.a */; };
		654378B0243E2ADC00571B9C /* File.swift in Sources */ = {isa = PBXBuildFile; fileRef = 654378AF243E2ADC00571B9C /* File.swift */; };
		7C0226ABD9694AEDBAF3016F /* Roboto-ThinItalic.ttf in Resources */ = {isa = PBXBuildFile; fileRef = CF552F79C77A4184A690513A /* Roboto-ThinItalic.ttf */; };
		7E08FB90F3754D47994208B4 /* Roboto-Thin.ttf in Resources */ = {isa = PBXBuildFile; fileRef = D9A37B5BF2914CF1B49EEF80 /* Roboto-Thin.ttf */; };
		813214A2220E40C7BBB5ED9E /* Roboto-Bold.ttf in Resources */ = {isa = PBXBuildFile; fileRef = A783D1CD7D27456796FE2E1B /* Roboto-Bold.ttf */; };
		887E75FB64A54509A08D6C50 /* Roboto-LightItalic.ttf in Resources */ = {isa = PBXBuildFile; fileRef = E020F42F788744B3BCE17F05 /* Roboto-LightItalic.ttf */; };
		8DEB44A7E7EF48E1B3298910 /* EuclidCircularB-Medium.otf in Resources */ = {isa = PBXBuildFile; fileRef = CE0434C5FB7C4C6F9FEBDCE2 /* EuclidCircularB-Medium.otf */; };
		B0EF7FA927BD16EA00D48B4E /* ThemeColors.xcassets in Resources */ = {isa = PBXBuildFile; fileRef = B0EF7FA827BD16EA00D48B4E /* ThemeColors.xcassets */; };
		B339FF02289ABD70001B89FB /* AppDelegate.m in Sources */ = {isa = PBXBuildFile; fileRef = 13B07FB01A68108700A75B9A /* AppDelegate.m */; };
		B339FF03289ABD70001B89FB /* File.swift in Sources */ = {isa = PBXBuildFile; fileRef = 654378AF243E2ADC00571B9C /* File.swift */; };
		B339FF04289ABD70001B89FB /* RCTAnalytics.m in Sources */ = {isa = PBXBuildFile; fileRef = 15F7796422A1BC8C00B1DF8C /* RCTAnalytics.m */; };
		B339FF05289ABD70001B89FB /* main.m in Sources */ = {isa = PBXBuildFile; fileRef = 13B07FB71A68108700A75B9A /* main.m */; };
		B339FF07289ABD70001B89FB /* LinkPresentation.framework in Frameworks */ = {isa = PBXBuildFile; fileRef = F961A36A28105CF9007442B5 /* LinkPresentation.framework */; settings = {ATTRIBUTES = (Weak, ); }; };
		B339FF08289ABD70001B89FB /* libRCTAesForked.a in Frameworks */ = {isa = PBXBuildFile; fileRef = 650F2B9C24DC5FEC00C3B9C4 /* libRCTAesForked.a */; };
		B339FF09289ABD70001B89FB /* JavaScriptCore.framework in Frameworks */ = {isa = PBXBuildFile; fileRef = 153C1A742217BCDC0088EFE0 /* JavaScriptCore.framework */; };
		B339FF0A289ABD70001B89FB /* Lottie.framework in Frameworks */ = {isa = PBXBuildFile; fileRef = 15723E2D225FD0B800A5B418 /* Lottie.framework */; };
		B339FF0B289ABD70001B89FB /* Mixpanel.framework in Frameworks */ = {isa = PBXBuildFile; fileRef = 15F7795722A1B79400B1DF8C /* Mixpanel.framework */; };
		B339FF0C289ABD70001B89FB /* Branch.framework in Frameworks */ = {isa = PBXBuildFile; fileRef = 153F84C92319B8DB00C19B63 /* Branch.framework */; };
		B339FF10289ABD70001B89FB /* Images.xcassets in Resources */ = {isa = PBXBuildFile; fileRef = 13B07FB51A68108700A75B9A /* Images.xcassets */; };
		B339FF11289ABD70001B89FB /* InpageBridgeWeb3.js in Resources */ = {isa = PBXBuildFile; fileRef = 158B0639211A72F500DF3C74 /* InpageBridgeWeb3.js */; };
		B339FF12289ABD70001B89FB /* Metamask.ttf in Resources */ = {isa = PBXBuildFile; fileRef = 15D158EC210BD8C8006982B5 /* Metamask.ttf */; };
		B339FF13289ABD70001B89FB /* Roboto-Black.ttf in Resources */ = {isa = PBXBuildFile; fileRef = 684F2C84313849199863B5FE /* Roboto-Black.ttf */; };
		B339FF14289ABD70001B89FB /* ThemeColors.xcassets in Resources */ = {isa = PBXBuildFile; fileRef = B0EF7FA827BD16EA00D48B4E /* ThemeColors.xcassets */; };
		B339FF15289ABD70001B89FB /* Roboto-BlackItalic.ttf in Resources */ = {isa = PBXBuildFile; fileRef = 3E2492C67CF345CABD7B8601 /* Roboto-BlackItalic.ttf */; };
		B339FF16289ABD70001B89FB /* Roboto-Bold.ttf in Resources */ = {isa = PBXBuildFile; fileRef = A783D1CD7D27456796FE2E1B /* Roboto-Bold.ttf */; };
		B339FF17289ABD70001B89FB /* debug.xcconfig in Resources */ = {isa = PBXBuildFile; fileRef = 15FDD82721B7642B006B7C35 /* debug.xcconfig */; };
		B339FF18289ABD70001B89FB /* Roboto-BoldItalic.ttf in Resources */ = {isa = PBXBuildFile; fileRef = C9FD3FB1258A41A5A0546C83 /* Roboto-BoldItalic.ttf */; };
		B339FF19289ABD70001B89FB /* Roboto-Italic.ttf in Resources */ = {isa = PBXBuildFile; fileRef = 5D7956F8525C4A45A2A555C3 /* Roboto-Italic.ttf */; };
		B339FF1A289ABD70001B89FB /* Roboto-Light.ttf in Resources */ = {isa = PBXBuildFile; fileRef = BB8BA2D3C0354D6090B56A8A /* Roboto-Light.ttf */; };
		B339FF1B289ABD70001B89FB /* Roboto-LightItalic.ttf in Resources */ = {isa = PBXBuildFile; fileRef = E020F42F788744B3BCE17F05 /* Roboto-LightItalic.ttf */; };
		B339FF1C289ABD70001B89FB /* release.xcconfig in Resources */ = {isa = PBXBuildFile; fileRef = 15FDD86021B76461006B7C35 /* release.xcconfig */; };
		B339FF1D289ABD70001B89FB /* Roboto-Medium.ttf in Resources */ = {isa = PBXBuildFile; fileRef = C752564A28B44392AEE16BD5 /* Roboto-Medium.ttf */; };
		B339FF1E289ABD70001B89FB /* Roboto-MediumItalic.ttf in Resources */ = {isa = PBXBuildFile; fileRef = D5FF0FF1DFB74B3C8BB99E09 /* Roboto-MediumItalic.ttf */; };
		B339FF1F289ABD70001B89FB /* Roboto-Regular.ttf in Resources */ = {isa = PBXBuildFile; fileRef = 459C4774EB724F2D8E12F088 /* Roboto-Regular.ttf */; };
		B339FF20289ABD70001B89FB /* Roboto-Thin.ttf in Resources */ = {isa = PBXBuildFile; fileRef = D9A37B5BF2914CF1B49EEF80 /* Roboto-Thin.ttf */; };
		B339FF21289ABD70001B89FB /* Roboto-ThinItalic.ttf in Resources */ = {isa = PBXBuildFile; fileRef = CF552F79C77A4184A690513A /* Roboto-ThinItalic.ttf */; };
		B339FF22289ABD70001B89FB /* LaunchScreen.xib in Resources */ = {isa = PBXBuildFile; fileRef = 13B07FB11A68108700A75B9A /* LaunchScreen.xib */; };
		B339FF23289ABD70001B89FB /* branch.json in Resources */ = {isa = PBXBuildFile; fileRef = FE3C9A2458A1416290DEDAD4 /* branch.json */; };
		B339FF24289ABD70001B89FB /* config.json in Resources */ = {isa = PBXBuildFile; fileRef = EF1C01B7F08047F9B8ADCFBA /* config.json */; };
		B339FF25289ABD70001B89FB /* EuclidCircularB-Bold.otf in Resources */ = {isa = PBXBuildFile; fileRef = 67FBD519E04742E0AF191782 /* EuclidCircularB-Bold.otf */; };
		B339FF26289ABD70001B89FB /* EuclidCircularB-BoldItalic.otf in Resources */ = {isa = PBXBuildFile; fileRef = 13EE4910D3BD408A8FCCA5D7 /* EuclidCircularB-BoldItalic.otf */; };
		B339FF27289ABD70001B89FB /* EuclidCircularB-Light.otf in Resources */ = {isa = PBXBuildFile; fileRef = A98029A3662F4C1391489A6B /* EuclidCircularB-Light.otf */; };
		B339FF28289ABD70001B89FB /* EuclidCircularB-LightItalic.otf in Resources */ = {isa = PBXBuildFile; fileRef = F79EAC4A7BF74E458277AFA4 /* EuclidCircularB-LightItalic.otf */; };
		B339FF29289ABD70001B89FB /* EuclidCircularB-Medium.otf in Resources */ = {isa = PBXBuildFile; fileRef = CE0434C5FB7C4C6F9FEBDCE2 /* EuclidCircularB-Medium.otf */; };
		B339FF2A289ABD70001B89FB /* EuclidCircularB-MediumItalic.otf in Resources */ = {isa = PBXBuildFile; fileRef = 42CBA652072F4BE2A8B815C1 /* EuclidCircularB-MediumItalic.otf */; };
		B339FF2B289ABD70001B89FB /* EuclidCircularB-Regular.otf in Resources */ = {isa = PBXBuildFile; fileRef = F564570593ED4F3FB10BD348 /* EuclidCircularB-Regular.otf */; };
		B339FF2C289ABD70001B89FB /* EuclidCircularB-RegularItalic.otf in Resources */ = {isa = PBXBuildFile; fileRef = 58572D81B5D54ED79A16A16D /* EuclidCircularB-RegularItalic.otf */; };
		B339FF2D289ABD70001B89FB /* EuclidCircularB-Semibold.otf in Resources */ = {isa = PBXBuildFile; fileRef = A8DE9C5BC0714D648276E123 /* EuclidCircularB-Semibold.otf */; };
		B339FF2E289ABD70001B89FB /* EuclidCircularB-SemiboldItalic.otf in Resources */ = {isa = PBXBuildFile; fileRef = 9499B01ECAC44DA29AC44E80 /* EuclidCircularB-SemiboldItalic.otf */; };
		B339FF31289ABD70001B89FB /* Mixpanel.framework in Embed Frameworks */ = {isa = PBXBuildFile; fileRef = 15F7795722A1B79400B1DF8C /* Mixpanel.framework */; settings = {ATTRIBUTES = (CodeSignOnCopy, RemoveHeadersOnCopy, ); }; };
		B339FF32289ABD70001B89FB /* Branch.framework in Embed Frameworks */ = {isa = PBXBuildFile; fileRef = 153F84C92319B8DB00C19B63 /* Branch.framework */; settings = {ATTRIBUTES = (CodeSignOnCopy, RemoveHeadersOnCopy, ); }; };
		B339FF33289ABD70001B89FB /* Lottie.framework in Embed Frameworks */ = {isa = PBXBuildFile; fileRef = 15723E2D225FD0B800A5B418 /* Lottie.framework */; settings = {ATTRIBUTES = (CodeSignOnCopy, RemoveHeadersOnCopy, ); }; };
		B339FF3C289ABF2C001B89FB /* MetaMask-QA-Info.plist in Resources */ = {isa = PBXBuildFile; fileRef = B339FEA72899852C001B89FB /* MetaMask-QA-Info.plist */; };
		B638844E306CAE9147B52C85 /* libPods-MetaMask.a in Frameworks */ = {isa = PBXBuildFile; fileRef = EA0FF04C201CE95ED7EEEA82 /* libPods-MetaMask.a */; };
		BF39E5BAE0F34F9091FF6AC0 /* EuclidCircularB-Semibold.otf in Resources */ = {isa = PBXBuildFile; fileRef = A8DE9C5BC0714D648276E123 /* EuclidCircularB-Semibold.otf */; };
		CD13D926E1E84D9ABFE672C0 /* Roboto-BlackItalic.ttf in Resources */ = {isa = PBXBuildFile; fileRef = 3E2492C67CF345CABD7B8601 /* Roboto-BlackItalic.ttf */; };
		CF98DA9C28D9FEB700096782 /* RCTScreenshotDetect.m in Sources */ = {isa = PBXBuildFile; fileRef = CF98DA9B28D9FEB700096782 /* RCTScreenshotDetect.m */; };
		CFD8DFC828EDD4C800CC75F6 /* RCTScreenshotDetect.m in Sources */ = {isa = PBXBuildFile; fileRef = CF98DA9B28D9FEB700096782 /* RCTScreenshotDetect.m */; };
		D171C39A8BD44DBEB6B68480 /* EuclidCircularB-MediumItalic.otf in Resources */ = {isa = PBXBuildFile; fileRef = 42CBA652072F4BE2A8B815C1 /* EuclidCircularB-MediumItalic.otf */; };
		D45BF85DECACCB74EDCBE88A /* libPods-MetaMask.a in Frameworks */ = {isa = PBXBuildFile; fileRef = EA0FF04C201CE95ED7EEEA82 /* libPods-MetaMask.a */; };
		DC6A024F56DD43E1A83B47B1 /* Roboto-MediumItalic.ttf in Resources */ = {isa = PBXBuildFile; fileRef = D5FF0FF1DFB74B3C8BB99E09 /* Roboto-MediumItalic.ttf */; };
		DDB2D8FF8BDA806A38D61B1B /* libPods-MetaMask-QA.a in Frameworks */ = {isa = PBXBuildFile; fileRef = E0B857D61941CE8A3F59C662 /* libPods-MetaMask-QA.a */; };
		E34DE917F6FC4438A6E88402 /* EuclidCircularB-BoldItalic.otf in Resources */ = {isa = PBXBuildFile; fileRef = 13EE4910D3BD408A8FCCA5D7 /* EuclidCircularB-BoldItalic.otf */; };
		EF65C42EA15B4774B1947A12 /* Roboto-Medium.ttf in Resources */ = {isa = PBXBuildFile; fileRef = C752564A28B44392AEE16BD5 /* Roboto-Medium.ttf */; };
		F961A37228105CF9007442B5 /* LinkPresentation.framework in Frameworks */ = {isa = PBXBuildFile; fileRef = F961A36A28105CF9007442B5 /* LinkPresentation.framework */; settings = {ATTRIBUTES = (Weak, ); }; };
		FF0F3B13A5354C41913F766D /* EuclidCircularB-Bold.otf in Resources */ = {isa = PBXBuildFile; fileRef = 67FBD519E04742E0AF191782 /* EuclidCircularB-Bold.otf */; };
/* End PBXBuildFile section */

/* Begin PBXContainerItemProxy section */
		153F84C82319B8DB00C19B63 /* PBXContainerItemProxy */ = {
			isa = PBXContainerItemProxy;
			containerPortal = 153F84C42319B8DA00C19B63 /* BranchSDK.xcodeproj */;
			proxyType = 2;
			remoteGlobalIDString = E298D0521C73D1B800589D22;
			remoteInfo = Branch;
		};
		153F84CC2319B8FD00C19B63 /* PBXContainerItemProxy */ = {
			isa = PBXContainerItemProxy;
			containerPortal = 153F84C42319B8DA00C19B63 /* BranchSDK.xcodeproj */;
			proxyType = 1;
			remoteGlobalIDString = E298D0511C73D1B800589D22;
			remoteInfo = Branch;
		};
		15723E2C225FD0B800A5B418 /* PBXContainerItemProxy */ = {
			isa = PBXContainerItemProxy;
			containerPortal = 4379F36F969347758D1A9F96 /* Lottie.xcodeproj */;
			proxyType = 2;
			remoteGlobalIDString = 62CA59B81E3C173B002D7188;
			remoteInfo = Lottie_iOS;
		};
		15723E2E225FD0B800A5B418 /* PBXContainerItemProxy */ = {
			isa = PBXContainerItemProxy;
			containerPortal = 4379F36F969347758D1A9F96 /* Lottie.xcodeproj */;
			proxyType = 2;
			remoteGlobalIDString = FAE1F7E61E428CBE002E0974;
			remoteInfo = Lottie_macOS;
		};
		15723E30225FD0B800A5B418 /* PBXContainerItemProxy */ = {
			isa = PBXContainerItemProxy;
			containerPortal = 4379F36F969347758D1A9F96 /* Lottie.xcodeproj */;
			proxyType = 2;
			remoteGlobalIDString = 8C5379761FB471D100C1BC65;
			remoteInfo = Lottie_tvOS;
		};
		15723E32225FD0B800A5B418 /* PBXContainerItemProxy */ = {
			isa = PBXContainerItemProxy;
			containerPortal = 4379F36F969347758D1A9F96 /* Lottie.xcodeproj */;
			proxyType = 2;
			remoteGlobalIDString = 84FE12EF1E4C1485009B157C;
			remoteInfo = LottieLibraryIOS;
		};
		15ACC9FE22655C3A0063978B /* PBXContainerItemProxy */ = {
			isa = PBXContainerItemProxy;
			containerPortal = 4379F36F969347758D1A9F96 /* Lottie.xcodeproj */;
			proxyType = 1;
			remoteGlobalIDString = 62CA59B71E3C173B002D7188;
			remoteInfo = Lottie_iOS;
		};
		15F7795622A1B79400B1DF8C /* PBXContainerItemProxy */ = {
			isa = PBXContainerItemProxy;
			containerPortal = 15F7794F22A1B79400B1DF8C /* Mixpanel.xcodeproj */;
			proxyType = 2;
			remoteGlobalIDString = 7C170C2A1A4A02F500D9E0F2;
			remoteInfo = Mixpanel;
		};
		15F7795822A1B79400B1DF8C /* PBXContainerItemProxy */ = {
			isa = PBXContainerItemProxy;
			containerPortal = 15F7794F22A1B79400B1DF8C /* Mixpanel.xcodeproj */;
			proxyType = 2;
			remoteGlobalIDString = 511FC39D1C2B74BD00DC4796;
			remoteInfo = Mixpanel_watchOS;
		};
		15F7795A22A1B79400B1DF8C /* PBXContainerItemProxy */ = {
			isa = PBXContainerItemProxy;
			containerPortal = 15F7794F22A1B79400B1DF8C /* Mixpanel.xcodeproj */;
			proxyType = 2;
			remoteGlobalIDString = E1C2BEB61CFD6A010052172F;
			remoteInfo = Mixpanel_tvOS;
		};
		15F7795C22A1B79400B1DF8C /* PBXContainerItemProxy */ = {
			isa = PBXContainerItemProxy;
			containerPortal = 15F7794F22A1B79400B1DF8C /* Mixpanel.xcodeproj */;
			proxyType = 2;
			remoteGlobalIDString = E1F160B01E677D2200391AE3;
			remoteInfo = Mixpanel_macOS;
		};
		15F7796022A1B7B500B1DF8C /* PBXContainerItemProxy */ = {
			isa = PBXContainerItemProxy;
			containerPortal = 15F7794F22A1B79400B1DF8C /* Mixpanel.xcodeproj */;
			proxyType = 1;
			remoteGlobalIDString = 7C170C291A4A02F500D9E0F2;
			remoteInfo = Mixpanel;
		};
		650F2B9B24DC5FEC00C3B9C4 /* PBXContainerItemProxy */ = {
			isa = PBXContainerItemProxy;
			containerPortal = 650F2B9724DC5FEB00C3B9C4 /* RCTAesForked.xcodeproj */;
			proxyType = 2;
			remoteGlobalIDString = 32D980DD1BE9F11C00FA27E5;
			remoteInfo = RCTAesForked;
		};
		B339FEFA289ABD70001B89FB /* PBXContainerItemProxy */ = {
			isa = PBXContainerItemProxy;
			containerPortal = 4379F36F969347758D1A9F96 /* Lottie.xcodeproj */;
			proxyType = 1;
			remoteGlobalIDString = 62CA59B71E3C173B002D7188;
			remoteInfo = Lottie_iOS;
		};
		B339FEFC289ABD70001B89FB /* PBXContainerItemProxy */ = {
			isa = PBXContainerItemProxy;
			containerPortal = 15F7794F22A1B79400B1DF8C /* Mixpanel.xcodeproj */;
			proxyType = 1;
			remoteGlobalIDString = 7C170C291A4A02F500D9E0F2;
			remoteInfo = Mixpanel;
		};
		B339FEFE289ABD70001B89FB /* PBXContainerItemProxy */ = {
			isa = PBXContainerItemProxy;
			containerPortal = 153F84C42319B8DA00C19B63 /* BranchSDK.xcodeproj */;
			proxyType = 1;
			remoteGlobalIDString = E298D0511C73D1B800589D22;
			remoteInfo = Branch;
		};
/* End PBXContainerItemProxy section */

/* Begin PBXCopyFilesBuildPhase section */
		15ACCA0022655C3A0063978B /* Embed Frameworks */ = {
			isa = PBXCopyFilesBuildPhase;
			buildActionMask = 2147483647;
			dstPath = "";
			dstSubfolderSpec = 10;
			files = (
				15F7795F22A1B7B500B1DF8C /* Mixpanel.framework in Embed Frameworks */,
				153F84CB2319B8FD00C19B63 /* Branch.framework in Embed Frameworks */,
				15ACC9FD22655C3A0063978B /* Lottie.framework in Embed Frameworks */,
			);
			name = "Embed Frameworks";
			runOnlyForDeploymentPostprocessing = 0;
		};
		B339FF30289ABD70001B89FB /* Embed Frameworks */ = {
			isa = PBXCopyFilesBuildPhase;
			buildActionMask = 2147483647;
			dstPath = "";
			dstSubfolderSpec = 10;
			files = (
				B339FF31289ABD70001B89FB /* Mixpanel.framework in Embed Frameworks */,
				B339FF32289ABD70001B89FB /* Branch.framework in Embed Frameworks */,
				B339FF33289ABD70001B89FB /* Lottie.framework in Embed Frameworks */,
			);
			name = "Embed Frameworks";
			runOnlyForDeploymentPostprocessing = 0;
		};
/* End PBXCopyFilesBuildPhase section */

/* Begin PBXFileReference section */
		008F07F21AC5B25A0029DE68 /* main.jsbundle */ = {isa = PBXFileReference; fileEncoding = 4; lastKnownFileType = text; path = main.jsbundle; sourceTree = "<group>"; };
		00E356F11AD99517003FC87E /* Info.plist */ = {isa = PBXFileReference; lastKnownFileType = text.plist.xml; path = Info.plist; sourceTree = "<group>"; };
		00E356F21AD99517003FC87E /* MetaMaskTests.m */ = {isa = PBXFileReference; lastKnownFileType = sourcecode.c.objc; path = MetaMaskTests.m; sourceTree = "<group>"; };
		13B07F961A680F5B00A75B9A /* MetaMask.app */ = {isa = PBXFileReference; explicitFileType = wrapper.application; includeInIndex = 0; path = MetaMask.app; sourceTree = BUILT_PRODUCTS_DIR; };
		13B07FAF1A68108700A75B9A /* AppDelegate.h */ = {isa = PBXFileReference; fileEncoding = 4; lastKnownFileType = sourcecode.c.h; name = AppDelegate.h; path = MetaMask/AppDelegate.h; sourceTree = "<group>"; };
		13B07FB01A68108700A75B9A /* AppDelegate.m */ = {isa = PBXFileReference; fileEncoding = 4; lastKnownFileType = sourcecode.c.objc; name = AppDelegate.m; path = MetaMask/AppDelegate.m; sourceTree = "<group>"; };
		13B07FB21A68108700A75B9A /* Base */ = {isa = PBXFileReference; lastKnownFileType = file.xib; name = Base; path = Base.lproj/LaunchScreen.xib; sourceTree = "<group>"; };
		13B07FB51A68108700A75B9A /* Images.xcassets */ = {isa = PBXFileReference; lastKnownFileType = folder.assetcatalog; name = Images.xcassets; path = MetaMask/Images.xcassets; sourceTree = "<group>"; };
		13B07FB61A68108700A75B9A /* Info.plist */ = {isa = PBXFileReference; fileEncoding = 4; lastKnownFileType = text.plist.xml; name = Info.plist; path = MetaMask/Info.plist; sourceTree = "<group>"; };
		13B07FB71A68108700A75B9A /* main.m */ = {isa = PBXFileReference; fileEncoding = 4; lastKnownFileType = sourcecode.c.objc; name = main.m; path = MetaMask/main.m; sourceTree = "<group>"; };
		13EE4910D3BD408A8FCCA5D7 /* EuclidCircularB-BoldItalic.otf */ = {isa = PBXFileReference; explicitFileType = undefined; fileEncoding = 9; includeInIndex = 0; lastKnownFileType = unknown; name = "EuclidCircularB-BoldItalic.otf"; path = "../app/fonts/EuclidCircularB-BoldItalic.otf"; sourceTree = "<group>"; };
		15205D6221596AD90049EA93 /* MetaMask.entitlements */ = {isa = PBXFileReference; lastKnownFileType = text.plist.entitlements; name = MetaMask.entitlements; path = MetaMask/MetaMask.entitlements; sourceTree = "<group>"; };
		153C1A742217BCDC0088EFE0 /* JavaScriptCore.framework */ = {isa = PBXFileReference; lastKnownFileType = wrapper.framework; name = JavaScriptCore.framework; path = System/Library/Frameworks/JavaScriptCore.framework; sourceTree = SDKROOT; };
		153F84C42319B8DA00C19B63 /* BranchSDK.xcodeproj */ = {isa = PBXFileReference; lastKnownFileType = "wrapper.pb-project"; name = BranchSDK.xcodeproj; path = "branch-ios-sdk/carthage-files/BranchSDK.xcodeproj"; sourceTree = "<group>"; };
		158B0639211A72F500DF3C74 /* InpageBridgeWeb3.js */ = {isa = PBXFileReference; fileEncoding = 4; lastKnownFileType = sourcecode.javascript; name = InpageBridgeWeb3.js; path = ../app/core/InpageBridgeWeb3.js; sourceTree = "<group>"; };
		159878012231DF67001748EC /* AntDesign.ttf */ = {isa = PBXFileReference; lastKnownFileType = file; name = AntDesign.ttf; path = "../node_modules/react-native-vector-icons/Fonts/AntDesign.ttf"; sourceTree = "<group>"; };
		15D158EC210BD8C8006982B5 /* Metamask.ttf */ = {isa = PBXFileReference; lastKnownFileType = file; name = Metamask.ttf; path = ../app/fonts/Metamask.ttf; sourceTree = "<group>"; };
		15F7794F22A1B79400B1DF8C /* Mixpanel.xcodeproj */ = {isa = PBXFileReference; lastKnownFileType = "wrapper.pb-project"; name = Mixpanel.xcodeproj; path = "mixpanel-iphone/Mixpanel.xcodeproj"; sourceTree = "<group>"; };
		15F7796322A1BC8C00B1DF8C /* RCTAnalytics.h */ = {isa = PBXFileReference; lastKnownFileType = sourcecode.c.h; name = RCTAnalytics.h; path = MetaMask/NativeModules/RCTAnalytics/RCTAnalytics.h; sourceTree = "<group>"; };
		15F7796422A1BC8C00B1DF8C /* RCTAnalytics.m */ = {isa = PBXFileReference; lastKnownFileType = sourcecode.c.objc; name = RCTAnalytics.m; path = MetaMask/NativeModules/RCTAnalytics/RCTAnalytics.m; sourceTree = "<group>"; };
		15FDD82721B7642B006B7C35 /* debug.xcconfig */ = {isa = PBXFileReference; lastKnownFileType = text.xcconfig; path = debug.xcconfig; sourceTree = "<group>"; };
		15FDD86021B76461006B7C35 /* release.xcconfig */ = {isa = PBXFileReference; lastKnownFileType = text.xcconfig; path = release.xcconfig; sourceTree = "<group>"; };
		178440FE3F1C4F4180D14622 /* libTcpSockets.a */ = {isa = PBXFileReference; explicitFileType = undefined; fileEncoding = 9; includeInIndex = 0; lastKnownFileType = archive.ar; path = libTcpSockets.a; sourceTree = "<group>"; };
		1C516951C09F43CB97129B66 /* Octicons.ttf */ = {isa = PBXFileReference; explicitFileType = undefined; fileEncoding = 9; includeInIndex = 0; lastKnownFileType = unknown; name = Octicons.ttf; path = "../node_modules/react-native-vector-icons/Fonts/Octicons.ttf"; sourceTree = "<group>"; };
		1F06D56A2D2F41FB9345D16F /* Lottie.framework */ = {isa = PBXFileReference; explicitFileType = undefined; fileEncoding = 9; includeInIndex = 0; lastKnownFileType = wrapper.framework; name = Lottie.framework; path = System/Library/Frameworks/Lottie.framework; sourceTree = SDKROOT; };
		278065D027394AD9B2906E38 /* libBVLinearGradient.a */ = {isa = PBXFileReference; explicitFileType = undefined; fileEncoding = 9; includeInIndex = 0; lastKnownFileType = archive.ar; path = libBVLinearGradient.a; sourceTree = "<group>"; };
		2D16E6891FA4F8E400B85C8A /* libReact.a */ = {isa = PBXFileReference; explicitFileType = archive.ar; path = libReact.a; sourceTree = BUILT_PRODUCTS_DIR; };
		2D38A4BA1190B57818AFF2BC /* Pods-MetaMask.debug.xcconfig */ = {isa = PBXFileReference; includeInIndex = 1; lastKnownFileType = text.xcconfig; name = "Pods-MetaMask.debug.xcconfig"; path = "Target Support Files/Pods-MetaMask/Pods-MetaMask.debug.xcconfig"; sourceTree = "<group>"; };
		2E32B0B829C051E000C21DF9 /* Light-Swift-Untar.swift */ = {isa = PBXFileReference; lastKnownFileType = sourcecode.swift; path = "Light-Swift-Untar.swift"; sourceTree = "<group>"; };
		2E74440629BC0B7D00F6125B /* RNTar.swift */ = {isa = PBXFileReference; lastKnownFileType = sourcecode.swift; path = RNTar.swift; sourceTree = "<group>"; };
		2E74440F29BC0CE100F6125B /* RNTar.m */ = {isa = PBXFileReference; lastKnownFileType = sourcecode.c.objc; path = RNTar.m; sourceTree = "<group>"; };
		3E2492C67CF345CABD7B8601 /* Roboto-BlackItalic.ttf */ = {isa = PBXFileReference; explicitFileType = undefined; fileEncoding = 9; includeInIndex = 0; lastKnownFileType = unknown; name = "Roboto-BlackItalic.ttf"; path = "../app/fonts/Roboto-BlackItalic.ttf"; sourceTree = "<group>"; };
		42C239E9FAA64BD9A34B8D8A /* MaterialCommunityIcons.ttf */ = {isa = PBXFileReference; explicitFileType = undefined; fileEncoding = 9; includeInIndex = 0; lastKnownFileType = unknown; name = MaterialCommunityIcons.ttf; path = "../node_modules/react-native-vector-icons/Fonts/MaterialCommunityIcons.ttf"; sourceTree = "<group>"; };
		42C6DDE3B80F47AFA9C9D4F5 /* Foundation.ttf */ = {isa = PBXFileReference; explicitFileType = undefined; fileEncoding = 9; includeInIndex = 0; lastKnownFileType = unknown; name = Foundation.ttf; path = "../node_modules/react-native-vector-icons/Fonts/Foundation.ttf"; sourceTree = "<group>"; };
		42CBA652072F4BE2A8B815C1 /* EuclidCircularB-MediumItalic.otf */ = {isa = PBXFileReference; explicitFileType = undefined; fileEncoding = 9; includeInIndex = 0; lastKnownFileType = unknown; name = "EuclidCircularB-MediumItalic.otf"; path = "../app/fonts/EuclidCircularB-MediumItalic.otf"; sourceTree = "<group>"; };
		4379F36F969347758D1A9F96 /* Lottie.xcodeproj */ = {isa = PBXFileReference; explicitFileType = undefined; fileEncoding = 9; includeInIndex = 0; lastKnownFileType = "wrapper.pb-project"; name = Lottie.xcodeproj; path = "../node_modules/lottie-ios/Lottie.xcodeproj"; sourceTree = "<group>"; };
		4444176409EB42CB93AB03C5 /* SimpleLineIcons.ttf */ = {isa = PBXFileReference; explicitFileType = undefined; fileEncoding = 9; includeInIndex = 0; lastKnownFileType = unknown; name = SimpleLineIcons.ttf; path = "../node_modules/react-native-vector-icons/Fonts/SimpleLineIcons.ttf"; sourceTree = "<group>"; };
		459C4774EB724F2D8E12F088 /* Roboto-Regular.ttf */ = {isa = PBXFileReference; explicitFileType = undefined; fileEncoding = 9; includeInIndex = 0; lastKnownFileType = unknown; name = "Roboto-Regular.ttf"; path = "../app/fonts/Roboto-Regular.ttf"; sourceTree = "<group>"; };
		4A2D27104599412CA00C35EF /* Ionicons.ttf */ = {isa = PBXFileReference; explicitFileType = undefined; fileEncoding = 9; includeInIndex = 0; lastKnownFileType = unknown; name = Ionicons.ttf; path = "../node_modules/react-native-vector-icons/Fonts/Ionicons.ttf"; sourceTree = "<group>"; };
		57C103F40F394637B5A886FC /* FontAwesome5_Brands.ttf */ = {isa = PBXFileReference; explicitFileType = undefined; fileEncoding = 9; includeInIndex = 0; lastKnownFileType = unknown; name = FontAwesome5_Brands.ttf; path = "../node_modules/react-native-vector-icons/Fonts/FontAwesome5_Brands.ttf"; sourceTree = "<group>"; };
		58572D81B5D54ED79A16A16D /* EuclidCircularB-RegularItalic.otf */ = {isa = PBXFileReference; explicitFileType = undefined; fileEncoding = 9; includeInIndex = 0; lastKnownFileType = unknown; name = "EuclidCircularB-RegularItalic.otf"; path = "../app/fonts/EuclidCircularB-RegularItalic.otf"; sourceTree = "<group>"; };
		5B6B5F6E5C0A886D11EF7F6F /* Pods-MetaMask.release.xcconfig */ = {isa = PBXFileReference; includeInIndex = 1; lastKnownFileType = text.xcconfig; name = "Pods-MetaMask.release.xcconfig"; path = "Target Support Files/Pods-MetaMask/Pods-MetaMask.release.xcconfig"; sourceTree = "<group>"; };
		5D7956F8525C4A45A2A555C3 /* Roboto-Italic.ttf */ = {isa = PBXFileReference; explicitFileType = undefined; fileEncoding = 9; includeInIndex = 0; lastKnownFileType = unknown; name = "Roboto-Italic.ttf"; path = "../app/fonts/Roboto-Italic.ttf"; sourceTree = "<group>"; };
		5D89472CA15F3091AE95E296 /* Pods-MetaMask-QA.release.xcconfig */ = {isa = PBXFileReference; includeInIndex = 1; lastKnownFileType = text.xcconfig; name = "Pods-MetaMask-QA.release.xcconfig"; path = "Target Support Files/Pods-MetaMask-QA/Pods-MetaMask-QA.release.xcconfig"; sourceTree = "<group>"; };
		5E32A09A7BDC431FA403BA73 /* FontAwesome.ttf */ = {isa = PBXFileReference; explicitFileType = undefined; fileEncoding = 9; includeInIndex = 0; lastKnownFileType = unknown; name = FontAwesome.ttf; path = "../node_modules/react-native-vector-icons/Fonts/FontAwesome.ttf"; sourceTree = "<group>"; };
		650F2B9724DC5FEB00C3B9C4 /* RCTAesForked.xcodeproj */ = {isa = PBXFileReference; lastKnownFileType = "wrapper.pb-project"; name = RCTAesForked.xcodeproj; path = "../node_modules/react-native-aes-crypto-forked/ios/RCTAesForked.xcodeproj"; sourceTree = "<group>"; };
		654378AE243E2ADB00571B9C /* MetaMask-Bridging-Header.h */ = {isa = PBXFileReference; lastKnownFileType = sourcecode.c.h; path = "MetaMask-Bridging-Header.h"; sourceTree = "<group>"; };
		654378AF243E2ADC00571B9C /* File.swift */ = {isa = PBXFileReference; lastKnownFileType = sourcecode.swift; path = File.swift; sourceTree = "<group>"; };
		67FBD519E04742E0AF191782 /* EuclidCircularB-Bold.otf */ = {isa = PBXFileReference; explicitFileType = undefined; fileEncoding = 9; includeInIndex = 0; lastKnownFileType = unknown; name = "EuclidCircularB-Bold.otf"; path = "../app/fonts/EuclidCircularB-Bold.otf"; sourceTree = "<group>"; };
		684F2C84313849199863B5FE /* Roboto-Black.ttf */ = {isa = PBXFileReference; explicitFileType = undefined; fileEncoding = 9; includeInIndex = 0; lastKnownFileType = unknown; name = "Roboto-Black.ttf"; path = "../app/fonts/Roboto-Black.ttf"; sourceTree = "<group>"; };
		7FF1597C0ACA4902B86140B2 /* Zocial.ttf */ = {isa = PBXFileReference; explicitFileType = undefined; fileEncoding = 9; includeInIndex = 0; lastKnownFileType = unknown; name = Zocial.ttf; path = "../node_modules/react-native-vector-icons/Fonts/Zocial.ttf"; sourceTree = "<group>"; };
		8E369AC13A2049B6B21E5120 /* libRCTSearchApi.a */ = {isa = PBXFileReference; explicitFileType = undefined; fileEncoding = 9; includeInIndex = 0; lastKnownFileType = archive.ar; path = libRCTSearchApi.a; sourceTree = "<group>"; };
		9499B01ECAC44DA29AC44E80 /* EuclidCircularB-SemiboldItalic.otf */ = {isa = PBXFileReference; explicitFileType = undefined; fileEncoding = 9; includeInIndex = 0; lastKnownFileType = unknown; name = "EuclidCircularB-SemiboldItalic.otf"; path = "../app/fonts/EuclidCircularB-SemiboldItalic.otf"; sourceTree = "<group>"; };
		A498EA4CD2F8488DB666B94C /* Entypo.ttf */ = {isa = PBXFileReference; explicitFileType = undefined; fileEncoding = 9; includeInIndex = 0; lastKnownFileType = unknown; name = Entypo.ttf; path = "../node_modules/react-native-vector-icons/Fonts/Entypo.ttf"; sourceTree = "<group>"; };
		A783D1CD7D27456796FE2E1B /* Roboto-Bold.ttf */ = {isa = PBXFileReference; explicitFileType = undefined; fileEncoding = 9; includeInIndex = 0; lastKnownFileType = unknown; name = "Roboto-Bold.ttf"; path = "../app/fonts/Roboto-Bold.ttf"; sourceTree = "<group>"; };
		A8DE9C5BC0714D648276E123 /* EuclidCircularB-Semibold.otf */ = {isa = PBXFileReference; explicitFileType = undefined; fileEncoding = 9; includeInIndex = 0; lastKnownFileType = unknown; name = "EuclidCircularB-Semibold.otf"; path = "../app/fonts/EuclidCircularB-Semibold.otf"; sourceTree = "<group>"; };
		A98029A3662F4C1391489A6B /* EuclidCircularB-Light.otf */ = {isa = PBXFileReference; explicitFileType = undefined; fileEncoding = 9; includeInIndex = 0; lastKnownFileType = unknown; name = "EuclidCircularB-Light.otf"; path = "../app/fonts/EuclidCircularB-Light.otf"; sourceTree = "<group>"; };
		A98DB430A7DA47EFB97EDF8B /* FontAwesome5_Solid.ttf */ = {isa = PBXFileReference; explicitFileType = undefined; fileEncoding = 9; includeInIndex = 0; lastKnownFileType = unknown; name = FontAwesome5_Solid.ttf; path = "../node_modules/react-native-vector-icons/Fonts/FontAwesome5_Solid.ttf"; sourceTree = "<group>"; };
		AA9EDF17249955C7005D89EE /* MetaMaskDebug.entitlements */ = {isa = PBXFileReference; lastKnownFileType = text.plist.entitlements; name = MetaMaskDebug.entitlements; path = MetaMask/MetaMaskDebug.entitlements; sourceTree = "<group>"; };
		B0EF7FA827BD16EA00D48B4E /* ThemeColors.xcassets */ = {isa = PBXFileReference; lastKnownFileType = folder.assetcatalog; path = ThemeColors.xcassets; sourceTree = "<group>"; };
		B339FEA72899852C001B89FB /* MetaMask-QA-Info.plist */ = {isa = PBXFileReference; lastKnownFileType = text.plist.xml; name = "MetaMask-QA-Info.plist"; path = "MetaMask/MetaMask-QA-Info.plist"; sourceTree = "<group>"; };
		B339FF39289ABD70001B89FB /* MetaMask-QA.app */ = {isa = PBXFileReference; explicitFileType = wrapper.application; includeInIndex = 0; path = "MetaMask-QA.app"; sourceTree = BUILT_PRODUCTS_DIR; };
		BB8BA2D3C0354D6090B56A8A /* Roboto-Light.ttf */ = {isa = PBXFileReference; explicitFileType = undefined; fileEncoding = 9; includeInIndex = 0; lastKnownFileType = unknown; name = "Roboto-Light.ttf"; path = "../app/fonts/Roboto-Light.ttf"; sourceTree = "<group>"; };
		BF485CDA047B4D52852B87F5 /* EvilIcons.ttf */ = {isa = PBXFileReference; explicitFileType = undefined; fileEncoding = 9; includeInIndex = 0; lastKnownFileType = unknown; name = EvilIcons.ttf; path = "../node_modules/react-native-vector-icons/Fonts/EvilIcons.ttf"; sourceTree = "<group>"; };
		C752564A28B44392AEE16BD5 /* Roboto-Medium.ttf */ = {isa = PBXFileReference; explicitFileType = undefined; fileEncoding = 9; includeInIndex = 0; lastKnownFileType = unknown; name = "Roboto-Medium.ttf"; path = "../app/fonts/Roboto-Medium.ttf"; sourceTree = "<group>"; };
		C9FD3FB1258A41A5A0546C83 /* Roboto-BoldItalic.ttf */ = {isa = PBXFileReference; explicitFileType = undefined; fileEncoding = 9; includeInIndex = 0; lastKnownFileType = unknown; name = "Roboto-BoldItalic.ttf"; path = "../app/fonts/Roboto-BoldItalic.ttf"; sourceTree = "<group>"; };
		CE0434C5FB7C4C6F9FEBDCE2 /* EuclidCircularB-Medium.otf */ = {isa = PBXFileReference; explicitFileType = undefined; fileEncoding = 9; includeInIndex = 0; lastKnownFileType = unknown; name = "EuclidCircularB-Medium.otf"; path = "../app/fonts/EuclidCircularB-Medium.otf"; sourceTree = "<group>"; };
		CF552F79C77A4184A690513A /* Roboto-ThinItalic.ttf */ = {isa = PBXFileReference; explicitFileType = undefined; fileEncoding = 9; includeInIndex = 0; lastKnownFileType = unknown; name = "Roboto-ThinItalic.ttf"; path = "../app/fonts/Roboto-ThinItalic.ttf"; sourceTree = "<group>"; };
		CF98DA9A28D9FE7800096782 /* RCTScreenshotDetect.h */ = {isa = PBXFileReference; lastKnownFileType = sourcecode.c.h; path = RCTScreenshotDetect.h; sourceTree = "<group>"; };
		CF98DA9B28D9FEB700096782 /* RCTScreenshotDetect.m */ = {isa = PBXFileReference; lastKnownFileType = sourcecode.c.objc; path = RCTScreenshotDetect.m; sourceTree = "<group>"; };
		D0CBAE789660472DB719C765 /* libLottie.a */ = {isa = PBXFileReference; explicitFileType = undefined; fileEncoding = 9; includeInIndex = 0; lastKnownFileType = archive.ar; path = libLottie.a; sourceTree = "<group>"; };
		D5FF0FF1DFB74B3C8BB99E09 /* Roboto-MediumItalic.ttf */ = {isa = PBXFileReference; explicitFileType = undefined; fileEncoding = 9; includeInIndex = 0; lastKnownFileType = unknown; name = "Roboto-MediumItalic.ttf"; path = "../app/fonts/Roboto-MediumItalic.ttf"; sourceTree = "<group>"; };
		D9A37B5BF2914CF1B49EEF80 /* Roboto-Thin.ttf */ = {isa = PBXFileReference; explicitFileType = undefined; fileEncoding = 9; includeInIndex = 0; lastKnownFileType = unknown; name = "Roboto-Thin.ttf"; path = "../app/fonts/Roboto-Thin.ttf"; sourceTree = "<group>"; };
		E020F42F788744B3BCE17F05 /* Roboto-LightItalic.ttf */ = {isa = PBXFileReference; explicitFileType = undefined; fileEncoding = 9; includeInIndex = 0; lastKnownFileType = unknown; name = "Roboto-LightItalic.ttf"; path = "../app/fonts/Roboto-LightItalic.ttf"; sourceTree = "<group>"; };
		E0B857D61941CE8A3F59C662 /* libPods-MetaMask-QA.a */ = {isa = PBXFileReference; explicitFileType = archive.ar; includeInIndex = 0; path = "libPods-MetaMask-QA.a"; sourceTree = BUILT_PRODUCTS_DIR; };
		E2CC0CA5C079854C6CC0D78C /* Pods-MetaMask-QA.debug.xcconfig */ = {isa = PBXFileReference; includeInIndex = 1; lastKnownFileType = text.xcconfig; name = "Pods-MetaMask-QA.debug.xcconfig"; path = "Target Support Files/Pods-MetaMask-QA/Pods-MetaMask-QA.debug.xcconfig"; sourceTree = "<group>"; };
		E9629905BA1940ADA4189921 /* Feather.ttf */ = {isa = PBXFileReference; explicitFileType = undefined; fileEncoding = 9; includeInIndex = 0; lastKnownFileType = unknown; name = Feather.ttf; path = "../node_modules/react-native-vector-icons/Fonts/Feather.ttf"; sourceTree = "<group>"; };
		EA0FF04C201CE95ED7EEEA82 /* libPods-MetaMask.a */ = {isa = PBXFileReference; explicitFileType = archive.ar; includeInIndex = 0; path = "libPods-MetaMask.a"; sourceTree = BUILT_PRODUCTS_DIR; };
		EBC2B6371CD846D28B9FAADF /* FontAwesome5_Regular.ttf */ = {isa = PBXFileReference; explicitFileType = undefined; fileEncoding = 9; includeInIndex = 0; lastKnownFileType = unknown; name = FontAwesome5_Regular.ttf; path = "../node_modules/react-native-vector-icons/Fonts/FontAwesome5_Regular.ttf"; sourceTree = "<group>"; };
		EF1C01B7F08047F9B8ADCFBA /* config.json */ = {isa = PBXFileReference; explicitFileType = undefined; fileEncoding = 9; includeInIndex = 0; lastKnownFileType = unknown; name = config.json; path = ../app/fonts/config.json; sourceTree = "<group>"; };
		F562CA6B28AA4A67AA29B61C /* MaterialIcons.ttf */ = {isa = PBXFileReference; explicitFileType = undefined; fileEncoding = 9; includeInIndex = 0; lastKnownFileType = unknown; name = MaterialIcons.ttf; path = "../node_modules/react-native-vector-icons/Fonts/MaterialIcons.ttf"; sourceTree = "<group>"; };
		F564570593ED4F3FB10BD348 /* EuclidCircularB-Regular.otf */ = {isa = PBXFileReference; explicitFileType = undefined; fileEncoding = 9; includeInIndex = 0; lastKnownFileType = unknown; name = "EuclidCircularB-Regular.otf"; path = "../app/fonts/EuclidCircularB-Regular.otf"; sourceTree = "<group>"; };
		F79EAC4A7BF74E458277AFA4 /* EuclidCircularB-LightItalic.otf */ = {isa = PBXFileReference; explicitFileType = undefined; fileEncoding = 9; includeInIndex = 0; lastKnownFileType = unknown; name = "EuclidCircularB-LightItalic.otf"; path = "../app/fonts/EuclidCircularB-LightItalic.otf"; sourceTree = "<group>"; };
		F961A36A28105CF9007442B5 /* LinkPresentation.framework */ = {isa = PBXFileReference; lastKnownFileType = wrapper.framework; name = LinkPresentation.framework; path = System/Library/Frameworks/LinkPresentation.framework; sourceTree = SDKROOT; };
		F9DFF7AC557B46B6BEFAA1C1 /* libRNShakeEvent.a */ = {isa = PBXFileReference; explicitFileType = undefined; fileEncoding = 9; includeInIndex = 0; lastKnownFileType = archive.ar; path = libRNShakeEvent.a; sourceTree = "<group>"; };
		FE3C9A2458A1416290DEDAD4 /* branch.json */ = {isa = PBXFileReference; explicitFileType = undefined; fileEncoding = 9; includeInIndex = 0; lastKnownFileType = unknown; name = branch.json; path = ../branch.json; sourceTree = "<group>"; };
/* End PBXFileReference section */

/* Begin PBXFrameworksBuildPhase section */
		13B07F8C1A680F5B00A75B9A /* Frameworks */ = {
			isa = PBXFrameworksBuildPhase;
			buildActionMask = 2147483647;
			files = (
				F961A37228105CF9007442B5 /* LinkPresentation.framework in Frameworks */,
				650F2B9D24DC5FF200C3B9C4 /* libRCTAesForked.a in Frameworks */,
				153C1ABB2217BCDC0088EFE0 /* JavaScriptCore.framework in Frameworks */,
				15ACC9FC22655C3A0063978B /* Lottie.framework in Frameworks */,
				15F7795E22A1B7B500B1DF8C /* Mixpanel.framework in Frameworks */,
				153F84CA2319B8FD00C19B63 /* Branch.framework in Frameworks */,
				0FD509E0336BF221F6527B24 /* libPods-MetaMask.a in Frameworks */,
				D45BF85DECACCB74EDCBE88A /* libPods-MetaMask.a in Frameworks */,
				B638844E306CAE9147B52C85 /* libPods-MetaMask.a in Frameworks */,
			);
			runOnlyForDeploymentPostprocessing = 0;
		};
		B339FF06289ABD70001B89FB /* Frameworks */ = {
			isa = PBXFrameworksBuildPhase;
			buildActionMask = 2147483647;
			files = (
				B339FF07289ABD70001B89FB /* LinkPresentation.framework in Frameworks */,
				B339FF08289ABD70001B89FB /* libRCTAesForked.a in Frameworks */,
				B339FF09289ABD70001B89FB /* JavaScriptCore.framework in Frameworks */,
				B339FF0A289ABD70001B89FB /* Lottie.framework in Frameworks */,
				B339FF0B289ABD70001B89FB /* Mixpanel.framework in Frameworks */,
				B339FF0C289ABD70001B89FB /* Branch.framework in Frameworks */,
				DDB2D8FF8BDA806A38D61B1B /* libPods-MetaMask-QA.a in Frameworks */,
			);
			runOnlyForDeploymentPostprocessing = 0;
		};
/* End PBXFrameworksBuildPhase section */

/* Begin PBXGroup section */
		00E356EF1AD99517003FC87E /* MetaMaskTests */ = {
			isa = PBXGroup;
			children = (
				00E356F21AD99517003FC87E /* MetaMaskTests.m */,
				00E356F01AD99517003FC87E /* Supporting Files */,
			);
			path = MetaMaskTests;
			sourceTree = "<group>";
		};
		00E356F01AD99517003FC87E /* Supporting Files */ = {
			isa = PBXGroup;
			children = (
				00E356F11AD99517003FC87E /* Info.plist */,
			);
			name = "Supporting Files";
			sourceTree = "<group>";
		};
		13B07FAE1A68108700A75B9A /* MetaMask */ = {
			isa = PBXGroup;
			children = (
				B339FEA72899852C001B89FB /* MetaMask-QA-Info.plist */,
				AA9EDF17249955C7005D89EE /* MetaMaskDebug.entitlements */,
				15F7796222A1BC1E00B1DF8C /* NativeModules */,
				15205D6221596AD90049EA93 /* MetaMask.entitlements */,
				158B0639211A72F500DF3C74 /* InpageBridgeWeb3.js */,
				008F07F21AC5B25A0029DE68 /* main.jsbundle */,
				13B07FAF1A68108700A75B9A /* AppDelegate.h */,
				13B07FB01A68108700A75B9A /* AppDelegate.m */,
				13B07FB51A68108700A75B9A /* Images.xcassets */,
				13B07FB61A68108700A75B9A /* Info.plist */,
				13B07FB11A68108700A75B9A /* LaunchScreen.xib */,
				13B07FB71A68108700A75B9A /* main.m */,
				FE3C9A2458A1416290DEDAD4 /* branch.json */,
				B0EF7FA827BD16EA00D48B4E /* ThemeColors.xcassets */,
			);
			name = MetaMask;
			sourceTree = "<group>";
		};
		153F84C52319B8DA00C19B63 /* Products */ = {
			isa = PBXGroup;
			children = (
				153F84C92319B8DB00C19B63 /* Branch.framework */,
			);
			name = Products;
			sourceTree = "<group>";
		};
		15723E24225FD0B800A5B418 /* Products */ = {
			isa = PBXGroup;
			children = (
				15723E2D225FD0B800A5B418 /* Lottie.framework */,
				15723E2F225FD0B800A5B418 /* Lottie.framework */,
				15723E31225FD0B800A5B418 /* Lottie.framework */,
				15723E33225FD0B800A5B418 /* libLottie.a */,
			);
			name = Products;
			sourceTree = "<group>";
		};
		15A2E5EF2100077400A1F331 /* Recovered References */ = {
			isa = PBXGroup;
			children = (
				278065D027394AD9B2906E38 /* libBVLinearGradient.a */,
				F9DFF7AC557B46B6BEFAA1C1 /* libRNShakeEvent.a */,
				8E369AC13A2049B6B21E5120 /* libRCTSearchApi.a */,
				1F06D56A2D2F41FB9345D16F /* Lottie.framework */,
				D0CBAE789660472DB719C765 /* libLottie.a */,
				178440FE3F1C4F4180D14622 /* libTcpSockets.a */,
			);
			name = "Recovered References";
			sourceTree = "<group>";
		};
		15F7795022A1B79400B1DF8C /* Products */ = {
			isa = PBXGroup;
			children = (
				15F7795722A1B79400B1DF8C /* Mixpanel.framework */,
				15F7795922A1B79400B1DF8C /* Mixpanel.framework */,
				15F7795B22A1B79400B1DF8C /* Mixpanel.framework */,
				15F7795D22A1B79400B1DF8C /* Mixpanel.framework */,
			);
			name = Products;
			sourceTree = "<group>";
		};
		15F7796222A1BC1E00B1DF8C /* NativeModules */ = {
			isa = PBXGroup;
			children = (
				CF98DA9228D9FE5000096782 /* RCTScreenshotDetect */,
				15F7796622A1BC9300B1DF8C /* RCTAnalytics */,
			);
			name = NativeModules;
			sourceTree = "<group>";
		};
		15F7796622A1BC9300B1DF8C /* RCTAnalytics */ = {
			isa = PBXGroup;
			children = (
				15F7796322A1BC8C00B1DF8C /* RCTAnalytics.h */,
				15F7796422A1BC8C00B1DF8C /* RCTAnalytics.m */,
			);
			name = RCTAnalytics;
			sourceTree = "<group>";
		};
		2D16E6871FA4F8E400B85C8A /* Frameworks */ = {
			isa = PBXGroup;
			children = (
				F961A36A28105CF9007442B5 /* LinkPresentation.framework */,
				153C1A742217BCDC0088EFE0 /* JavaScriptCore.framework */,
				2D16E6891FA4F8E400B85C8A /* libReact.a */,
				EA0FF04C201CE95ED7EEEA82 /* libPods-MetaMask.a */,
				E0B857D61941CE8A3F59C662 /* libPods-MetaMask-QA.a */,
			);
			name = Frameworks;
			sourceTree = "<group>";
		};
		2EC1321B29C51D6600E3DF48 /* Light-Swift-Untar-V2 */ = {
			isa = PBXGroup;
			children = (
				2E32B0B829C051E000C21DF9 /* Light-Swift-Untar.swift */,
			);
			path = "Light-Swift-Untar-V2";
			sourceTree = "<group>";
		};
		4A27949D046C4516B9653BBB /* Resources */ = {
			isa = PBXGroup;
			children = (
				159878012231DF67001748EC /* AntDesign.ttf */,
				15D158EC210BD8C8006982B5 /* Metamask.ttf */,
				A498EA4CD2F8488DB666B94C /* Entypo.ttf */,
				BF485CDA047B4D52852B87F5 /* EvilIcons.ttf */,
				E9629905BA1940ADA4189921 /* Feather.ttf */,
				5E32A09A7BDC431FA403BA73 /* FontAwesome.ttf */,
				42C6DDE3B80F47AFA9C9D4F5 /* Foundation.ttf */,
				4A2D27104599412CA00C35EF /* Ionicons.ttf */,
				42C239E9FAA64BD9A34B8D8A /* MaterialCommunityIcons.ttf */,
				F562CA6B28AA4A67AA29B61C /* MaterialIcons.ttf */,
				1C516951C09F43CB97129B66 /* Octicons.ttf */,
				4444176409EB42CB93AB03C5 /* SimpleLineIcons.ttf */,
				7FF1597C0ACA4902B86140B2 /* Zocial.ttf */,
				684F2C84313849199863B5FE /* Roboto-Black.ttf */,
				3E2492C67CF345CABD7B8601 /* Roboto-BlackItalic.ttf */,
				A783D1CD7D27456796FE2E1B /* Roboto-Bold.ttf */,
				C9FD3FB1258A41A5A0546C83 /* Roboto-BoldItalic.ttf */,
				5D7956F8525C4A45A2A555C3 /* Roboto-Italic.ttf */,
				BB8BA2D3C0354D6090B56A8A /* Roboto-Light.ttf */,
				E020F42F788744B3BCE17F05 /* Roboto-LightItalic.ttf */,
				C752564A28B44392AEE16BD5 /* Roboto-Medium.ttf */,
				D5FF0FF1DFB74B3C8BB99E09 /* Roboto-MediumItalic.ttf */,
				459C4774EB724F2D8E12F088 /* Roboto-Regular.ttf */,
				D9A37B5BF2914CF1B49EEF80 /* Roboto-Thin.ttf */,
				CF552F79C77A4184A690513A /* Roboto-ThinItalic.ttf */,
				57C103F40F394637B5A886FC /* FontAwesome5_Brands.ttf */,
				EBC2B6371CD846D28B9FAADF /* FontAwesome5_Regular.ttf */,
				A98DB430A7DA47EFB97EDF8B /* FontAwesome5_Solid.ttf */,
				EF1C01B7F08047F9B8ADCFBA /* config.json */,
				67FBD519E04742E0AF191782 /* EuclidCircularB-Bold.otf */,
				13EE4910D3BD408A8FCCA5D7 /* EuclidCircularB-BoldItalic.otf */,
				A98029A3662F4C1391489A6B /* EuclidCircularB-Light.otf */,
				F79EAC4A7BF74E458277AFA4 /* EuclidCircularB-LightItalic.otf */,
				CE0434C5FB7C4C6F9FEBDCE2 /* EuclidCircularB-Medium.otf */,
				42CBA652072F4BE2A8B815C1 /* EuclidCircularB-MediumItalic.otf */,
				F564570593ED4F3FB10BD348 /* EuclidCircularB-Regular.otf */,
				58572D81B5D54ED79A16A16D /* EuclidCircularB-RegularItalic.otf */,
				A8DE9C5BC0714D648276E123 /* EuclidCircularB-Semibold.otf */,
				9499B01ECAC44DA29AC44E80 /* EuclidCircularB-SemiboldItalic.otf */,
			);
			name = Resources;
			sourceTree = "<group>";
		};
		650F2B9824DC5FEB00C3B9C4 /* Products */ = {
			isa = PBXGroup;
			children = (
				650F2B9C24DC5FEC00C3B9C4 /* libRCTAesForked.a */,
			);
			name = Products;
			sourceTree = "<group>";
		};
		832341AE1AAA6A7D00B99B32 /* Libraries */ = {
			isa = PBXGroup;
			children = (
				650F2B9724DC5FEB00C3B9C4 /* RCTAesForked.xcodeproj */,
				153F84C42319B8DA00C19B63 /* BranchSDK.xcodeproj */,
				15F7794F22A1B79400B1DF8C /* Mixpanel.xcodeproj */,
				4379F36F969347758D1A9F96 /* Lottie.xcodeproj */,
			);
			name = Libraries;
			sourceTree = "<group>";
		};
		83CBB9F61A601CBA00E9B192 = {
			isa = PBXGroup;
			children = (
				2EC1321B29C51D6600E3DF48 /* Light-Swift-Untar-V2 */,
				2E74440629BC0B7D00F6125B /* RNTar.swift */,
				2E74440F29BC0CE100F6125B /* RNTar.m */,
				654378AF243E2ADC00571B9C /* File.swift */,
				15FDD86021B76461006B7C35 /* release.xcconfig */,
				15FDD82721B7642B006B7C35 /* debug.xcconfig */,
				13B07FAE1A68108700A75B9A /* MetaMask */,
				832341AE1AAA6A7D00B99B32 /* Libraries */,
				00E356EF1AD99517003FC87E /* MetaMaskTests */,
				83CBBA001A601CBA00E9B192 /* Products */,
				2D16E6871FA4F8E400B85C8A /* Frameworks */,
				4A27949D046C4516B9653BBB /* Resources */,
				15A2E5EF2100077400A1F331 /* Recovered References */,
				AA342D524556DBBE26F5997C /* Pods */,
				654378AE243E2ADB00571B9C /* MetaMask-Bridging-Header.h */,
			);
			indentWidth = 2;
			sourceTree = "<group>";
			tabWidth = 2;
			usesTabs = 0;
		};
		83CBBA001A601CBA00E9B192 /* Products */ = {
			isa = PBXGroup;
			children = (
				13B07F961A680F5B00A75B9A /* MetaMask.app */,
				B339FF39289ABD70001B89FB /* MetaMask-QA.app */,
			);
			name = Products;
			sourceTree = "<group>";
		};
		AA342D524556DBBE26F5997C /* Pods */ = {
			isa = PBXGroup;
			children = (
				2D38A4BA1190B57818AFF2BC /* Pods-MetaMask.debug.xcconfig */,
				5B6B5F6E5C0A886D11EF7F6F /* Pods-MetaMask.release.xcconfig */,
				E2CC0CA5C079854C6CC0D78C /* Pods-MetaMask-QA.debug.xcconfig */,
				5D89472CA15F3091AE95E296 /* Pods-MetaMask-QA.release.xcconfig */,
			);
			path = Pods;
			sourceTree = "<group>";
		};
		CF98DA9228D9FE5000096782 /* RCTScreenshotDetect */ = {
			isa = PBXGroup;
			children = (
				CF98DA9A28D9FE7800096782 /* RCTScreenshotDetect.h */,
				CF98DA9B28D9FEB700096782 /* RCTScreenshotDetect.m */,
			);
			name = RCTScreenshotDetect;
			sourceTree = "<group>";
		};
/* End PBXGroup section */

/* Begin PBXNativeTarget section */
		13B07F861A680F5B00A75B9A /* MetaMask */ = {
			isa = PBXNativeTarget;
			buildConfigurationList = 13B07F931A680F5B00A75B9A /* Build configuration list for PBXNativeTarget "MetaMask" */;
			buildPhases = (
				99E9B9D94E374E1799EFBA99 /* [CP] Check Pods Manifest.lock */,
				15FDD86321B76696006B7C35 /* Override xcconfig files */,
				13B07F871A680F5B00A75B9A /* Sources */,
				13B07F8C1A680F5B00A75B9A /* Frameworks */,
				13B07F8E1A680F5B00A75B9A /* Resources */,
				00DD1BFF1BD5951E006B06BC /* Bundle React Native code and images */,
				15ACCA0022655C3A0063978B /* Embed Frameworks */,
				3263892F1BBB809723CB4024 /* [CP] Embed Pods Frameworks */,
				802588CED3FC487A5D5263F0 /* [CP] Copy Pods Resources */,
			);
			buildRules = (
			);
			dependencies = (
				15ACC9FF22655C3A0063978B /* PBXTargetDependency */,
				15F7796122A1B7B500B1DF8C /* PBXTargetDependency */,
				153F84CD2319B8FD00C19B63 /* PBXTargetDependency */,
			);
			name = MetaMask;
			productName = "Hello World";
			productReference = 13B07F961A680F5B00A75B9A /* MetaMask.app */;
			productType = "com.apple.product-type.application";
		};
		B339FEF8289ABD70001B89FB /* MetaMask-QA */ = {
			isa = PBXNativeTarget;
			buildConfigurationList = B339FF36289ABD70001B89FB /* Build configuration list for PBXNativeTarget "MetaMask-QA" */;
			buildPhases = (
				54113A1E76112B187F92C803 /* [CP] Check Pods Manifest.lock */,
				B339FF00289ABD70001B89FB /* Override xcconfig files */,
				B339FF01289ABD70001B89FB /* Sources */,
				B339FF06289ABD70001B89FB /* Frameworks */,
				B339FF0F289ABD70001B89FB /* Resources */,
				B339FF2F289ABD70001B89FB /* Bundle React Native code and images */,
				B339FF30289ABD70001B89FB /* Embed Frameworks */,
				C9BADD20B98A4D13195A3200 /* [CP] Embed Pods Frameworks */,
				8EF10BB14629809332947E5D /* [CP] Copy Pods Resources */,
			);
			buildRules = (
			);
			dependencies = (
				B339FEF9289ABD70001B89FB /* PBXTargetDependency */,
				B339FEFB289ABD70001B89FB /* PBXTargetDependency */,
				B339FEFD289ABD70001B89FB /* PBXTargetDependency */,
			);
			name = "MetaMask-QA";
			productName = "Hello World";
			productReference = B339FF39289ABD70001B89FB /* MetaMask-QA.app */;
			productType = "com.apple.product-type.application";
		};
/* End PBXNativeTarget section */

/* Begin PBXProject section */
		83CBB9F71A601CBA00E9B192 /* Project object */ = {
			isa = PBXProject;
			attributes = {
				LastUpgradeCheck = 1010;
				ORGANIZATIONNAME = MetaMask;
				TargetAttributes = {
					13B07F861A680F5B00A75B9A = {
						DevelopmentTeam = 48XVW22RCG;
						LastSwiftMigration = 1140;
						ProvisioningStyle = Manual;
						SystemCapabilities = {
							com.apple.Push = {
								enabled = 1;
							};
							com.apple.SafariKeychain = {
								enabled = 1;
							};
						};
					};
				};
			};
			buildConfigurationList = 83CBB9FA1A601CBA00E9B192 /* Build configuration list for PBXProject "MetaMask" */;
			compatibilityVersion = "Xcode 12.0";
			developmentRegion = English;
			hasScannedForEncodings = 0;
			knownRegions = (
				English,
				en,
				Base,
			);
			mainGroup = 83CBB9F61A601CBA00E9B192;
			productRefGroup = 83CBBA001A601CBA00E9B192 /* Products */;
			projectDirPath = "";
			projectReferences = (
				{
					ProductGroup = 153F84C52319B8DA00C19B63 /* Products */;
					ProjectRef = 153F84C42319B8DA00C19B63 /* BranchSDK.xcodeproj */;
				},
				{
					ProductGroup = 15723E24225FD0B800A5B418 /* Products */;
					ProjectRef = 4379F36F969347758D1A9F96 /* Lottie.xcodeproj */;
				},
				{
					ProductGroup = 15F7795022A1B79400B1DF8C /* Products */;
					ProjectRef = 15F7794F22A1B79400B1DF8C /* Mixpanel.xcodeproj */;
				},
				{
					ProductGroup = 650F2B9824DC5FEB00C3B9C4 /* Products */;
					ProjectRef = 650F2B9724DC5FEB00C3B9C4 /* RCTAesForked.xcodeproj */;
				},
			);
			projectRoot = "";
			targets = (
				13B07F861A680F5B00A75B9A /* MetaMask */,
				B339FEF8289ABD70001B89FB /* MetaMask-QA */,
			);
		};
/* End PBXProject section */

/* Begin PBXReferenceProxy section */
		153F84C92319B8DB00C19B63 /* Branch.framework */ = {
			isa = PBXReferenceProxy;
			fileType = wrapper.framework;
			path = Branch.framework;
			remoteRef = 153F84C82319B8DB00C19B63 /* PBXContainerItemProxy */;
			sourceTree = BUILT_PRODUCTS_DIR;
		};
		15723E2D225FD0B800A5B418 /* Lottie.framework */ = {
			isa = PBXReferenceProxy;
			fileType = wrapper.framework;
			path = Lottie.framework;
			remoteRef = 15723E2C225FD0B800A5B418 /* PBXContainerItemProxy */;
			sourceTree = BUILT_PRODUCTS_DIR;
		};
		15723E2F225FD0B800A5B418 /* Lottie.framework */ = {
			isa = PBXReferenceProxy;
			fileType = wrapper.framework;
			path = Lottie.framework;
			remoteRef = 15723E2E225FD0B800A5B418 /* PBXContainerItemProxy */;
			sourceTree = BUILT_PRODUCTS_DIR;
		};
		15723E31225FD0B800A5B418 /* Lottie.framework */ = {
			isa = PBXReferenceProxy;
			fileType = wrapper.framework;
			path = Lottie.framework;
			remoteRef = 15723E30225FD0B800A5B418 /* PBXContainerItemProxy */;
			sourceTree = BUILT_PRODUCTS_DIR;
		};
		15723E33225FD0B800A5B418 /* libLottie.a */ = {
			isa = PBXReferenceProxy;
			fileType = archive.ar;
			path = libLottie.a;
			remoteRef = 15723E32225FD0B800A5B418 /* PBXContainerItemProxy */;
			sourceTree = BUILT_PRODUCTS_DIR;
		};
		15F7795722A1B79400B1DF8C /* Mixpanel.framework */ = {
			isa = PBXReferenceProxy;
			fileType = wrapper.framework;
			path = Mixpanel.framework;
			remoteRef = 15F7795622A1B79400B1DF8C /* PBXContainerItemProxy */;
			sourceTree = BUILT_PRODUCTS_DIR;
		};
		15F7795922A1B79400B1DF8C /* Mixpanel.framework */ = {
			isa = PBXReferenceProxy;
			fileType = wrapper.framework;
			path = Mixpanel.framework;
			remoteRef = 15F7795822A1B79400B1DF8C /* PBXContainerItemProxy */;
			sourceTree = BUILT_PRODUCTS_DIR;
		};
		15F7795B22A1B79400B1DF8C /* Mixpanel.framework */ = {
			isa = PBXReferenceProxy;
			fileType = wrapper.framework;
			path = Mixpanel.framework;
			remoteRef = 15F7795A22A1B79400B1DF8C /* PBXContainerItemProxy */;
			sourceTree = BUILT_PRODUCTS_DIR;
		};
		15F7795D22A1B79400B1DF8C /* Mixpanel.framework */ = {
			isa = PBXReferenceProxy;
			fileType = wrapper.framework;
			path = Mixpanel.framework;
			remoteRef = 15F7795C22A1B79400B1DF8C /* PBXContainerItemProxy */;
			sourceTree = BUILT_PRODUCTS_DIR;
		};
		650F2B9C24DC5FEC00C3B9C4 /* libRCTAesForked.a */ = {
			isa = PBXReferenceProxy;
			fileType = archive.ar;
			path = libRCTAesForked.a;
			remoteRef = 650F2B9B24DC5FEC00C3B9C4 /* PBXContainerItemProxy */;
			sourceTree = BUILT_PRODUCTS_DIR;
		};
/* End PBXReferenceProxy section */

/* Begin PBXResourcesBuildPhase section */
		13B07F8E1A680F5B00A75B9A /* Resources */ = {
			isa = PBXResourcesBuildPhase;
			buildActionMask = 2147483647;
			files = (
				13B07FBF1A68108700A75B9A /* Images.xcassets in Resources */,
				158B063B211A72F500DF3C74 /* InpageBridgeWeb3.js in Resources */,
				15D158ED210BD912006982B5 /* Metamask.ttf in Resources */,
				48AD4B0AABCB447B99B85DC4 /* Roboto-Black.ttf in Resources */,
				B0EF7FA927BD16EA00D48B4E /* ThemeColors.xcassets in Resources */,
				CD13D926E1E84D9ABFE672C0 /* Roboto-BlackItalic.ttf in Resources */,
				813214A2220E40C7BBB5ED9E /* Roboto-Bold.ttf in Resources */,
				15AD28AA21B7CFDC005DEB23 /* debug.xcconfig in Resources */,
				298242C958524BB38FB44CAE /* Roboto-BoldItalic.ttf in Resources */,
				2DB27BE39B164356A98A0FB1 /* Roboto-Italic.ttf in Resources */,
				4CEFC9E34A8D4288BFE2F85A /* Roboto-Light.ttf in Resources */,
				887E75FB64A54509A08D6C50 /* Roboto-LightItalic.ttf in Resources */,
				15AD28A921B7CFD9005DEB23 /* release.xcconfig in Resources */,
				EF65C42EA15B4774B1947A12 /* Roboto-Medium.ttf in Resources */,
				DC6A024F56DD43E1A83B47B1 /* Roboto-MediumItalic.ttf in Resources */,
				34CEE49BC79D411687B42FA9 /* Roboto-Regular.ttf in Resources */,
				7E08FB90F3754D47994208B4 /* Roboto-Thin.ttf in Resources */,
				7C0226ABD9694AEDBAF3016F /* Roboto-ThinItalic.ttf in Resources */,
				15ACC9FB226555820063978B /* LaunchScreen.xib in Resources */,
				49D8E62C506F4A63889EEC7F /* branch.json in Resources */,
				2A27FC9EEF1F4FD18E658544 /* config.json in Resources */,
				FF0F3B13A5354C41913F766D /* EuclidCircularB-Bold.otf in Resources */,
				E34DE917F6FC4438A6E88402 /* EuclidCircularB-BoldItalic.otf in Resources */,
				07CBADD9D4B441008304F8D3 /* EuclidCircularB-Light.otf in Resources */,
				2CDF19FE9DEE4BF8B07154B1 /* EuclidCircularB-LightItalic.otf in Resources */,
				8DEB44A7E7EF48E1B3298910 /* EuclidCircularB-Medium.otf in Resources */,
				D171C39A8BD44DBEB6B68480 /* EuclidCircularB-MediumItalic.otf in Resources */,
				39D0D096A0F340ABAC1A8565 /* EuclidCircularB-Regular.otf in Resources */,
				2370F9A340CF4ADFBCFB0543 /* EuclidCircularB-RegularItalic.otf in Resources */,
				BF39E5BAE0F34F9091FF6AC0 /* EuclidCircularB-Semibold.otf in Resources */,
				373454C575C84C24B0BB24D4 /* EuclidCircularB-SemiboldItalic.otf in Resources */,
			);
			runOnlyForDeploymentPostprocessing = 0;
		};
		B339FF0F289ABD70001B89FB /* Resources */ = {
			isa = PBXResourcesBuildPhase;
			buildActionMask = 2147483647;
			files = (
				B339FF10289ABD70001B89FB /* Images.xcassets in Resources */,
				B339FF11289ABD70001B89FB /* InpageBridgeWeb3.js in Resources */,
				B339FF12289ABD70001B89FB /* Metamask.ttf in Resources */,
				B339FF13289ABD70001B89FB /* Roboto-Black.ttf in Resources */,
				B339FF14289ABD70001B89FB /* ThemeColors.xcassets in Resources */,
				B339FF15289ABD70001B89FB /* Roboto-BlackItalic.ttf in Resources */,
				B339FF16289ABD70001B89FB /* Roboto-Bold.ttf in Resources */,
				B339FF17289ABD70001B89FB /* debug.xcconfig in Resources */,
				B339FF18289ABD70001B89FB /* Roboto-BoldItalic.ttf in Resources */,
				B339FF19289ABD70001B89FB /* Roboto-Italic.ttf in Resources */,
				B339FF1A289ABD70001B89FB /* Roboto-Light.ttf in Resources */,
				B339FF1B289ABD70001B89FB /* Roboto-LightItalic.ttf in Resources */,
				B339FF1C289ABD70001B89FB /* release.xcconfig in Resources */,
				B339FF1D289ABD70001B89FB /* Roboto-Medium.ttf in Resources */,
				B339FF1E289ABD70001B89FB /* Roboto-MediumItalic.ttf in Resources */,
				B339FF1F289ABD70001B89FB /* Roboto-Regular.ttf in Resources */,
				B339FF20289ABD70001B89FB /* Roboto-Thin.ttf in Resources */,
				B339FF21289ABD70001B89FB /* Roboto-ThinItalic.ttf in Resources */,
				B339FF22289ABD70001B89FB /* LaunchScreen.xib in Resources */,
				B339FF23289ABD70001B89FB /* branch.json in Resources */,
				B339FF24289ABD70001B89FB /* config.json in Resources */,
				B339FF25289ABD70001B89FB /* EuclidCircularB-Bold.otf in Resources */,
				B339FF26289ABD70001B89FB /* EuclidCircularB-BoldItalic.otf in Resources */,
				B339FF27289ABD70001B89FB /* EuclidCircularB-Light.otf in Resources */,
				B339FF28289ABD70001B89FB /* EuclidCircularB-LightItalic.otf in Resources */,
				B339FF29289ABD70001B89FB /* EuclidCircularB-Medium.otf in Resources */,
				B339FF2A289ABD70001B89FB /* EuclidCircularB-MediumItalic.otf in Resources */,
				B339FF3C289ABF2C001B89FB /* MetaMask-QA-Info.plist in Resources */,
				B339FF2B289ABD70001B89FB /* EuclidCircularB-Regular.otf in Resources */,
				B339FF2C289ABD70001B89FB /* EuclidCircularB-RegularItalic.otf in Resources */,
				B339FF2D289ABD70001B89FB /* EuclidCircularB-Semibold.otf in Resources */,
				B339FF2E289ABD70001B89FB /* EuclidCircularB-SemiboldItalic.otf in Resources */,
			);
			runOnlyForDeploymentPostprocessing = 0;
		};
/* End PBXResourcesBuildPhase section */

/* Begin PBXShellScriptBuildPhase section */
		00DD1BFF1BD5951E006B06BC /* Bundle React Native code and images */ = {
			isa = PBXShellScriptBuildPhase;
			buildActionMask = 2147483647;
			files = (
			);
			inputFileListPaths = (
				"${PODS_ROOT}/Target Support Files/Pods-MetaMask/Pods-MetaMask-frameworks-${CONFIGURATION}-input-files.xcfilelist",
			);
			inputPaths = (
			);
			name = "Bundle React Native code and images";
			outputPaths = (
			);
			runOnlyForDeploymentPostprocessing = 0;
			shellPath = /bin/sh;
			shellScript = "if [[ -s \"$HOME/.nvm/nvm.sh\" ]]; then\n. \"$HOME/.nvm/nvm.sh\"\nelif [[ -x \"$(command -v brew)\" && -s \"$(brew --prefix nvm)/nvm.sh\" ]]; then\n. \"$(brew --prefix nvm)/nvm.sh\"\nfi\n\nexport NODE_BINARY=$(which node)\n\nif [[ -s \"$HOME/.nvm/nvm.sh\" ]]; then\n. \"$HOME/.nvm/nvm.sh\"\nelif [[ -x \"$(command -v brew)\" && -s \"$(brew --prefix nvm)/nvm.sh\" ]]; then\n. \"$(brew --prefix nvm)/nvm.sh\"\nfi\n\nif [ ! -e \"${SENTRY_PROPERTIES}\" ]; then\n    export SENTRY_PROPERTIES=../sentry.properties\nfi\n\n../node_modules/@sentry/cli/bin/sentry-cli react-native xcode \\\n  ../node_modules/react-native/scripts/react-native-xcode.sh\n";
		};
		15FDD86321B76696006B7C35 /* Override xcconfig files */ = {
			isa = PBXShellScriptBuildPhase;
			buildActionMask = 2147483647;
			files = (
			);
			inputFileListPaths = (
			);
			inputPaths = (
			);
			name = "Override xcconfig files";
			outputFileListPaths = (
			);
			outputPaths = (
			);
			runOnlyForDeploymentPostprocessing = 0;
			shellPath = /bin/sh;
			shellScript = "if [ -e ../.ios.env ]\nthen\n    cp -rf ../.ios.env debug.xcconfig\n    cp -rf ../.ios.env release.xcconfig\nelse\n    cp -rf ../.ios.env.example debug.xcconfig\n    cp -rf ../.ios.env.example release.xcconfig\nfi\n\n";
		};
		3263892F1BBB809723CB4024 /* [CP] Embed Pods Frameworks */ = {
			isa = PBXShellScriptBuildPhase;
			buildActionMask = 2147483647;
			files = (
			);
			inputFileListPaths = (
				"${PODS_ROOT}/Target Support Files/Pods-MetaMask/Pods-MetaMask-frameworks-${CONFIGURATION}-input-files.xcfilelist",
			);
			name = "[CP] Embed Pods Frameworks";
			outputFileListPaths = (
				"${PODS_ROOT}/Target Support Files/Pods-MetaMask/Pods-MetaMask-frameworks-${CONFIGURATION}-output-files.xcfilelist",
			);
			runOnlyForDeploymentPostprocessing = 0;
			shellPath = /bin/sh;
			shellScript = "\"${PODS_ROOT}/Target Support Files/Pods-MetaMask/Pods-MetaMask-frameworks.sh\"\n";
			showEnvVarsInLog = 0;
		};
		54113A1E76112B187F92C803 /* [CP] Check Pods Manifest.lock */ = {
			isa = PBXShellScriptBuildPhase;
			buildActionMask = 2147483647;
			files = (
			);
			inputFileListPaths = (
			);
			inputPaths = (
				"${PODS_PODFILE_DIR_PATH}/Podfile.lock",
				"${PODS_ROOT}/Manifest.lock",
			);
			name = "[CP] Check Pods Manifest.lock";
			outputFileListPaths = (
			);
			outputPaths = (
				"$(DERIVED_FILE_DIR)/Pods-MetaMask-QA-checkManifestLockResult.txt",
			);
			runOnlyForDeploymentPostprocessing = 0;
			shellPath = /bin/sh;
			shellScript = "diff \"${PODS_PODFILE_DIR_PATH}/Podfile.lock\" \"${PODS_ROOT}/Manifest.lock\" > /dev/null\nif [ $? != 0 ] ; then\n    # print error to STDERR\n    echo \"error: The sandbox is not in sync with the Podfile.lock. Run 'pod install' or update your CocoaPods installation.\" >&2\n    exit 1\nfi\n# This output is used by Xcode 'outputs' to avoid re-running this script phase.\necho \"SUCCESS\" > \"${SCRIPT_OUTPUT_FILE_0}\"\n";
			showEnvVarsInLog = 0;
		};
		802588CED3FC487A5D5263F0 /* [CP] Copy Pods Resources */ = {
			isa = PBXShellScriptBuildPhase;
			buildActionMask = 2147483647;
			files = (
			);
			inputFileListPaths = (
				"${PODS_ROOT}/Target Support Files/Pods-MetaMask/Pods-MetaMask-resources-${CONFIGURATION}-input-files.xcfilelist",
			);
			name = "[CP] Copy Pods Resources";
			outputFileListPaths = (
				"${PODS_ROOT}/Target Support Files/Pods-MetaMask/Pods-MetaMask-resources-${CONFIGURATION}-output-files.xcfilelist",
			);
			runOnlyForDeploymentPostprocessing = 0;
			shellPath = /bin/sh;
			shellScript = "\"${PODS_ROOT}/Target Support Files/Pods-MetaMask/Pods-MetaMask-resources.sh\"\n";
			showEnvVarsInLog = 0;
		};
		8EF10BB14629809332947E5D /* [CP] Copy Pods Resources */ = {
			isa = PBXShellScriptBuildPhase;
			buildActionMask = 2147483647;
			files = (
			);
			inputFileListPaths = (
				"${PODS_ROOT}/Target Support Files/Pods-MetaMask-QA/Pods-MetaMask-QA-resources-${CONFIGURATION}-input-files.xcfilelist",
			);
			name = "[CP] Copy Pods Resources";
			outputFileListPaths = (
				"${PODS_ROOT}/Target Support Files/Pods-MetaMask-QA/Pods-MetaMask-QA-resources-${CONFIGURATION}-output-files.xcfilelist",
			);
			runOnlyForDeploymentPostprocessing = 0;
			shellPath = /bin/sh;
			shellScript = "\"${PODS_ROOT}/Target Support Files/Pods-MetaMask-QA/Pods-MetaMask-QA-resources.sh\"\n";
			showEnvVarsInLog = 0;
		};
		99E9B9D94E374E1799EFBA99 /* [CP] Check Pods Manifest.lock */ = {
			isa = PBXShellScriptBuildPhase;
			buildActionMask = 2147483647;
			files = (
			);
			inputFileListPaths = (
			);
			inputPaths = (
				"${PODS_PODFILE_DIR_PATH}/Podfile.lock",
				"${PODS_ROOT}/Manifest.lock",
			);
			name = "[CP] Check Pods Manifest.lock";
			outputFileListPaths = (
			);
			outputPaths = (
				"$(DERIVED_FILE_DIR)/Pods-MetaMask-checkManifestLockResult.txt",
			);
			runOnlyForDeploymentPostprocessing = 0;
			shellPath = /bin/sh;
			shellScript = "diff \"${PODS_PODFILE_DIR_PATH}/Podfile.lock\" \"${PODS_ROOT}/Manifest.lock\" > /dev/null\nif [ $? != 0 ] ; then\n    # print error to STDERR\n    echo \"error: The sandbox is not in sync with the Podfile.lock. Run 'pod install' or update your CocoaPods installation.\" >&2\n    exit 1\nfi\n# This output is used by Xcode 'outputs' to avoid re-running this script phase.\necho \"SUCCESS\" > \"${SCRIPT_OUTPUT_FILE_0}\"\n";
			showEnvVarsInLog = 0;
		};
		B339FF00289ABD70001B89FB /* Override xcconfig files */ = {
			isa = PBXShellScriptBuildPhase;
			buildActionMask = 2147483647;
			files = (
			);
			inputFileListPaths = (
			);
			inputPaths = (
			);
			name = "Override xcconfig files";
			outputFileListPaths = (
			);
			outputPaths = (
			);
			runOnlyForDeploymentPostprocessing = 0;
			shellPath = /bin/sh;
			shellScript = "if [ -e ../.ios.env ]\nthen\n    cp -rf ../.ios.env debug.xcconfig\n    cp -rf ../.ios.env release.xcconfig\nelse\n    cp -rf ../.ios.env.example debug.xcconfig\n    cp -rf ../.ios.env.example release.xcconfig\nfi\n\n";
		};
		B339FF2F289ABD70001B89FB /* Bundle React Native code and images */ = {
			isa = PBXShellScriptBuildPhase;
			buildActionMask = 2147483647;
			files = (
			);
			inputFileListPaths = (
				"${PODS_ROOT}/Target Support Files/Pods-MetaMask/Pods-MetaMask-frameworks-${CONFIGURATION}-input-files.xcfilelist",
			);
			inputPaths = (
			);
			name = "Bundle React Native code and images";
			outputPaths = (
			);
			runOnlyForDeploymentPostprocessing = 0;
			shellPath = /bin/sh;
			shellScript = "if [[ -s \"$HOME/.nvm/nvm.sh\" ]]; then\n. \"$HOME/.nvm/nvm.sh\"\nelif [[ -x \"$(command -v brew)\" && -s \"$(brew --prefix nvm)/nvm.sh\" ]]; then\n. \"$(brew --prefix nvm)/nvm.sh\"\nfi\n\nexport NODE_BINARY=$(which node)\n\nif [[ -s \"$HOME/.nvm/nvm.sh\" ]]; then\n. \"$HOME/.nvm/nvm.sh\"\nelif [[ -x \"$(command -v brew)\" && -s \"$(brew --prefix nvm)/nvm.sh\" ]]; then\n. \"$(brew --prefix nvm)/nvm.sh\"\nfi\n\nif [ ! -e \"${SENTRY_PROPERTIES}\" ]; then\n    export SENTRY_PROPERTIES=../sentry.properties\nfi\n\n\nif [ \"$PLATFORM_NAME\" == \"iphonesimulator\" ] && [ \"$CONFIGURATION\" == \"Release\" ]; then\n    ../node_modules/react-native/scripts/react-native-xcode.sh\nelse\n    ../node_modules/@sentry/cli/bin/sentry-cli react-native xcode \\\n    ../node_modules/react-native/scripts/react-native-xcode.sh\nfi\n";
		};
		C9BADD20B98A4D13195A3200 /* [CP] Embed Pods Frameworks */ = {
			isa = PBXShellScriptBuildPhase;
			buildActionMask = 2147483647;
			files = (
			);
			inputFileListPaths = (
				"${PODS_ROOT}/Target Support Files/Pods-MetaMask-QA/Pods-MetaMask-QA-frameworks-${CONFIGURATION}-input-files.xcfilelist",
			);
			name = "[CP] Embed Pods Frameworks";
			outputFileListPaths = (
				"${PODS_ROOT}/Target Support Files/Pods-MetaMask-QA/Pods-MetaMask-QA-frameworks-${CONFIGURATION}-output-files.xcfilelist",
			);
			runOnlyForDeploymentPostprocessing = 0;
			shellPath = /bin/sh;
			shellScript = "\"${PODS_ROOT}/Target Support Files/Pods-MetaMask-QA/Pods-MetaMask-QA-frameworks.sh\"\n";
			showEnvVarsInLog = 0;
		};
/* End PBXShellScriptBuildPhase section */

/* Begin PBXSourcesBuildPhase section */
		13B07F871A680F5B00A75B9A /* Sources */ = {
			isa = PBXSourcesBuildPhase;
			buildActionMask = 2147483647;
			files = (
				13B07FBC1A68108700A75B9A /* AppDelegate.m in Sources */,
				2E74440729BC0B7D00F6125B /* RNTar.swift in Sources */,
				654378B0243E2ADC00571B9C /* File.swift in Sources */,
				2E32B0B929C051E000C21DF9 /* Light-Swift-Untar.swift in Sources */,
				CF98DA9C28D9FEB700096782 /* RCTScreenshotDetect.m in Sources */,
<<<<<<< HEAD
				2E74441029BC0CE100F6125B /* RNTar.m in Sources */,
=======
				15F7796522A1BC8C00B1DF8C /* RCTAnalytics.m in Sources */,
>>>>>>> 8aac1e02
				13B07FC11A68108700A75B9A /* main.m in Sources */,
			);
			runOnlyForDeploymentPostprocessing = 0;
		};
		B339FF01289ABD70001B89FB /* Sources */ = {
			isa = PBXSourcesBuildPhase;
			buildActionMask = 2147483647;
			files = (
				CFD8DFC828EDD4C800CC75F6 /* RCTScreenshotDetect.m in Sources */,
				2E32B0BA29C051E000C21DF9 /* Light-Swift-Untar.swift in Sources */,
				B339FF02289ABD70001B89FB /* AppDelegate.m in Sources */,
				B339FF03289ABD70001B89FB /* File.swift in Sources */,
				B339FF04289ABD70001B89FB /* RCTAnalytics.m in Sources */,
				B339FF05289ABD70001B89FB /* main.m in Sources */,
			);
			runOnlyForDeploymentPostprocessing = 0;
		};
/* End PBXSourcesBuildPhase section */

/* Begin PBXTargetDependency section */
		153F84CD2319B8FD00C19B63 /* PBXTargetDependency */ = {
			isa = PBXTargetDependency;
			name = Branch;
			targetProxy = 153F84CC2319B8FD00C19B63 /* PBXContainerItemProxy */;
		};
		15ACC9FF22655C3A0063978B /* PBXTargetDependency */ = {
			isa = PBXTargetDependency;
			name = Lottie_iOS;
			targetProxy = 15ACC9FE22655C3A0063978B /* PBXContainerItemProxy */;
		};
		15F7796122A1B7B500B1DF8C /* PBXTargetDependency */ = {
			isa = PBXTargetDependency;
			name = Mixpanel;
			targetProxy = 15F7796022A1B7B500B1DF8C /* PBXContainerItemProxy */;
		};
		B339FEF9289ABD70001B89FB /* PBXTargetDependency */ = {
			isa = PBXTargetDependency;
			name = Lottie_iOS;
			targetProxy = B339FEFA289ABD70001B89FB /* PBXContainerItemProxy */;
		};
		B339FEFB289ABD70001B89FB /* PBXTargetDependency */ = {
			isa = PBXTargetDependency;
			name = Mixpanel;
			targetProxy = B339FEFC289ABD70001B89FB /* PBXContainerItemProxy */;
		};
		B339FEFD289ABD70001B89FB /* PBXTargetDependency */ = {
			isa = PBXTargetDependency;
			name = Branch;
			targetProxy = B339FEFE289ABD70001B89FB /* PBXContainerItemProxy */;
		};
/* End PBXTargetDependency section */

/* Begin PBXVariantGroup section */
		13B07FB11A68108700A75B9A /* LaunchScreen.xib */ = {
			isa = PBXVariantGroup;
			children = (
				13B07FB21A68108700A75B9A /* Base */,
			);
			name = LaunchScreen.xib;
			path = MetaMask;
			sourceTree = "<group>";
		};
/* End PBXVariantGroup section */

/* Begin XCBuildConfiguration section */
		13B07F941A680F5B00A75B9A /* Debug */ = {
			isa = XCBuildConfiguration;
			baseConfigurationReference = 2D38A4BA1190B57818AFF2BC /* Pods-MetaMask.debug.xcconfig */;
			buildSettings = {
				ASSETCATALOG_COMPILER_APPICON_NAME = AppIcon;
				ASSETCATALOG_COMPILER_OPTIMIZATION = time;
				CLANG_ENABLE_MODULES = YES;
				CODE_SIGN_ENTITLEMENTS = MetaMask/MetaMaskDebug.entitlements;
				CODE_SIGN_IDENTITY = "iPhone Developer";
				CODE_SIGN_STYLE = Manual;
				CURRENT_PROJECT_VERSION = 1088;
				DEAD_CODE_STRIPPING = YES;
				DEBUG_INFORMATION_FORMAT = dwarf;
				DEVELOPMENT_TEAM = 48XVW22RCG;
				ENABLE_BITCODE = NO;
				FRAMEWORK_SEARCH_PATHS = (
					"$(inherited)",
					"$(PROJECT_DIR)",
				);
				GCC_OPTIMIZATION_LEVEL = 0;
				GCC_PREPROCESSOR_DEFINITIONS = (
					"DEBUG=1",
					"$(inherited)",
				);
				HEADER_SEARCH_PATHS = (
					"$(inherited)",
					"$(SRCROOT)/../node_modules/react-native-wkwebview-reborn/ios/RCTWKWebView",
					"$(SRCROOT)/../node_modules/react-native-keychain/RNKeychainManager",
					"$(SRCROOT)/../node_modules/react-native-share/ios",
					"$(SRCROOT)/../node_modules/react-native-branch/ios/**",
					"$(SRCROOT)/../node_modules/react-native-search-api/ios/RCTSearchApi",
					"$(SRCROOT)/../node_modules/lottie-ios/lottie-ios/Classes/**",
					"$(SRCROOT)/../node_modules/react-native-view-shot/ios",
					"$(SRCROOT)/../node_modules/react-native-tcp/ios/**",
				);
				INFOPLIST_FILE = MetaMask/Info.plist;
				IPHONEOS_DEPLOYMENT_TARGET = 12.0;
				LD_RUNPATH_SEARCH_PATHS = (
					"$(inherited)",
					"@executable_path/Frameworks",
				);
				LIBRARY_SEARCH_PATHS = (
					"$(inherited)",
					"\"$(SRCROOT)/MetaMask/System/Library/Frameworks\"",
				);
				LLVM_LTO = YES;
				MARKETING_VERSION = 6.2.0;
				ONLY_ACTIVE_ARCH = YES;
				OTHER_CFLAGS = (
					"$(inherited)",
					"-DFB_SONARKIT_ENABLED=1",
				);
				OTHER_LDFLAGS = (
					"$(inherited)",
					"-ObjC",
					"-lc++",
				);
				PRODUCT_BUNDLE_IDENTIFIER = "io.metamask.$(PRODUCT_NAME:rfc1034identifier)";
				PRODUCT_NAME = MetaMask;
				PROVISIONING_PROFILE_SPECIFIER = "match Development io.metamask.MetaMask";
				SWIFT_OBJC_BRIDGING_HEADER = "MetaMask-Bridging-Header.h";
				SWIFT_OPTIMIZATION_LEVEL = "-Onone";
				SWIFT_VERSION = 5.0;
				VERSIONING_SYSTEM = "apple-generic";
			};
			name = Debug;
		};
		13B07F951A680F5B00A75B9A /* Release */ = {
			isa = XCBuildConfiguration;
			baseConfigurationReference = 5B6B5F6E5C0A886D11EF7F6F /* Pods-MetaMask.release.xcconfig */;
			buildSettings = {
				ASSETCATALOG_COMPILER_APPICON_NAME = AppIcon;
				ASSETCATALOG_COMPILER_OPTIMIZATION = time;
				CLANG_ENABLE_MODULES = YES;
				CODE_SIGN_ENTITLEMENTS = MetaMask/MetaMask.entitlements;
				CODE_SIGN_IDENTITY = "iPhone Distribution";
				CODE_SIGN_STYLE = Manual;
				CURRENT_PROJECT_VERSION = 1088;
				DEBUG_INFORMATION_FORMAT = "dwarf-with-dsym";
				DEVELOPMENT_TEAM = 48XVW22RCG;
				ENABLE_BITCODE = NO;
				FRAMEWORK_SEARCH_PATHS = (
					"$(inherited)",
					"$(PROJECT_DIR)",
				);
				GCC_PRECOMPILE_PREFIX_HEADER = YES;
				GCC_PREPROCESSOR_DEFINITIONS = (
					"DISABLE_MIXPANEL_AB_DESIGNER=1",
					"$(inherited)",
				);
				GCC_UNROLL_LOOPS = YES;
				HEADER_SEARCH_PATHS = (
					"$(inherited)",
					"$(SRCROOT)/../node_modules/react-native-wkwebview-reborn/ios/RCTWKWebView",
					"$(SRCROOT)/../node_modules/react-native-keychain/RNKeychainManager",
					"$(SRCROOT)/../node_modules/react-native-share/ios",
					"$(SRCROOT)/../node_modules/react-native-branch/ios/**",
					"$(SRCROOT)/../node_modules/react-native-search-api/ios/RCTSearchApi",
					"$(SRCROOT)/../node_modules/lottie-ios/lottie-ios/Classes/**",
					"$(SRCROOT)/../node_modules/react-native-view-shot/ios",
					"$(SRCROOT)/../node_modules/react-native-tcp/ios/**",
				);
				INFOPLIST_FILE = MetaMask/Info.plist;
				IPHONEOS_DEPLOYMENT_TARGET = 12.0;
				LD_RUNPATH_SEARCH_PATHS = (
					"$(inherited)",
					"@executable_path/Frameworks",
				);
				LIBRARY_SEARCH_PATHS = (
					"$(inherited)",
					"\"$(SRCROOT)/MetaMask/System/Library/Frameworks\"",
				);
				LLVM_LTO = YES;
				MARKETING_VERSION = 6.2.0;
				ONLY_ACTIVE_ARCH = NO;
				OTHER_CFLAGS = (
					"$(inherited)",
					"-DFB_SONARKIT_ENABLED=1",
				);
				OTHER_LDFLAGS = (
					"$(inherited)",
					"-ObjC",
					"-lc++",
				);
				PRODUCT_BUNDLE_IDENTIFIER = "io.metamask.$(PRODUCT_NAME:rfc1034identifier)";
				PRODUCT_NAME = MetaMask;
				PROVISIONING_PROFILE_SPECIFIER = "Bitrise AppStore io.metamask.MetaMask";
				SWIFT_OBJC_BRIDGING_HEADER = "MetaMask-Bridging-Header.h";
				SWIFT_VERSION = 5.0;
				VERSIONING_SYSTEM = "apple-generic";
			};
			name = Release;
		};
		83CBBA201A601CBA00E9B192 /* Debug */ = {
			isa = XCBuildConfiguration;
			baseConfigurationReference = 15FDD82721B7642B006B7C35 /* debug.xcconfig */;
			buildSettings = {
				ALWAYS_SEARCH_USER_PATHS = NO;
				CLANG_CXX_LANGUAGE_STANDARD = "gnu++0x";
				CLANG_CXX_LIBRARY = "libc++";
				CLANG_ENABLE_MODULES = YES;
				CLANG_ENABLE_OBJC_ARC = YES;
				CLANG_WARN_BOOL_CONVERSION = YES;
				CLANG_WARN_CONSTANT_CONVERSION = YES;
				CLANG_WARN_DIRECT_OBJC_ISA_USAGE = YES_ERROR;
				CLANG_WARN_EMPTY_BODY = YES;
				CLANG_WARN_ENUM_CONVERSION = YES;
				CLANG_WARN_INT_CONVERSION = YES;
				CLANG_WARN_OBJC_ROOT_CLASS = YES_ERROR;
				CLANG_WARN_UNREACHABLE_CODE = YES;
				CLANG_WARN__DUPLICATE_METHOD_MATCH = YES;
				"CODE_SIGN_IDENTITY[sdk=iphoneos*]" = "iPhone Developer";
				COPY_PHASE_STRIP = NO;
				ENABLE_BITCODE = NO;
				ENABLE_STRICT_OBJC_MSGSEND = YES;
				ENABLE_TESTABILITY = YES;
				GCC_C_LANGUAGE_STANDARD = gnu99;
				GCC_DYNAMIC_NO_PIC = NO;
				GCC_OPTIMIZATION_LEVEL = 0;
				GCC_PREPROCESSOR_DEFINITIONS = (
					"DEBUG=1",
					"$(inherited)",
				);
				GCC_SYMBOLS_PRIVATE_EXTERN = NO;
				GCC_WARN_64_TO_32_BIT_CONVERSION = YES;
				GCC_WARN_ABOUT_RETURN_TYPE = YES_ERROR;
				GCC_WARN_UNDECLARED_SELECTOR = YES;
				GCC_WARN_UNINITIALIZED_AUTOS = YES_AGGRESSIVE;
				GCC_WARN_UNUSED_FUNCTION = YES;
				GCC_WARN_UNUSED_VARIABLE = YES;
				IPHONEOS_DEPLOYMENT_TARGET = 11.0;
				MTL_ENABLE_DEBUG_INFO = YES;
				ONLY_ACTIVE_ARCH = YES;
				SDKROOT = iphoneos;
			};
			name = Debug;
		};
		83CBBA211A601CBA00E9B192 /* Release */ = {
			isa = XCBuildConfiguration;
			buildSettings = {
				ALWAYS_SEARCH_USER_PATHS = NO;
				CLANG_CXX_LANGUAGE_STANDARD = "gnu++0x";
				CLANG_CXX_LIBRARY = "libc++";
				CLANG_ENABLE_MODULES = YES;
				CLANG_ENABLE_OBJC_ARC = YES;
				CLANG_WARN_BOOL_CONVERSION = YES;
				CLANG_WARN_CONSTANT_CONVERSION = YES;
				CLANG_WARN_DIRECT_OBJC_ISA_USAGE = YES_ERROR;
				CLANG_WARN_EMPTY_BODY = YES;
				CLANG_WARN_ENUM_CONVERSION = YES;
				CLANG_WARN_INT_CONVERSION = YES;
				CLANG_WARN_OBJC_ROOT_CLASS = YES_ERROR;
				CLANG_WARN_UNREACHABLE_CODE = YES;
				CLANG_WARN__DUPLICATE_METHOD_MATCH = YES;
				"CODE_SIGN_IDENTITY[sdk=iphoneos*]" = "iPhone Developer";
				COPY_PHASE_STRIP = YES;
				ENABLE_BITCODE = NO;
				ENABLE_NS_ASSERTIONS = NO;
				ENABLE_STRICT_OBJC_MSGSEND = YES;
				GCC_C_LANGUAGE_STANDARD = gnu99;
				GCC_WARN_64_TO_32_BIT_CONVERSION = YES;
				GCC_WARN_ABOUT_RETURN_TYPE = YES_ERROR;
				GCC_WARN_UNDECLARED_SELECTOR = YES;
				GCC_WARN_UNINITIALIZED_AUTOS = YES_AGGRESSIVE;
				GCC_WARN_UNUSED_FUNCTION = YES;
				GCC_WARN_UNUSED_VARIABLE = YES;
				IPHONEOS_DEPLOYMENT_TARGET = 11.0;
				MTL_ENABLE_DEBUG_INFO = NO;
				SDKROOT = iphoneos;
				VALIDATE_PRODUCT = YES;
			};
			name = Release;
		};
		B339FF37289ABD70001B89FB /* Debug */ = {
			isa = XCBuildConfiguration;
			baseConfigurationReference = E2CC0CA5C079854C6CC0D78C /* Pods-MetaMask-QA.debug.xcconfig */;
			buildSettings = {
				ASSETCATALOG_COMPILER_APPICON_NAME = "AppIcon-QA";
				ASSETCATALOG_COMPILER_OPTIMIZATION = time;
				CLANG_ENABLE_MODULES = YES;
				CODE_SIGN_ENTITLEMENTS = MetaMask/MetaMaskDebug.entitlements;
				CODE_SIGN_IDENTITY = "iPhone Developer";
				CODE_SIGN_STYLE = Manual;
				CURRENT_PROJECT_VERSION = 1088;
				DEAD_CODE_STRIPPING = YES;
				DEBUG_INFORMATION_FORMAT = dwarf;
				DEVELOPMENT_TEAM = 48XVW22RCG;
				ENABLE_BITCODE = NO;
				FRAMEWORK_SEARCH_PATHS = (
					"$(inherited)",
					"$(PROJECT_DIR)",
				);
				GCC_OPTIMIZATION_LEVEL = 0;
				GCC_PREPROCESSOR_DEFINITIONS = (
					"DEBUG=1",
					"$(inherited)",
				);
				HEADER_SEARCH_PATHS = (
					"$(inherited)",
					"$(SRCROOT)/../node_modules/react-native-wkwebview-reborn/ios/RCTWKWebView",
					"$(SRCROOT)/../node_modules/react-native-keychain/RNKeychainManager",
					"$(SRCROOT)/../node_modules/react-native-share/ios",
					"$(SRCROOT)/../node_modules/react-native-branch/ios/**",
					"$(SRCROOT)/../node_modules/react-native-search-api/ios/RCTSearchApi",
					"$(SRCROOT)/../node_modules/lottie-ios/lottie-ios/Classes/**",
					"$(SRCROOT)/../node_modules/react-native-view-shot/ios",
					"$(SRCROOT)/../node_modules/react-native-tcp/ios/**",
				);
				INFOPLIST_FILE = "MetaMask/MetaMask-QA-info.plist";
				IPHONEOS_DEPLOYMENT_TARGET = 11.0;
				LD_RUNPATH_SEARCH_PATHS = (
					"$(inherited)",
					"@executable_path/Frameworks",
				);
				LIBRARY_SEARCH_PATHS = (
					"$(inherited)",
					"\"$(SRCROOT)/MetaMask/System/Library/Frameworks\"",
				);
				LLVM_LTO = YES;
				MARKETING_VERSION = 6.2.0;
				ONLY_ACTIVE_ARCH = YES;
				OTHER_CFLAGS = (
					"$(inherited)",
					"-DFB_SONARKIT_ENABLED=1",
				);
				OTHER_LDFLAGS = (
					"$(inherited)",
					"-ObjC",
					"-lc++",
				);
				PRODUCT_BUNDLE_IDENTIFIER = "io.metamask.MetaMask-QA";
				PRODUCT_NAME = "$(TARGET_NAME)";
				PROVISIONING_PROFILE_SPECIFIER = "match Development io.metamask.MetaMask";
				SWIFT_OBJC_BRIDGING_HEADER = "MetaMask-Bridging-Header.h";
				SWIFT_OPTIMIZATION_LEVEL = "-Onone";
				SWIFT_VERSION = 5.0;
				VERSIONING_SYSTEM = "apple-generic";
			};
			name = Debug;
		};
		B339FF38289ABD70001B89FB /* Release */ = {
			isa = XCBuildConfiguration;
			baseConfigurationReference = 5D89472CA15F3091AE95E296 /* Pods-MetaMask-QA.release.xcconfig */;
			buildSettings = {
				ASSETCATALOG_COMPILER_APPICON_NAME = "AppIcon-QA";
				ASSETCATALOG_COMPILER_OPTIMIZATION = time;
				CLANG_ENABLE_MODULES = YES;
				CODE_SIGN_ENTITLEMENTS = MetaMask/MetaMask.entitlements;
				CODE_SIGN_IDENTITY = "iPhone Distribution";
				CODE_SIGN_STYLE = Manual;
				CURRENT_PROJECT_VERSION = 1088;
				DEBUG_INFORMATION_FORMAT = "dwarf-with-dsym";
				DEVELOPMENT_TEAM = 48XVW22RCG;
				ENABLE_BITCODE = NO;
				FRAMEWORK_SEARCH_PATHS = (
					"$(inherited)",
					"$(PROJECT_DIR)",
				);
				GCC_PRECOMPILE_PREFIX_HEADER = YES;
				GCC_PREPROCESSOR_DEFINITIONS = (
					"DISABLE_MIXPANEL_AB_DESIGNER=1",
					"$(inherited)",
				);
				GCC_UNROLL_LOOPS = YES;
				HEADER_SEARCH_PATHS = (
					"$(inherited)",
					"$(SRCROOT)/../node_modules/react-native-wkwebview-reborn/ios/RCTWKWebView",
					"$(SRCROOT)/../node_modules/react-native-keychain/RNKeychainManager",
					"$(SRCROOT)/../node_modules/react-native-share/ios",
					"$(SRCROOT)/../node_modules/react-native-branch/ios/**",
					"$(SRCROOT)/../node_modules/react-native-search-api/ios/RCTSearchApi",
					"$(SRCROOT)/../node_modules/lottie-ios/lottie-ios/Classes/**",
					"$(SRCROOT)/../node_modules/react-native-view-shot/ios",
					"$(SRCROOT)/../node_modules/react-native-tcp/ios/**",
				);
				INFOPLIST_FILE = "MetaMask/MetaMask-QA-info.plist";
				IPHONEOS_DEPLOYMENT_TARGET = 11.0;
				LD_RUNPATH_SEARCH_PATHS = (
					"$(inherited)",
					"@executable_path/Frameworks",
				);
				LIBRARY_SEARCH_PATHS = (
					"$(inherited)",
					"\"$(SRCROOT)/MetaMask/System/Library/Frameworks\"",
				);
				LLVM_LTO = YES;
				MARKETING_VERSION = 6.2.0;
				ONLY_ACTIVE_ARCH = NO;
				OTHER_CFLAGS = (
					"$(inherited)",
					"-DFB_SONARKIT_ENABLED=1",
				);
				OTHER_LDFLAGS = (
					"$(inherited)",
					"-ObjC",
					"-lc++",
				);
				PRODUCT_BUNDLE_IDENTIFIER = "io.metamask.MetaMask-QA";
				PRODUCT_NAME = "$(TARGET_NAME)";
				PROVISIONING_PROFILE_SPECIFIER = "Bitrise Internal Release - MetaMask-QA";
				SWIFT_OBJC_BRIDGING_HEADER = "MetaMask-Bridging-Header.h";
				SWIFT_VERSION = 5.0;
				VERSIONING_SYSTEM = "apple-generic";
			};
			name = Release;
		};
/* End XCBuildConfiguration section */

/* Begin XCConfigurationList section */
		13B07F931A680F5B00A75B9A /* Build configuration list for PBXNativeTarget "MetaMask" */ = {
			isa = XCConfigurationList;
			buildConfigurations = (
				13B07F941A680F5B00A75B9A /* Debug */,
				13B07F951A680F5B00A75B9A /* Release */,
			);
			defaultConfigurationIsVisible = 0;
			defaultConfigurationName = Debug;
		};
		83CBB9FA1A601CBA00E9B192 /* Build configuration list for PBXProject "MetaMask" */ = {
			isa = XCConfigurationList;
			buildConfigurations = (
				83CBBA201A601CBA00E9B192 /* Debug */,
				83CBBA211A601CBA00E9B192 /* Release */,
			);
			defaultConfigurationIsVisible = 0;
			defaultConfigurationName = Debug;
		};
		B339FF36289ABD70001B89FB /* Build configuration list for PBXNativeTarget "MetaMask-QA" */ = {
			isa = XCConfigurationList;
			buildConfigurations = (
				B339FF37289ABD70001B89FB /* Debug */,
				B339FF38289ABD70001B89FB /* Release */,
			);
			defaultConfigurationIsVisible = 0;
			defaultConfigurationName = Debug;
		};
/* End XCConfigurationList section */
	};
	rootObject = 83CBB9F71A601CBA00E9B192 /* Project object */;
}<|MERGE_RESOLUTION|>--- conflicted
+++ resolved
@@ -33,7 +33,6 @@
 		2E32B0B929C051E000C21DF9 /* Light-Swift-Untar.swift in Sources */ = {isa = PBXBuildFile; fileRef = 2E32B0B829C051E000C21DF9 /* Light-Swift-Untar.swift */; };
 		2E32B0BA29C051E000C21DF9 /* Light-Swift-Untar.swift in Sources */ = {isa = PBXBuildFile; fileRef = 2E32B0B829C051E000C21DF9 /* Light-Swift-Untar.swift */; };
 		2E74440729BC0B7D00F6125B /* RNTar.swift in Sources */ = {isa = PBXBuildFile; fileRef = 2E74440629BC0B7D00F6125B /* RNTar.swift */; };
-		2E74441029BC0CE100F6125B /* RNTar.m in Sources */ = {isa = PBXBuildFile; fileRef = 2E74440F29BC0CE100F6125B /* RNTar.m */; };
 		34CEE49BC79D411687B42FA9 /* Roboto-Regular.ttf in Resources */ = {isa = PBXBuildFile; fileRef = 459C4774EB724F2D8E12F088 /* Roboto-Regular.ttf */; };
 		373454C575C84C24B0BB24D4 /* EuclidCircularB-SemiboldItalic.otf in Resources */ = {isa = PBXBuildFile; fileRef = 9499B01ECAC44DA29AC44E80 /* EuclidCircularB-SemiboldItalic.otf */; };
 		39D0D096A0F340ABAC1A8565 /* EuclidCircularB-Regular.otf in Resources */ = {isa = PBXBuildFile; fileRef = F564570593ED4F3FB10BD348 /* EuclidCircularB-Regular.otf */; };
@@ -1077,11 +1076,7 @@
 				654378B0243E2ADC00571B9C /* File.swift in Sources */,
 				2E32B0B929C051E000C21DF9 /* Light-Swift-Untar.swift in Sources */,
 				CF98DA9C28D9FEB700096782 /* RCTScreenshotDetect.m in Sources */,
-<<<<<<< HEAD
-				2E74441029BC0CE100F6125B /* RNTar.m in Sources */,
-=======
 				15F7796522A1BC8C00B1DF8C /* RCTAnalytics.m in Sources */,
->>>>>>> 8aac1e02
 				13B07FC11A68108700A75B9A /* main.m in Sources */,
 			);
 			runOnlyForDeploymentPostprocessing = 0;
