--- conflicted
+++ resolved
@@ -1039,11 +1039,7 @@
 				CODE_SIGN_ENTITLEMENTS = MetaMask/MetaMaskDebug.entitlements;
 				CODE_SIGN_IDENTITY = "iPhone Developer";
 				CODE_SIGN_STYLE = Manual;
-<<<<<<< HEAD
-				CURRENT_PROJECT_VERSION = 1125;
-=======
 				CURRENT_PROJECT_VERSION = 1136;
->>>>>>> feac44b6
 				DEAD_CODE_STRIPPING = YES;
 				DEBUG_INFORMATION_FORMAT = dwarf;
 				DEVELOPMENT_TEAM = 48XVW22RCG;
@@ -1107,11 +1103,7 @@
 				CODE_SIGN_ENTITLEMENTS = MetaMask/MetaMask.entitlements;
 				CODE_SIGN_IDENTITY = "iPhone Distribution";
 				CODE_SIGN_STYLE = Manual;
-<<<<<<< HEAD
-				CURRENT_PROJECT_VERSION = 1125;
-=======
 				CURRENT_PROJECT_VERSION = 1136;
->>>>>>> feac44b6
 				DEBUG_INFORMATION_FORMAT = "dwarf-with-dsym";
 				DEVELOPMENT_TEAM = 48XVW22RCG;
 				ENABLE_BITCODE = NO;
@@ -1254,11 +1246,7 @@
 				CODE_SIGN_ENTITLEMENTS = MetaMask/MetaMaskDebug.entitlements;
 				CODE_SIGN_IDENTITY = "iPhone Developer";
 				CODE_SIGN_STYLE = Manual;
-<<<<<<< HEAD
-				CURRENT_PROJECT_VERSION = 1125;
-=======
 				CURRENT_PROJECT_VERSION = 1136;
->>>>>>> feac44b6
 				DEAD_CODE_STRIPPING = YES;
 				DEBUG_INFORMATION_FORMAT = dwarf;
 				DEVELOPMENT_TEAM = 48XVW22RCG;
@@ -1325,11 +1313,7 @@
 				CODE_SIGN_ENTITLEMENTS = MetaMask/MetaMask.entitlements;
 				CODE_SIGN_IDENTITY = "iPhone Distribution";
 				CODE_SIGN_STYLE = Manual;
-<<<<<<< HEAD
-				CURRENT_PROJECT_VERSION = 1125;
-=======
 				CURRENT_PROJECT_VERSION = 1136;
->>>>>>> feac44b6
 				DEBUG_INFORMATION_FORMAT = "dwarf-with-dsym";
 				DEVELOPMENT_TEAM = 48XVW22RCG;
 				ENABLE_BITCODE = NO;
