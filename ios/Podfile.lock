PODS:
  - boost (1.76.0)
  - Branch (1.43.2)
  - BVLinearGradient (2.5.6):
    - React
  - CocoaAsyncSocket (7.6.5)
  - DoubleConversion (1.1.6)
  - FBLazyVector (0.71.6)
  - FBReactNativeSpec (0.71.6):
    - RCT-Folly (= 2021.07.22.00)
    - RCTRequired (= 0.71.6)
    - RCTTypeSafety (= 0.71.6)
    - React-Core (= 0.71.6)
    - React-jsi (= 0.71.6)
    - ReactCommon/turbomodule/core (= 0.71.6)
  - Flipper (0.125.0):
    - Flipper-Folly (~> 2.6)
    - Flipper-RSocket (~> 1.4)
  - Flipper-Boost-iOSX (1.76.0.1.11)
  - Flipper-DoubleConversion (3.2.0.1)
  - Flipper-Fmt (7.1.7)
  - Flipper-Folly (2.6.10):
    - Flipper-Boost-iOSX
    - Flipper-DoubleConversion
    - Flipper-Fmt (= 7.1.7)
    - Flipper-Glog
    - libevent (~> 2.1.12)
    - OpenSSL-Universal (= 1.1.1100)
  - Flipper-Glog (0.5.0.5)
  - Flipper-PeerTalk (0.0.4)
  - Flipper-RSocket (1.4.3):
    - Flipper-Folly (~> 2.6)
  - FlipperKit (0.125.0):
    - FlipperKit/Core (= 0.125.0)
  - FlipperKit/Core (0.125.0):
    - Flipper (~> 0.125.0)
    - FlipperKit/CppBridge
    - FlipperKit/FBCxxFollyDynamicConvert
    - FlipperKit/FBDefines
    - FlipperKit/FKPortForwarding
    - SocketRocket (~> 0.6.0)
  - FlipperKit/CppBridge (0.125.0):
    - Flipper (~> 0.125.0)
  - FlipperKit/FBCxxFollyDynamicConvert (0.125.0):
    - Flipper-Folly (~> 2.6)
  - FlipperKit/FBDefines (0.125.0)
  - FlipperKit/FKPortForwarding (0.125.0):
    - CocoaAsyncSocket (~> 7.6)
    - Flipper-PeerTalk (~> 0.0.4)
  - FlipperKit/FlipperKitHighlightOverlay (0.125.0)
  - FlipperKit/FlipperKitLayoutHelpers (0.125.0):
    - FlipperKit/Core
    - FlipperKit/FlipperKitHighlightOverlay
    - FlipperKit/FlipperKitLayoutTextSearchable
  - FlipperKit/FlipperKitLayoutIOSDescriptors (0.125.0):
    - FlipperKit/Core
    - FlipperKit/FlipperKitHighlightOverlay
    - FlipperKit/FlipperKitLayoutHelpers
    - YogaKit (~> 1.18)
  - FlipperKit/FlipperKitLayoutPlugin (0.125.0):
    - FlipperKit/Core
    - FlipperKit/FlipperKitHighlightOverlay
    - FlipperKit/FlipperKitLayoutHelpers
    - FlipperKit/FlipperKitLayoutIOSDescriptors
    - FlipperKit/FlipperKitLayoutTextSearchable
    - YogaKit (~> 1.18)
  - FlipperKit/FlipperKitLayoutTextSearchable (0.125.0)
  - FlipperKit/FlipperKitNetworkPlugin (0.125.0):
    - FlipperKit/Core
  - FlipperKit/FlipperKitReactPlugin (0.125.0):
    - FlipperKit/Core
  - FlipperKit/FlipperKitUserDefaultsPlugin (0.125.0):
    - FlipperKit/Core
  - FlipperKit/SKIOSNetworkPlugin (0.125.0):
    - FlipperKit/Core
    - FlipperKit/FlipperKitNetworkPlugin
  - fmt (6.2.1)
  - glog (0.3.5)
  - JitsiWebRTC (106.0.0)
  - libevent (2.1.12)
  - lottie-ios (3.4.1)
  - lottie-react-native (5.1.5):
    - lottie-ios (~> 3.4.0)
    - React-Core
  - OpenSSL-Universal (1.1.1100)
  - RCT-Folly (2021.07.22.00):
    - boost
    - DoubleConversion
    - fmt (~> 6.2.1)
    - glog
    - RCT-Folly/Default (= 2021.07.22.00)
  - RCT-Folly/Default (2021.07.22.00):
    - boost
    - DoubleConversion
    - fmt (~> 6.2.1)
    - glog
  - RCTRequired (0.71.6)
  - RCTSearchApi (1.0.1):
    - React
    - React-RCTImage
  - RCTTypeSafety (0.71.6):
    - FBLazyVector (= 0.71.6)
    - RCTRequired (= 0.71.6)
    - React-Core (= 0.71.6)
  - React (0.71.6):
    - React-Core (= 0.71.6)
    - React-Core/DevSupport (= 0.71.6)
    - React-Core/RCTWebSocket (= 0.71.6)
    - React-RCTActionSheet (= 0.71.6)
    - React-RCTAnimation (= 0.71.6)
    - React-RCTBlob (= 0.71.6)
    - React-RCTImage (= 0.71.6)
    - React-RCTLinking (= 0.71.6)
    - React-RCTNetwork (= 0.71.6)
    - React-RCTSettings (= 0.71.6)
    - React-RCTText (= 0.71.6)
    - React-RCTVibration (= 0.71.6)
  - React-callinvoker (0.71.6)
  - React-Codegen (0.71.6):
    - FBReactNativeSpec
    - RCT-Folly
    - RCTRequired
    - RCTTypeSafety
    - React-Core
    - React-jsc
    - React-jsi
    - React-jsiexecutor
    - ReactCommon/turbomodule/bridging
    - ReactCommon/turbomodule/core
  - React-Core (0.71.6):
    - glog
    - RCT-Folly (= 2021.07.22.00)
    - React-Core/Default (= 0.71.6)
    - React-cxxreact (= 0.71.6)
    - React-jsc
    - React-jsi (= 0.71.6)
    - React-jsiexecutor (= 0.71.6)
    - React-perflogger (= 0.71.6)
    - Yoga
  - React-Core/CoreModulesHeaders (0.71.6):
    - glog
    - RCT-Folly (= 2021.07.22.00)
    - React-Core/Default
    - React-cxxreact (= 0.71.6)
    - React-jsc
    - React-jsi (= 0.71.6)
    - React-jsiexecutor (= 0.71.6)
    - React-perflogger (= 0.71.6)
    - Yoga
  - React-Core/Default (0.71.6):
    - glog
    - RCT-Folly (= 2021.07.22.00)
    - React-cxxreact (= 0.71.6)
    - React-jsc
    - React-jsi (= 0.71.6)
    - React-jsiexecutor (= 0.71.6)
    - React-perflogger (= 0.71.6)
    - Yoga
  - React-Core/DevSupport (0.71.6):
    - glog
    - RCT-Folly (= 2021.07.22.00)
    - React-Core/Default (= 0.71.6)
    - React-Core/RCTWebSocket (= 0.71.6)
    - React-cxxreact (= 0.71.6)
    - React-jsc
    - React-jsi (= 0.71.6)
    - React-jsiexecutor (= 0.71.6)
    - React-jsinspector (= 0.71.6)
    - React-perflogger (= 0.71.6)
    - Yoga
  - React-Core/RCTActionSheetHeaders (0.71.6):
    - glog
    - RCT-Folly (= 2021.07.22.00)
    - React-Core/Default
    - React-cxxreact (= 0.71.6)
    - React-jsc
    - React-jsi (= 0.71.6)
    - React-jsiexecutor (= 0.71.6)
    - React-perflogger (= 0.71.6)
    - Yoga
  - React-Core/RCTAnimationHeaders (0.71.6):
    - glog
    - RCT-Folly (= 2021.07.22.00)
    - React-Core/Default
    - React-cxxreact (= 0.71.6)
    - React-jsc
    - React-jsi (= 0.71.6)
    - React-jsiexecutor (= 0.71.6)
    - React-perflogger (= 0.71.6)
    - Yoga
  - React-Core/RCTBlobHeaders (0.71.6):
    - glog
    - RCT-Folly (= 2021.07.22.00)
    - React-Core/Default
    - React-cxxreact (= 0.71.6)
    - React-jsc
    - React-jsi (= 0.71.6)
    - React-jsiexecutor (= 0.71.6)
    - React-perflogger (= 0.71.6)
    - Yoga
  - React-Core/RCTImageHeaders (0.71.6):
    - glog
    - RCT-Folly (= 2021.07.22.00)
    - React-Core/Default
    - React-cxxreact (= 0.71.6)
    - React-jsc
    - React-jsi (= 0.71.6)
    - React-jsiexecutor (= 0.71.6)
    - React-perflogger (= 0.71.6)
    - Yoga
  - React-Core/RCTLinkingHeaders (0.71.6):
    - glog
    - RCT-Folly (= 2021.07.22.00)
    - React-Core/Default
    - React-cxxreact (= 0.71.6)
    - React-jsc
    - React-jsi (= 0.71.6)
    - React-jsiexecutor (= 0.71.6)
    - React-perflogger (= 0.71.6)
    - Yoga
  - React-Core/RCTNetworkHeaders (0.71.6):
    - glog
    - RCT-Folly (= 2021.07.22.00)
    - React-Core/Default
    - React-cxxreact (= 0.71.6)
    - React-jsc
    - React-jsi (= 0.71.6)
    - React-jsiexecutor (= 0.71.6)
    - React-perflogger (= 0.71.6)
    - Yoga
  - React-Core/RCTPushNotificationHeaders (0.71.6):
    - glog
    - RCT-Folly (= 2021.07.22.00)
    - React-Core/Default
    - React-cxxreact (= 0.71.6)
    - React-jsc
    - React-jsi (= 0.71.6)
    - React-jsiexecutor (= 0.71.6)
    - React-perflogger (= 0.71.6)
    - Yoga
  - React-Core/RCTSettingsHeaders (0.71.6):
    - glog
    - RCT-Folly (= 2021.07.22.00)
    - React-Core/Default
    - React-cxxreact (= 0.71.6)
    - React-jsc
    - React-jsi (= 0.71.6)
    - React-jsiexecutor (= 0.71.6)
    - React-perflogger (= 0.71.6)
    - Yoga
  - React-Core/RCTTextHeaders (0.71.6):
    - glog
    - RCT-Folly (= 2021.07.22.00)
    - React-Core/Default
    - React-cxxreact (= 0.71.6)
    - React-jsc
    - React-jsi (= 0.71.6)
    - React-jsiexecutor (= 0.71.6)
    - React-perflogger (= 0.71.6)
    - Yoga
  - React-Core/RCTVibrationHeaders (0.71.6):
    - glog
    - RCT-Folly (= 2021.07.22.00)
    - React-Core/Default
    - React-cxxreact (= 0.71.6)
    - React-jsc
    - React-jsi (= 0.71.6)
    - React-jsiexecutor (= 0.71.6)
    - React-perflogger (= 0.71.6)
    - Yoga
  - React-Core/RCTWebSocket (0.71.6):
    - glog
    - RCT-Folly (= 2021.07.22.00)
    - React-Core/Default (= 0.71.6)
    - React-cxxreact (= 0.71.6)
    - React-jsc
    - React-jsi (= 0.71.6)
    - React-jsiexecutor (= 0.71.6)
    - React-perflogger (= 0.71.6)
    - Yoga
  - React-CoreModules (0.71.6):
    - RCT-Folly (= 2021.07.22.00)
    - RCTTypeSafety (= 0.71.6)
    - React-Codegen (= 0.71.6)
    - React-Core/CoreModulesHeaders (= 0.71.6)
    - React-jsi (= 0.71.6)
    - React-RCTBlob
    - React-RCTImage (= 0.71.6)
    - ReactCommon/turbomodule/core (= 0.71.6)
  - React-cxxreact (0.71.6):
    - boost (= 1.76.0)
    - DoubleConversion
    - glog
    - RCT-Folly (= 2021.07.22.00)
    - React-callinvoker (= 0.71.6)
    - React-jsi (= 0.71.6)
    - React-jsinspector (= 0.71.6)
    - React-logger (= 0.71.6)
    - React-perflogger (= 0.71.6)
    - React-runtimeexecutor (= 0.71.6)
  - React-jsc (0.71.6):
    - React-jsc/Fabric (= 0.71.6)
    - React-jsi (= 0.71.6)
  - React-jsc/Fabric (0.71.6):
    - React-jsi (= 0.71.6)
  - React-jsi (0.71.6):
    - boost (= 1.76.0)
    - DoubleConversion
    - glog
    - RCT-Folly (= 2021.07.22.00)
  - React-jsiexecutor (0.71.6):
    - DoubleConversion
    - glog
    - RCT-Folly (= 2021.07.22.00)
    - React-cxxreact (= 0.71.6)
    - React-jsi (= 0.71.6)
    - React-perflogger (= 0.71.6)
  - React-jsinspector (0.71.6)
  - React-logger (0.71.6):
    - glog
  - react-native-aes (1.3.9):
    - React
  - react-native-background-timer (2.1.1):
    - React
  - react-native-blur (4.3.2):
    - React-Core
  - react-native-branch (5.6.2):
    - Branch (= 1.43.2)
    - React-Core
  - react-native-camera (3.44.3):
    - React-Core
    - react-native-camera/RCT (= 3.44.3)
    - react-native-camera/RN (= 3.44.3)
  - react-native-camera/RCT (3.44.3):
    - React-Core
  - react-native-camera/RN (3.44.3):
    - React-Core
  - react-native-cookies (6.2.1):
    - React-Core
<<<<<<< HEAD
  - react-native-flipper (0.163.0):
=======
  - react-native-flipper (0.206.0):
>>>>>>> a4b8ba99
    - React-Core
  - react-native-get-random-values (1.8.0):
    - React-Core
  - react-native-in-app-review (3.2.3):
    - React
  - react-native-netinfo (6.0.0):
    - React-Core
  - react-native-randombytes (3.6.1):
    - React-Core
  - react-native-safe-area-context (3.2.0):
    - React-Core
  - react-native-splash-screen (3.2.0):
    - React
  - react-native-video (5.2.1):
    - React-Core
    - react-native-video/Video (= 5.2.1)
  - react-native-video/Video (5.2.1):
    - React-Core
  - react-native-view-shot (3.1.2):
    - React
  - react-native-webrtc (106.0.0-beta.7):
    - JitsiWebRTC (~> 106.0.0)
    - React-Core
  - react-native-webview (11.13.0):
    - React-Core
  - React-perflogger (0.71.6)
  - React-RCTActionSheet (0.71.6):
    - React-Core/RCTActionSheetHeaders (= 0.71.6)
  - React-RCTAnimation (0.71.6):
    - RCT-Folly (= 2021.07.22.00)
    - RCTTypeSafety (= 0.71.6)
    - React-Codegen (= 0.71.6)
    - React-Core/RCTAnimationHeaders (= 0.71.6)
    - React-jsi (= 0.71.6)
    - ReactCommon/turbomodule/core (= 0.71.6)
  - React-RCTAppDelegate (0.71.6):
    - RCT-Folly
    - RCTRequired
    - RCTTypeSafety
    - React-Core
    - ReactCommon/turbomodule/core
  - React-RCTBlob (0.71.6):
    - RCT-Folly (= 2021.07.22.00)
    - React-Codegen (= 0.71.6)
    - React-Core/RCTBlobHeaders (= 0.71.6)
    - React-Core/RCTWebSocket (= 0.71.6)
    - React-jsi (= 0.71.6)
    - React-RCTNetwork (= 0.71.6)
    - ReactCommon/turbomodule/core (= 0.71.6)
  - React-RCTImage (0.71.6):
    - RCT-Folly (= 2021.07.22.00)
    - RCTTypeSafety (= 0.71.6)
    - React-Codegen (= 0.71.6)
    - React-Core/RCTImageHeaders (= 0.71.6)
    - React-jsi (= 0.71.6)
    - React-RCTNetwork (= 0.71.6)
    - ReactCommon/turbomodule/core (= 0.71.6)
  - React-RCTLinking (0.71.6):
    - React-Codegen (= 0.71.6)
    - React-Core/RCTLinkingHeaders (= 0.71.6)
    - React-jsi (= 0.71.6)
    - ReactCommon/turbomodule/core (= 0.71.6)
  - React-RCTNetwork (0.71.6):
    - RCT-Folly (= 2021.07.22.00)
    - RCTTypeSafety (= 0.71.6)
    - React-Codegen (= 0.71.6)
    - React-Core/RCTNetworkHeaders (= 0.71.6)
    - React-jsi (= 0.71.6)
    - ReactCommon/turbomodule/core (= 0.71.6)
  - React-RCTPushNotification (0.71.6):
    - RCTTypeSafety (= 0.71.6)
    - React-Codegen (= 0.71.6)
    - React-Core/RCTPushNotificationHeaders (= 0.71.6)
    - React-jsi (= 0.71.6)
    - ReactCommon/turbomodule/core (= 0.71.6)
  - React-RCTSettings (0.71.6):
    - RCT-Folly (= 2021.07.22.00)
    - RCTTypeSafety (= 0.71.6)
    - React-Codegen (= 0.71.6)
    - React-Core/RCTSettingsHeaders (= 0.71.6)
    - React-jsi (= 0.71.6)
    - ReactCommon/turbomodule/core (= 0.71.6)
  - React-RCTText (0.71.6):
    - React-Core/RCTTextHeaders (= 0.71.6)
  - React-RCTVibration (0.71.6):
    - RCT-Folly (= 2021.07.22.00)
    - React-Codegen (= 0.71.6)
    - React-Core/RCTVibrationHeaders (= 0.71.6)
    - React-jsi (= 0.71.6)
    - ReactCommon/turbomodule/core (= 0.71.6)
  - React-runtimeexecutor (0.71.6):
    - React-jsi (= 0.71.6)
  - ReactCommon/turbomodule/bridging (0.71.6):
    - DoubleConversion
    - glog
    - RCT-Folly (= 2021.07.22.00)
    - React-callinvoker (= 0.71.6)
    - React-Core (= 0.71.6)
    - React-cxxreact (= 0.71.6)
    - React-jsi (= 0.71.6)
    - React-logger (= 0.71.6)
    - React-perflogger (= 0.71.6)
  - ReactCommon/turbomodule/core (0.71.6):
    - DoubleConversion
    - glog
    - RCT-Folly (= 2021.07.22.00)
    - React-callinvoker (= 0.71.6)
    - React-Core (= 0.71.6)
    - React-cxxreact (= 0.71.6)
    - React-jsi (= 0.71.6)
    - React-logger (= 0.71.6)
    - React-perflogger (= 0.71.6)
  - ReactNativePayments (1.5.0):
    - React
  - rn-fetch-blob (0.12.0):
    - React-Core
  - RNCAsyncStorage (1.17.10):
    - React-Core
  - RNCCheckbox (0.5.12):
    - React-Core
  - RNCClipboard (1.8.4):
    - React-Core
  - RNCMaskedView (0.2.6):
    - React-Core
  - RNCPicker (2.2.1):
    - React-Core
  - RNDefaultPreference (1.4.3):
    - React
  - RNDeviceInfo (9.0.2):
    - React-Core
  - RNFS (2.18.0):
    - React
  - RNGestureHandler (1.10.3):
    - React-Core
  - RNI18n (2.0.15):
    - React
  - RNInAppBrowser (3.7.0):
    - React-Core
  - RNKeychain (8.0.0):
    - React-Core
  - RNOS (1.2.6):
    - React
  - RNReanimated (3.1.0):
    - DoubleConversion
    - FBLazyVector
    - FBReactNativeSpec
    - glog
    - RCT-Folly
    - RCTRequired
    - RCTTypeSafety
    - React-callinvoker
    - React-Core
    - React-Core/DevSupport
    - React-Core/RCTWebSocket
    - React-CoreModules
    - React-cxxreact
    - React-jsi
    - React-jsiexecutor
    - React-jsinspector
    - React-RCTActionSheet
    - React-RCTAnimation
    - React-RCTBlob
    - React-RCTImage
    - React-RCTLinking
    - React-RCTNetwork
    - React-RCTSettings
    - React-RCTText
    - ReactCommon/turbomodule/core
    - Yoga
  - RNScreens (3.19.0):
    - React-Core
    - React-RCTImage
  - RNSensors (5.3.0):
    - React
  - RNSentry (5.1.1):
    - React-Core
    - Sentry/HybridSDK (= 8.3.0)
  - RNShare (7.3.7):
    - React-Core
  - RNSVG (12.1.1):
    - React
  - RNVectorIcons (6.4.2):
    - React
  - segment-analytics-react-native (2.13.0):
    - React-Core
    - sovran-react-native
  - Sentry/HybridSDK (8.3.0):
    - SentryPrivate (= 8.3.0)
  - SentryPrivate (8.3.0)
  - SocketRocket (0.6.0)
  - sovran-react-native (0.4.5):
    - React-Core
  - TcpSockets (4.0.0):
    - CocoaAsyncSocket
    - React
  - Yoga (1.14.0)
  - YogaKit (1.18.1):
    - Yoga (~> 1.14)

DEPENDENCIES:
  - boost (from `../node_modules/react-native/third-party-podspecs/boost.podspec`)
  - BVLinearGradient (from `../node_modules/react-native-linear-gradient`)
  - DoubleConversion (from `../node_modules/react-native/third-party-podspecs/DoubleConversion.podspec`)
  - FBLazyVector (from `../node_modules/react-native/Libraries/FBLazyVector`)
  - FBReactNativeSpec (from `../node_modules/react-native/React/FBReactNativeSpec`)
  - Flipper (= 0.125.0)
  - Flipper-Boost-iOSX (= 1.76.0.1.11)
  - Flipper-DoubleConversion (= 3.2.0.1)
  - Flipper-Fmt (= 7.1.7)
  - Flipper-Folly (= 2.6.10)
  - Flipper-Glog (= 0.5.0.5)
  - Flipper-PeerTalk (= 0.0.4)
  - Flipper-RSocket (= 1.4.3)
  - FlipperKit (= 0.125.0)
  - FlipperKit/Core (= 0.125.0)
  - FlipperKit/CppBridge (= 0.125.0)
  - FlipperKit/FBCxxFollyDynamicConvert (= 0.125.0)
  - FlipperKit/FBDefines (= 0.125.0)
  - FlipperKit/FKPortForwarding (= 0.125.0)
  - FlipperKit/FlipperKitHighlightOverlay (= 0.125.0)
  - FlipperKit/FlipperKitLayoutPlugin (= 0.125.0)
  - FlipperKit/FlipperKitLayoutTextSearchable (= 0.125.0)
  - FlipperKit/FlipperKitNetworkPlugin (= 0.125.0)
  - FlipperKit/FlipperKitReactPlugin (= 0.125.0)
  - FlipperKit/FlipperKitUserDefaultsPlugin (= 0.125.0)
  - FlipperKit/SKIOSNetworkPlugin (= 0.125.0)
  - glog (from `../node_modules/react-native/third-party-podspecs/glog.podspec`)
  - lottie-ios (from `../node_modules/lottie-ios`)
  - lottie-react-native (from `../node_modules/lottie-react-native`)
  - OpenSSL-Universal (= 1.1.1100)
  - RCT-Folly (from `../node_modules/react-native/third-party-podspecs/RCT-Folly.podspec`)
  - RCTRequired (from `../node_modules/react-native/Libraries/RCTRequired`)
  - RCTSearchApi (from `../node_modules/react-native-search-api`)
  - RCTTypeSafety (from `../node_modules/react-native/Libraries/TypeSafety`)
  - React (from `../node_modules/react-native/`)
  - React-callinvoker (from `../node_modules/react-native/ReactCommon/callinvoker`)
  - React-Codegen (from `build/generated/ios`)
  - React-Core (from `../node_modules/react-native/`)
  - React-Core/DevSupport (from `../node_modules/react-native/`)
  - React-Core/RCTWebSocket (from `../node_modules/react-native/`)
  - React-CoreModules (from `../node_modules/react-native/React/CoreModules`)
  - React-cxxreact (from `../node_modules/react-native/ReactCommon/cxxreact`)
  - React-jsc (from `../node_modules/react-native/ReactCommon/jsc`)
  - React-jsi (from `../node_modules/react-native/ReactCommon/jsi`)
  - React-jsiexecutor (from `../node_modules/react-native/ReactCommon/jsiexecutor`)
  - React-jsinspector (from `../node_modules/react-native/ReactCommon/jsinspector`)
  - React-logger (from `../node_modules/react-native/ReactCommon/logger`)
  - react-native-aes (from `../node_modules/react-native-aes-crypto`)
  - react-native-background-timer (from `../node_modules/react-native-background-timer`)
  - "react-native-blur (from `../node_modules/@react-native-community/blur`)"
  - react-native-branch (from `../node_modules/react-native-branch`)
  - react-native-camera (from `../node_modules/react-native-camera`)
  - "react-native-cookies (from `../node_modules/@react-native-cookies/cookies`)"
  - react-native-flipper (from `../node_modules/react-native-flipper`)
  - react-native-get-random-values (from `../node_modules/react-native-get-random-values`)
  - react-native-in-app-review (from `../node_modules/react-native-in-app-review`)
  - "react-native-netinfo (from `../node_modules/@react-native-community/netinfo`)"
  - react-native-randombytes (from `../node_modules/react-native-randombytes`)
  - react-native-safe-area-context (from `../node_modules/react-native-safe-area-context`)
  - react-native-splash-screen (from `../node_modules/react-native-splash-screen`)
  - react-native-video (from `../node_modules/react-native-video`)
  - react-native-view-shot (from `../node_modules/react-native-view-shot`)
  - react-native-webrtc (from `../node_modules/react-native-webrtc`)
  - react-native-webview (from `../node_modules/react-native-webview`)
  - React-perflogger (from `../node_modules/react-native/ReactCommon/reactperflogger`)
  - React-RCTActionSheet (from `../node_modules/react-native/Libraries/ActionSheetIOS`)
  - React-RCTAnimation (from `../node_modules/react-native/Libraries/NativeAnimation`)
  - React-RCTAppDelegate (from `../node_modules/react-native/Libraries/AppDelegate`)
  - React-RCTBlob (from `../node_modules/react-native/Libraries/Blob`)
  - React-RCTImage (from `../node_modules/react-native/Libraries/Image`)
  - React-RCTLinking (from `../node_modules/react-native/Libraries/LinkingIOS`)
  - React-RCTNetwork (from `../node_modules/react-native/Libraries/Network`)
  - React-RCTPushNotification (from `../node_modules/react-native/Libraries/PushNotificationIOS`)
  - React-RCTSettings (from `../node_modules/react-native/Libraries/Settings`)
  - React-RCTText (from `../node_modules/react-native/Libraries/Text`)
  - React-RCTVibration (from `../node_modules/react-native/Libraries/Vibration`)
  - React-runtimeexecutor (from `../node_modules/react-native/ReactCommon/runtimeexecutor`)
  - ReactCommon/turbomodule/core (from `../node_modules/react-native/ReactCommon`)
  - "ReactNativePayments (from `../node_modules/@exodus/react-native-payments/lib/ios/`)"
  - rn-fetch-blob (from `../node_modules/rn-fetch-blob`)
  - "RNCAsyncStorage (from `../node_modules/@react-native-async-storage/async-storage`)"
  - "RNCCheckbox (from `../node_modules/@react-native-community/checkbox`)"
  - "RNCClipboard (from `../node_modules/@react-native-clipboard/clipboard`)"
  - "RNCMaskedView (from `../node_modules/@react-native-masked-view/masked-view`)"
  - "RNCPicker (from `../node_modules/@react-native-picker/picker`)"
  - RNDefaultPreference (from `../node_modules/react-native-default-preference`)
  - RNDeviceInfo (from `../node_modules/react-native-device-info`)
  - RNFS (from `../node_modules/react-native-fs`)
  - RNGestureHandler (from `../node_modules/react-native-gesture-handler`)
  - RNI18n (from `../node_modules/react-native-i18n`)
  - RNInAppBrowser (from `../node_modules/react-native-inappbrowser-reborn`)
  - RNKeychain (from `../node_modules/react-native-keychain`)
  - RNOS (from `../node_modules/react-native-os`)
  - RNReanimated (from `../node_modules/react-native-reanimated`)
  - RNScreens (from `../node_modules/react-native-screens`)
  - RNSensors (from `../node_modules/react-native-sensors`)
  - "RNSentry (from `../node_modules/@sentry/react-native`)"
  - RNShare (from `../node_modules/react-native-share`)
  - RNSVG (from `../node_modules/react-native-svg`)
  - RNVectorIcons (from `../node_modules/react-native-vector-icons`)
  - "segment-analytics-react-native (from `../node_modules/@segment/analytics-react-native`)"
  - "sovran-react-native (from `../node_modules/@segment/sovran-react-native`)"
  - TcpSockets (from `../node_modules/react-native-tcp`)
  - Yoga (from `../node_modules/react-native/ReactCommon/yoga`)

SPEC REPOS:
  trunk:
    - Branch
    - CocoaAsyncSocket
    - Flipper
    - Flipper-Boost-iOSX
    - Flipper-DoubleConversion
    - Flipper-Fmt
    - Flipper-Folly
    - Flipper-Glog
    - Flipper-PeerTalk
    - Flipper-RSocket
    - FlipperKit
    - fmt
    - JitsiWebRTC
    - libevent
    - OpenSSL-Universal
    - Sentry
    - SentryPrivate
    - SocketRocket
    - YogaKit

EXTERNAL SOURCES:
  boost:
    :podspec: "../node_modules/react-native/third-party-podspecs/boost.podspec"
  BVLinearGradient:
    :path: "../node_modules/react-native-linear-gradient"
  DoubleConversion:
    :podspec: "../node_modules/react-native/third-party-podspecs/DoubleConversion.podspec"
  FBLazyVector:
    :path: "../node_modules/react-native/Libraries/FBLazyVector"
  FBReactNativeSpec:
    :path: "../node_modules/react-native/React/FBReactNativeSpec"
  glog:
    :podspec: "../node_modules/react-native/third-party-podspecs/glog.podspec"
  lottie-ios:
    :path: "../node_modules/lottie-ios"
  lottie-react-native:
    :path: "../node_modules/lottie-react-native"
  RCT-Folly:
    :podspec: "../node_modules/react-native/third-party-podspecs/RCT-Folly.podspec"
  RCTRequired:
    :path: "../node_modules/react-native/Libraries/RCTRequired"
  RCTSearchApi:
    :path: "../node_modules/react-native-search-api"
  RCTTypeSafety:
    :path: "../node_modules/react-native/Libraries/TypeSafety"
  React:
    :path: "../node_modules/react-native/"
  React-callinvoker:
    :path: "../node_modules/react-native/ReactCommon/callinvoker"
  React-Codegen:
    :path: build/generated/ios
  React-Core:
    :path: "../node_modules/react-native/"
  React-CoreModules:
    :path: "../node_modules/react-native/React/CoreModules"
  React-cxxreact:
    :path: "../node_modules/react-native/ReactCommon/cxxreact"
  React-jsc:
    :path: "../node_modules/react-native/ReactCommon/jsc"
  React-jsi:
    :path: "../node_modules/react-native/ReactCommon/jsi"
  React-jsiexecutor:
    :path: "../node_modules/react-native/ReactCommon/jsiexecutor"
  React-jsinspector:
    :path: "../node_modules/react-native/ReactCommon/jsinspector"
  React-logger:
    :path: "../node_modules/react-native/ReactCommon/logger"
  react-native-aes:
    :path: "../node_modules/react-native-aes-crypto"
  react-native-background-timer:
    :path: "../node_modules/react-native-background-timer"
  react-native-blur:
    :path: "../node_modules/@react-native-community/blur"
  react-native-branch:
    :path: "../node_modules/react-native-branch"
  react-native-camera:
    :path: "../node_modules/react-native-camera"
  react-native-cookies:
    :path: "../node_modules/@react-native-cookies/cookies"
  react-native-flipper:
    :path: "../node_modules/react-native-flipper"
  react-native-get-random-values:
    :path: "../node_modules/react-native-get-random-values"
  react-native-in-app-review:
    :path: "../node_modules/react-native-in-app-review"
  react-native-netinfo:
    :path: "../node_modules/@react-native-community/netinfo"
  react-native-randombytes:
    :path: "../node_modules/react-native-randombytes"
  react-native-safe-area-context:
    :path: "../node_modules/react-native-safe-area-context"
  react-native-splash-screen:
    :path: "../node_modules/react-native-splash-screen"
  react-native-video:
    :path: "../node_modules/react-native-video"
  react-native-view-shot:
    :path: "../node_modules/react-native-view-shot"
  react-native-webrtc:
    :path: "../node_modules/react-native-webrtc"
  react-native-webview:
    :path: "../node_modules/react-native-webview"
  React-perflogger:
    :path: "../node_modules/react-native/ReactCommon/reactperflogger"
  React-RCTActionSheet:
    :path: "../node_modules/react-native/Libraries/ActionSheetIOS"
  React-RCTAnimation:
    :path: "../node_modules/react-native/Libraries/NativeAnimation"
  React-RCTAppDelegate:
    :path: "../node_modules/react-native/Libraries/AppDelegate"
  React-RCTBlob:
    :path: "../node_modules/react-native/Libraries/Blob"
  React-RCTImage:
    :path: "../node_modules/react-native/Libraries/Image"
  React-RCTLinking:
    :path: "../node_modules/react-native/Libraries/LinkingIOS"
  React-RCTNetwork:
    :path: "../node_modules/react-native/Libraries/Network"
  React-RCTPushNotification:
    :path: "../node_modules/react-native/Libraries/PushNotificationIOS"
  React-RCTSettings:
    :path: "../node_modules/react-native/Libraries/Settings"
  React-RCTText:
    :path: "../node_modules/react-native/Libraries/Text"
  React-RCTVibration:
    :path: "../node_modules/react-native/Libraries/Vibration"
  React-runtimeexecutor:
    :path: "../node_modules/react-native/ReactCommon/runtimeexecutor"
  ReactCommon:
    :path: "../node_modules/react-native/ReactCommon"
  ReactNativePayments:
    :path: "../node_modules/@exodus/react-native-payments/lib/ios/"
  rn-fetch-blob:
    :path: "../node_modules/rn-fetch-blob"
  RNCAsyncStorage:
    :path: "../node_modules/@react-native-async-storage/async-storage"
  RNCCheckbox:
    :path: "../node_modules/@react-native-community/checkbox"
  RNCClipboard:
    :path: "../node_modules/@react-native-clipboard/clipboard"
  RNCMaskedView:
    :path: "../node_modules/@react-native-masked-view/masked-view"
  RNCPicker:
    :path: "../node_modules/@react-native-picker/picker"
  RNDefaultPreference:
    :path: "../node_modules/react-native-default-preference"
  RNDeviceInfo:
    :path: "../node_modules/react-native-device-info"
  RNFS:
    :path: "../node_modules/react-native-fs"
  RNGestureHandler:
    :path: "../node_modules/react-native-gesture-handler"
  RNI18n:
    :path: "../node_modules/react-native-i18n"
  RNInAppBrowser:
    :path: "../node_modules/react-native-inappbrowser-reborn"
  RNKeychain:
    :path: "../node_modules/react-native-keychain"
  RNOS:
    :path: "../node_modules/react-native-os"
  RNReanimated:
    :path: "../node_modules/react-native-reanimated"
  RNScreens:
    :path: "../node_modules/react-native-screens"
  RNSensors:
    :path: "../node_modules/react-native-sensors"
  RNSentry:
    :path: "../node_modules/@sentry/react-native"
  RNShare:
    :path: "../node_modules/react-native-share"
  RNSVG:
    :path: "../node_modules/react-native-svg"
  RNVectorIcons:
    :path: "../node_modules/react-native-vector-icons"
  segment-analytics-react-native:
    :path: "../node_modules/@segment/analytics-react-native"
  sovran-react-native:
    :path: "../node_modules/@segment/sovran-react-native"
  TcpSockets:
    :path: "../node_modules/react-native-tcp"
  Yoga:
    :path: "../node_modules/react-native/ReactCommon/yoga"

SPEC CHECKSUMS:
  boost: a7c83b31436843459a1961bfd74b96033dc77234
  Branch: 4ac024cb3c29b0ef628048694db3c4cfa679beb0
  BVLinearGradient: e3aad03778a456d77928f594a649e96995f1c872
  CocoaAsyncSocket: 065fd1e645c7abab64f7a6a2007a48038fdc6a99
  DoubleConversion: 831926d9b8bf8166fd87886c4abab286c2422662
  FBLazyVector: a83ceaa8a8581003a623facdb3c44f6d4f342ac5
  FBReactNativeSpec: 85eee79837cb797ab6176f0243a2b40511c09158
  Flipper: 26fc4b7382499f1281eb8cb921e5c3ad6de91fe0
  Flipper-Boost-iOSX: fd1e2b8cbef7e662a122412d7ac5f5bea715403c
  Flipper-DoubleConversion: 2dc99b02f658daf147069aad9dbd29d8feb06d30
  Flipper-Fmt: 60cbdd92fc254826e61d669a5d87ef7015396a9b
  Flipper-Folly: 584845625005ff068a6ebf41f857f468decd26b3
  Flipper-Glog: 70c50ce58ddaf67dc35180db05f191692570f446
  Flipper-PeerTalk: 116d8f857dc6ef55c7a5a75ea3ceaafe878aadc9
  Flipper-RSocket: d9d9ade67cbecf6ac10730304bf5607266dd2541
  FlipperKit: cbdee19bdd4e7f05472a66ce290f1b729ba3cb86
  fmt: ff9d55029c625d3757ed641535fd4a75fedc7ce9
  glog: 5337263514dd6f09803962437687240c5dc39aa4
  JitsiWebRTC: f441eb0e2d67f0588bf24e21c5162e97342714fb
  libevent: 4049cae6c81cdb3654a443be001fb9bdceff7913
  lottie-ios: 016449b5d8be0c3dcbcfa0a9988469999cd04c5d
  lottie-react-native: 3e722c63015fdb9c27638b0a77969fc412067c18
  OpenSSL-Universal: ebc357f1e6bc71fa463ccb2fe676756aff50e88c
  RCT-Folly: 424b8c9a7a0b9ab2886ffe9c3b041ef628fd4fb1
  RCTRequired: 5c6fd63b03abb06947d348dadac51c93e3485bd8
  RCTSearchApi: d2d38a5a7bffbfb144e2c770fbb30f51b1053067
  RCTTypeSafety: 1c66daedd66f674e39ce9f40782f0d490c78b175
  React: e11ca7cdc7aa4ddd7e6a59278b808cfe17ebbd9f
  React-callinvoker: 77a82869505c96945c074b80bbdc8df919646d51
  React-Codegen: c82a2e6d2ad883f00a89d4a80781090a8b1cc3ac
  React-Core: 9896746d1a42a10183cec8003867ae391d28a920
  React-CoreModules: 83d989defdfc82be1f7386f84a56b6509f54ac74
  React-cxxreact: 46e201a9824518a9e49bfb79729402b067a008ce
  React-jsc: f5f7312e31b875ddec3597c298ac013e5a644604
  React-jsi: 89bed41dd010026a1873450b9e79b2b5c804a468
  React-jsiexecutor: fbbbda979d16e09825cced680f799108bec2ab58
  React-jsinspector: d5ce2ef3eb8fd30c28389d0bc577918c70821bd6
  React-logger: 9332c3e7b4ef007a0211c0a9868253aac3e1da82
  react-native-aes: ff31f0dd4c791eb423a631ee04570fcf3c618924
  react-native-background-timer: 1b6e6b4e10f1b74c367a1fdc3c72b67c619b222b
  react-native-blur: cfdad7b3c01d725ab62a8a729f42ea463998afa2
  react-native-branch: 4e42fda662d96893afbbd02839806931398e3d2e
  react-native-camera: b8cc03e2feec0c04403d0998e37cf519d8fd4c6f
  react-native-cookies: f54fcded06bb0cda05c11d86788020b43528a26c
<<<<<<< HEAD
  react-native-flipper: 2d552a8178d839ef378220101fb7f0cd5b2a8003
=======
  react-native-flipper: 59f45fba4a42d4c38272bfcd3429f9b9c4443af8
>>>>>>> a4b8ba99
  react-native-get-random-values: a6ea6a8a65dc93e96e24a11105b1a9c8cfe1d72a
  react-native-in-app-review: 23f4f5b9fcd94339dd5d93c6230557f9c67c7dda
  react-native-netinfo: e849fc21ca2f4128a5726c801a82fc6f4a6db50d
  react-native-randombytes: 421f1c7d48c0af8dbcd471b0324393ebf8fe7846
  react-native-safe-area-context: f0906bf8bc9835ac9a9d3f97e8bde2a997d8da79
  react-native-splash-screen: 200d11d188e2e78cea3ad319964f6142b6384865
  react-native-video: c26780b224543c62d5e1b2a7244a5cd1b50e8253
  react-native-view-shot: 4475fde003fe8a210053d1f98fb9e06c1d834e1c
  react-native-webrtc: f73459325441d15812f86071bdbd0bf3376235d1
  react-native-webview: 133a6a5149f963259646e710b4545c67ef35d7c9
  React-perflogger: 43392072a5b867a504e2b4857606f8fc5a403d7f
  React-RCTActionSheet: c7b67c125bebeda9fb19fc7b200d85cb9d6899c4
  React-RCTAnimation: c2de79906f607986633a7114bee44854e4c7e2f5
  React-RCTAppDelegate: 2660c1bfb98bf39f7954a076439430502ae220e2
  React-RCTBlob: f8ab8edbb0e4006d260fdda8963ec937192a7f48
  React-RCTImage: c6093f1bf3d67c0428d779b00390617d5bd90699
  React-RCTLinking: 5de47e37937889d22599af4b99d0552bad1b1c3c
  React-RCTNetwork: e7d7077e073b08e5dd486fba3fe87ccad90a9bc4
  React-RCTPushNotification: f9a4477d551bc8ca620b7c1e984d1525a0712077
  React-RCTSettings: 72a04921b2e8fb832da7201a60ffffff2a7c62f7
  React-RCTText: 7123c70fef5367e2121fea37e65b9ad6d3747e54
  React-RCTVibration: 73d201599a64ea14b4e0b8f91b64970979fd92e6
  React-runtimeexecutor: 8692ac548bec648fa121980ccb4304afd136d584
  ReactCommon: e1067159764444e5db7c14e294d5cd79fb159c59
  ReactNativePayments: a4e3ac915256a4e759c8a04338b558494a63a0f5
  rn-fetch-blob: f065bb7ab7fb48dd002629f8bdcb0336602d3cba
  RNCAsyncStorage: 0c357f3156fcb16c8589ede67cc036330b6698ca
  RNCCheckbox: ed1b4ca295475b41e7251ebae046360a703b6eb5
  RNCClipboard: ddd4d291537f1667209c9c405aaa4307297e252e
  RNCMaskedView: c298b644a10c0c142055b3ae24d83879ecb13ccd
  RNCPicker: cb57c823d5ce8d2d0b5dfb45ad97b737260dc59e
  RNDefaultPreference: 2f8d6d54230edbd78708ada8d63bb275e5a8415b
  RNDeviceInfo: 1e3f62b9ec32f7754fac60bd06b8f8a27124e7f0
  RNFS: 3ab21fa6c56d65566d1fb26c2228e2b6132e5e32
  RNGestureHandler: a479ebd5ed4221a810967000735517df0d2db211
  RNI18n: e2f7e76389fcc6e84f2c8733ea89b92502351fd8
  RNInAppBrowser: e36d6935517101ccba0e875bac8ad7b0cb655364
  RNKeychain: 4f63aada75ebafd26f4bc2c670199461eab85d94
  RNOS: 6f2f9a70895bbbfbdad7196abd952e7b01d45027
  RNReanimated: b1220a0e5168745283ff5d53bfc7d2144b2cee1b
  RNScreens: ea4cd3a853063cda19a4e3c28d2e52180c80f4eb
  RNSensors: c363d486c879e181905dea84a2535e49af1c2d25
  RNSentry: 43658c8c327376e0c06149ce981899f5f84e90d9
  RNShare: f116bbb04f310c665ca483d0bd1e88cf59b3b334
  RNSVG: 551acb6562324b1d52a4e0758f7ca0ec234e278f
  RNVectorIcons: 6607bd3a30291d0edb56f9bbe7ae411ee2b928b0
  segment-analytics-react-native: bd1f13ea95bad2313a9c7130da032af0e9a6da60
  Sentry: 757565eb01e2a6ef6b26e897e4e47e8213e12f06
  SentryPrivate: 668d6ce46835769b32e61dc8b5c78ef0b6cdcef8
  SocketRocket: fccef3f9c5cedea1353a9ef6ada904fde10d6608
  sovran-react-native: fd3dc8f1a4b14acdc4ad25fc6b4ac4f52a2a2a15
  TcpSockets: a8eb6b5867fe643e6cfed5db2e4de62f4d1e8fd0
  Yoga: ba09b6b11e6139e3df8229238aa794205ca6a02a
  YogaKit: f782866e155069a2cca2517aafea43200b01fd5a

PODFILE CHECKSUM: 8d3adf4eeb9c38c94e164bf39d459809e3147413

COCOAPODS: 1.12.1<|MERGE_RESOLUTION|>--- conflicted
+++ resolved
@@ -337,11 +337,7 @@
     - React-Core
   - react-native-cookies (6.2.1):
     - React-Core
-<<<<<<< HEAD
   - react-native-flipper (0.163.0):
-=======
-  - react-native-flipper (0.206.0):
->>>>>>> a4b8ba99
     - React-Core
   - react-native-get-random-values (1.8.0):
     - React-Core
@@ -876,11 +872,7 @@
   react-native-branch: 4e42fda662d96893afbbd02839806931398e3d2e
   react-native-camera: b8cc03e2feec0c04403d0998e37cf519d8fd4c6f
   react-native-cookies: f54fcded06bb0cda05c11d86788020b43528a26c
-<<<<<<< HEAD
   react-native-flipper: 2d552a8178d839ef378220101fb7f0cd5b2a8003
-=======
-  react-native-flipper: 59f45fba4a42d4c38272bfcd3429f9b9c4443af8
->>>>>>> a4b8ba99
   react-native-get-random-values: a6ea6a8a65dc93e96e24a11105b1a9c8cfe1d72a
   react-native-in-app-review: 23f4f5b9fcd94339dd5d93c6230557f9c67c7dda
   react-native-netinfo: e849fc21ca2f4128a5726c801a82fc6f4a6db50d
