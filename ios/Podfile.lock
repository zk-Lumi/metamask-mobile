PODS:
  - Base64 (1.1.2)
  - BEMCheckBox (1.4.1)
  - boost (1.76.0)
  - Branch (1.43.2)
  - BVLinearGradient (2.5.6):
    - React
  - CocoaAsyncSocket (7.6.5)
  - DoubleConversion (1.1.6)
  - FBLazyVector (0.72.14)
  - FBReactNativeSpec (0.72.14):
    - RCT-Folly (= 2021.07.22.00)
    - RCTRequired (= 0.72.14)
    - RCTTypeSafety (= 0.72.14)
    - React-Core (= 0.72.14)
    - React-jsi (= 0.72.14)
    - ReactCommon/turbomodule/core (= 0.72.14)
  - Firebase (10.24.0):
    - Firebase/Core (= 10.24.0)
  - Firebase/Core (10.24.0):
    - Firebase/CoreOnly
    - FirebaseAnalytics (~> 10.24.0)
  - Firebase/CoreOnly (10.24.0):
    - FirebaseCore (= 10.24.0)
  - FirebaseAnalytics (10.24.0):
    - FirebaseAnalytics/AdIdSupport (= 10.24.0)
    - FirebaseCore (~> 10.0)
    - FirebaseInstallations (~> 10.0)
    - GoogleUtilities/AppDelegateSwizzler (~> 7.11)
    - GoogleUtilities/MethodSwizzler (~> 7.11)
    - GoogleUtilities/Network (~> 7.11)
    - "GoogleUtilities/NSData+zlib (~> 7.11)"
    - nanopb (< 2.30911.0, >= 2.30908.0)
  - FirebaseAnalytics/AdIdSupport (10.24.0):
    - FirebaseCore (~> 10.0)
    - FirebaseInstallations (~> 10.0)
    - GoogleAppMeasurement (= 10.24.0)
    - GoogleUtilities/AppDelegateSwizzler (~> 7.11)
    - GoogleUtilities/MethodSwizzler (~> 7.11)
    - GoogleUtilities/Network (~> 7.11)
    - "GoogleUtilities/NSData+zlib (~> 7.11)"
    - nanopb (< 2.30911.0, >= 2.30908.0)
  - FirebaseCore (10.24.0):
    - FirebaseCoreInternal (~> 10.0)
    - GoogleUtilities/Environment (~> 7.12)
    - GoogleUtilities/Logger (~> 7.12)
  - FirebaseCoreInternal (10.24.0):
    - "GoogleUtilities/NSData+zlib (~> 7.8)"
  - FirebaseInstallations (10.24.0):
    - FirebaseCore (~> 10.0)
    - GoogleUtilities/Environment (~> 7.8)
    - GoogleUtilities/UserDefaults (~> 7.8)
    - PromisesObjC (~> 2.1)
  - Flipper (0.182.0):
    - Flipper-Folly (~> 2.6)
  - Flipper-Boost-iOSX (1.76.0.1.11)
  - Flipper-DoubleConversion (3.2.0.1)
  - Flipper-Fmt (7.1.7)
  - Flipper-Folly (2.6.10):
    - Flipper-Boost-iOSX
    - Flipper-DoubleConversion
    - Flipper-Fmt (= 7.1.7)
    - Flipper-Glog
    - libevent (~> 2.1.12)
    - OpenSSL-Universal (= 1.1.1100)
  - Flipper-Glog (0.5.0.5)
  - Flipper-PeerTalk (0.0.4)
  - FlipperKit (0.182.0):
    - FlipperKit/Core (= 0.182.0)
  - FlipperKit/Core (0.182.0):
    - Flipper (~> 0.182.0)
    - FlipperKit/CppBridge
    - FlipperKit/FBCxxFollyDynamicConvert
    - FlipperKit/FBDefines
    - FlipperKit/FKPortForwarding
    - SocketRocket (~> 0.6.0)
  - FlipperKit/CppBridge (0.182.0):
    - Flipper (~> 0.182.0)
  - FlipperKit/FBCxxFollyDynamicConvert (0.182.0):
    - Flipper-Folly (~> 2.6)
  - FlipperKit/FBDefines (0.182.0)
  - FlipperKit/FKPortForwarding (0.182.0):
    - CocoaAsyncSocket (~> 7.6)
    - Flipper-PeerTalk (~> 0.0.4)
  - FlipperKit/FlipperKitHighlightOverlay (0.182.0)
  - FlipperKit/FlipperKitLayoutHelpers (0.182.0):
    - FlipperKit/Core
    - FlipperKit/FlipperKitHighlightOverlay
    - FlipperKit/FlipperKitLayoutTextSearchable
  - FlipperKit/FlipperKitLayoutIOSDescriptors (0.182.0):
    - FlipperKit/Core
    - FlipperKit/FlipperKitHighlightOverlay
    - FlipperKit/FlipperKitLayoutHelpers
    - YogaKit (~> 1.18)
  - FlipperKit/FlipperKitLayoutPlugin (0.182.0):
    - FlipperKit/Core
    - FlipperKit/FlipperKitHighlightOverlay
    - FlipperKit/FlipperKitLayoutHelpers
    - FlipperKit/FlipperKitLayoutIOSDescriptors
    - FlipperKit/FlipperKitLayoutTextSearchable
    - YogaKit (~> 1.18)
  - FlipperKit/FlipperKitLayoutTextSearchable (0.182.0)
  - FlipperKit/FlipperKitNetworkPlugin (0.182.0):
    - FlipperKit/Core
  - FlipperKit/FlipperKitReactPlugin (0.182.0):
    - FlipperKit/Core
  - FlipperKit/FlipperKitUserDefaultsPlugin (0.182.0):
    - FlipperKit/Core
  - FlipperKit/SKIOSNetworkPlugin (0.182.0):
    - FlipperKit/Core
    - FlipperKit/FlipperKitNetworkPlugin
  - fmt (6.2.1)
  - glog (0.3.5)
  - GoogleAppMeasurement (10.24.0):
    - GoogleAppMeasurement/AdIdSupport (= 10.24.0)
    - GoogleUtilities/AppDelegateSwizzler (~> 7.11)
    - GoogleUtilities/MethodSwizzler (~> 7.11)
    - GoogleUtilities/Network (~> 7.11)
    - "GoogleUtilities/NSData+zlib (~> 7.11)"
    - nanopb (< 2.30911.0, >= 2.30908.0)
  - GoogleAppMeasurement/AdIdSupport (10.24.0):
    - GoogleAppMeasurement/WithoutAdIdSupport (= 10.24.0)
    - GoogleUtilities/AppDelegateSwizzler (~> 7.11)
    - GoogleUtilities/MethodSwizzler (~> 7.11)
    - GoogleUtilities/Network (~> 7.11)
    - "GoogleUtilities/NSData+zlib (~> 7.11)"
    - nanopb (< 2.30911.0, >= 2.30908.0)
  - GoogleAppMeasurement/WithoutAdIdSupport (10.24.0):
    - GoogleUtilities/AppDelegateSwizzler (~> 7.11)
    - GoogleUtilities/MethodSwizzler (~> 7.11)
    - GoogleUtilities/Network (~> 7.11)
    - "GoogleUtilities/NSData+zlib (~> 7.11)"
    - nanopb (< 2.30911.0, >= 2.30908.0)
  - GoogleUtilities (7.13.0):
    - GoogleUtilities/AppDelegateSwizzler (= 7.13.0)
    - GoogleUtilities/Environment (= 7.13.0)
    - GoogleUtilities/ISASwizzler (= 7.13.0)
    - GoogleUtilities/Logger (= 7.13.0)
    - GoogleUtilities/MethodSwizzler (= 7.13.0)
    - GoogleUtilities/Network (= 7.13.0)
    - "GoogleUtilities/NSData+zlib (= 7.13.0)"
    - GoogleUtilities/Privacy (= 7.13.0)
    - GoogleUtilities/Reachability (= 7.13.0)
    - GoogleUtilities/SwizzlerTestHelpers (= 7.13.0)
    - GoogleUtilities/UserDefaults (= 7.13.0)
  - GoogleUtilities/AppDelegateSwizzler (7.13.0):
    - GoogleUtilities/Environment
    - GoogleUtilities/Logger
    - GoogleUtilities/Network
    - GoogleUtilities/Privacy
  - GoogleUtilities/Environment (7.13.0):
    - GoogleUtilities/Privacy
    - PromisesObjC (< 3.0, >= 1.2)
  - GoogleUtilities/ISASwizzler (7.13.0):
    - GoogleUtilities/Privacy
  - GoogleUtilities/Logger (7.13.0):
    - GoogleUtilities/Environment
    - GoogleUtilities/Privacy
  - GoogleUtilities/MethodSwizzler (7.13.0):
    - GoogleUtilities/Logger
    - GoogleUtilities/Privacy
  - GoogleUtilities/Network (7.13.0):
    - GoogleUtilities/Logger
    - "GoogleUtilities/NSData+zlib"
    - GoogleUtilities/Privacy
    - GoogleUtilities/Reachability
  - "GoogleUtilities/NSData+zlib (7.13.0)":
    - GoogleUtilities/Privacy
  - GoogleUtilities/Privacy (7.13.0)
  - GoogleUtilities/Reachability (7.13.0):
    - GoogleUtilities/Logger
    - GoogleUtilities/Privacy
  - GoogleUtilities/SwizzlerTestHelpers (7.13.0):
    - GoogleUtilities/MethodSwizzler
  - GoogleUtilities/UserDefaults (7.13.0):
    - GoogleUtilities/Logger
    - GoogleUtilities/Privacy
  - GZIP (1.3.1)
  - GzipSwift (5.1.1)
  - libevent (2.1.12)
  - lottie-ios (3.4.1)
  - lottie-react-native (5.1.5):
    - lottie-ios (~> 3.4.0)
    - React-Core
  - MMKV (1.3.3):
    - MMKVCore (~> 1.3.3)
  - MMKVCore (1.3.3)
  - MultiplatformBleAdapter (0.2.0)
  - nanopb (2.30910.0):
    - nanopb/decode (= 2.30910.0)
    - nanopb/encode (= 2.30910.0)
  - nanopb/decode (2.30910.0)
  - nanopb/encode (2.30910.0)
  - OpenSSL-Universal (1.1.1100)
  - Permission-BluetoothPeripheral (3.10.1):
    - RNPermissions
  - PromisesObjC (2.4.0)
  - RCT-Folly (2021.07.22.00):
    - boost
    - DoubleConversion
    - fmt (~> 6.2.1)
    - glog
    - RCT-Folly/Default (= 2021.07.22.00)
  - RCT-Folly/Default (2021.07.22.00):
    - boost
    - DoubleConversion
    - fmt (~> 6.2.1)
    - glog
  - RCTRequired (0.72.14)
  - RCTSearchApi (1.0.1):
    - React
    - React-RCTImage
  - RCTTypeSafety (0.72.14):
    - FBLazyVector (= 0.72.14)
    - RCTRequired (= 0.72.14)
    - React-Core (= 0.72.14)
  - React (0.72.14):
    - React-Core (= 0.72.14)
    - React-Core/DevSupport (= 0.72.14)
    - React-Core/RCTWebSocket (= 0.72.14)
    - React-RCTActionSheet (= 0.72.14)
    - React-RCTAnimation (= 0.72.14)
    - React-RCTBlob (= 0.72.14)
    - React-RCTImage (= 0.72.14)
    - React-RCTLinking (= 0.72.14)
    - React-RCTNetwork (= 0.72.14)
    - React-RCTSettings (= 0.72.14)
    - React-RCTText (= 0.72.14)
    - React-RCTVibration (= 0.72.14)
  - React-callinvoker (0.72.14)
  - React-Codegen (0.72.14):
    - DoubleConversion
    - FBReactNativeSpec
    - glog
    - RCT-Folly
    - RCTRequired
    - RCTTypeSafety
    - React-Core
    - React-jsc
    - React-jsi
    - React-jsiexecutor
    - React-NativeModulesApple
    - React-rncore
    - ReactCommon/turbomodule/bridging
    - ReactCommon/turbomodule/core
  - React-Core (0.72.14):
    - glog
    - RCT-Folly (= 2021.07.22.00)
    - React-Core/Default (= 0.72.14)
    - React-cxxreact
    - React-jsc
    - React-jsi
    - React-jsiexecutor
    - React-perflogger
    - React-runtimeexecutor
    - React-utils
    - SocketRocket (= 0.6.1)
    - Yoga
  - React-Core/CoreModulesHeaders (0.72.14):
    - glog
    - RCT-Folly (= 2021.07.22.00)
    - React-Core/Default
    - React-cxxreact
    - React-jsc
    - React-jsi
    - React-jsiexecutor
    - React-perflogger
    - React-runtimeexecutor
    - React-utils
    - SocketRocket (= 0.6.1)
    - Yoga
  - React-Core/Default (0.72.14):
    - glog
    - RCT-Folly (= 2021.07.22.00)
    - React-cxxreact
    - React-jsc
    - React-jsi
    - React-jsiexecutor
    - React-perflogger
    - React-runtimeexecutor
    - React-utils
    - SocketRocket (= 0.6.1)
    - Yoga
  - React-Core/DevSupport (0.72.14):
    - glog
    - RCT-Folly (= 2021.07.22.00)
    - React-Core/Default (= 0.72.14)
    - React-Core/RCTWebSocket (= 0.72.14)
    - React-cxxreact
    - React-jsc
    - React-jsi
    - React-jsiexecutor
    - React-jsinspector (= 0.72.14)
    - React-perflogger
    - React-runtimeexecutor
    - React-utils
    - SocketRocket (= 0.6.1)
    - Yoga
  - React-Core/RCTActionSheetHeaders (0.72.14):
    - glog
    - RCT-Folly (= 2021.07.22.00)
    - React-Core/Default
    - React-cxxreact
    - React-jsc
    - React-jsi
    - React-jsiexecutor
    - React-perflogger
    - React-runtimeexecutor
    - React-utils
    - SocketRocket (= 0.6.1)
    - Yoga
  - React-Core/RCTAnimationHeaders (0.72.14):
    - glog
    - RCT-Folly (= 2021.07.22.00)
    - React-Core/Default
    - React-cxxreact
    - React-jsc
    - React-jsi
    - React-jsiexecutor
    - React-perflogger
    - React-runtimeexecutor
    - React-utils
    - SocketRocket (= 0.6.1)
    - Yoga
  - React-Core/RCTBlobHeaders (0.72.14):
    - glog
    - RCT-Folly (= 2021.07.22.00)
    - React-Core/Default
    - React-cxxreact
    - React-jsc
    - React-jsi
    - React-jsiexecutor
    - React-perflogger
    - React-runtimeexecutor
    - React-utils
    - SocketRocket (= 0.6.1)
    - Yoga
  - React-Core/RCTImageHeaders (0.72.14):
    - glog
    - RCT-Folly (= 2021.07.22.00)
    - React-Core/Default
    - React-cxxreact
    - React-jsc
    - React-jsi
    - React-jsiexecutor
    - React-perflogger
    - React-runtimeexecutor
    - React-utils
    - SocketRocket (= 0.6.1)
    - Yoga
  - React-Core/RCTLinkingHeaders (0.72.14):
    - glog
    - RCT-Folly (= 2021.07.22.00)
    - React-Core/Default
    - React-cxxreact
    - React-jsc
    - React-jsi
    - React-jsiexecutor
    - React-perflogger
    - React-runtimeexecutor
    - React-utils
    - SocketRocket (= 0.6.1)
    - Yoga
  - React-Core/RCTNetworkHeaders (0.72.14):
    - glog
    - RCT-Folly (= 2021.07.22.00)
    - React-Core/Default
    - React-cxxreact
    - React-jsc
    - React-jsi
    - React-jsiexecutor
    - React-perflogger
    - React-runtimeexecutor
    - React-utils
    - SocketRocket (= 0.6.1)
    - Yoga
  - React-Core/RCTPushNotificationHeaders (0.72.14):
    - glog
    - RCT-Folly (= 2021.07.22.00)
    - React-Core/Default
    - React-cxxreact
    - React-jsc
    - React-jsi
    - React-jsiexecutor
    - React-perflogger
    - React-runtimeexecutor
    - React-utils
    - SocketRocket (= 0.6.1)
    - Yoga
  - React-Core/RCTSettingsHeaders (0.72.14):
    - glog
    - RCT-Folly (= 2021.07.22.00)
    - React-Core/Default
    - React-cxxreact
    - React-jsc
    - React-jsi
    - React-jsiexecutor
    - React-perflogger
    - React-runtimeexecutor
    - React-utils
    - SocketRocket (= 0.6.1)
    - Yoga
  - React-Core/RCTTextHeaders (0.72.14):
    - glog
    - RCT-Folly (= 2021.07.22.00)
    - React-Core/Default
    - React-cxxreact
    - React-jsc
    - React-jsi
    - React-jsiexecutor
    - React-perflogger
    - React-runtimeexecutor
    - React-utils
    - SocketRocket (= 0.6.1)
    - Yoga
  - React-Core/RCTVibrationHeaders (0.72.14):
    - glog
    - RCT-Folly (= 2021.07.22.00)
    - React-Core/Default
    - React-cxxreact
    - React-jsc
    - React-jsi
    - React-jsiexecutor
    - React-perflogger
    - React-runtimeexecutor
    - React-utils
    - SocketRocket (= 0.6.1)
    - Yoga
  - React-Core/RCTWebSocket (0.72.14):
    - glog
    - RCT-Folly (= 2021.07.22.00)
    - React-Core/Default (= 0.72.14)
    - React-cxxreact
    - React-jsc
    - React-jsi
    - React-jsiexecutor
    - React-perflogger
    - React-runtimeexecutor
    - React-utils
    - SocketRocket (= 0.6.1)
    - Yoga
  - React-CoreModules (0.72.14):
    - RCT-Folly (= 2021.07.22.00)
    - RCTTypeSafety (= 0.72.14)
    - React-Codegen (= 0.72.14)
    - React-Core/CoreModulesHeaders (= 0.72.14)
    - React-jsi (= 0.72.14)
    - React-RCTBlob
    - React-RCTImage (= 0.72.14)
    - ReactCommon/turbomodule/core (= 0.72.14)
    - SocketRocket (= 0.6.1)
  - React-cxxreact (0.72.14):
    - boost (= 1.76.0)
    - DoubleConversion
    - glog
    - RCT-Folly (= 2021.07.22.00)
    - React-callinvoker (= 0.72.14)
    - React-debug (= 0.72.14)
    - React-jsi (= 0.72.14)
    - React-jsinspector (= 0.72.14)
    - React-logger (= 0.72.14)
    - React-perflogger (= 0.72.14)
    - React-runtimeexecutor (= 0.72.14)
  - React-debug (0.72.14)
  - React-jsc (0.72.14):
    - React-jsc/Fabric (= 0.72.14)
    - React-jsi (= 0.72.14)
  - React-jsc/Fabric (0.72.14):
    - React-jsi (= 0.72.14)
  - React-jsi (0.72.14):
    - boost (= 1.76.0)
    - DoubleConversion
    - glog
    - RCT-Folly (= 2021.07.22.00)
  - React-jsiexecutor (0.72.14):
    - DoubleConversion
    - glog
    - RCT-Folly (= 2021.07.22.00)
    - React-cxxreact (= 0.72.14)
    - React-jsi (= 0.72.14)
    - React-perflogger (= 0.72.14)
  - React-jsinspector (0.72.14)
  - React-logger (0.72.14):
    - glog
  - react-native-aes (1.3.9):
    - React
  - react-native-background-timer (2.1.1):
    - React
  - react-native-ble-plx (3.1.2):
    - MultiplatformBleAdapter (= 0.2.0)
    - RCT-Folly (= 2021.07.22.00)
    - React-Core
  - react-native-blob-jsi-helper (0.3.1):
    - React
    - React-Core
  - react-native-blur (4.4.0):
    - RCT-Folly (= 2021.07.22.00)
    - React-Core
  - react-native-branch (5.6.2):
    - Branch (= 1.43.2)
    - React-Core
  - react-native-camera (3.44.3):
    - React-Core
    - react-native-camera/RCT (= 3.44.3)
    - react-native-camera/RN (= 3.44.3)
  - react-native-camera/RCT (3.44.3):
    - React-Core
  - react-native-camera/RN (3.44.3):
    - React-Core
  - react-native-compat (2.13.0):
    - RCT-Folly (= 2021.07.22.00)
    - React-Core
  - react-native-cookies (6.2.1):
    - React-Core
  - react-native-get-random-values (1.8.0):
    - React-Core
  - react-native-gzip (1.1.0):
    - Base64
    - GZIP
    - React-Core
  - react-native-in-app-review (3.2.3):
    - React
  - react-native-launch-arguments (4.0.1):
    - React
  - react-native-mmkv (2.11.0):
    - MMKV (>= 1.2.13)
    - React-Core
  - react-native-netinfo (9.5.0):
    - React-Core
  - react-native-quick-base64 (2.0.8):
    - React-Core
  - react-native-quick-crypto (0.6.1):
    - OpenSSL-Universal
    - React
    - React-callinvoker
    - React-Core
  - react-native-randombytes (3.6.1):
    - React-Core
  - react-native-safe-area-context (3.4.1):
    - React-Core
  - react-native-slider (4.5.2):
    - RCT-Folly (= 2021.07.22.00)
    - React-Core
  - react-native-splash-screen (3.2.0):
    - React
  - react-native-video (5.2.1):
    - React-Core
    - react-native-video/Video (= 5.2.1)
  - react-native-video/Video (5.2.1):
    - React-Core
  - react-native-view-shot (3.1.2):
    - React
  - react-native-webview (11.13.0):
    - React-Core
  - React-NativeModulesApple (0.72.14):
    - React-callinvoker
    - React-Core
    - React-cxxreact
    - React-jsi
    - React-runtimeexecutor
    - ReactCommon/turbomodule/bridging
    - ReactCommon/turbomodule/core
  - React-perflogger (0.72.14)
  - React-RCTActionSheet (0.72.14):
    - React-Core/RCTActionSheetHeaders (= 0.72.14)
  - React-RCTAnimation (0.72.14):
    - RCT-Folly (= 2021.07.22.00)
    - RCTTypeSafety (= 0.72.14)
    - React-Codegen (= 0.72.14)
    - React-Core/RCTAnimationHeaders (= 0.72.14)
    - React-jsi (= 0.72.14)
    - ReactCommon/turbomodule/core (= 0.72.14)
  - React-RCTAppDelegate (0.72.14):
    - RCT-Folly
    - RCTRequired
    - RCTTypeSafety
    - React-Core
    - React-CoreModules
    - React-jsc
    - React-NativeModulesApple
    - React-RCTImage
    - React-RCTNetwork
    - React-runtimescheduler
    - ReactCommon/turbomodule/core
  - React-RCTBlob (0.72.14):
<<<<<<< HEAD
    - RCT-Folly (= 2021.07.22.00)
    - React-Codegen (= 0.72.14)
    - React-Core/RCTBlobHeaders (= 0.72.14)
    - React-Core/RCTWebSocket (= 0.72.14)
    - React-jsi (= 0.72.14)
    - React-RCTNetwork (= 0.72.14)
    - ReactCommon/turbomodule/core (= 0.72.14)
  - React-RCTImage (0.72.14):
    - RCT-Folly (= 2021.07.22.00)
    - RCTTypeSafety (= 0.72.14)
    - React-Codegen (= 0.72.14)
    - React-Core/RCTImageHeaders (= 0.72.14)
    - React-jsi (= 0.72.14)
    - React-RCTNetwork (= 0.72.14)
    - ReactCommon/turbomodule/core (= 0.72.14)
  - React-RCTLinking (0.72.14):
    - React-Codegen (= 0.72.14)
    - React-Core/RCTLinkingHeaders (= 0.72.14)
    - React-jsi (= 0.72.14)
    - ReactCommon/turbomodule/core (= 0.72.14)
  - React-RCTNetwork (0.72.14):
    - RCT-Folly (= 2021.07.22.00)
    - RCTTypeSafety (= 0.72.14)
    - React-Codegen (= 0.72.14)
    - React-Core/RCTNetworkHeaders (= 0.72.14)
    - React-jsi (= 0.72.14)
    - ReactCommon/turbomodule/core (= 0.72.14)
  - React-RCTPushNotification (0.72.14):
    - RCTTypeSafety (= 0.72.14)
    - React-Codegen (= 0.72.14)
    - React-Core/RCTPushNotificationHeaders (= 0.72.14)
    - React-jsi (= 0.72.14)
    - ReactCommon/turbomodule/core (= 0.72.14)
  - React-RCTSettings (0.72.14):
    - RCT-Folly (= 2021.07.22.00)
    - RCTTypeSafety (= 0.72.14)
    - React-Codegen (= 0.72.14)
    - React-Core/RCTSettingsHeaders (= 0.72.14)
    - React-jsi (= 0.72.14)
    - ReactCommon/turbomodule/core (= 0.72.14)
  - React-RCTText (0.72.14):
    - React-Core/RCTTextHeaders (= 0.72.14)
  - React-RCTVibration (0.72.14):
    - RCT-Folly (= 2021.07.22.00)
    - React-Codegen (= 0.72.14)
    - React-Core/RCTVibrationHeaders (= 0.72.14)
    - React-jsi (= 0.72.14)
    - ReactCommon/turbomodule/core (= 0.72.14)
  - React-rncore (0.72.14)
  - React-runtimeexecutor (0.72.14):
    - React-jsi (= 0.72.14)
  - React-runtimescheduler (0.72.14):
    - glog
    - RCT-Folly (= 2021.07.22.00)
    - React-callinvoker
    - React-debug
    - React-jsi
    - React-runtimeexecutor
  - React-utils (0.72.14):
    - glog
    - RCT-Folly (= 2021.07.22.00)
=======
    - RCT-Folly (= 2021.07.22.00)
    - React-Codegen (= 0.72.14)
    - React-Core/RCTBlobHeaders (= 0.72.14)
    - React-Core/RCTWebSocket (= 0.72.14)
    - React-jsi (= 0.72.14)
    - React-RCTNetwork (= 0.72.14)
    - ReactCommon/turbomodule/core (= 0.72.14)
  - React-RCTImage (0.72.14):
    - RCT-Folly (= 2021.07.22.00)
    - RCTTypeSafety (= 0.72.14)
    - React-Codegen (= 0.72.14)
    - React-Core/RCTImageHeaders (= 0.72.14)
    - React-jsi (= 0.72.14)
    - React-RCTNetwork (= 0.72.14)
    - ReactCommon/turbomodule/core (= 0.72.14)
  - React-RCTLinking (0.72.14):
    - React-Codegen (= 0.72.14)
    - React-Core/RCTLinkingHeaders (= 0.72.14)
    - React-jsi (= 0.72.14)
    - ReactCommon/turbomodule/core (= 0.72.14)
  - React-RCTNetwork (0.72.14):
    - RCT-Folly (= 2021.07.22.00)
    - RCTTypeSafety (= 0.72.14)
    - React-Codegen (= 0.72.14)
    - React-Core/RCTNetworkHeaders (= 0.72.14)
    - React-jsi (= 0.72.14)
    - ReactCommon/turbomodule/core (= 0.72.14)
  - React-RCTPushNotification (0.72.14):
    - RCTTypeSafety (= 0.72.14)
    - React-Codegen (= 0.72.14)
    - React-Core/RCTPushNotificationHeaders (= 0.72.14)
    - React-jsi (= 0.72.14)
    - ReactCommon/turbomodule/core (= 0.72.14)
  - React-RCTSettings (0.72.14):
    - RCT-Folly (= 2021.07.22.00)
    - RCTTypeSafety (= 0.72.14)
    - React-Codegen (= 0.72.14)
    - React-Core/RCTSettingsHeaders (= 0.72.14)
    - React-jsi (= 0.72.14)
    - ReactCommon/turbomodule/core (= 0.72.14)
  - React-RCTText (0.72.14):
    - React-Core/RCTTextHeaders (= 0.72.14)
  - React-RCTVibration (0.72.14):
    - RCT-Folly (= 2021.07.22.00)
    - React-Codegen (= 0.72.14)
    - React-Core/RCTVibrationHeaders (= 0.72.14)
    - React-jsi (= 0.72.14)
    - ReactCommon/turbomodule/core (= 0.72.14)
  - React-rncore (0.72.14)
  - React-runtimeexecutor (0.72.14):
    - React-jsi (= 0.72.14)
  - React-runtimescheduler (0.72.14):
    - glog
    - RCT-Folly (= 2021.07.22.00)
    - React-callinvoker
    - React-debug
    - React-jsi
    - React-runtimeexecutor
  - React-utils (0.72.14):
    - glog
    - RCT-Folly (= 2021.07.22.00)
>>>>>>> 7a03fc0e
    - React-debug
  - ReactCommon/turbomodule/bridging (0.72.14):
    - DoubleConversion
    - glog
    - RCT-Folly (= 2021.07.22.00)
    - React-callinvoker (= 0.72.14)
    - React-cxxreact (= 0.72.14)
    - React-jsi (= 0.72.14)
    - React-logger (= 0.72.14)
    - React-perflogger (= 0.72.14)
  - ReactCommon/turbomodule/core (0.72.14):
    - DoubleConversion
    - glog
    - RCT-Folly (= 2021.07.22.00)
    - React-callinvoker (= 0.72.14)
    - React-cxxreact (= 0.72.14)
    - React-jsi (= 0.72.14)
    - React-logger (= 0.72.14)
    - React-perflogger (= 0.72.14)
  - ReactNativePayments (2.0.0):
    - React
  - rn-fetch-blob (0.12.0):
    - React-Core
  - RNCAsyncStorage (1.23.1):
    - React-Core
  - RNCCheckbox (0.5.17):
    - BEMCheckBox (~> 1.4)
    - React-Core
  - RNCClipboard (1.8.4):
    - React-Core
  - RNCMaskedView (0.3.1):
    - React-Core
  - RNCPicker (2.2.1):
    - React-Core
  - RNDefaultPreference (1.4.3):
    - React
  - RNDeviceInfo (9.0.2):
    - React-Core
  - RNFS (2.20.0):
    - React-Core
  - RNGestureHandler (1.10.3):
    - React-Core
  - RNI18n (2.0.15):
    - React
  - RNInAppBrowser (3.7.0):
    - React-Core
  - RNKeychain (8.0.0):
    - React-Core
  - RNNotifee (7.8.2):
    - React-Core
    - RNNotifee/NotifeeCore (= 7.8.2)
  - RNNotifee/NotifeeCore (7.8.2):
    - React-Core
  - RNOS (1.2.6):
    - React
  - RNPermissions (3.10.1):
    - React-Core
<<<<<<< HEAD
  - RNReanimated (3.11.0):
=======
  - RNReanimated (3.6.1):
>>>>>>> 7a03fc0e
    - RCT-Folly (= 2021.07.22.00)
    - React-Core
    - ReactCommon/turbomodule/core
  - RNScreens (3.19.0):
    - React-Core
    - React-RCTImage
  - RNSensors (5.3.0):
    - React
  - RNSentry (5.19.3):
    - React-Core
    - Sentry/HybridSDK (= 8.21.0)
  - RNShare (7.3.7):
    - React-Core
  - RNSVG (15.2.0):
    - React-Core
  - RNVectorIcons (6.4.2):
    - React
  - segment-analytics-react-native (2.17.0):
    - React-Core
    - sovran-react-native
  - Sentry/HybridSDK (8.21.0):
    - SentryPrivate (= 8.21.0)
  - SentryPrivate (8.21.0)
  - SocketRocket (0.6.1)
  - sovran-react-native (1.0.4):
    - React-Core
  - TcpSockets (4.0.0):
    - CocoaAsyncSocket
    - React
  - Yoga (1.14.0)
  - YogaKit (1.18.1):
    - Yoga (~> 1.14)

DEPENDENCIES:
  - boost (from `../node_modules/react-native/third-party-podspecs/boost.podspec`)
  - BVLinearGradient (from `../node_modules/react-native-linear-gradient`)
  - DoubleConversion (from `../node_modules/react-native/third-party-podspecs/DoubleConversion.podspec`)
  - FBLazyVector (from `../node_modules/react-native/Libraries/FBLazyVector`)
  - FBReactNativeSpec (from `../node_modules/react-native/React/FBReactNativeSpec`)
  - Firebase
  - FirebaseCore
  - FirebaseCoreInternal
  - Flipper (= 0.182.0)
  - Flipper-Boost-iOSX (= 1.76.0.1.11)
  - Flipper-DoubleConversion (= 3.2.0.1)
  - Flipper-Fmt (= 7.1.7)
  - Flipper-Folly (= 2.6.10)
  - Flipper-Glog (= 0.5.0.5)
  - Flipper-PeerTalk (= 0.0.4)
  - FlipperKit (= 0.182.0)
  - FlipperKit/Core (= 0.182.0)
  - FlipperKit/CppBridge (= 0.182.0)
  - FlipperKit/FBCxxFollyDynamicConvert (= 0.182.0)
  - FlipperKit/FBDefines (= 0.182.0)
  - FlipperKit/FKPortForwarding (= 0.182.0)
  - FlipperKit/FlipperKitHighlightOverlay (= 0.182.0)
  - FlipperKit/FlipperKitLayoutPlugin (= 0.182.0)
  - FlipperKit/FlipperKitLayoutTextSearchable (= 0.182.0)
  - FlipperKit/FlipperKitNetworkPlugin (= 0.182.0)
  - FlipperKit/FlipperKitReactPlugin (= 0.182.0)
  - FlipperKit/FlipperKitUserDefaultsPlugin (= 0.182.0)
  - FlipperKit/SKIOSNetworkPlugin (= 0.182.0)
  - glog (from `../node_modules/react-native/third-party-podspecs/glog.podspec`)
  - GoogleUtilities
  - GzipSwift
  - lottie-ios (from `../node_modules/lottie-ios`)
  - lottie-react-native (from `../node_modules/lottie-react-native`)
  - OpenSSL-Universal
  - OpenSSL-Universal (= 1.1.1100)
  - Permission-BluetoothPeripheral (from `../node_modules/react-native-permissions/ios/BluetoothPeripheral`)
  - RCT-Folly (from `../node_modules/react-native/third-party-podspecs/RCT-Folly.podspec`)
  - RCTRequired (from `../node_modules/react-native/Libraries/RCTRequired`)
  - "RCTSearchApi (from `../node_modules/@metamask/react-native-search-api`)"
  - RCTTypeSafety (from `../node_modules/react-native/Libraries/TypeSafety`)
  - React (from `../node_modules/react-native/`)
  - React-callinvoker (from `../node_modules/react-native/ReactCommon/callinvoker`)
  - React-Codegen (from `build/generated/ios`)
  - React-Core (from `../node_modules/react-native/`)
  - React-Core/DevSupport (from `../node_modules/react-native/`)
  - React-Core/RCTWebSocket (from `../node_modules/react-native/`)
  - React-CoreModules (from `../node_modules/react-native/React/CoreModules`)
  - React-cxxreact (from `../node_modules/react-native/ReactCommon/cxxreact`)
  - React-debug (from `../node_modules/react-native/ReactCommon/react/debug`)
  - React-jsc (from `../node_modules/react-native/ReactCommon/jsc`)
  - React-jsi (from `../node_modules/react-native/ReactCommon/jsi`)
  - React-jsiexecutor (from `../node_modules/react-native/ReactCommon/jsiexecutor`)
  - React-jsinspector (from `../node_modules/react-native/ReactCommon/jsinspector`)
  - React-logger (from `../node_modules/react-native/ReactCommon/logger`)
  - react-native-aes (from `../node_modules/react-native-aes-crypto`)
  - react-native-background-timer (from `../node_modules/react-native-background-timer`)
  - react-native-ble-plx (from `../node_modules/react-native-ble-plx`)
  - react-native-blob-jsi-helper (from `../node_modules/react-native-blob-jsi-helper`)
  - "react-native-blur (from `../node_modules/@react-native-community/blur`)"
  - react-native-branch (from `../node_modules/react-native-branch`)
  - react-native-camera (from `../node_modules/react-native-camera`)
  - "react-native-compat (from `../node_modules/@walletconnect/react-native-compat`)"
  - "react-native-cookies (from `../node_modules/@react-native-cookies/cookies`)"
  - react-native-get-random-values (from `../node_modules/react-native-get-random-values`)
  - react-native-gzip (from `../node_modules/react-native-gzip`)
  - react-native-in-app-review (from `../node_modules/react-native-in-app-review`)
  - react-native-launch-arguments (from `../node_modules/react-native-launch-arguments`)
  - react-native-mmkv (from `../node_modules/react-native-mmkv`)
  - "react-native-netinfo (from `../node_modules/@react-native-community/netinfo`)"
  - react-native-quick-base64 (from `../node_modules/react-native-quick-base64`)
  - react-native-quick-crypto (from `../node_modules/react-native-quick-crypto`)
  - react-native-randombytes (from `../node_modules/react-native-randombytes`)
  - react-native-safe-area-context (from `../node_modules/react-native-safe-area-context`)
  - "react-native-slider (from `../node_modules/@react-native-community/slider`)"
  - "react-native-splash-screen (from `../node_modules/@metamask/react-native-splash-screen`)"
  - react-native-video (from `../node_modules/react-native-video`)
  - react-native-view-shot (from `../node_modules/react-native-view-shot`)
  - react-native-webview (from `../node_modules/react-native-webview`)
  - React-NativeModulesApple (from `../node_modules/react-native/ReactCommon/react/nativemodule/core/platform/ios`)
  - React-perflogger (from `../node_modules/react-native/ReactCommon/reactperflogger`)
  - React-RCTActionSheet (from `../node_modules/react-native/Libraries/ActionSheetIOS`)
  - React-RCTAnimation (from `../node_modules/react-native/Libraries/NativeAnimation`)
  - React-RCTAppDelegate (from `../node_modules/react-native/Libraries/AppDelegate`)
  - React-RCTBlob (from `../node_modules/react-native/Libraries/Blob`)
  - React-RCTImage (from `../node_modules/react-native/Libraries/Image`)
  - React-RCTLinking (from `../node_modules/react-native/Libraries/LinkingIOS`)
  - React-RCTNetwork (from `../node_modules/react-native/Libraries/Network`)
  - React-RCTPushNotification (from `../node_modules/react-native/Libraries/PushNotificationIOS`)
  - React-RCTSettings (from `../node_modules/react-native/Libraries/Settings`)
  - React-RCTText (from `../node_modules/react-native/Libraries/Text`)
  - React-RCTVibration (from `../node_modules/react-native/Libraries/Vibration`)
  - React-rncore (from `../node_modules/react-native/ReactCommon`)
  - React-runtimeexecutor (from `../node_modules/react-native/ReactCommon/runtimeexecutor`)
  - React-runtimescheduler (from `../node_modules/react-native/ReactCommon/react/renderer/runtimescheduler`)
  - React-utils (from `../node_modules/react-native/ReactCommon/react/utils`)
  - ReactCommon/turbomodule/core (from `../node_modules/react-native/ReactCommon`)
  - "ReactNativePayments (from `../node_modules/@metamask/react-native-payments/lib/ios/`)"
  - rn-fetch-blob (from `../node_modules/rn-fetch-blob`)
  - "RNCAsyncStorage (from `../node_modules/@react-native-async-storage/async-storage`)"
  - "RNCCheckbox (from `../node_modules/@react-native-community/checkbox`)"
  - "RNCClipboard (from `../node_modules/@react-native-clipboard/clipboard`)"
  - "RNCMaskedView (from `../node_modules/@react-native-masked-view/masked-view`)"
  - "RNCPicker (from `../node_modules/@react-native-picker/picker`)"
  - RNDefaultPreference (from `../node_modules/react-native-default-preference`)
  - RNDeviceInfo (from `../node_modules/react-native-device-info`)
  - RNFS (from `../node_modules/react-native-fs`)
  - RNGestureHandler (from `../node_modules/react-native-gesture-handler`)
  - RNI18n (from `../node_modules/react-native-i18n`)
  - RNInAppBrowser (from `../node_modules/react-native-inappbrowser-reborn`)
  - RNKeychain (from `../node_modules/react-native-keychain`)
  - "RNNotifee (from `../node_modules/@notifee/react-native`)"
  - RNOS (from `../node_modules/react-native-os`)
  - RNPermissions (from `../node_modules/react-native-permissions`)
  - RNReanimated (from `../node_modules/react-native-reanimated`)
  - RNScreens (from `../node_modules/react-native-screens`)
  - RNSensors (from `../node_modules/react-native-sensors`)
  - "RNSentry (from `../node_modules/@sentry/react-native`)"
  - RNShare (from `../node_modules/react-native-share`)
  - RNSVG (from `../node_modules/react-native-svg`)
  - RNVectorIcons (from `../node_modules/react-native-vector-icons`)
  - "segment-analytics-react-native (from `../node_modules/@segment/analytics-react-native`)"
  - "sovran-react-native (from `../node_modules/@segment/sovran-react-native`)"
  - TcpSockets (from `../node_modules/react-native-tcp`)
  - Yoga (from `../node_modules/react-native/ReactCommon/yoga`)

SPEC REPOS:
  trunk:
    - Base64
    - BEMCheckBox
    - Branch
    - CocoaAsyncSocket
    - Firebase
    - FirebaseAnalytics
    - FirebaseCore
    - FirebaseCoreInternal
    - FirebaseInstallations
    - Flipper
    - Flipper-Boost-iOSX
    - Flipper-DoubleConversion
    - Flipper-Fmt
    - Flipper-Folly
    - Flipper-Glog
    - Flipper-PeerTalk
    - FlipperKit
    - fmt
    - GoogleAppMeasurement
    - GoogleUtilities
    - GZIP
    - GzipSwift
    - libevent
    - MMKV
    - MMKVCore
    - MultiplatformBleAdapter
    - nanopb
    - OpenSSL-Universal
    - PromisesObjC
    - Sentry
    - SentryPrivate
    - SocketRocket
    - YogaKit

EXTERNAL SOURCES:
  boost:
    :podspec: "../node_modules/react-native/third-party-podspecs/boost.podspec"
  BVLinearGradient:
    :path: "../node_modules/react-native-linear-gradient"
  DoubleConversion:
    :podspec: "../node_modules/react-native/third-party-podspecs/DoubleConversion.podspec"
  FBLazyVector:
    :path: "../node_modules/react-native/Libraries/FBLazyVector"
  FBReactNativeSpec:
    :path: "../node_modules/react-native/React/FBReactNativeSpec"
  glog:
    :podspec: "../node_modules/react-native/third-party-podspecs/glog.podspec"
  lottie-ios:
    :path: "../node_modules/lottie-ios"
  lottie-react-native:
    :path: "../node_modules/lottie-react-native"
  Permission-BluetoothPeripheral:
    :path: "../node_modules/react-native-permissions/ios/BluetoothPeripheral"
  RCT-Folly:
    :podspec: "../node_modules/react-native/third-party-podspecs/RCT-Folly.podspec"
  RCTRequired:
    :path: "../node_modules/react-native/Libraries/RCTRequired"
  RCTSearchApi:
    :path: "../node_modules/@metamask/react-native-search-api"
  RCTTypeSafety:
    :path: "../node_modules/react-native/Libraries/TypeSafety"
  React:
    :path: "../node_modules/react-native/"
  React-callinvoker:
    :path: "../node_modules/react-native/ReactCommon/callinvoker"
  React-Codegen:
    :path: build/generated/ios
  React-Core:
    :path: "../node_modules/react-native/"
  React-CoreModules:
    :path: "../node_modules/react-native/React/CoreModules"
  React-cxxreact:
    :path: "../node_modules/react-native/ReactCommon/cxxreact"
  React-debug:
    :path: "../node_modules/react-native/ReactCommon/react/debug"
  React-jsc:
    :path: "../node_modules/react-native/ReactCommon/jsc"
  React-jsi:
    :path: "../node_modules/react-native/ReactCommon/jsi"
  React-jsiexecutor:
    :path: "../node_modules/react-native/ReactCommon/jsiexecutor"
  React-jsinspector:
    :path: "../node_modules/react-native/ReactCommon/jsinspector"
  React-logger:
    :path: "../node_modules/react-native/ReactCommon/logger"
  react-native-aes:
    :path: "../node_modules/react-native-aes-crypto"
  react-native-background-timer:
    :path: "../node_modules/react-native-background-timer"
  react-native-ble-plx:
    :path: "../node_modules/react-native-ble-plx"
  react-native-blob-jsi-helper:
    :path: "../node_modules/react-native-blob-jsi-helper"
  react-native-blur:
    :path: "../node_modules/@react-native-community/blur"
  react-native-branch:
    :path: "../node_modules/react-native-branch"
  react-native-camera:
    :path: "../node_modules/react-native-camera"
  react-native-compat:
    :path: "../node_modules/@walletconnect/react-native-compat"
  react-native-cookies:
    :path: "../node_modules/@react-native-cookies/cookies"
  react-native-get-random-values:
    :path: "../node_modules/react-native-get-random-values"
  react-native-gzip:
    :path: "../node_modules/react-native-gzip"
  react-native-in-app-review:
    :path: "../node_modules/react-native-in-app-review"
  react-native-launch-arguments:
    :path: "../node_modules/react-native-launch-arguments"
  react-native-mmkv:
    :path: "../node_modules/react-native-mmkv"
  react-native-netinfo:
    :path: "../node_modules/@react-native-community/netinfo"
  react-native-quick-base64:
    :path: "../node_modules/react-native-quick-base64"
  react-native-quick-crypto:
    :path: "../node_modules/react-native-quick-crypto"
  react-native-randombytes:
    :path: "../node_modules/react-native-randombytes"
  react-native-safe-area-context:
    :path: "../node_modules/react-native-safe-area-context"
  react-native-slider:
    :path: "../node_modules/@react-native-community/slider"
  react-native-splash-screen:
    :path: "../node_modules/@metamask/react-native-splash-screen"
  react-native-video:
    :path: "../node_modules/react-native-video"
  react-native-view-shot:
    :path: "../node_modules/react-native-view-shot"
  react-native-webview:
    :path: "../node_modules/react-native-webview"
  React-NativeModulesApple:
    :path: "../node_modules/react-native/ReactCommon/react/nativemodule/core/platform/ios"
  React-perflogger:
    :path: "../node_modules/react-native/ReactCommon/reactperflogger"
  React-RCTActionSheet:
    :path: "../node_modules/react-native/Libraries/ActionSheetIOS"
  React-RCTAnimation:
    :path: "../node_modules/react-native/Libraries/NativeAnimation"
  React-RCTAppDelegate:
    :path: "../node_modules/react-native/Libraries/AppDelegate"
  React-RCTBlob:
    :path: "../node_modules/react-native/Libraries/Blob"
  React-RCTImage:
    :path: "../node_modules/react-native/Libraries/Image"
  React-RCTLinking:
    :path: "../node_modules/react-native/Libraries/LinkingIOS"
  React-RCTNetwork:
    :path: "../node_modules/react-native/Libraries/Network"
  React-RCTPushNotification:
    :path: "../node_modules/react-native/Libraries/PushNotificationIOS"
  React-RCTSettings:
    :path: "../node_modules/react-native/Libraries/Settings"
  React-RCTText:
    :path: "../node_modules/react-native/Libraries/Text"
  React-RCTVibration:
    :path: "../node_modules/react-native/Libraries/Vibration"
  React-rncore:
    :path: "../node_modules/react-native/ReactCommon"
  React-runtimeexecutor:
    :path: "../node_modules/react-native/ReactCommon/runtimeexecutor"
  React-runtimescheduler:
    :path: "../node_modules/react-native/ReactCommon/react/renderer/runtimescheduler"
  React-utils:
    :path: "../node_modules/react-native/ReactCommon/react/utils"
  ReactCommon:
    :path: "../node_modules/react-native/ReactCommon"
  ReactNativePayments:
    :path: "../node_modules/@metamask/react-native-payments/lib/ios/"
  rn-fetch-blob:
    :path: "../node_modules/rn-fetch-blob"
  RNCAsyncStorage:
    :path: "../node_modules/@react-native-async-storage/async-storage"
  RNCCheckbox:
    :path: "../node_modules/@react-native-community/checkbox"
  RNCClipboard:
    :path: "../node_modules/@react-native-clipboard/clipboard"
  RNCMaskedView:
    :path: "../node_modules/@react-native-masked-view/masked-view"
  RNCPicker:
    :path: "../node_modules/@react-native-picker/picker"
  RNDefaultPreference:
    :path: "../node_modules/react-native-default-preference"
  RNDeviceInfo:
    :path: "../node_modules/react-native-device-info"
  RNFS:
    :path: "../node_modules/react-native-fs"
  RNGestureHandler:
    :path: "../node_modules/react-native-gesture-handler"
  RNI18n:
    :path: "../node_modules/react-native-i18n"
  RNInAppBrowser:
    :path: "../node_modules/react-native-inappbrowser-reborn"
  RNKeychain:
    :path: "../node_modules/react-native-keychain"
  RNNotifee:
    :path: "../node_modules/@notifee/react-native"
  RNOS:
    :path: "../node_modules/react-native-os"
  RNPermissions:
    :path: "../node_modules/react-native-permissions"
  RNReanimated:
    :path: "../node_modules/react-native-reanimated"
  RNScreens:
    :path: "../node_modules/react-native-screens"
  RNSensors:
    :path: "../node_modules/react-native-sensors"
  RNSentry:
    :path: "../node_modules/@sentry/react-native"
  RNShare:
    :path: "../node_modules/react-native-share"
  RNSVG:
    :path: "../node_modules/react-native-svg"
  RNVectorIcons:
    :path: "../node_modules/react-native-vector-icons"
  segment-analytics-react-native:
    :path: "../node_modules/@segment/analytics-react-native"
  sovran-react-native:
    :path: "../node_modules/@segment/sovran-react-native"
  TcpSockets:
    :path: "../node_modules/react-native-tcp"
  Yoga:
    :path: "../node_modules/react-native/ReactCommon/yoga"

SPEC CHECKSUMS:
  Base64: cecfb41a004124895a7bcee567a89bae5a89d49b
  BEMCheckBox: 5ba6e37ade3d3657b36caecc35c8b75c6c2b1a4e
  boost: 7dcd2de282d72e344012f7d6564d024930a6a440
  Branch: 4ac024cb3c29b0ef628048694db3c4cfa679beb0
  BVLinearGradient: e3aad03778a456d77928f594a649e96995f1c872
  CocoaAsyncSocket: 065fd1e645c7abab64f7a6a2007a48038fdc6a99
  DoubleConversion: 5189b271737e1565bdce30deb4a08d647e3f5f54
  FBLazyVector: d98eefb42c5a64cb28ef966bd9096c76770d8f24
  FBReactNativeSpec: 53d4eb00e8e1b6e987a3dd5906d2afe131cc54c8
  Firebase: 91fefd38712feb9186ea8996af6cbdef41473442
  FirebaseAnalytics: b5efc493eb0f40ec560b04a472e3e1a15d39ca13
  FirebaseCore: 11dc8a16dfb7c5e3c3f45ba0e191a33ac4f50894
  FirebaseCoreInternal: bcb5acffd4ea05e12a783ecf835f2210ce3dc6af
  FirebaseInstallations: 8f581fca6478a50705d2bd2abd66d306e0f5736e
  Flipper: 6edb735e6c3e332975d1b17956bcc584eccf5818
  Flipper-Boost-iOSX: fd1e2b8cbef7e662a122412d7ac5f5bea715403c
  Flipper-DoubleConversion: 2dc99b02f658daf147069aad9dbd29d8feb06d30
  Flipper-Fmt: 60cbdd92fc254826e61d669a5d87ef7015396a9b
  Flipper-Folly: 584845625005ff068a6ebf41f857f468decd26b3
  Flipper-Glog: 70c50ce58ddaf67dc35180db05f191692570f446
  Flipper-PeerTalk: 116d8f857dc6ef55c7a5a75ea3ceaafe878aadc9
  FlipperKit: 2efad7007d6745a3f95e4034d547be637f89d3f6
  fmt: ff9d55029c625d3757ed641535fd4a75fedc7ce9
<<<<<<< HEAD
  glog: 7f7bfc3814dda9aba1be1f970dcf41d2b968ef97
=======
  glog: 04b94705f318337d7ead9e6d17c019bd9b1f6b1b
>>>>>>> 7a03fc0e
  GoogleAppMeasurement: f3abf08495ef2cba7829f15318c373b8d9226491
  GoogleUtilities: d053d902a8edaa9904e1bd00c37535385b8ed152
  GZIP: e6922ed5bdd1d77d84589d50821ac34ea0c38d4b
  GzipSwift: 893f3e48e597a1a4f62fafcb6514220fcf8287fa
  libevent: 4049cae6c81cdb3654a443be001fb9bdceff7913
  lottie-ios: 016449b5d8be0c3dcbcfa0a9988469999cd04c5d
  lottie-react-native: 3e722c63015fdb9c27638b0a77969fc412067c18
  MMKV: f902fb6719da13c2ab0965233d8963a59416f911
  MMKVCore: d26e4d3edd5cb8588c2569222cbd8be4231374e9
  MultiplatformBleAdapter: b1fddd0d499b96b607e00f0faa8e60648343dc1d
  nanopb: 438bc412db1928dac798aa6fd75726007be04262
  OpenSSL-Universal: ebc357f1e6bc71fa463ccb2fe676756aff50e88c
  Permission-BluetoothPeripheral: 247e379c9ecb4b1af2b87f73e4a15a00a5bc0c1f
  PromisesObjC: f5707f49cb48b9636751c5b2e7d227e43fba9f47
  RCT-Folly: 424b8c9a7a0b9ab2886ffe9c3b041ef628fd4fb1
  RCTRequired: 264adaca1d8b1a9c078761891898d4142df05313
  RCTSearchApi: d2d38a5a7bffbfb144e2c770fbb30f51b1053067
  RCTTypeSafety: 279a89da7058a69899778a127be73fab38b84499
  React: 725b4e11f6ffb43d6f9b14e82879073623db4071
  React-callinvoker: c2ba5e7e1187d0f37705b9dcaaf9bbf24d3fe9dc
  React-Codegen: ca5bc760044f8472bf2a78053937307fd2021820
  React-Core: d0796eb91058542db9e67fa9b1b11c66092de1ac
  React-CoreModules: 57ea4ca8627be90b1a29916e0640d879e5684305
  React-cxxreact: bbd34bad63b639dbb2c162cce518e8dba33cef57
  React-debug: d360c17c84e514b9143e78217072183d4fcfb9c0
  React-jsc: 6e1aae704b76f5626c00c87439fe405f34a6446e
  React-jsi: 5fe75c2ff9eea1e90ed5437fcbafb64032383d52
  React-jsiexecutor: a05da2c08edb1314cc51671c795fd4ed8440c335
  React-jsinspector: 275d9f80210f15f0af9a4b7fd5683fab9738e28e
  React-logger: 8da4802de77a0eb62512396ad6bb1769904c2f0e
  react-native-aes: ff31f0dd4c791eb423a631ee04570fcf3c618924
  react-native-background-timer: 1b6e6b4e10f1b74c367a1fdc3c72b67c619b222b
  react-native-ble-plx: f0557dbb6bd1f26cca75a67b5f33cfc7f7f9abed
  react-native-blob-jsi-helper: 13c10135af4614dbc0712afba5960784cd44f043
  react-native-blur: 507cf3dd4434eb9d5ca5f183e49d8bcccdd66826
  react-native-branch: 4e42fda662d96893afbbd02839806931398e3d2e
  react-native-camera: b8cc03e2feec0c04403d0998e37cf519d8fd4c6f
<<<<<<< HEAD
  react-native-compat: d3934ce877ee9107c282b31705edd268468fe969
=======
  react-native-compat: e40ba72806755b12697fcfc0f826a0e245ac81a6
>>>>>>> 7a03fc0e
  react-native-cookies: f54fcded06bb0cda05c11d86788020b43528a26c
  react-native-get-random-values: a6ea6a8a65dc93e96e24a11105b1a9c8cfe1d72a
  react-native-gzip: c5e87ee9e359f02350e3a2ee52eb35eddc398868
  react-native-in-app-review: 23f4f5b9fcd94339dd5d93c6230557f9c67c7dda
  react-native-launch-arguments: 4e0fd58e56dcc7f52eedef9dc8eff81eb73ced7a
  react-native-mmkv: e97c0c79403fb94577e5d902ab1ebd42b0715b43
  react-native-netinfo: 48c5f79a84fbc3ba1d28a8b0d04adeda72885fa8
  react-native-quick-base64: 777057ea4286f806b00259ede65dc79c7c706320
  react-native-quick-crypto: 455c1b411db006dba1026a30681ececb19180187
  react-native-randombytes: 421f1c7d48c0af8dbcd471b0324393ebf8fe7846
  react-native-safe-area-context: 9e40fb181dac02619414ba1294d6c2a807056ab9
  react-native-slider: f266dd860064138a659a42714e6da47a52a51107
  react-native-splash-screen: 49a7160705f32169d27ab8dff9dda53331592412
  react-native-video: c26780b224543c62d5e1b2a7244a5cd1b50e8253
  react-native-view-shot: 4475fde003fe8a210053d1f98fb9e06c1d834e1c
  react-native-webview: 133a6a5149f963259646e710b4545c67ef35d7c9
  React-NativeModulesApple: 9b58b8f5c1d8ea68d0a63f569a9e786d01281ea6
  React-perflogger: daabc494c6328efc1784a4b49b8b74fca305d11c
  React-RCTActionSheet: 0e0e64a7cf6c07f1de73d1f0a92d26a70262b256
  React-RCTAnimation: faef65b19e73029c4828167985b0a7c01c62756d
  React-RCTAppDelegate: 1c4c94324d5dee57c79f4b68dc709b1c290068c1
  React-RCTBlob: df6a165ecd97eb5a92d659aa91866ee9ee50bd5e
  React-RCTImage: 15e211cbb629210ab9c1fa37e07e7100362b12ed
  React-RCTLinking: 50d5faf19b02541cefb78ee5d505029283c8ef95
  React-RCTNetwork: dfa9fb4ad2ae459b9193a14204b1d9da907d15a7
  React-RCTPushNotification: a8905b946fd65eb0fbbcdaee2fdc053210d403d9
  React-RCTSettings: 37611fa97d44a9c5a7ea844cfb953d3513f7ace0
  React-RCTText: 39ed334f64484d07b85a8159cf117814ff069ff6
  React-RCTVibration: 62462803b5fe0842e0be6d9ef86dd74e0df4a614
  React-rncore: 25ad3a3c1e0f4edf77913b9af3af9f497b7f99a5
  React-runtimeexecutor: e5c2f0a1493d72c61b97465ccfedc339157b3179
  React-runtimescheduler: 5b3b73748021c7349f06fcd24181df17860b8fb6
  React-utils: 22a77b05da25ce49c744faa82e73856dcae1734e
  ReactCommon: 07937a01c967f2023d6f2d07114315f099b4b436
  ReactNativePayments: db62ee22a825e9e9c3e19c276d8d020881dd0630
  rn-fetch-blob: f065bb7ab7fb48dd002629f8bdcb0336602d3cba
  RNCAsyncStorage: 826b603ae9c0f88b5ac4e956801f755109fa4d5c
  RNCCheckbox: a3ca9978cb0846b981d28da4e9914bd437403d77
  RNCClipboard: ddd4d291537f1667209c9c405aaa4307297e252e
  RNCMaskedView: 090213d32d8b3bb83a4dcb7d12c18f0152591906
  RNCPicker: cb57c823d5ce8d2d0b5dfb45ad97b737260dc59e
  RNDefaultPreference: 2f8d6d54230edbd78708ada8d63bb275e5a8415b
  RNDeviceInfo: 1e3f62b9ec32f7754fac60bd06b8f8a27124e7f0
  RNFS: 4ac0f0ea233904cb798630b3c077808c06931688
  RNGestureHandler: a479ebd5ed4221a810967000735517df0d2db211
  RNI18n: e2f7e76389fcc6e84f2c8733ea89b92502351fd8
  RNInAppBrowser: e36d6935517101ccba0e875bac8ad7b0cb655364
  RNKeychain: 4f63aada75ebafd26f4bc2c670199461eab85d94
  RNNotifee: 8e2d3df3f0e9ce8f5d1fe4c967431138190b6175
  RNOS: 6f2f9a70895bbbfbdad7196abd952e7b01d45027
  RNPermissions: 4e3714e18afe7141d000beae3755e5b5fb2f5e05
<<<<<<< HEAD
  RNReanimated: d4f25b2a931c4f0b2bb12173a3096f02ea4cfb05
=======
  RNReanimated: 60b4fb9d2e86b9e686b309e135e40c7d7eb01d13
>>>>>>> 7a03fc0e
  RNScreens: ea4cd3a853063cda19a4e3c28d2e52180c80f4eb
  RNSensors: c363d486c879e181905dea84a2535e49af1c2d25
  RNSentry: 98e170b6eedc5c54e3ac88b6140fffb8b496deb4
  RNShare: f116bbb04f310c665ca483d0bd1e88cf59b3b334
  RNSVG: 43b64ed39c14ce830d840903774154ca0c1f27ec
  RNVectorIcons: 6607bd3a30291d0edb56f9bbe7ae411ee2b928b0
  segment-analytics-react-native: dbdd08d96fec78132e96bda092562e41c2ce0ce0
  Sentry: ebc12276bd17613a114ab359074096b6b3725203
  SentryPrivate: d651efb234cf385ec9a1cdd3eff94b5e78a0e0fe
  SocketRocket: f32cd54efbe0f095c4d7594881e52619cfe80b17
  sovran-react-native: 791f2f726b4d57ece59676eda58d6da9dc95ad4e
  TcpSockets: a8eb6b5867fe643e6cfed5db2e4de62f4d1e8fd0
  Yoga: c32e0be1a17f8f1f0e633a3122f7666441f52c82
  YogaKit: f782866e155069a2cca2517aafea43200b01fd5a

PODFILE CHECKSUM: 9fbad5d11f3fd3d334c7bd651b28783ab9300999

COCOAPODS: 1.15.2<|MERGE_RESOLUTION|>--- conflicted
+++ resolved
@@ -583,7 +583,6 @@
     - React-runtimescheduler
     - ReactCommon/turbomodule/core
   - React-RCTBlob (0.72.14):
-<<<<<<< HEAD
     - RCT-Folly (= 2021.07.22.00)
     - React-Codegen (= 0.72.14)
     - React-Core/RCTBlobHeaders (= 0.72.14)
@@ -645,69 +644,6 @@
   - React-utils (0.72.14):
     - glog
     - RCT-Folly (= 2021.07.22.00)
-=======
-    - RCT-Folly (= 2021.07.22.00)
-    - React-Codegen (= 0.72.14)
-    - React-Core/RCTBlobHeaders (= 0.72.14)
-    - React-Core/RCTWebSocket (= 0.72.14)
-    - React-jsi (= 0.72.14)
-    - React-RCTNetwork (= 0.72.14)
-    - ReactCommon/turbomodule/core (= 0.72.14)
-  - React-RCTImage (0.72.14):
-    - RCT-Folly (= 2021.07.22.00)
-    - RCTTypeSafety (= 0.72.14)
-    - React-Codegen (= 0.72.14)
-    - React-Core/RCTImageHeaders (= 0.72.14)
-    - React-jsi (= 0.72.14)
-    - React-RCTNetwork (= 0.72.14)
-    - ReactCommon/turbomodule/core (= 0.72.14)
-  - React-RCTLinking (0.72.14):
-    - React-Codegen (= 0.72.14)
-    - React-Core/RCTLinkingHeaders (= 0.72.14)
-    - React-jsi (= 0.72.14)
-    - ReactCommon/turbomodule/core (= 0.72.14)
-  - React-RCTNetwork (0.72.14):
-    - RCT-Folly (= 2021.07.22.00)
-    - RCTTypeSafety (= 0.72.14)
-    - React-Codegen (= 0.72.14)
-    - React-Core/RCTNetworkHeaders (= 0.72.14)
-    - React-jsi (= 0.72.14)
-    - ReactCommon/turbomodule/core (= 0.72.14)
-  - React-RCTPushNotification (0.72.14):
-    - RCTTypeSafety (= 0.72.14)
-    - React-Codegen (= 0.72.14)
-    - React-Core/RCTPushNotificationHeaders (= 0.72.14)
-    - React-jsi (= 0.72.14)
-    - ReactCommon/turbomodule/core (= 0.72.14)
-  - React-RCTSettings (0.72.14):
-    - RCT-Folly (= 2021.07.22.00)
-    - RCTTypeSafety (= 0.72.14)
-    - React-Codegen (= 0.72.14)
-    - React-Core/RCTSettingsHeaders (= 0.72.14)
-    - React-jsi (= 0.72.14)
-    - ReactCommon/turbomodule/core (= 0.72.14)
-  - React-RCTText (0.72.14):
-    - React-Core/RCTTextHeaders (= 0.72.14)
-  - React-RCTVibration (0.72.14):
-    - RCT-Folly (= 2021.07.22.00)
-    - React-Codegen (= 0.72.14)
-    - React-Core/RCTVibrationHeaders (= 0.72.14)
-    - React-jsi (= 0.72.14)
-    - ReactCommon/turbomodule/core (= 0.72.14)
-  - React-rncore (0.72.14)
-  - React-runtimeexecutor (0.72.14):
-    - React-jsi (= 0.72.14)
-  - React-runtimescheduler (0.72.14):
-    - glog
-    - RCT-Folly (= 2021.07.22.00)
-    - React-callinvoker
-    - React-debug
-    - React-jsi
-    - React-runtimeexecutor
-  - React-utils (0.72.14):
-    - glog
-    - RCT-Folly (= 2021.07.22.00)
->>>>>>> 7a03fc0e
     - React-debug
   - ReactCommon/turbomodule/bridging (0.72.14):
     - DoubleConversion
@@ -765,11 +701,7 @@
     - React
   - RNPermissions (3.10.1):
     - React-Core
-<<<<<<< HEAD
-  - RNReanimated (3.11.0):
-=======
   - RNReanimated (3.6.1):
->>>>>>> 7a03fc0e
     - RCT-Folly (= 2021.07.22.00)
     - React-Core
     - ReactCommon/turbomodule/core
@@ -1181,11 +1113,7 @@
   Flipper-PeerTalk: 116d8f857dc6ef55c7a5a75ea3ceaafe878aadc9
   FlipperKit: 2efad7007d6745a3f95e4034d547be637f89d3f6
   fmt: ff9d55029c625d3757ed641535fd4a75fedc7ce9
-<<<<<<< HEAD
-  glog: 7f7bfc3814dda9aba1be1f970dcf41d2b968ef97
-=======
   glog: 04b94705f318337d7ead9e6d17c019bd9b1f6b1b
->>>>>>> 7a03fc0e
   GoogleAppMeasurement: f3abf08495ef2cba7829f15318c373b8d9226491
   GoogleUtilities: d053d902a8edaa9904e1bd00c37535385b8ed152
   GZIP: e6922ed5bdd1d77d84589d50821ac34ea0c38d4b
@@ -1223,11 +1151,7 @@
   react-native-blur: 507cf3dd4434eb9d5ca5f183e49d8bcccdd66826
   react-native-branch: 4e42fda662d96893afbbd02839806931398e3d2e
   react-native-camera: b8cc03e2feec0c04403d0998e37cf519d8fd4c6f
-<<<<<<< HEAD
-  react-native-compat: d3934ce877ee9107c282b31705edd268468fe969
-=======
   react-native-compat: e40ba72806755b12697fcfc0f826a0e245ac81a6
->>>>>>> 7a03fc0e
   react-native-cookies: f54fcded06bb0cda05c11d86788020b43528a26c
   react-native-get-random-values: a6ea6a8a65dc93e96e24a11105b1a9c8cfe1d72a
   react-native-gzip: c5e87ee9e359f02350e3a2ee52eb35eddc398868
@@ -1279,11 +1203,7 @@
   RNNotifee: 8e2d3df3f0e9ce8f5d1fe4c967431138190b6175
   RNOS: 6f2f9a70895bbbfbdad7196abd952e7b01d45027
   RNPermissions: 4e3714e18afe7141d000beae3755e5b5fb2f5e05
-<<<<<<< HEAD
-  RNReanimated: d4f25b2a931c4f0b2bb12173a3096f02ea4cfb05
-=======
   RNReanimated: 60b4fb9d2e86b9e686b309e135e40c7d7eb01d13
->>>>>>> 7a03fc0e
   RNScreens: ea4cd3a853063cda19a4e3c28d2e52180c80f4eb
   RNSensors: c363d486c879e181905dea84a2535e49af1c2d25
   RNSentry: 98e170b6eedc5c54e3ac88b6140fffb8b496deb4
