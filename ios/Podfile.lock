PODS:
  - boost (1.76.0)
  - Branch (1.43.2)
  - BVLinearGradient (2.5.6):
    - React
  - CocoaAsyncSocket (7.6.5)
  - DoubleConversion (1.1.6)
  - FBLazyVector (0.71.6)
  - FBReactNativeSpec (0.71.6):
    - RCT-Folly (= 2021.07.22.00)
    - RCTRequired (= 0.71.6)
    - RCTTypeSafety (= 0.71.6)
    - React-Core (= 0.71.6)
    - React-jsi (= 0.71.6)
    - ReactCommon/turbomodule/core (= 0.71.6)
  - Flipper (0.93.0):
    - Flipper-Folly (~> 2.6)
    - Flipper-RSocket (~> 1.4)
  - Flipper-Boost-iOSX (1.76.0.1.11)
  - Flipper-DoubleConversion (1.1.7)
  - Flipper-Fmt (7.1.7)
  - Flipper-Folly (2.6.10):
    - Flipper-Boost-iOSX
    - Flipper-DoubleConversion
    - Flipper-Fmt (= 7.1.7)
    - Flipper-Glog
    - libevent (~> 2.1.12)
    - OpenSSL-Universal (= 1.1.1100)
  - Flipper-Glog (0.5.0.5)
  - Flipper-PeerTalk (0.0.4)
  - Flipper-RSocket (1.4.3):
    - Flipper-Folly (~> 2.6)
  - FlipperKit (0.93.0):
    - FlipperKit/Core (= 0.93.0)
  - FlipperKit/Core (0.93.0):
    - Flipper (~> 0.93.0)
    - FlipperKit/CppBridge
    - FlipperKit/FBCxxFollyDynamicConvert
    - FlipperKit/FBDefines
    - FlipperKit/FKPortForwarding
  - FlipperKit/CppBridge (0.93.0):
    - Flipper (~> 0.93.0)
  - FlipperKit/FBCxxFollyDynamicConvert (0.93.0):
    - Flipper-Folly (~> 2.6)
  - FlipperKit/FBDefines (0.93.0)
  - FlipperKit/FKPortForwarding (0.93.0):
    - CocoaAsyncSocket (~> 7.6)
    - Flipper-PeerTalk (~> 0.0.4)
  - FlipperKit/FlipperKitHighlightOverlay (0.93.0)
  - FlipperKit/FlipperKitLayoutHelpers (0.93.0):
    - FlipperKit/Core
    - FlipperKit/FlipperKitHighlightOverlay
    - FlipperKit/FlipperKitLayoutTextSearchable
  - FlipperKit/FlipperKitLayoutIOSDescriptors (0.93.0):
    - FlipperKit/Core
    - FlipperKit/FlipperKitHighlightOverlay
    - FlipperKit/FlipperKitLayoutHelpers
    - YogaKit (~> 1.18)
  - FlipperKit/FlipperKitLayoutPlugin (0.93.0):
    - FlipperKit/Core
    - FlipperKit/FlipperKitHighlightOverlay
    - FlipperKit/FlipperKitLayoutHelpers
    - FlipperKit/FlipperKitLayoutIOSDescriptors
    - FlipperKit/FlipperKitLayoutTextSearchable
    - YogaKit (~> 1.18)
  - FlipperKit/FlipperKitLayoutTextSearchable (0.93.0)
  - FlipperKit/FlipperKitNetworkPlugin (0.93.0):
    - FlipperKit/Core
  - FlipperKit/FlipperKitReactPlugin (0.93.0):
    - FlipperKit/Core
  - FlipperKit/FlipperKitUserDefaultsPlugin (0.93.0):
    - FlipperKit/Core
  - FlipperKit/SKIOSNetworkPlugin (0.93.0):
    - FlipperKit/Core
    - FlipperKit/FlipperKitNetworkPlugin
  - fmt (6.2.1)
  - glog (0.3.5)
  - JitsiWebRTC (106.0.0)
  - libevent (2.1.12)
  - lottie-ios (3.4.1)
  - lottie-react-native (5.1.5):
    - lottie-ios (~> 3.4.0)
    - React-Core
  - OpenSSL-Universal (1.1.1100)
  - RCT-Folly (2021.07.22.00):
    - boost
    - DoubleConversion
    - fmt (~> 6.2.1)
    - glog
    - RCT-Folly/Default (= 2021.07.22.00)
  - RCT-Folly/Default (2021.07.22.00):
    - boost
    - DoubleConversion
    - fmt (~> 6.2.1)
    - glog
  - RCTRequired (0.71.6)
  - RCTSearchApi (1.0.1):
    - React
    - React-RCTImage
  - RCTTypeSafety (0.71.6):
    - FBLazyVector (= 0.71.6)
    - RCTRequired (= 0.71.6)
    - React-Core (= 0.71.6)
  - React (0.71.6):
    - React-Core (= 0.71.6)
    - React-Core/DevSupport (= 0.71.6)
    - React-Core/RCTWebSocket (= 0.71.6)
    - React-RCTActionSheet (= 0.71.6)
    - React-RCTAnimation (= 0.71.6)
    - React-RCTBlob (= 0.71.6)
    - React-RCTImage (= 0.71.6)
    - React-RCTLinking (= 0.71.6)
    - React-RCTNetwork (= 0.71.6)
    - React-RCTSettings (= 0.71.6)
    - React-RCTText (= 0.71.6)
    - React-RCTVibration (= 0.71.6)
  - React-callinvoker (0.71.6)
  - React-Codegen (0.71.6):
    - FBReactNativeSpec
    - RCT-Folly
    - RCTRequired
    - RCTTypeSafety
    - React-Core
    - React-jsc
    - React-jsi
    - React-jsiexecutor
    - ReactCommon/turbomodule/bridging
    - ReactCommon/turbomodule/core
  - React-Core (0.71.6):
    - glog
    - RCT-Folly (= 2021.07.22.00)
    - React-Core/Default (= 0.71.6)
    - React-cxxreact (= 0.71.6)
    - React-jsc
    - React-jsi (= 0.71.6)
    - React-jsiexecutor (= 0.71.6)
    - React-perflogger (= 0.71.6)
    - Yoga
  - React-Core/CoreModulesHeaders (0.71.6):
    - glog
    - RCT-Folly (= 2021.07.22.00)
    - React-Core/Default
    - React-cxxreact (= 0.71.6)
    - React-jsc
    - React-jsi (= 0.71.6)
    - React-jsiexecutor (= 0.71.6)
    - React-perflogger (= 0.71.6)
    - Yoga
  - React-Core/Default (0.71.6):
    - glog
    - RCT-Folly (= 2021.07.22.00)
    - React-cxxreact (= 0.71.6)
    - React-jsc
    - React-jsi (= 0.71.6)
    - React-jsiexecutor (= 0.71.6)
    - React-perflogger (= 0.71.6)
    - Yoga
  - React-Core/DevSupport (0.71.6):
    - glog
    - RCT-Folly (= 2021.07.22.00)
    - React-Core/Default (= 0.71.6)
    - React-Core/RCTWebSocket (= 0.71.6)
    - React-cxxreact (= 0.71.6)
    - React-jsc
    - React-jsi (= 0.71.6)
    - React-jsiexecutor (= 0.71.6)
    - React-jsinspector (= 0.71.6)
    - React-perflogger (= 0.71.6)
    - Yoga
  - React-Core/RCTActionSheetHeaders (0.71.6):
    - glog
    - RCT-Folly (= 2021.07.22.00)
    - React-Core/Default
    - React-cxxreact (= 0.71.6)
    - React-jsc
    - React-jsi (= 0.71.6)
    - React-jsiexecutor (= 0.71.6)
    - React-perflogger (= 0.71.6)
    - Yoga
  - React-Core/RCTAnimationHeaders (0.71.6):
    - glog
    - RCT-Folly (= 2021.07.22.00)
    - React-Core/Default
    - React-cxxreact (= 0.71.6)
    - React-jsc
    - React-jsi (= 0.71.6)
    - React-jsiexecutor (= 0.71.6)
    - React-perflogger (= 0.71.6)
    - Yoga
  - React-Core/RCTBlobHeaders (0.71.6):
    - glog
    - RCT-Folly (= 2021.07.22.00)
    - React-Core/Default
    - React-cxxreact (= 0.71.6)
    - React-jsc
    - React-jsi (= 0.71.6)
    - React-jsiexecutor (= 0.71.6)
    - React-perflogger (= 0.71.6)
    - Yoga
  - React-Core/RCTImageHeaders (0.71.6):
    - glog
    - RCT-Folly (= 2021.07.22.00)
    - React-Core/Default
    - React-cxxreact (= 0.71.6)
    - React-jsc
    - React-jsi (= 0.71.6)
    - React-jsiexecutor (= 0.71.6)
    - React-perflogger (= 0.71.6)
    - Yoga
  - React-Core/RCTLinkingHeaders (0.71.6):
    - glog
    - RCT-Folly (= 2021.07.22.00)
    - React-Core/Default
    - React-cxxreact (= 0.71.6)
    - React-jsc
    - React-jsi (= 0.71.6)
    - React-jsiexecutor (= 0.71.6)
    - React-perflogger (= 0.71.6)
    - Yoga
  - React-Core/RCTNetworkHeaders (0.71.6):
    - glog
    - RCT-Folly (= 2021.07.22.00)
    - React-Core/Default
    - React-cxxreact (= 0.71.6)
    - React-jsc
    - React-jsi (= 0.71.6)
    - React-jsiexecutor (= 0.71.6)
    - React-perflogger (= 0.71.6)
    - Yoga
  - React-Core/RCTPushNotificationHeaders (0.71.6):
    - glog
    - RCT-Folly (= 2021.07.22.00)
    - React-Core/Default
    - React-cxxreact (= 0.71.6)
    - React-jsc
    - React-jsi (= 0.71.6)
    - React-jsiexecutor (= 0.71.6)
    - React-perflogger (= 0.71.6)
    - Yoga
  - React-Core/RCTSettingsHeaders (0.71.6):
    - glog
    - RCT-Folly (= 2021.07.22.00)
    - React-Core/Default
    - React-cxxreact (= 0.71.6)
    - React-jsc
    - React-jsi (= 0.71.6)
    - React-jsiexecutor (= 0.71.6)
    - React-perflogger (= 0.71.6)
    - Yoga
  - React-Core/RCTTextHeaders (0.71.6):
    - glog
    - RCT-Folly (= 2021.07.22.00)
    - React-Core/Default
    - React-cxxreact (= 0.71.6)
    - React-jsc
    - React-jsi (= 0.71.6)
    - React-jsiexecutor (= 0.71.6)
    - React-perflogger (= 0.71.6)
    - Yoga
  - React-Core/RCTVibrationHeaders (0.71.6):
    - glog
    - RCT-Folly (= 2021.07.22.00)
    - React-Core/Default
    - React-cxxreact (= 0.71.6)
    - React-jsc
    - React-jsi (= 0.71.6)
    - React-jsiexecutor (= 0.71.6)
    - React-perflogger (= 0.71.6)
    - Yoga
  - React-Core/RCTWebSocket (0.71.6):
    - glog
    - RCT-Folly (= 2021.07.22.00)
    - React-Core/Default (= 0.71.6)
    - React-cxxreact (= 0.71.6)
    - React-jsc
    - React-jsi (= 0.71.6)
    - React-jsiexecutor (= 0.71.6)
    - React-perflogger (= 0.71.6)
    - Yoga
  - React-CoreModules (0.71.6):
    - RCT-Folly (= 2021.07.22.00)
    - RCTTypeSafety (= 0.71.6)
    - React-Codegen (= 0.71.6)
    - React-Core/CoreModulesHeaders (= 0.71.6)
    - React-jsi (= 0.71.6)
    - React-RCTBlob
    - React-RCTImage (= 0.71.6)
    - ReactCommon/turbomodule/core (= 0.71.6)
  - React-cxxreact (0.71.6):
    - boost (= 1.76.0)
    - DoubleConversion
    - glog
    - RCT-Folly (= 2021.07.22.00)
    - React-callinvoker (= 0.71.6)
    - React-jsi (= 0.71.6)
    - React-jsinspector (= 0.71.6)
    - React-logger (= 0.71.6)
    - React-perflogger (= 0.71.6)
    - React-runtimeexecutor (= 0.71.6)
  - React-jsc (0.71.6):
    - React-jsc/Fabric (= 0.71.6)
    - React-jsi (= 0.71.6)
  - React-jsc/Fabric (0.71.6):
    - React-jsi (= 0.71.6)
  - React-jsi (0.71.6):
    - boost (= 1.76.0)
    - DoubleConversion
    - glog
    - RCT-Folly (= 2021.07.22.00)
  - React-jsiexecutor (0.71.6):
    - DoubleConversion
    - glog
    - RCT-Folly (= 2021.07.22.00)
    - React-cxxreact (= 0.71.6)
    - React-jsi (= 0.71.6)
    - React-perflogger (= 0.71.6)
  - React-jsinspector (0.71.6)
  - React-logger (0.71.6):
    - glog
  - react-native-aes (1.3.9):
    - React
  - react-native-background-timer (2.1.1):
    - React
  - react-native-blur (4.3.0):
    - React-Core
  - react-native-branch (5.6.2):
    - Branch (= 1.43.2)
    - React-Core
  - react-native-camera (3.44.3):
    - React-Core
    - react-native-camera/RCT (= 3.44.3)
    - react-native-camera/RN (= 3.44.3)
  - react-native-camera/RCT (3.44.3):
    - React-Core
  - react-native-camera/RN (3.44.3):
    - React-Core
  - react-native-cookies (6.2.1):
    - React-Core
  - react-native-get-random-values (1.8.0):
    - React-Core
  - react-native-in-app-review (3.2.3):
    - React
  - react-native-minimizer (1.3.4):
    - React-Core
  - react-native-netinfo (6.0.0):
    - React-Core
  - react-native-randombytes (3.6.1):
    - React-Core
  - react-native-safe-area-context (3.2.0):
    - React-Core
  - react-native-splash-screen (3.2.0):
    - React
  - react-native-video (5.2.1):
    - React-Core
    - react-native-video/Video (= 5.2.1)
  - react-native-video/Video (5.2.1):
    - React-Core
  - react-native-view-shot (3.1.2):
    - React
  - react-native-webrtc (106.0.0-beta.7):
    - JitsiWebRTC (~> 106.0.0)
    - React-Core
  - react-native-webview (11.13.0):
    - React-Core
  - React-perflogger (0.71.6)
  - React-RCTActionSheet (0.71.6):
    - React-Core/RCTActionSheetHeaders (= 0.71.6)
  - React-RCTAnimation (0.71.6):
    - RCT-Folly (= 2021.07.22.00)
    - RCTTypeSafety (= 0.71.6)
    - React-Codegen (= 0.71.6)
    - React-Core/RCTAnimationHeaders (= 0.71.6)
    - React-jsi (= 0.71.6)
    - ReactCommon/turbomodule/core (= 0.71.6)
  - React-RCTAppDelegate (0.71.6):
    - RCT-Folly
    - RCTRequired
    - RCTTypeSafety
    - React-Core
    - ReactCommon/turbomodule/core
  - React-RCTBlob (0.71.6):
    - RCT-Folly (= 2021.07.22.00)
    - React-Codegen (= 0.71.6)
    - React-Core/RCTBlobHeaders (= 0.71.6)
    - React-Core/RCTWebSocket (= 0.71.6)
    - React-jsi (= 0.71.6)
    - React-RCTNetwork (= 0.71.6)
    - ReactCommon/turbomodule/core (= 0.71.6)
  - React-RCTImage (0.71.6):
    - RCT-Folly (= 2021.07.22.00)
    - RCTTypeSafety (= 0.71.6)
    - React-Codegen (= 0.71.6)
    - React-Core/RCTImageHeaders (= 0.71.6)
    - React-jsi (= 0.71.6)
    - React-RCTNetwork (= 0.71.6)
    - ReactCommon/turbomodule/core (= 0.71.6)
  - React-RCTLinking (0.71.6):
    - React-Codegen (= 0.71.6)
    - React-Core/RCTLinkingHeaders (= 0.71.6)
    - React-jsi (= 0.71.6)
    - ReactCommon/turbomodule/core (= 0.71.6)
  - React-RCTNetwork (0.71.6):
    - RCT-Folly (= 2021.07.22.00)
    - RCTTypeSafety (= 0.71.6)
    - React-Codegen (= 0.71.6)
    - React-Core/RCTNetworkHeaders (= 0.71.6)
    - React-jsi (= 0.71.6)
    - ReactCommon/turbomodule/core (= 0.71.6)
  - React-RCTPushNotification (0.71.6):
    - RCTTypeSafety (= 0.71.6)
    - React-Codegen (= 0.71.6)
    - React-Core/RCTPushNotificationHeaders (= 0.71.6)
    - React-jsi (= 0.71.6)
    - ReactCommon/turbomodule/core (= 0.71.6)
  - React-RCTSettings (0.71.6):
    - RCT-Folly (= 2021.07.22.00)
    - RCTTypeSafety (= 0.71.6)
    - React-Codegen (= 0.71.6)
    - React-Core/RCTSettingsHeaders (= 0.71.6)
    - React-jsi (= 0.71.6)
    - ReactCommon/turbomodule/core (= 0.71.6)
  - React-RCTText (0.71.6):
    - React-Core/RCTTextHeaders (= 0.71.6)
  - React-RCTVibration (0.71.6):
    - RCT-Folly (= 2021.07.22.00)
    - React-Codegen (= 0.71.6)
    - React-Core/RCTVibrationHeaders (= 0.71.6)
    - React-jsi (= 0.71.6)
    - ReactCommon/turbomodule/core (= 0.71.6)
  - React-runtimeexecutor (0.71.6):
    - React-jsi (= 0.71.6)
  - ReactCommon/turbomodule/bridging (0.71.6):
    - DoubleConversion
    - glog
    - RCT-Folly (= 2021.07.22.00)
    - React-callinvoker (= 0.71.6)
    - React-Core (= 0.71.6)
    - React-cxxreact (= 0.71.6)
    - React-jsi (= 0.71.6)
    - React-logger (= 0.71.6)
    - React-perflogger (= 0.71.6)
  - ReactCommon/turbomodule/core (0.71.6):
    - DoubleConversion
    - glog
    - RCT-Folly (= 2021.07.22.00)
    - React-callinvoker (= 0.71.6)
    - React-Core (= 0.71.6)
    - React-cxxreact (= 0.71.6)
    - React-jsi (= 0.71.6)
    - React-logger (= 0.71.6)
    - React-perflogger (= 0.71.6)
  - rn-fetch-blob (0.12.0):
    - React-Core
  - RNCAsyncStorage (1.17.10):
    - React-Core
  - RNCCheckbox (0.5.12):
    - React-Core
  - RNCClipboard (1.8.4):
    - React-Core
  - RNCMaskedView (0.2.6):
    - React-Core
  - RNCPicker (2.2.1):
    - React-Core
  - RNDefaultPreference (1.4.3):
    - React
  - RNDeviceInfo (9.0.2):
    - React-Core
  - RNFS (2.18.0):
    - React
  - RNGestureHandler (1.10.3):
    - React-Core
  - RNI18n (2.0.15):
    - React
  - RNInAppBrowser (3.7.0):
    - React-Core
  - RNKeychain (8.0.0):
    - React-Core
  - RNOS (1.2.6):
    - React
  - RNReanimated (3.1.0):
    - DoubleConversion
    - FBLazyVector
    - FBReactNativeSpec
    - glog
    - RCT-Folly
    - RCTRequired
    - RCTTypeSafety
    - React-callinvoker
    - React-Core
    - React-Core/DevSupport
    - React-Core/RCTWebSocket
    - React-CoreModules
    - React-cxxreact
    - React-jsi
    - React-jsiexecutor
    - React-jsinspector
    - React-RCTActionSheet
    - React-RCTAnimation
    - React-RCTBlob
    - React-RCTImage
    - React-RCTLinking
    - React-RCTNetwork
    - React-RCTSettings
    - React-RCTText
    - ReactCommon/turbomodule/core
    - Yoga
  - RNScreens (3.19.0):
    - React-Core
    - React-RCTImage
  - RNSensors (5.3.0):
    - React
<<<<<<< HEAD
  - RNSentry (5.1.1):
    - React-Core
    - Sentry/HybridSDK (= 8.3.0)
=======
  - RNSentry (3.0.3):
    - React-Core
    - Sentry (= 7.2.6)
>>>>>>> 4777ddd0
  - RNShare (7.3.7):
    - React-Core
  - RNSVG (12.1.1):
    - React
  - RNVectorIcons (6.4.2):
    - React
  - segment-analytics-react-native (2.13.0):
    - React-Core
    - sovran-react-native
<<<<<<< HEAD
  - Sentry/HybridSDK (8.3.0):
    - SentryPrivate (= 8.3.0)
  - SentryPrivate (8.3.0)
=======
  - Sentry (7.2.6):
    - Sentry/Core (= 7.2.6)
  - Sentry/Core (7.2.6)
>>>>>>> 4777ddd0
  - sovran-react-native (0.4.5):
    - React-Core
  - TcpSockets (4.0.0):
    - CocoaAsyncSocket
    - React
  - Yoga (1.14.0)
  - YogaKit (1.18.1):
    - Yoga (~> 1.14)

DEPENDENCIES:
  - boost (from `../node_modules/react-native/third-party-podspecs/boost.podspec`)
  - BVLinearGradient (from `../node_modules/react-native-linear-gradient`)
  - DoubleConversion (from `../node_modules/react-native/third-party-podspecs/DoubleConversion.podspec`)
  - FBLazyVector (from `../node_modules/react-native/Libraries/FBLazyVector`)
  - FBReactNativeSpec (from `../node_modules/react-native/React/FBReactNativeSpec`)
  - Flipper (= 0.93.0)
  - Flipper-Boost-iOSX (= 1.76.0.1.11)
  - Flipper-DoubleConversion (= 1.1.7)
  - Flipper-Fmt (= 7.1.7)
  - Flipper-Folly (= 2.6.10)
  - Flipper-Glog (= 0.5.0.5)
  - Flipper-PeerTalk (= 0.0.4)
  - Flipper-RSocket (= 1.4.3)
  - FlipperKit (= 0.93.0)
  - FlipperKit/Core (= 0.93.0)
  - FlipperKit/CppBridge (= 0.93.0)
  - FlipperKit/FBCxxFollyDynamicConvert (= 0.93.0)
  - FlipperKit/FBDefines (= 0.93.0)
  - FlipperKit/FKPortForwarding (= 0.93.0)
  - FlipperKit/FlipperKitHighlightOverlay (= 0.93.0)
  - FlipperKit/FlipperKitLayoutPlugin (= 0.93.0)
  - FlipperKit/FlipperKitLayoutTextSearchable (= 0.93.0)
  - FlipperKit/FlipperKitNetworkPlugin (= 0.93.0)
  - FlipperKit/FlipperKitReactPlugin (= 0.93.0)
  - FlipperKit/FlipperKitUserDefaultsPlugin (= 0.93.0)
  - FlipperKit/SKIOSNetworkPlugin (= 0.93.0)
  - glog (from `../node_modules/react-native/third-party-podspecs/glog.podspec`)
  - lottie-ios (from `../node_modules/lottie-ios`)
  - lottie-react-native (from `../node_modules/lottie-react-native`)
  - OpenSSL-Universal (= 1.1.1100)
  - RCT-Folly (from `../node_modules/react-native/third-party-podspecs/RCT-Folly.podspec`)
  - RCTRequired (from `../node_modules/react-native/Libraries/RCTRequired`)
  - RCTSearchApi (from `../node_modules/react-native-search-api`)
  - RCTTypeSafety (from `../node_modules/react-native/Libraries/TypeSafety`)
  - React (from `../node_modules/react-native/`)
  - React-callinvoker (from `../node_modules/react-native/ReactCommon/callinvoker`)
  - React-Codegen (from `build/generated/ios`)
  - React-Core (from `../node_modules/react-native/`)
  - React-Core/DevSupport (from `../node_modules/react-native/`)
  - React-Core/RCTWebSocket (from `../node_modules/react-native/`)
  - React-CoreModules (from `../node_modules/react-native/React/CoreModules`)
  - React-cxxreact (from `../node_modules/react-native/ReactCommon/cxxreact`)
  - React-jsc (from `../node_modules/react-native/ReactCommon/jsc`)
  - React-jsi (from `../node_modules/react-native/ReactCommon/jsi`)
  - React-jsiexecutor (from `../node_modules/react-native/ReactCommon/jsiexecutor`)
  - React-jsinspector (from `../node_modules/react-native/ReactCommon/jsinspector`)
  - React-logger (from `../node_modules/react-native/ReactCommon/logger`)
  - react-native-aes (from `../node_modules/react-native-aes-crypto`)
  - react-native-background-timer (from `../node_modules/react-native-background-timer`)
  - "react-native-blur (from `../node_modules/@react-native-community/blur`)"
  - react-native-branch (from `../node_modules/react-native-branch`)
  - react-native-camera (from `../node_modules/react-native-camera`)
  - "react-native-cookies (from `../node_modules/@react-native-cookies/cookies`)"
  - react-native-get-random-values (from `../node_modules/react-native-get-random-values`)
  - react-native-in-app-review (from `../node_modules/react-native-in-app-review`)
  - react-native-minimizer (from `../node_modules/react-native-minimizer`)
  - "react-native-netinfo (from `../node_modules/@react-native-community/netinfo`)"
  - react-native-randombytes (from `../node_modules/react-native-randombytes`)
  - react-native-safe-area-context (from `../node_modules/react-native-safe-area-context`)
  - react-native-splash-screen (from `../node_modules/react-native-splash-screen`)
  - react-native-video (from `../node_modules/react-native-video`)
  - react-native-view-shot (from `../node_modules/react-native-view-shot`)
  - react-native-webrtc (from `../node_modules/react-native-webrtc`)
  - react-native-webview (from `../node_modules/react-native-webview`)
  - React-perflogger (from `../node_modules/react-native/ReactCommon/reactperflogger`)
  - React-RCTActionSheet (from `../node_modules/react-native/Libraries/ActionSheetIOS`)
  - React-RCTAnimation (from `../node_modules/react-native/Libraries/NativeAnimation`)
  - React-RCTAppDelegate (from `../node_modules/react-native/Libraries/AppDelegate`)
  - React-RCTBlob (from `../node_modules/react-native/Libraries/Blob`)
  - React-RCTImage (from `../node_modules/react-native/Libraries/Image`)
  - React-RCTLinking (from `../node_modules/react-native/Libraries/LinkingIOS`)
  - React-RCTNetwork (from `../node_modules/react-native/Libraries/Network`)
  - React-RCTPushNotification (from `../node_modules/react-native/Libraries/PushNotificationIOS`)
  - React-RCTSettings (from `../node_modules/react-native/Libraries/Settings`)
  - React-RCTText (from `../node_modules/react-native/Libraries/Text`)
  - React-RCTVibration (from `../node_modules/react-native/Libraries/Vibration`)
  - React-runtimeexecutor (from `../node_modules/react-native/ReactCommon/runtimeexecutor`)
  - ReactCommon/turbomodule/core (from `../node_modules/react-native/ReactCommon`)
  - rn-fetch-blob (from `../node_modules/rn-fetch-blob`)
  - "RNCAsyncStorage (from `../node_modules/@react-native-async-storage/async-storage`)"
  - "RNCCheckbox (from `../node_modules/@react-native-community/checkbox`)"
  - "RNCClipboard (from `../node_modules/@react-native-clipboard/clipboard`)"
  - "RNCMaskedView (from `../node_modules/@react-native-masked-view/masked-view`)"
  - "RNCPicker (from `../node_modules/@react-native-picker/picker`)"
  - RNDefaultPreference (from `../node_modules/react-native-default-preference`)
  - RNDeviceInfo (from `../node_modules/react-native-device-info`)
  - RNFS (from `../node_modules/react-native-fs`)
  - RNGestureHandler (from `../node_modules/react-native-gesture-handler`)
  - RNI18n (from `../node_modules/react-native-i18n`)
  - RNInAppBrowser (from `../node_modules/react-native-inappbrowser-reborn`)
  - RNKeychain (from `../node_modules/react-native-keychain`)
  - RNOS (from `../node_modules/react-native-os`)
  - RNReanimated (from `../node_modules/react-native-reanimated`)
  - RNScreens (from `../node_modules/react-native-screens`)
  - RNSensors (from `../node_modules/react-native-sensors`)
  - "RNSentry (from `../node_modules/@sentry/react-native`)"
  - RNShare (from `../node_modules/react-native-share`)
  - RNSVG (from `../node_modules/react-native-svg`)
  - RNVectorIcons (from `../node_modules/react-native-vector-icons`)
  - "segment-analytics-react-native (from `../node_modules/@segment/analytics-react-native`)"
  - "sovran-react-native (from `../node_modules/@segment/sovran-react-native`)"
  - TcpSockets (from `../node_modules/react-native-tcp`)
  - Yoga (from `../node_modules/react-native/ReactCommon/yoga`)

SPEC REPOS:
  trunk:
    - Branch
    - CocoaAsyncSocket
    - Flipper
    - Flipper-Boost-iOSX
    - Flipper-DoubleConversion
    - Flipper-Fmt
    - Flipper-Folly
    - Flipper-Glog
    - Flipper-PeerTalk
    - Flipper-RSocket
    - FlipperKit
    - fmt
    - JitsiWebRTC
    - libevent
    - OpenSSL-Universal
    - Sentry
    - SentryPrivate
    - YogaKit

EXTERNAL SOURCES:
  boost:
    :podspec: "../node_modules/react-native/third-party-podspecs/boost.podspec"
  BVLinearGradient:
    :path: "../node_modules/react-native-linear-gradient"
  DoubleConversion:
    :podspec: "../node_modules/react-native/third-party-podspecs/DoubleConversion.podspec"
  FBLazyVector:
    :path: "../node_modules/react-native/Libraries/FBLazyVector"
  FBReactNativeSpec:
    :path: "../node_modules/react-native/React/FBReactNativeSpec"
  glog:
    :podspec: "../node_modules/react-native/third-party-podspecs/glog.podspec"
  lottie-ios:
    :path: "../node_modules/lottie-ios"
  lottie-react-native:
    :path: "../node_modules/lottie-react-native"
  RCT-Folly:
    :podspec: "../node_modules/react-native/third-party-podspecs/RCT-Folly.podspec"
  RCTRequired:
    :path: "../node_modules/react-native/Libraries/RCTRequired"
  RCTSearchApi:
    :path: "../node_modules/react-native-search-api"
  RCTTypeSafety:
    :path: "../node_modules/react-native/Libraries/TypeSafety"
  React:
    :path: "../node_modules/react-native/"
  React-callinvoker:
    :path: "../node_modules/react-native/ReactCommon/callinvoker"
  React-Codegen:
    :path: build/generated/ios
  React-Core:
    :path: "../node_modules/react-native/"
  React-CoreModules:
    :path: "../node_modules/react-native/React/CoreModules"
  React-cxxreact:
    :path: "../node_modules/react-native/ReactCommon/cxxreact"
  React-jsc:
    :path: "../node_modules/react-native/ReactCommon/jsc"
  React-jsi:
    :path: "../node_modules/react-native/ReactCommon/jsi"
  React-jsiexecutor:
    :path: "../node_modules/react-native/ReactCommon/jsiexecutor"
  React-jsinspector:
    :path: "../node_modules/react-native/ReactCommon/jsinspector"
  React-logger:
    :path: "../node_modules/react-native/ReactCommon/logger"
  react-native-aes:
    :path: "../node_modules/react-native-aes-crypto"
  react-native-background-timer:
    :path: "../node_modules/react-native-background-timer"
  react-native-blur:
    :path: "../node_modules/@react-native-community/blur"
  react-native-branch:
    :path: "../node_modules/react-native-branch"
  react-native-camera:
    :path: "../node_modules/react-native-camera"
  react-native-cookies:
    :path: "../node_modules/@react-native-cookies/cookies"
  react-native-get-random-values:
    :path: "../node_modules/react-native-get-random-values"
  react-native-in-app-review:
    :path: "../node_modules/react-native-in-app-review"
  react-native-minimizer:
    :path: "../node_modules/react-native-minimizer"
  react-native-netinfo:
    :path: "../node_modules/@react-native-community/netinfo"
  react-native-randombytes:
    :path: "../node_modules/react-native-randombytes"
  react-native-safe-area-context:
    :path: "../node_modules/react-native-safe-area-context"
  react-native-splash-screen:
    :path: "../node_modules/react-native-splash-screen"
  react-native-video:
    :path: "../node_modules/react-native-video"
  react-native-view-shot:
    :path: "../node_modules/react-native-view-shot"
  react-native-webrtc:
    :path: "../node_modules/react-native-webrtc"
  react-native-webview:
    :path: "../node_modules/react-native-webview"
  React-perflogger:
    :path: "../node_modules/react-native/ReactCommon/reactperflogger"
  React-RCTActionSheet:
    :path: "../node_modules/react-native/Libraries/ActionSheetIOS"
  React-RCTAnimation:
    :path: "../node_modules/react-native/Libraries/NativeAnimation"
  React-RCTAppDelegate:
    :path: "../node_modules/react-native/Libraries/AppDelegate"
  React-RCTBlob:
    :path: "../node_modules/react-native/Libraries/Blob"
  React-RCTImage:
    :path: "../node_modules/react-native/Libraries/Image"
  React-RCTLinking:
    :path: "../node_modules/react-native/Libraries/LinkingIOS"
  React-RCTNetwork:
    :path: "../node_modules/react-native/Libraries/Network"
  React-RCTPushNotification:
    :path: "../node_modules/react-native/Libraries/PushNotificationIOS"
  React-RCTSettings:
    :path: "../node_modules/react-native/Libraries/Settings"
  React-RCTText:
    :path: "../node_modules/react-native/Libraries/Text"
  React-RCTVibration:
    :path: "../node_modules/react-native/Libraries/Vibration"
  React-runtimeexecutor:
    :path: "../node_modules/react-native/ReactCommon/runtimeexecutor"
  ReactCommon:
    :path: "../node_modules/react-native/ReactCommon"
  rn-fetch-blob:
    :path: "../node_modules/rn-fetch-blob"
  RNCAsyncStorage:
    :path: "../node_modules/@react-native-async-storage/async-storage"
  RNCCheckbox:
    :path: "../node_modules/@react-native-community/checkbox"
  RNCClipboard:
    :path: "../node_modules/@react-native-clipboard/clipboard"
  RNCMaskedView:
    :path: "../node_modules/@react-native-masked-view/masked-view"
  RNCPicker:
    :path: "../node_modules/@react-native-picker/picker"
  RNDefaultPreference:
    :path: "../node_modules/react-native-default-preference"
  RNDeviceInfo:
    :path: "../node_modules/react-native-device-info"
  RNFS:
    :path: "../node_modules/react-native-fs"
  RNGestureHandler:
    :path: "../node_modules/react-native-gesture-handler"
  RNI18n:
    :path: "../node_modules/react-native-i18n"
  RNInAppBrowser:
    :path: "../node_modules/react-native-inappbrowser-reborn"
  RNKeychain:
    :path: "../node_modules/react-native-keychain"
  RNOS:
    :path: "../node_modules/react-native-os"
  RNReanimated:
    :path: "../node_modules/react-native-reanimated"
  RNScreens:
    :path: "../node_modules/react-native-screens"
  RNSensors:
    :path: "../node_modules/react-native-sensors"
  RNSentry:
    :path: "../node_modules/@sentry/react-native"
  RNShare:
    :path: "../node_modules/react-native-share"
  RNSVG:
    :path: "../node_modules/react-native-svg"
  RNVectorIcons:
    :path: "../node_modules/react-native-vector-icons"
  segment-analytics-react-native:
    :path: "../node_modules/@segment/analytics-react-native"
  sovran-react-native:
    :path: "../node_modules/@segment/sovran-react-native"
  TcpSockets:
    :path: "../node_modules/react-native-tcp"
  Yoga:
    :path: "../node_modules/react-native/ReactCommon/yoga"

SPEC CHECKSUMS:
<<<<<<< HEAD
  boost: 57d2868c099736d80fcd648bf211b4431e51a558
=======
  boost: a7c83b31436843459a1961bfd74b96033dc77234
>>>>>>> 4777ddd0
  Branch: 4ac024cb3c29b0ef628048694db3c4cfa679beb0
  BVLinearGradient: e3aad03778a456d77928f594a649e96995f1c872
  CocoaAsyncSocket: 065fd1e645c7abab64f7a6a2007a48038fdc6a99
  DoubleConversion: 5189b271737e1565bdce30deb4a08d647e3f5f54
  FBLazyVector: a83ceaa8a8581003a623facdb3c44f6d4f342ac5
  FBReactNativeSpec: 85eee79837cb797ab6176f0243a2b40511c09158
  Flipper: b1fddf9a17c32097b2b4c806ad158b2f36bb2692
  Flipper-Boost-iOSX: fd1e2b8cbef7e662a122412d7ac5f5bea715403c
  Flipper-DoubleConversion: 38631e41ef4f9b12861c67d17cb5518d06badc41
  Flipper-Fmt: 60cbdd92fc254826e61d669a5d87ef7015396a9b
  Flipper-Folly: 584845625005ff068a6ebf41f857f468decd26b3
  Flipper-Glog: 70c50ce58ddaf67dc35180db05f191692570f446
  Flipper-PeerTalk: 116d8f857dc6ef55c7a5a75ea3ceaafe878aadc9
  Flipper-RSocket: d9d9ade67cbecf6ac10730304bf5607266dd2541
  FlipperKit: aec2d931adeee48a07bab1ea8bcc8a6bb87dfce4
  fmt: ff9d55029c625d3757ed641535fd4a75fedc7ce9
  glog: 04b94705f318337d7ead9e6d17c019bd9b1f6b1b
  JitsiWebRTC: f441eb0e2d67f0588bf24e21c5162e97342714fb
  libevent: 4049cae6c81cdb3654a443be001fb9bdceff7913
  lottie-ios: 016449b5d8be0c3dcbcfa0a9988469999cd04c5d
  lottie-react-native: 3e722c63015fdb9c27638b0a77969fc412067c18
  OpenSSL-Universal: ebc357f1e6bc71fa463ccb2fe676756aff50e88c
  RCT-Folly: 424b8c9a7a0b9ab2886ffe9c3b041ef628fd4fb1
  RCTRequired: 5c6fd63b03abb06947d348dadac51c93e3485bd8
  RCTSearchApi: d2d38a5a7bffbfb144e2c770fbb30f51b1053067
  RCTTypeSafety: 1c66daedd66f674e39ce9f40782f0d490c78b175
  React: e11ca7cdc7aa4ddd7e6a59278b808cfe17ebbd9f
  React-callinvoker: 77a82869505c96945c074b80bbdc8df919646d51
  React-Codegen: c82a2e6d2ad883f00a89d4a80781090a8b1cc3ac
  React-Core: 9896746d1a42a10183cec8003867ae391d28a920
  React-CoreModules: 83d989defdfc82be1f7386f84a56b6509f54ac74
  React-cxxreact: 46e201a9824518a9e49bfb79729402b067a008ce
  React-jsc: f5f7312e31b875ddec3597c298ac013e5a644604
  React-jsi: 89bed41dd010026a1873450b9e79b2b5c804a468
  React-jsiexecutor: fbbbda979d16e09825cced680f799108bec2ab58
  React-jsinspector: d5ce2ef3eb8fd30c28389d0bc577918c70821bd6
  React-logger: 9332c3e7b4ef007a0211c0a9868253aac3e1da82
  react-native-aes: ff31f0dd4c791eb423a631ee04570fcf3c618924
  react-native-background-timer: 1b6e6b4e10f1b74c367a1fdc3c72b67c619b222b
  react-native-blur: 50c9feabacbc5f49b61337ebc32192c6be7ec3c3
  react-native-branch: 4e42fda662d96893afbbd02839806931398e3d2e
  react-native-camera: b8cc03e2feec0c04403d0998e37cf519d8fd4c6f
  react-native-cookies: f54fcded06bb0cda05c11d86788020b43528a26c
  react-native-get-random-values: a6ea6a8a65dc93e96e24a11105b1a9c8cfe1d72a
  react-native-in-app-review: 23f4f5b9fcd94339dd5d93c6230557f9c67c7dda
  react-native-minimizer: 8cb2cf59668411885ab7b09963897d4a20b3ac89
  react-native-netinfo: e849fc21ca2f4128a5726c801a82fc6f4a6db50d
  react-native-randombytes: 421f1c7d48c0af8dbcd471b0324393ebf8fe7846
  react-native-safe-area-context: f0906bf8bc9835ac9a9d3f97e8bde2a997d8da79
  react-native-splash-screen: 200d11d188e2e78cea3ad319964f6142b6384865
  react-native-video: c26780b224543c62d5e1b2a7244a5cd1b50e8253
  react-native-view-shot: 4475fde003fe8a210053d1f98fb9e06c1d834e1c
  react-native-webrtc: f73459325441d15812f86071bdbd0bf3376235d1
  react-native-webview: 133a6a5149f963259646e710b4545c67ef35d7c9
  React-perflogger: 43392072a5b867a504e2b4857606f8fc5a403d7f
  React-RCTActionSheet: c7b67c125bebeda9fb19fc7b200d85cb9d6899c4
  React-RCTAnimation: c2de79906f607986633a7114bee44854e4c7e2f5
  React-RCTAppDelegate: 2660c1bfb98bf39f7954a076439430502ae220e2
  React-RCTBlob: f8ab8edbb0e4006d260fdda8963ec937192a7f48
  React-RCTImage: c6093f1bf3d67c0428d779b00390617d5bd90699
  React-RCTLinking: 5de47e37937889d22599af4b99d0552bad1b1c3c
  React-RCTNetwork: e7d7077e073b08e5dd486fba3fe87ccad90a9bc4
  React-RCTPushNotification: f9a4477d551bc8ca620b7c1e984d1525a0712077
  React-RCTSettings: 72a04921b2e8fb832da7201a60ffffff2a7c62f7
  React-RCTText: 7123c70fef5367e2121fea37e65b9ad6d3747e54
  React-RCTVibration: 73d201599a64ea14b4e0b8f91b64970979fd92e6
  React-runtimeexecutor: 8692ac548bec648fa121980ccb4304afd136d584
  ReactCommon: e1067159764444e5db7c14e294d5cd79fb159c59
  rn-fetch-blob: f065bb7ab7fb48dd002629f8bdcb0336602d3cba
  RNCAsyncStorage: 0c357f3156fcb16c8589ede67cc036330b6698ca
  RNCCheckbox: ed1b4ca295475b41e7251ebae046360a703b6eb5
  RNCClipboard: ddd4d291537f1667209c9c405aaa4307297e252e
  RNCMaskedView: c298b644a10c0c142055b3ae24d83879ecb13ccd
  RNCPicker: cb57c823d5ce8d2d0b5dfb45ad97b737260dc59e
  RNDefaultPreference: 2f8d6d54230edbd78708ada8d63bb275e5a8415b
  RNDeviceInfo: 1e3f62b9ec32f7754fac60bd06b8f8a27124e7f0
  RNFS: 3ab21fa6c56d65566d1fb26c2228e2b6132e5e32
  RNGestureHandler: a479ebd5ed4221a810967000735517df0d2db211
  RNI18n: e2f7e76389fcc6e84f2c8733ea89b92502351fd8
  RNInAppBrowser: e36d6935517101ccba0e875bac8ad7b0cb655364
  RNKeychain: 4f63aada75ebafd26f4bc2c670199461eab85d94
  RNOS: 6f2f9a70895bbbfbdad7196abd952e7b01d45027
  RNReanimated: b1220a0e5168745283ff5d53bfc7d2144b2cee1b
  RNScreens: ea4cd3a853063cda19a4e3c28d2e52180c80f4eb
  RNSensors: c363d486c879e181905dea84a2535e49af1c2d25
<<<<<<< HEAD
  RNSentry: 43658c8c327376e0c06149ce981899f5f84e90d9
=======
  RNSentry: bb7db0d29123fa7e1848f4fe91cc8407aabb2195
>>>>>>> 4777ddd0
  RNShare: f116bbb04f310c665ca483d0bd1e88cf59b3b334
  RNSVG: 551acb6562324b1d52a4e0758f7ca0ec234e278f
  RNVectorIcons: 6607bd3a30291d0edb56f9bbe7ae411ee2b928b0
  segment-analytics-react-native: bd1f13ea95bad2313a9c7130da032af0e9a6da60
<<<<<<< HEAD
  Sentry: 757565eb01e2a6ef6b26e897e4e47e8213e12f06
  SentryPrivate: 668d6ce46835769b32e61dc8b5c78ef0b6cdcef8
=======
  Sentry: be2f8f7a63e5274cc83d0813e40c1680119c0153
>>>>>>> 4777ddd0
  sovran-react-native: fd3dc8f1a4b14acdc4ad25fc6b4ac4f52a2a2a15
  TcpSockets: a8eb6b5867fe643e6cfed5db2e4de62f4d1e8fd0
  Yoga: ba09b6b11e6139e3df8229238aa794205ca6a02a
  YogaKit: f782866e155069a2cca2517aafea43200b01fd5a

PODFILE CHECKSUM: 7ce98d5a1951b5810edb5cdb520381ad6ccbdf6c

COCOAPODS: 1.12.1<|MERGE_RESOLUTION|>--- conflicted
+++ resolved
@@ -5,28 +5,28 @@
     - React
   - CocoaAsyncSocket (7.6.5)
   - DoubleConversion (1.1.6)
-  - FBLazyVector (0.71.6)
-  - FBReactNativeSpec (0.71.6):
-    - RCT-Folly (= 2021.07.22.00)
-    - RCTRequired (= 0.71.6)
-    - RCTTypeSafety (= 0.71.6)
-    - React-Core (= 0.71.6)
-    - React-jsi (= 0.71.6)
-    - ReactCommon/turbomodule/core (= 0.71.6)
+  - FBLazyVector (0.66.5)
+  - FBReactNativeSpec (0.66.5):
+    - RCT-Folly (= 2021.06.28.00-v2)
+    - RCTRequired (= 0.66.5)
+    - RCTTypeSafety (= 0.66.5)
+    - React-Core (= 0.66.5)
+    - React-jsi (= 0.66.5)
+    - ReactCommon/turbomodule/core (= 0.66.5)
   - Flipper (0.93.0):
     - Flipper-Folly (~> 2.6)
     - Flipper-RSocket (~> 1.4)
   - Flipper-Boost-iOSX (1.76.0.1.11)
   - Flipper-DoubleConversion (1.1.7)
   - Flipper-Fmt (7.1.7)
-  - Flipper-Folly (2.6.10):
+  - Flipper-Folly (2.6.7):
     - Flipper-Boost-iOSX
     - Flipper-DoubleConversion
     - Flipper-Fmt (= 7.1.7)
     - Flipper-Glog
     - libevent (~> 2.1.12)
-    - OpenSSL-Universal (= 1.1.1100)
-  - Flipper-Glog (0.5.0.5)
+    - OpenSSL-Universal (= 1.1.180)
+  - Flipper-Glog (0.3.6)
   - Flipper-PeerTalk (0.0.4)
   - Flipper-RSocket (1.4.3):
     - Flipper-Folly (~> 2.6)
@@ -77,252 +77,227 @@
   - glog (0.3.5)
   - JitsiWebRTC (106.0.0)
   - libevent (2.1.12)
-  - lottie-ios (3.4.1)
-  - lottie-react-native (5.1.5):
-    - lottie-ios (~> 3.4.0)
-    - React-Core
-  - OpenSSL-Universal (1.1.1100)
-  - RCT-Folly (2021.07.22.00):
+  - lottie-ios (2.5.3)
+  - lottie-react-native (3.1.0):
+    - lottie-ios (~> 2.5.0)
+    - React
+  - OpenSSL-Universal (1.1.180)
+  - RCT-Folly (2021.06.28.00-v2):
     - boost
     - DoubleConversion
     - fmt (~> 6.2.1)
     - glog
-    - RCT-Folly/Default (= 2021.07.22.00)
-  - RCT-Folly/Default (2021.07.22.00):
+    - RCT-Folly/Default (= 2021.06.28.00-v2)
+  - RCT-Folly/Default (2021.06.28.00-v2):
     - boost
     - DoubleConversion
     - fmt (~> 6.2.1)
     - glog
-  - RCTRequired (0.71.6)
+  - RCTRequired (0.66.5)
   - RCTSearchApi (1.0.1):
     - React
     - React-RCTImage
-  - RCTTypeSafety (0.71.6):
-    - FBLazyVector (= 0.71.6)
-    - RCTRequired (= 0.71.6)
-    - React-Core (= 0.71.6)
-  - React (0.71.6):
-    - React-Core (= 0.71.6)
-    - React-Core/DevSupport (= 0.71.6)
-    - React-Core/RCTWebSocket (= 0.71.6)
-    - React-RCTActionSheet (= 0.71.6)
-    - React-RCTAnimation (= 0.71.6)
-    - React-RCTBlob (= 0.71.6)
-    - React-RCTImage (= 0.71.6)
-    - React-RCTLinking (= 0.71.6)
-    - React-RCTNetwork (= 0.71.6)
-    - React-RCTSettings (= 0.71.6)
-    - React-RCTText (= 0.71.6)
-    - React-RCTVibration (= 0.71.6)
-  - React-callinvoker (0.71.6)
-  - React-Codegen (0.71.6):
-    - FBReactNativeSpec
-    - RCT-Folly
-    - RCTRequired
-    - RCTTypeSafety
-    - React-Core
-    - React-jsc
-    - React-jsi
-    - React-jsiexecutor
-    - ReactCommon/turbomodule/bridging
-    - ReactCommon/turbomodule/core
-  - React-Core (0.71.6):
-    - glog
-    - RCT-Folly (= 2021.07.22.00)
-    - React-Core/Default (= 0.71.6)
-    - React-cxxreact (= 0.71.6)
-    - React-jsc
-    - React-jsi (= 0.71.6)
-    - React-jsiexecutor (= 0.71.6)
-    - React-perflogger (= 0.71.6)
-    - Yoga
-  - React-Core/CoreModulesHeaders (0.71.6):
-    - glog
-    - RCT-Folly (= 2021.07.22.00)
-    - React-Core/Default
-    - React-cxxreact (= 0.71.6)
-    - React-jsc
-    - React-jsi (= 0.71.6)
-    - React-jsiexecutor (= 0.71.6)
-    - React-perflogger (= 0.71.6)
-    - Yoga
-  - React-Core/Default (0.71.6):
-    - glog
-    - RCT-Folly (= 2021.07.22.00)
-    - React-cxxreact (= 0.71.6)
-    - React-jsc
-    - React-jsi (= 0.71.6)
-    - React-jsiexecutor (= 0.71.6)
-    - React-perflogger (= 0.71.6)
-    - Yoga
-  - React-Core/DevSupport (0.71.6):
-    - glog
-    - RCT-Folly (= 2021.07.22.00)
-    - React-Core/Default (= 0.71.6)
-    - React-Core/RCTWebSocket (= 0.71.6)
-    - React-cxxreact (= 0.71.6)
-    - React-jsc
-    - React-jsi (= 0.71.6)
-    - React-jsiexecutor (= 0.71.6)
-    - React-jsinspector (= 0.71.6)
-    - React-perflogger (= 0.71.6)
-    - Yoga
-  - React-Core/RCTActionSheetHeaders (0.71.6):
-    - glog
-    - RCT-Folly (= 2021.07.22.00)
-    - React-Core/Default
-    - React-cxxreact (= 0.71.6)
-    - React-jsc
-    - React-jsi (= 0.71.6)
-    - React-jsiexecutor (= 0.71.6)
-    - React-perflogger (= 0.71.6)
-    - Yoga
-  - React-Core/RCTAnimationHeaders (0.71.6):
-    - glog
-    - RCT-Folly (= 2021.07.22.00)
-    - React-Core/Default
-    - React-cxxreact (= 0.71.6)
-    - React-jsc
-    - React-jsi (= 0.71.6)
-    - React-jsiexecutor (= 0.71.6)
-    - React-perflogger (= 0.71.6)
-    - Yoga
-  - React-Core/RCTBlobHeaders (0.71.6):
-    - glog
-    - RCT-Folly (= 2021.07.22.00)
-    - React-Core/Default
-    - React-cxxreact (= 0.71.6)
-    - React-jsc
-    - React-jsi (= 0.71.6)
-    - React-jsiexecutor (= 0.71.6)
-    - React-perflogger (= 0.71.6)
-    - Yoga
-  - React-Core/RCTImageHeaders (0.71.6):
-    - glog
-    - RCT-Folly (= 2021.07.22.00)
-    - React-Core/Default
-    - React-cxxreact (= 0.71.6)
-    - React-jsc
-    - React-jsi (= 0.71.6)
-    - React-jsiexecutor (= 0.71.6)
-    - React-perflogger (= 0.71.6)
-    - Yoga
-  - React-Core/RCTLinkingHeaders (0.71.6):
-    - glog
-    - RCT-Folly (= 2021.07.22.00)
-    - React-Core/Default
-    - React-cxxreact (= 0.71.6)
-    - React-jsc
-    - React-jsi (= 0.71.6)
-    - React-jsiexecutor (= 0.71.6)
-    - React-perflogger (= 0.71.6)
-    - Yoga
-  - React-Core/RCTNetworkHeaders (0.71.6):
-    - glog
-    - RCT-Folly (= 2021.07.22.00)
-    - React-Core/Default
-    - React-cxxreact (= 0.71.6)
-    - React-jsc
-    - React-jsi (= 0.71.6)
-    - React-jsiexecutor (= 0.71.6)
-    - React-perflogger (= 0.71.6)
-    - Yoga
-  - React-Core/RCTPushNotificationHeaders (0.71.6):
-    - glog
-    - RCT-Folly (= 2021.07.22.00)
-    - React-Core/Default
-    - React-cxxreact (= 0.71.6)
-    - React-jsc
-    - React-jsi (= 0.71.6)
-    - React-jsiexecutor (= 0.71.6)
-    - React-perflogger (= 0.71.6)
-    - Yoga
-  - React-Core/RCTSettingsHeaders (0.71.6):
-    - glog
-    - RCT-Folly (= 2021.07.22.00)
-    - React-Core/Default
-    - React-cxxreact (= 0.71.6)
-    - React-jsc
-    - React-jsi (= 0.71.6)
-    - React-jsiexecutor (= 0.71.6)
-    - React-perflogger (= 0.71.6)
-    - Yoga
-  - React-Core/RCTTextHeaders (0.71.6):
-    - glog
-    - RCT-Folly (= 2021.07.22.00)
-    - React-Core/Default
-    - React-cxxreact (= 0.71.6)
-    - React-jsc
-    - React-jsi (= 0.71.6)
-    - React-jsiexecutor (= 0.71.6)
-    - React-perflogger (= 0.71.6)
-    - Yoga
-  - React-Core/RCTVibrationHeaders (0.71.6):
-    - glog
-    - RCT-Folly (= 2021.07.22.00)
-    - React-Core/Default
-    - React-cxxreact (= 0.71.6)
-    - React-jsc
-    - React-jsi (= 0.71.6)
-    - React-jsiexecutor (= 0.71.6)
-    - React-perflogger (= 0.71.6)
-    - Yoga
-  - React-Core/RCTWebSocket (0.71.6):
-    - glog
-    - RCT-Folly (= 2021.07.22.00)
-    - React-Core/Default (= 0.71.6)
-    - React-cxxreact (= 0.71.6)
-    - React-jsc
-    - React-jsi (= 0.71.6)
-    - React-jsiexecutor (= 0.71.6)
-    - React-perflogger (= 0.71.6)
-    - Yoga
-  - React-CoreModules (0.71.6):
-    - RCT-Folly (= 2021.07.22.00)
-    - RCTTypeSafety (= 0.71.6)
-    - React-Codegen (= 0.71.6)
-    - React-Core/CoreModulesHeaders (= 0.71.6)
-    - React-jsi (= 0.71.6)
-    - React-RCTBlob
-    - React-RCTImage (= 0.71.6)
-    - ReactCommon/turbomodule/core (= 0.71.6)
-  - React-cxxreact (0.71.6):
+  - RCTTypeSafety (0.66.5):
+    - FBLazyVector (= 0.66.5)
+    - RCT-Folly (= 2021.06.28.00-v2)
+    - RCTRequired (= 0.66.5)
+    - React-Core (= 0.66.5)
+  - React (0.66.5):
+    - React-Core (= 0.66.5)
+    - React-Core/DevSupport (= 0.66.5)
+    - React-Core/RCTWebSocket (= 0.66.5)
+    - React-RCTActionSheet (= 0.66.5)
+    - React-RCTAnimation (= 0.66.5)
+    - React-RCTBlob (= 0.66.5)
+    - React-RCTImage (= 0.66.5)
+    - React-RCTLinking (= 0.66.5)
+    - React-RCTNetwork (= 0.66.5)
+    - React-RCTSettings (= 0.66.5)
+    - React-RCTText (= 0.66.5)
+    - React-RCTVibration (= 0.66.5)
+  - React-callinvoker (0.66.5)
+  - React-Core (0.66.5):
+    - glog
+    - RCT-Folly (= 2021.06.28.00-v2)
+    - React-Core/Default (= 0.66.5)
+    - React-cxxreact (= 0.66.5)
+    - React-jsi (= 0.66.5)
+    - React-jsiexecutor (= 0.66.5)
+    - React-perflogger (= 0.66.5)
+    - Yoga
+  - React-Core/CoreModulesHeaders (0.66.5):
+    - glog
+    - RCT-Folly (= 2021.06.28.00-v2)
+    - React-Core/Default
+    - React-cxxreact (= 0.66.5)
+    - React-jsi (= 0.66.5)
+    - React-jsiexecutor (= 0.66.5)
+    - React-perflogger (= 0.66.5)
+    - Yoga
+  - React-Core/Default (0.66.5):
+    - glog
+    - RCT-Folly (= 2021.06.28.00-v2)
+    - React-cxxreact (= 0.66.5)
+    - React-jsi (= 0.66.5)
+    - React-jsiexecutor (= 0.66.5)
+    - React-perflogger (= 0.66.5)
+    - Yoga
+  - React-Core/DevSupport (0.66.5):
+    - glog
+    - RCT-Folly (= 2021.06.28.00-v2)
+    - React-Core/Default (= 0.66.5)
+    - React-Core/RCTWebSocket (= 0.66.5)
+    - React-cxxreact (= 0.66.5)
+    - React-jsi (= 0.66.5)
+    - React-jsiexecutor (= 0.66.5)
+    - React-jsinspector (= 0.66.5)
+    - React-perflogger (= 0.66.5)
+    - Yoga
+  - React-Core/RCTActionSheetHeaders (0.66.5):
+    - glog
+    - RCT-Folly (= 2021.06.28.00-v2)
+    - React-Core/Default
+    - React-cxxreact (= 0.66.5)
+    - React-jsi (= 0.66.5)
+    - React-jsiexecutor (= 0.66.5)
+    - React-perflogger (= 0.66.5)
+    - Yoga
+  - React-Core/RCTAnimationHeaders (0.66.5):
+    - glog
+    - RCT-Folly (= 2021.06.28.00-v2)
+    - React-Core/Default
+    - React-cxxreact (= 0.66.5)
+    - React-jsi (= 0.66.5)
+    - React-jsiexecutor (= 0.66.5)
+    - React-perflogger (= 0.66.5)
+    - Yoga
+  - React-Core/RCTBlobHeaders (0.66.5):
+    - glog
+    - RCT-Folly (= 2021.06.28.00-v2)
+    - React-Core/Default
+    - React-cxxreact (= 0.66.5)
+    - React-jsi (= 0.66.5)
+    - React-jsiexecutor (= 0.66.5)
+    - React-perflogger (= 0.66.5)
+    - Yoga
+  - React-Core/RCTImageHeaders (0.66.5):
+    - glog
+    - RCT-Folly (= 2021.06.28.00-v2)
+    - React-Core/Default
+    - React-cxxreact (= 0.66.5)
+    - React-jsi (= 0.66.5)
+    - React-jsiexecutor (= 0.66.5)
+    - React-perflogger (= 0.66.5)
+    - Yoga
+  - React-Core/RCTLinkingHeaders (0.66.5):
+    - glog
+    - RCT-Folly (= 2021.06.28.00-v2)
+    - React-Core/Default
+    - React-cxxreact (= 0.66.5)
+    - React-jsi (= 0.66.5)
+    - React-jsiexecutor (= 0.66.5)
+    - React-perflogger (= 0.66.5)
+    - Yoga
+  - React-Core/RCTNetworkHeaders (0.66.5):
+    - glog
+    - RCT-Folly (= 2021.06.28.00-v2)
+    - React-Core/Default
+    - React-cxxreact (= 0.66.5)
+    - React-jsi (= 0.66.5)
+    - React-jsiexecutor (= 0.66.5)
+    - React-perflogger (= 0.66.5)
+    - Yoga
+  - React-Core/RCTPushNotificationHeaders (0.66.5):
+    - glog
+    - RCT-Folly (= 2021.06.28.00-v2)
+    - React-Core/Default
+    - React-cxxreact (= 0.66.5)
+    - React-jsi (= 0.66.5)
+    - React-jsiexecutor (= 0.66.5)
+    - React-perflogger (= 0.66.5)
+    - Yoga
+  - React-Core/RCTSettingsHeaders (0.66.5):
+    - glog
+    - RCT-Folly (= 2021.06.28.00-v2)
+    - React-Core/Default
+    - React-cxxreact (= 0.66.5)
+    - React-jsi (= 0.66.5)
+    - React-jsiexecutor (= 0.66.5)
+    - React-perflogger (= 0.66.5)
+    - Yoga
+  - React-Core/RCTTextHeaders (0.66.5):
+    - glog
+    - RCT-Folly (= 2021.06.28.00-v2)
+    - React-Core/Default
+    - React-cxxreact (= 0.66.5)
+    - React-jsi (= 0.66.5)
+    - React-jsiexecutor (= 0.66.5)
+    - React-perflogger (= 0.66.5)
+    - Yoga
+  - React-Core/RCTVibrationHeaders (0.66.5):
+    - glog
+    - RCT-Folly (= 2021.06.28.00-v2)
+    - React-Core/Default
+    - React-cxxreact (= 0.66.5)
+    - React-jsi (= 0.66.5)
+    - React-jsiexecutor (= 0.66.5)
+    - React-perflogger (= 0.66.5)
+    - Yoga
+  - React-Core/RCTWebSocket (0.66.5):
+    - glog
+    - RCT-Folly (= 2021.06.28.00-v2)
+    - React-Core/Default (= 0.66.5)
+    - React-cxxreact (= 0.66.5)
+    - React-jsi (= 0.66.5)
+    - React-jsiexecutor (= 0.66.5)
+    - React-perflogger (= 0.66.5)
+    - Yoga
+  - React-CoreModules (0.66.5):
+    - FBReactNativeSpec (= 0.66.5)
+    - RCT-Folly (= 2021.06.28.00-v2)
+    - RCTTypeSafety (= 0.66.5)
+    - React-Core/CoreModulesHeaders (= 0.66.5)
+    - React-jsi (= 0.66.5)
+    - React-RCTImage (= 0.66.5)
+    - ReactCommon/turbomodule/core (= 0.66.5)
+  - React-cxxreact (0.66.5):
     - boost (= 1.76.0)
     - DoubleConversion
     - glog
-    - RCT-Folly (= 2021.07.22.00)
-    - React-callinvoker (= 0.71.6)
-    - React-jsi (= 0.71.6)
-    - React-jsinspector (= 0.71.6)
-    - React-logger (= 0.71.6)
-    - React-perflogger (= 0.71.6)
-    - React-runtimeexecutor (= 0.71.6)
-  - React-jsc (0.71.6):
-    - React-jsc/Fabric (= 0.71.6)
-    - React-jsi (= 0.71.6)
-  - React-jsc/Fabric (0.71.6):
-    - React-jsi (= 0.71.6)
-  - React-jsi (0.71.6):
+    - RCT-Folly (= 2021.06.28.00-v2)
+    - React-callinvoker (= 0.66.5)
+    - React-jsi (= 0.66.5)
+    - React-jsinspector (= 0.66.5)
+    - React-logger (= 0.66.5)
+    - React-perflogger (= 0.66.5)
+    - React-runtimeexecutor (= 0.66.5)
+  - React-jsi (0.66.5):
     - boost (= 1.76.0)
     - DoubleConversion
     - glog
-    - RCT-Folly (= 2021.07.22.00)
-  - React-jsiexecutor (0.71.6):
+    - RCT-Folly (= 2021.06.28.00-v2)
+    - React-jsi/Default (= 0.66.5)
+  - React-jsi/Default (0.66.5):
+    - boost (= 1.76.0)
     - DoubleConversion
     - glog
-    - RCT-Folly (= 2021.07.22.00)
-    - React-cxxreact (= 0.71.6)
-    - React-jsi (= 0.71.6)
-    - React-perflogger (= 0.71.6)
-  - React-jsinspector (0.71.6)
-  - React-logger (0.71.6):
+    - RCT-Folly (= 2021.06.28.00-v2)
+  - React-jsiexecutor (0.66.5):
+    - DoubleConversion
+    - glog
+    - RCT-Folly (= 2021.06.28.00-v2)
+    - React-cxxreact (= 0.66.5)
+    - React-jsi (= 0.66.5)
+    - React-perflogger (= 0.66.5)
+  - React-jsinspector (0.66.5)
+  - React-logger (0.66.5):
     - glog
   - react-native-aes (1.3.9):
     - React
   - react-native-background-timer (2.1.1):
     - React
-  - react-native-blur (4.3.0):
-    - React-Core
+  - react-native-blur (0.8.0):
+    - React
   - react-native-branch (5.6.2):
     - Branch (= 1.43.2)
     - React-Core
@@ -340,8 +315,8 @@
     - React-Core
   - react-native-in-app-review (3.2.3):
     - React
-  - react-native-minimizer (1.3.4):
-    - React-Core
+  - react-native-minimizer (1.3.0):
+    - React
   - react-native-netinfo (6.0.0):
     - React-Core
   - react-native-randombytes (3.6.1):
@@ -350,105 +325,93 @@
     - React-Core
   - react-native-splash-screen (3.2.0):
     - React
-  - react-native-video (5.2.1):
-    - React-Core
-    - react-native-video/Video (= 5.2.1)
-  - react-native-video/Video (5.2.1):
+  - react-native-video (5.1.1):
+    - React-Core
+    - react-native-video/Video (= 5.1.1)
+  - react-native-video/Video (5.1.1):
     - React-Core
   - react-native-view-shot (3.1.2):
+    - React
+  - react-native-viewpager (3.3.1):
     - React
   - react-native-webrtc (106.0.0-beta.7):
     - JitsiWebRTC (~> 106.0.0)
     - React-Core
   - react-native-webview (11.13.0):
     - React-Core
-  - React-perflogger (0.71.6)
-  - React-RCTActionSheet (0.71.6):
-    - React-Core/RCTActionSheetHeaders (= 0.71.6)
-  - React-RCTAnimation (0.71.6):
-    - RCT-Folly (= 2021.07.22.00)
-    - RCTTypeSafety (= 0.71.6)
-    - React-Codegen (= 0.71.6)
-    - React-Core/RCTAnimationHeaders (= 0.71.6)
-    - React-jsi (= 0.71.6)
-    - ReactCommon/turbomodule/core (= 0.71.6)
-  - React-RCTAppDelegate (0.71.6):
-    - RCT-Folly
-    - RCTRequired
-    - RCTTypeSafety
-    - React-Core
-    - ReactCommon/turbomodule/core
-  - React-RCTBlob (0.71.6):
-    - RCT-Folly (= 2021.07.22.00)
-    - React-Codegen (= 0.71.6)
-    - React-Core/RCTBlobHeaders (= 0.71.6)
-    - React-Core/RCTWebSocket (= 0.71.6)
-    - React-jsi (= 0.71.6)
-    - React-RCTNetwork (= 0.71.6)
-    - ReactCommon/turbomodule/core (= 0.71.6)
-  - React-RCTImage (0.71.6):
-    - RCT-Folly (= 2021.07.22.00)
-    - RCTTypeSafety (= 0.71.6)
-    - React-Codegen (= 0.71.6)
-    - React-Core/RCTImageHeaders (= 0.71.6)
-    - React-jsi (= 0.71.6)
-    - React-RCTNetwork (= 0.71.6)
-    - ReactCommon/turbomodule/core (= 0.71.6)
-  - React-RCTLinking (0.71.6):
-    - React-Codegen (= 0.71.6)
-    - React-Core/RCTLinkingHeaders (= 0.71.6)
-    - React-jsi (= 0.71.6)
-    - ReactCommon/turbomodule/core (= 0.71.6)
-  - React-RCTNetwork (0.71.6):
-    - RCT-Folly (= 2021.07.22.00)
-    - RCTTypeSafety (= 0.71.6)
-    - React-Codegen (= 0.71.6)
-    - React-Core/RCTNetworkHeaders (= 0.71.6)
-    - React-jsi (= 0.71.6)
-    - ReactCommon/turbomodule/core (= 0.71.6)
-  - React-RCTPushNotification (0.71.6):
-    - RCTTypeSafety (= 0.71.6)
-    - React-Codegen (= 0.71.6)
-    - React-Core/RCTPushNotificationHeaders (= 0.71.6)
-    - React-jsi (= 0.71.6)
-    - ReactCommon/turbomodule/core (= 0.71.6)
-  - React-RCTSettings (0.71.6):
-    - RCT-Folly (= 2021.07.22.00)
-    - RCTTypeSafety (= 0.71.6)
-    - React-Codegen (= 0.71.6)
-    - React-Core/RCTSettingsHeaders (= 0.71.6)
-    - React-jsi (= 0.71.6)
-    - ReactCommon/turbomodule/core (= 0.71.6)
-  - React-RCTText (0.71.6):
-    - React-Core/RCTTextHeaders (= 0.71.6)
-  - React-RCTVibration (0.71.6):
-    - RCT-Folly (= 2021.07.22.00)
-    - React-Codegen (= 0.71.6)
-    - React-Core/RCTVibrationHeaders (= 0.71.6)
-    - React-jsi (= 0.71.6)
-    - ReactCommon/turbomodule/core (= 0.71.6)
-  - React-runtimeexecutor (0.71.6):
-    - React-jsi (= 0.71.6)
-  - ReactCommon/turbomodule/bridging (0.71.6):
+  - React-perflogger (0.66.5)
+  - React-RCTActionSheet (0.66.5):
+    - React-Core/RCTActionSheetHeaders (= 0.66.5)
+  - React-RCTAnimation (0.66.5):
+    - FBReactNativeSpec (= 0.66.5)
+    - RCT-Folly (= 2021.06.28.00-v2)
+    - RCTTypeSafety (= 0.66.5)
+    - React-Core/RCTAnimationHeaders (= 0.66.5)
+    - React-jsi (= 0.66.5)
+    - ReactCommon/turbomodule/core (= 0.66.5)
+  - React-RCTBlob (0.66.5):
+    - FBReactNativeSpec (= 0.66.5)
+    - RCT-Folly (= 2021.06.28.00-v2)
+    - React-Core/RCTBlobHeaders (= 0.66.5)
+    - React-Core/RCTWebSocket (= 0.66.5)
+    - React-jsi (= 0.66.5)
+    - React-RCTNetwork (= 0.66.5)
+    - ReactCommon/turbomodule/core (= 0.66.5)
+  - React-RCTImage (0.66.5):
+    - FBReactNativeSpec (= 0.66.5)
+    - RCT-Folly (= 2021.06.28.00-v2)
+    - RCTTypeSafety (= 0.66.5)
+    - React-Core/RCTImageHeaders (= 0.66.5)
+    - React-jsi (= 0.66.5)
+    - React-RCTNetwork (= 0.66.5)
+    - ReactCommon/turbomodule/core (= 0.66.5)
+  - React-RCTLinking (0.66.5):
+    - FBReactNativeSpec (= 0.66.5)
+    - React-Core/RCTLinkingHeaders (= 0.66.5)
+    - React-jsi (= 0.66.5)
+    - ReactCommon/turbomodule/core (= 0.66.5)
+  - React-RCTNetwork (0.66.5):
+    - FBReactNativeSpec (= 0.66.5)
+    - RCT-Folly (= 2021.06.28.00-v2)
+    - RCTTypeSafety (= 0.66.5)
+    - React-Core/RCTNetworkHeaders (= 0.66.5)
+    - React-jsi (= 0.66.5)
+    - ReactCommon/turbomodule/core (= 0.66.5)
+  - React-RCTPushNotification (0.66.5):
+    - FBReactNativeSpec (= 0.66.5)
+    - RCTTypeSafety (= 0.66.5)
+    - React-Core/RCTPushNotificationHeaders (= 0.66.5)
+    - React-jsi (= 0.66.5)
+    - ReactCommon/turbomodule/core (= 0.66.5)
+  - React-RCTSettings (0.66.5):
+    - FBReactNativeSpec (= 0.66.5)
+    - RCT-Folly (= 2021.06.28.00-v2)
+    - RCTTypeSafety (= 0.66.5)
+    - React-Core/RCTSettingsHeaders (= 0.66.5)
+    - React-jsi (= 0.66.5)
+    - ReactCommon/turbomodule/core (= 0.66.5)
+  - React-RCTText (0.66.5):
+    - React-Core/RCTTextHeaders (= 0.66.5)
+  - React-RCTVibration (0.66.5):
+    - FBReactNativeSpec (= 0.66.5)
+    - RCT-Folly (= 2021.06.28.00-v2)
+    - React-Core/RCTVibrationHeaders (= 0.66.5)
+    - React-jsi (= 0.66.5)
+    - ReactCommon/turbomodule/core (= 0.66.5)
+  - React-runtimeexecutor (0.66.5):
+    - React-jsi (= 0.66.5)
+  - ReactCommon/turbomodule/core (0.66.5):
     - DoubleConversion
     - glog
-    - RCT-Folly (= 2021.07.22.00)
-    - React-callinvoker (= 0.71.6)
-    - React-Core (= 0.71.6)
-    - React-cxxreact (= 0.71.6)
-    - React-jsi (= 0.71.6)
-    - React-logger (= 0.71.6)
-    - React-perflogger (= 0.71.6)
-  - ReactCommon/turbomodule/core (0.71.6):
-    - DoubleConversion
-    - glog
-    - RCT-Folly (= 2021.07.22.00)
-    - React-callinvoker (= 0.71.6)
-    - React-Core (= 0.71.6)
-    - React-cxxreact (= 0.71.6)
-    - React-jsi (= 0.71.6)
-    - React-logger (= 0.71.6)
-    - React-perflogger (= 0.71.6)
+    - RCT-Folly (= 2021.06.28.00-v2)
+    - React-callinvoker (= 0.66.5)
+    - React-Core (= 0.66.5)
+    - React-cxxreact (= 0.66.5)
+    - React-jsi (= 0.66.5)
+    - React-logger (= 0.66.5)
+    - React-perflogger (= 0.66.5)
+  - ReactNativePayments (1.5.0):
+    - React
   - rn-fetch-blob (0.12.0):
     - React-Core
   - RNCAsyncStorage (1.17.10):
@@ -477,7 +440,7 @@
     - React-Core
   - RNOS (1.2.6):
     - React
-  - RNReanimated (3.1.0):
+  - RNReanimated (2.14.0):
     - DoubleConversion
     - FBLazyVector
     - FBReactNativeSpec
@@ -504,20 +467,14 @@
     - React-RCTText
     - ReactCommon/turbomodule/core
     - Yoga
-  - RNScreens (3.19.0):
+  - RNScreens (3.13.1):
     - React-Core
     - React-RCTImage
   - RNSensors (5.3.0):
     - React
-<<<<<<< HEAD
-  - RNSentry (5.1.1):
-    - React-Core
-    - Sentry/HybridSDK (= 8.3.0)
-=======
   - RNSentry (3.0.3):
     - React-Core
     - Sentry (= 7.2.6)
->>>>>>> 4777ddd0
   - RNShare (7.3.7):
     - React-Core
   - RNSVG (12.1.1):
@@ -527,15 +484,9 @@
   - segment-analytics-react-native (2.13.0):
     - React-Core
     - sovran-react-native
-<<<<<<< HEAD
-  - Sentry/HybridSDK (8.3.0):
-    - SentryPrivate (= 8.3.0)
-  - SentryPrivate (8.3.0)
-=======
   - Sentry (7.2.6):
     - Sentry/Core (= 7.2.6)
   - Sentry/Core (7.2.6)
->>>>>>> 4777ddd0
   - sovran-react-native (0.4.5):
     - React-Core
   - TcpSockets (4.0.0):
@@ -555,8 +506,8 @@
   - Flipper-Boost-iOSX (= 1.76.0.1.11)
   - Flipper-DoubleConversion (= 1.1.7)
   - Flipper-Fmt (= 7.1.7)
-  - Flipper-Folly (= 2.6.10)
-  - Flipper-Glog (= 0.5.0.5)
+  - Flipper-Folly (= 2.6.7)
+  - Flipper-Glog (= 0.3.6)
   - Flipper-PeerTalk (= 0.0.4)
   - Flipper-RSocket (= 1.4.3)
   - FlipperKit (= 0.93.0)
@@ -573,22 +524,18 @@
   - FlipperKit/FlipperKitUserDefaultsPlugin (= 0.93.0)
   - FlipperKit/SKIOSNetworkPlugin (= 0.93.0)
   - glog (from `../node_modules/react-native/third-party-podspecs/glog.podspec`)
-  - lottie-ios (from `../node_modules/lottie-ios`)
   - lottie-react-native (from `../node_modules/lottie-react-native`)
-  - OpenSSL-Universal (= 1.1.1100)
   - RCT-Folly (from `../node_modules/react-native/third-party-podspecs/RCT-Folly.podspec`)
   - RCTRequired (from `../node_modules/react-native/Libraries/RCTRequired`)
   - RCTSearchApi (from `../node_modules/react-native-search-api`)
   - RCTTypeSafety (from `../node_modules/react-native/Libraries/TypeSafety`)
   - React (from `../node_modules/react-native/`)
   - React-callinvoker (from `../node_modules/react-native/ReactCommon/callinvoker`)
-  - React-Codegen (from `build/generated/ios`)
   - React-Core (from `../node_modules/react-native/`)
   - React-Core/DevSupport (from `../node_modules/react-native/`)
   - React-Core/RCTWebSocket (from `../node_modules/react-native/`)
   - React-CoreModules (from `../node_modules/react-native/React/CoreModules`)
   - React-cxxreact (from `../node_modules/react-native/ReactCommon/cxxreact`)
-  - React-jsc (from `../node_modules/react-native/ReactCommon/jsc`)
   - React-jsi (from `../node_modules/react-native/ReactCommon/jsi`)
   - React-jsiexecutor (from `../node_modules/react-native/ReactCommon/jsiexecutor`)
   - React-jsinspector (from `../node_modules/react-native/ReactCommon/jsinspector`)
@@ -608,12 +555,12 @@
   - react-native-splash-screen (from `../node_modules/react-native-splash-screen`)
   - react-native-video (from `../node_modules/react-native-video`)
   - react-native-view-shot (from `../node_modules/react-native-view-shot`)
+  - "react-native-viewpager (from `../node_modules/@react-native-community/viewpager`)"
   - react-native-webrtc (from `../node_modules/react-native-webrtc`)
   - react-native-webview (from `../node_modules/react-native-webview`)
   - React-perflogger (from `../node_modules/react-native/ReactCommon/reactperflogger`)
   - React-RCTActionSheet (from `../node_modules/react-native/Libraries/ActionSheetIOS`)
   - React-RCTAnimation (from `../node_modules/react-native/Libraries/NativeAnimation`)
-  - React-RCTAppDelegate (from `../node_modules/react-native/Libraries/AppDelegate`)
   - React-RCTBlob (from `../node_modules/react-native/Libraries/Blob`)
   - React-RCTImage (from `../node_modules/react-native/Libraries/Image`)
   - React-RCTLinking (from `../node_modules/react-native/Libraries/LinkingIOS`)
@@ -624,6 +571,7 @@
   - React-RCTVibration (from `../node_modules/react-native/Libraries/Vibration`)
   - React-runtimeexecutor (from `../node_modules/react-native/ReactCommon/runtimeexecutor`)
   - ReactCommon/turbomodule/core (from `../node_modules/react-native/ReactCommon`)
+  - "ReactNativePayments (from `../node_modules/@exodus/react-native-payments/lib/ios`)"
   - rn-fetch-blob (from `../node_modules/rn-fetch-blob`)
   - "RNCAsyncStorage (from `../node_modules/@react-native-async-storage/async-storage`)"
   - "RNCCheckbox (from `../node_modules/@react-native-community/checkbox`)"
@@ -666,9 +614,9 @@
     - fmt
     - JitsiWebRTC
     - libevent
+    - lottie-ios
     - OpenSSL-Universal
     - Sentry
-    - SentryPrivate
     - YogaKit
 
 EXTERNAL SOURCES:
@@ -684,8 +632,6 @@
     :path: "../node_modules/react-native/React/FBReactNativeSpec"
   glog:
     :podspec: "../node_modules/react-native/third-party-podspecs/glog.podspec"
-  lottie-ios:
-    :path: "../node_modules/lottie-ios"
   lottie-react-native:
     :path: "../node_modules/lottie-react-native"
   RCT-Folly:
@@ -700,16 +646,12 @@
     :path: "../node_modules/react-native/"
   React-callinvoker:
     :path: "../node_modules/react-native/ReactCommon/callinvoker"
-  React-Codegen:
-    :path: build/generated/ios
   React-Core:
     :path: "../node_modules/react-native/"
   React-CoreModules:
     :path: "../node_modules/react-native/React/CoreModules"
   React-cxxreact:
     :path: "../node_modules/react-native/ReactCommon/cxxreact"
-  React-jsc:
-    :path: "../node_modules/react-native/ReactCommon/jsc"
   React-jsi:
     :path: "../node_modules/react-native/ReactCommon/jsi"
   React-jsiexecutor:
@@ -748,6 +690,8 @@
     :path: "../node_modules/react-native-video"
   react-native-view-shot:
     :path: "../node_modules/react-native-view-shot"
+  react-native-viewpager:
+    :path: "../node_modules/@react-native-community/viewpager"
   react-native-webrtc:
     :path: "../node_modules/react-native-webrtc"
   react-native-webview:
@@ -758,8 +702,6 @@
     :path: "../node_modules/react-native/Libraries/ActionSheetIOS"
   React-RCTAnimation:
     :path: "../node_modules/react-native/Libraries/NativeAnimation"
-  React-RCTAppDelegate:
-    :path: "../node_modules/react-native/Libraries/AppDelegate"
   React-RCTBlob:
     :path: "../node_modules/react-native/Libraries/Blob"
   React-RCTImage:
@@ -780,6 +722,8 @@
     :path: "../node_modules/react-native/ReactCommon/runtimeexecutor"
   ReactCommon:
     :path: "../node_modules/react-native/ReactCommon"
+  ReactNativePayments:
+    :path: "../node_modules/@exodus/react-native-payments/lib/ios"
   rn-fetch-blob:
     :path: "../node_modules/rn-fetch-blob"
   RNCAsyncStorage:
@@ -832,79 +776,74 @@
     :path: "../node_modules/react-native/ReactCommon/yoga"
 
 SPEC CHECKSUMS:
-<<<<<<< HEAD
-  boost: 57d2868c099736d80fcd648bf211b4431e51a558
-=======
   boost: a7c83b31436843459a1961bfd74b96033dc77234
->>>>>>> 4777ddd0
   Branch: 4ac024cb3c29b0ef628048694db3c4cfa679beb0
   BVLinearGradient: e3aad03778a456d77928f594a649e96995f1c872
   CocoaAsyncSocket: 065fd1e645c7abab64f7a6a2007a48038fdc6a99
-  DoubleConversion: 5189b271737e1565bdce30deb4a08d647e3f5f54
-  FBLazyVector: a83ceaa8a8581003a623facdb3c44f6d4f342ac5
-  FBReactNativeSpec: 85eee79837cb797ab6176f0243a2b40511c09158
+  DoubleConversion: 831926d9b8bf8166fd87886c4abab286c2422662
+  FBLazyVector: a926a9aaa3596b181972abf0f47eff3dee796222
+  FBReactNativeSpec: f1141d5407f4a27c397bca5db03cc03919357b0d
   Flipper: b1fddf9a17c32097b2b4c806ad158b2f36bb2692
   Flipper-Boost-iOSX: fd1e2b8cbef7e662a122412d7ac5f5bea715403c
   Flipper-DoubleConversion: 38631e41ef4f9b12861c67d17cb5518d06badc41
   Flipper-Fmt: 60cbdd92fc254826e61d669a5d87ef7015396a9b
-  Flipper-Folly: 584845625005ff068a6ebf41f857f468decd26b3
-  Flipper-Glog: 70c50ce58ddaf67dc35180db05f191692570f446
+  Flipper-Folly: 83af37379faa69497529e414bd43fbfc7cae259a
+  Flipper-Glog: 1dfd6abf1e922806c52ceb8701a3599a79a200a6
   Flipper-PeerTalk: 116d8f857dc6ef55c7a5a75ea3ceaafe878aadc9
   Flipper-RSocket: d9d9ade67cbecf6ac10730304bf5607266dd2541
   FlipperKit: aec2d931adeee48a07bab1ea8bcc8a6bb87dfce4
   fmt: ff9d55029c625d3757ed641535fd4a75fedc7ce9
-  glog: 04b94705f318337d7ead9e6d17c019bd9b1f6b1b
+  glog: 5337263514dd6f09803962437687240c5dc39aa4
   JitsiWebRTC: f441eb0e2d67f0588bf24e21c5162e97342714fb
   libevent: 4049cae6c81cdb3654a443be001fb9bdceff7913
-  lottie-ios: 016449b5d8be0c3dcbcfa0a9988469999cd04c5d
-  lottie-react-native: 3e722c63015fdb9c27638b0a77969fc412067c18
-  OpenSSL-Universal: ebc357f1e6bc71fa463ccb2fe676756aff50e88c
-  RCT-Folly: 424b8c9a7a0b9ab2886ffe9c3b041ef628fd4fb1
-  RCTRequired: 5c6fd63b03abb06947d348dadac51c93e3485bd8
+  lottie-ios: a50d5c0160425cd4b01b852bb9578963e6d92d31
+  lottie-react-native: 7ca15c46249b61e3f9ffcf114cb4123e907a2156
+  OpenSSL-Universal: 1aa4f6a6ee7256b83db99ec1ccdaa80d10f9af9b
+  RCT-Folly: a21c126816d8025b547704b777a2ba552f3d9fa9
+  RCTRequired: 405e24508a0feed1771d48caebb85c581db53122
   RCTSearchApi: d2d38a5a7bffbfb144e2c770fbb30f51b1053067
-  RCTTypeSafety: 1c66daedd66f674e39ce9f40782f0d490c78b175
-  React: e11ca7cdc7aa4ddd7e6a59278b808cfe17ebbd9f
-  React-callinvoker: 77a82869505c96945c074b80bbdc8df919646d51
-  React-Codegen: c82a2e6d2ad883f00a89d4a80781090a8b1cc3ac
-  React-Core: 9896746d1a42a10183cec8003867ae391d28a920
-  React-CoreModules: 83d989defdfc82be1f7386f84a56b6509f54ac74
-  React-cxxreact: 46e201a9824518a9e49bfb79729402b067a008ce
-  React-jsc: f5f7312e31b875ddec3597c298ac013e5a644604
-  React-jsi: 89bed41dd010026a1873450b9e79b2b5c804a468
-  React-jsiexecutor: fbbbda979d16e09825cced680f799108bec2ab58
-  React-jsinspector: d5ce2ef3eb8fd30c28389d0bc577918c70821bd6
-  React-logger: 9332c3e7b4ef007a0211c0a9868253aac3e1da82
+  RCTTypeSafety: 0654998ea6afd3dccecbf6bb379d7c10d1361a72
+  React: cce3ac45191e66a78c79234582cbfe322e4dfd00
+  React-callinvoker: 613b19264ce63cab0a2bbb6546caa24f2ad0a679
+  React-Core: fe529d7c1d74b3eb9505fdfc2f4b10f2f2984a85
+  React-CoreModules: 71f5d032922a043ab6f9023acda41371a774bf5c
+  React-cxxreact: 808c0d39b270860af712848082009d623180999c
+  React-jsi: 01b246df3667ad921a33adeb0ce199772afe9e2b
+  React-jsiexecutor: 50a73168582868421112609d2fb155e607e34ec8
+  React-jsinspector: 953260b8580780a6e81f2a6d319a8d42fd5028d8
+  React-logger: fa4ff1e9c7e115648f7c5dafb7c20822ab4f7a7e
   react-native-aes: ff31f0dd4c791eb423a631ee04570fcf3c618924
   react-native-background-timer: 1b6e6b4e10f1b74c367a1fdc3c72b67c619b222b
-  react-native-blur: 50c9feabacbc5f49b61337ebc32192c6be7ec3c3
+  react-native-blur: cad4d93b364f91e7b7931b3fa935455487e5c33c
   react-native-branch: 4e42fda662d96893afbbd02839806931398e3d2e
   react-native-camera: b8cc03e2feec0c04403d0998e37cf519d8fd4c6f
   react-native-cookies: f54fcded06bb0cda05c11d86788020b43528a26c
   react-native-get-random-values: a6ea6a8a65dc93e96e24a11105b1a9c8cfe1d72a
   react-native-in-app-review: 23f4f5b9fcd94339dd5d93c6230557f9c67c7dda
-  react-native-minimizer: 8cb2cf59668411885ab7b09963897d4a20b3ac89
+  react-native-minimizer: bd07450123d8c685acb2dff64f0213b0c7b5dbd6
   react-native-netinfo: e849fc21ca2f4128a5726c801a82fc6f4a6db50d
   react-native-randombytes: 421f1c7d48c0af8dbcd471b0324393ebf8fe7846
   react-native-safe-area-context: f0906bf8bc9835ac9a9d3f97e8bde2a997d8da79
   react-native-splash-screen: 200d11d188e2e78cea3ad319964f6142b6384865
-  react-native-video: c26780b224543c62d5e1b2a7244a5cd1b50e8253
+  react-native-video: 0bb76b6d6b77da3009611586c7dbf817b947f30e
   react-native-view-shot: 4475fde003fe8a210053d1f98fb9e06c1d834e1c
+  react-native-viewpager: f730c1d175a2c1ae789464855d4a2c14247d3109
   react-native-webrtc: f73459325441d15812f86071bdbd0bf3376235d1
   react-native-webview: 133a6a5149f963259646e710b4545c67ef35d7c9
-  React-perflogger: 43392072a5b867a504e2b4857606f8fc5a403d7f
-  React-RCTActionSheet: c7b67c125bebeda9fb19fc7b200d85cb9d6899c4
-  React-RCTAnimation: c2de79906f607986633a7114bee44854e4c7e2f5
-  React-RCTAppDelegate: 2660c1bfb98bf39f7954a076439430502ae220e2
-  React-RCTBlob: f8ab8edbb0e4006d260fdda8963ec937192a7f48
-  React-RCTImage: c6093f1bf3d67c0428d779b00390617d5bd90699
-  React-RCTLinking: 5de47e37937889d22599af4b99d0552bad1b1c3c
-  React-RCTNetwork: e7d7077e073b08e5dd486fba3fe87ccad90a9bc4
-  React-RCTPushNotification: f9a4477d551bc8ca620b7c1e984d1525a0712077
-  React-RCTSettings: 72a04921b2e8fb832da7201a60ffffff2a7c62f7
-  React-RCTText: 7123c70fef5367e2121fea37e65b9ad6d3747e54
-  React-RCTVibration: 73d201599a64ea14b4e0b8f91b64970979fd92e6
-  React-runtimeexecutor: 8692ac548bec648fa121980ccb4304afd136d584
-  ReactCommon: e1067159764444e5db7c14e294d5cd79fb159c59
+  React-perflogger: 169fb34f60c5fd793b370002ee9c916eba9bc4ae
+  React-RCTActionSheet: 2355539e02ad5cd4b1328682ab046487e1e1e920
+  React-RCTAnimation: 150644a38c24d80f1f761859c10c727412303f57
+  React-RCTBlob: 66042a0ab4206f112ed453130f2cb8802dd7cd82
+  React-RCTImage: 3b954d8398ec4bed26cec10e10d311cb3533818b
+  React-RCTLinking: 331d9b8a0702c751c7843ddc65b64297c264adc2
+  React-RCTNetwork: 96e10dad824ce112087445199ea734b79791ad14
+  React-RCTPushNotification: 5488d48929b2b43586e03e9b2e380010d3c4f2e1
+  React-RCTSettings: 41feb3f5fb3319846ad0ba9e8d339e54b5774b67
+  React-RCTText: 254741e11c41516759e93ab0b8c38b90f8998f61
+  React-RCTVibration: 96dbefca7504f3e52ff47cd0ad0826d20e3a789f
+  React-runtimeexecutor: 09041c28ce04143a113eac2d357a6b06bd64b607
+  ReactCommon: 8a7a138ae43c04bb8dd760935589f326ca810484
+  ReactNativePayments: a4e3ac915256a4e759c8a04338b558494a63a0f5
   rn-fetch-blob: f065bb7ab7fb48dd002629f8bdcb0336602d3cba
   RNCAsyncStorage: 0c357f3156fcb16c8589ede67cc036330b6698ca
   RNCCheckbox: ed1b4ca295475b41e7251ebae046360a703b6eb5
@@ -919,29 +858,20 @@
   RNInAppBrowser: e36d6935517101ccba0e875bac8ad7b0cb655364
   RNKeychain: 4f63aada75ebafd26f4bc2c670199461eab85d94
   RNOS: 6f2f9a70895bbbfbdad7196abd952e7b01d45027
-  RNReanimated: b1220a0e5168745283ff5d53bfc7d2144b2cee1b
-  RNScreens: ea4cd3a853063cda19a4e3c28d2e52180c80f4eb
+  RNReanimated: 00e967b22c79cba0c243c0d176a970a9f1fa8070
+  RNScreens: 40a2cb40a02a609938137a1e0acfbf8fc9eebf19
   RNSensors: c363d486c879e181905dea84a2535e49af1c2d25
-<<<<<<< HEAD
-  RNSentry: 43658c8c327376e0c06149ce981899f5f84e90d9
-=======
   RNSentry: bb7db0d29123fa7e1848f4fe91cc8407aabb2195
->>>>>>> 4777ddd0
   RNShare: f116bbb04f310c665ca483d0bd1e88cf59b3b334
   RNSVG: 551acb6562324b1d52a4e0758f7ca0ec234e278f
   RNVectorIcons: 6607bd3a30291d0edb56f9bbe7ae411ee2b928b0
   segment-analytics-react-native: bd1f13ea95bad2313a9c7130da032af0e9a6da60
-<<<<<<< HEAD
-  Sentry: 757565eb01e2a6ef6b26e897e4e47e8213e12f06
-  SentryPrivate: 668d6ce46835769b32e61dc8b5c78ef0b6cdcef8
-=======
   Sentry: be2f8f7a63e5274cc83d0813e40c1680119c0153
->>>>>>> 4777ddd0
   sovran-react-native: fd3dc8f1a4b14acdc4ad25fc6b4ac4f52a2a2a15
   TcpSockets: a8eb6b5867fe643e6cfed5db2e4de62f4d1e8fd0
-  Yoga: ba09b6b11e6139e3df8229238aa794205ca6a02a
+  Yoga: b316a990bb6d115afa1b436b5626ac7c61717d17
   YogaKit: f782866e155069a2cca2517aafea43200b01fd5a
 
-PODFILE CHECKSUM: 7ce98d5a1951b5810edb5cdb520381ad6ccbdf6c
+PODFILE CHECKSUM: 74e503a275b4ed097cb01c171027882e9cdc699d
 
-COCOAPODS: 1.12.1+COCOAPODS: 1.11.3