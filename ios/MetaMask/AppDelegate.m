--- conflicted
+++ resolved
@@ -22,14 +22,10 @@
 @implementation AppDelegate
 
 - (BOOL)application:(UIApplication *)application didFinishLaunchingWithOptions:(NSDictionary *)launchOptions{
-<<<<<<< HEAD
 
   self.moduleName = @"MetaMask";
 
-
-=======
   [FIRApp configure];
->>>>>>> 9b5a1e52
   NSString *foxCodeFromBundle = [[NSBundle mainBundle] objectForInfoDictionaryKey:@"fox_code"];
 
   NSString *foxCode;
