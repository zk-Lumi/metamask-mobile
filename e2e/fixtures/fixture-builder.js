/* eslint-disable no-undef */

import { getGanachePort } from './utils';
import { merge } from 'lodash';
import { CustomNetworks, PopularNetworksList } from '../resources/networks.e2e';
const DAPP_URL = 'localhost';

/**
 * FixtureBuilder class provides a fluent interface for building fixture data.
 */
class FixtureBuilder {
  /**
   * Create a new instance of FixtureBuilder.
   * @param {Object} options - Options for the fixture builder.
   * @param {boolean} options.onboarding - Flag indicating if onboarding fixture should be used.
   */
  constructor({ onboarding = false } = {}) {
    // Initialize the fixture based on the onboarding flag
    onboarding === true
      ? this.withOnboardingFixture()
      : this.withDefaultFixture();
  }

  /**
   * Set the asyncState property of the fixture.
   * @param {any} asyncState - The value to set for asyncState.
   * @returns {FixtureBuilder} - The FixtureBuilder instance for method chaining.
   */
  withAsyncState(asyncState) {
    this.fixture.asyncState = asyncState;
    return this;
  }

  /**
   * Set the state property of the fixture.
   * @param {any} state - The value to set for state.
   * @returns {FixtureBuilder} - The FixtureBuilder instance for method chaining.
   */
  withState(state) {
    this.fixture.state = state;
    return this;
  }

  /**
   * Set the default fixture values.
   * @returns {FixtureBuilder} - The FixtureBuilder instance for method chaining.
   */
  withDefaultFixture() {
    this.fixture = {
      state: {
        legalNotices: {
          newPrivacyPolicyToastClickedOrClosed: true,
          newPrivacyPolicyToastShownDate: Date.now(),
        },
        collectibles: {
          favorites: {},
        },
        engine: {
          backgroundState: {
            AccountTrackerController: {
              accounts: {
                '0x76cf1CdD1fcC252442b50D6e97207228aA4aefC3': {
                  balance: '0x0',
                },
              },
              accountsByChainId: {
                64: {
                  '0x76cf1CdD1fcC252442b50D6e97207228aA4aefC3': {
                    balance: '0x0',
                  },
                },
                1: {
                  '0x76cf1CdD1fcC252442b50D6e97207228aA4aefC3': {
                    balance: '0x0',
                  },
                },
              },
              _U: 0,
              _V: 1,
              _X: null,
            },
            AddressBookController: {
              addressBook: {},
            },
            AssetsContractController: {},
            NftController: {
              allNftContracts: {},
              allNfts: {},
              ignoredNfts: [],
            },
            TokenListController: {
              tokenList: {
                '0xc011a73ee8576fb46f5e1c5751ca3b9fe0af2a6f': {
                  address: '0xc011a73ee8576fb46f5e1c5751ca3b9fe0af2a6f',
                  symbol: 'SNX',
                  decimals: 18,
                  name: 'Synthetix Network Token',
                  iconUrl:
                    'https://static.cx.metamask.io/api/v1/tokenIcons/1/0xc011a73ee8576fb46f5e1c5751ca3b9fe0af2a6f.png',
                  type: 'erc20',
                  aggregators: [
                    'Aave',
                    'Bancor',
                    'CMC',
                    'Crypto.com',
                    'CoinGecko',
                    '1inch',
                    'PMM',
                    'Synthetix',
                    'Zerion',
                    'Lifi',
                  ],
                  occurrences: 10,
                  fees: {
                    '0x5fd79d46eba7f351fe49bff9e87cdea6c821ef9f': 0,
                    '0xda4ef8520b1a57d7d63f1e249606d1a459698876': 0,
                  },
                },
              },
              tokensChainsCache: {},
              preventPollingOnNetworkRestart: false,
            },
            CurrencyRateController: {
              currentCurrency: 'usd',
              currencyRates: {
                ETH: {
                  conversionDate: 1684232383.997,
                  conversionRate: 1815.41,
                  usdConversionRate: 1815.41,
                },
              },
            },
            KeyringController: {
              vault:
                '{"cipher":"ynNI8tAH4fcpmXo8S88A/3T3Dd1w0LY5ftpL59gW0ObYxovgFhrtKpRe/WD7WU42KwGBNKVicB9W9at4ePgOJGS6IMWr//C3jh0vKQTabkDzDy1ZfSvztRxGpVjmrnU3fC5B0eq/MBMSrgu8Bww309pk5jghyRfzp9YsG0ONo1CXUm2brQo/eRve7i9aDbiGXiEK0ch0BO7AvZPGMhHtYRrrOro4QrDVHGUgAF5SA1LD4dv/2AB8ctHwn4YbUmICieqlhJhprx3CNOJ086g7vPQOr21T4IbvtTumFaTibfoD3GWHQo11CvE04z3cN3rRERriP7bww/tZOe8OAMFGWANkmOJHwPPwEo1NBr6w3GD2VObEmqNhXeNc6rrM23Vm1JU40Hl+lVKubnbT1vujdGLmOpDY0GdekscQQrETEQJfhKlXIT0wwyPoLwR+Ja+GjyOhBr0nfWVoVoVrcTUwAk5pStBMt+5OwDRpP29L1+BL9eMwDgKpjVXRTh4MGagKYmFc6eKDf6jV0Yt9pG+jevv5IuyhwX0TRtfQCGgRTtS7oxhDQPxGqu01rr+aI7vGMfRQpaKEEXEWVmMaqCmktyUV35evK9h/xv1Yif00XBll55ShxN8t2/PnATvZxFKQfjJe5f/monbwf8rpfXHuFoh8M9hzjbcS5eh/TPYZZu1KltpeHSIAh5C+4aFyZw0e1DeAg/wdRO3PhBrVztsHSyISHlRdfEyw7QF4Lemr++2MVR1dTxS2I5mUEHjh+hmp64euH1Vb/RUppXlmE8t1RYYXfcsF2DlRwPswP739E/EpVtY3Syf/zOTyHyrOJBldzw22sauIzt8Q5Fe5qA/hGRWiejjK31P/P5j7wEKY7vrOJB1LWNXHSuSjffx9Ai9E","iv":"d5dc0252424ac0c08ca49ef320d09569","salt":"feAPSGdL4R2MVj2urJFl4A==","lib":"original"}',
              keyrings: [
                {
                  accounts: ['0x76cf1CdD1fcC252442b50D6e97207228aA4aefC3'],
                  index: 0,
                  type: 'HD Key Tree',
                },
              ],
            },
            NetworkController: {
              selectedNetworkClientId: 'mainnet',
              networksMetadata: {
                goerli: {
                  EIPS: {},
                  status: 'unknown',
                },
                'linea-goerli': {
                  EIPS: {},
                  status: 'unknown',
                },
                'linea-sepolia': {
                  EIPS: {},
                  status: 'unknown',
                },
                'linea-mainnet': {
                  EIPS: {},
                  status: 'unknown',
                },
                mainnet: {
                  EIPS: {},
                  status: 'unknown',
                },
                sepolia: {
                  EIPS: {},
                  status: 'unknown',
                },
              },
              networkConfigurations: {
                mainnet: {
                  id: 'mainnet',
                  chainId: '0x1',
                  ticker: 'ETH',
                  rpcPrefs: {},
                },
                networkId1: {
                  rpcUrl: `http://localhost:${getGanachePort()}`,
                  chainId: '1337',
                  ticker: 'ETH',
                  nickname: 'Localhost',
                },
              },
            },
            PhishingController: {
              listState: {
                allowlist: [],
                fuzzylist: [
                  'cryptokitties.co',
                  'launchpad.ethereum.org',
                  'etherscan.io',
                  'makerfoundation.com',
                  'metamask.io',
                  'myetherwallet.com',
                  'opensea.io',
                  'satoshilabs.com',
                ],
                version: 2,
                name: 'MetaMask',
                tolerance: 1,
                lastUpdated: 1684231917,
              },
              whitelist: [],
              hotlistLastFetched: 1684231917,
              stalelistLastFetched: 1684231917,
            },
            AccountsController: {
              internalAccounts: {
                accounts: {
                  '4d7a5e0b-b261-4aed-8126-43972b0fa0a1': {
                    address: '0x76cf1cdd1fcc252442b50d6e97207228aa4aefc3',
                    id: '4d7a5e0b-b261-4aed-8126-43972b0fa0a1',
                    metadata: {
                      name: 'Account 1',
                      importTime: 1684232000456,
                      keyring: {
                        type: 'HD Key Tree',
                      },
                    },
                    options: {},
                    methods: [
                      'personal_sign',
                      'eth_signTransaction',
                      'eth_signTypedData_v1',
                      'eth_signTypedData_v3',
                      'eth_signTypedData_v4',
                    ],
                    type: 'eip155:eoa',
                  },
                },
                selectedAccount: '4d7a5e0b-b261-4aed-8126-43972b0fa0a1',
              },
            },
            PreferencesController: {
              featureFlags: {},
              identities: {
                '0x76cf1CdD1fcC252442b50D6e97207228aA4aefC3': {
                  address: '0x76cf1CdD1fcC252442b50D6e97207228aA4aefC3',
                  name: 'Account 1',
                  importTime: 1684232000456,
                },
              },
              ipfsGateway: 'https://cloudflare-ipfs.com/ipfs/',
              lostIdentities: {},
              selectedAddress: '0x76cf1CdD1fcC252442b50D6e97207228aA4aefC3',
              useTokenDetection: true,
              useNftDetection: true,
              displayNftMedia: true,
              useSafeChainsListValidation: false,
              isMultiAccountBalancesEnabled: true,
              showTestNetworks: true,
              _U: 0,
              _V: 1,
              _W: {
                featureFlags: {},
                frequentRpcList: [],
                identities: {
                  '0x76cf1CdD1fcC252442b50D6e97207228aA4aefC3': {
                    address: '0x76cf1CdD1fcC252442b50D6e97207228aA4aefC3',
                    name: 'Account 1',
                    importTime: 1684232000456,
                  },
                },
                ipfsGateway: 'https://cloudflare-ipfs.com/ipfs/',
                lostIdentities: {},
                selectedAddress: '0x76cf1CdD1fcC252442b50D6e97207228aA4aefC3',
                useTokenDetection: true,
                useNftDetection: false,
                displayNftMedia: true,
                useSafeChainsListValidation: false,
                isMultiAccountBalancesEnabled: true,
                showTestNetworks: true,
                showIncomingTransactions: {
                  '0x1': true,
                  '0x5': true,
                  '0x38': true,
                  '0x61': true,
                  '0xa': true,
                  '0xa869': true,
                  '0x1a4': true,
                  '0x89': true,
                  '0x13881': true,
                  '0xa86a': true,
                  '0xfa': true,
                  '0xfa2': true,
                  '0xaa36a7': true,
                  '0xe704': true,
                  '0xe705': true,
                  '0xe708': true,
                  '0x504': true,
                  '0x507': true,
                  '0x505': true,
                  '0x64': true,
                },
              },
              _X: null,
            },
            TokenBalancesController: {
              contractBalances: {},
            },
            TokenRatesController: {
              marketData: {},
            },
            TokensController: {
              tokens: [],
              ignoredTokens: [],
              detectedTokens: [],
              allTokens: {},
              allIgnoredTokens: {},
              allDetectedTokens: {},
            },
            TransactionController: {
              methodData: {},
              transactions: [],
              internalTransactions: [],
              swapsTransactions: {},
            },
            SwapsController: {
              quotes: {},
              quoteValues: {},
              fetchParams: {
                slippage: 0,
                sourceToken: '',
                sourceAmount: 0,
                destinationToken: '',
                walletAddress: '',
              },
              fetchParamsMetaData: {
                sourceTokenInfo: {
                  decimals: 0,
                  address: '',
                  symbol: '',
                },
                destinationTokenInfo: {
                  decimals: 0,
                  address: '',
                  symbol: '',
                },
              },
              topAggSavings: null,
              aggregatorMetadata: null,
              tokens: null,
              topAssets: null,
              approvalTransaction: null,
              aggregatorMetadataLastFetched: 0,
              quotesLastFetched: 0,
              topAssetsLastFetched: 0,
              error: {
                key: null,
                description: null,
              },
              topAggId: null,
              tokensLastFetched: 0,
              isInPolling: false,
              pollingCyclesLeft: 3,
              quoteRefreshSeconds: null,
              usedGasEstimate: null,
              usedCustomGas: null,
              chainCache: {
                '0x1': {
                  aggregatorMetadata: null,
                  tokens: null,
                  topAssets: null,
                  aggregatorMetadataLastFetched: 0,
                  topAssetsLastFetched: 0,
                  tokensLastFetched: 0,
                },
              },
            },
            GasFeeController: {
              gasFeeEstimates: {},
              estimatedGasFeeTimeBounds: {},
              gasEstimateType: 'none',
              gasFeeEstimatesByChainId: {},
              nonRPCGasFeeApisDisabled: false,
            },
            TokenDetectionController: {},
            NftDetectionController: {},
            PermissionController: {
              subjects: {},
            },
            ApprovalController: {
              pendingApprovals: {},
              pendingApprovalCount: 0,
              approvalFlows: [],
            },
          },
        },
        privacy: {
          approvedHosts: {},
          revealSRPTimestamps: [],
        },
        bookmarks: [],
        browser: {
          history: [],
          whitelist: [],
          tabs: [
            {
              url: 'https://home.metamask.io/',
              id: 1692550481062,
            },
          ],
          activeTab: 1692550481062,
        },
        modals: {
          networkModalVisible: false,
          shouldNetworkSwitchPopToWallet: true,
          collectibleContractModalVisible: false,
          receiveModalVisible: false,
          dappTransactionModalVisible: false,
          signMessageModalVisible: true,
        },
        settings: {
          searchEngine: 'DuckDuckGo',
          primaryCurrency: 'ETH',
          lockTime: 30000,
          useBlockieIcon: true,
          hideZeroBalanceTokens: false,
          basicFunctionalityEnabled: true,
        },
        alert: {
          isVisible: false,
          autodismiss: null,
          content: null,
          data: null,
        },
        transaction: {
          selectedAsset: {},
          transaction: {},
        },
        user: {
          loadingMsg: '',
          loadingSet: false,
          passwordSet: true,
          seedphraseBackedUp: true,
          backUpSeedphraseVisible: false,
          protectWalletModalVisible: false,
          gasEducationCarouselSeen: false,
          userLoggedIn: true,
          isAuthChecked: false,
          initialScreen: '',
          appTheme: 'os',
        },
        wizard: {
          step: 0,
        },
        onboarding: {
          events: [],
        },
        notification: {
          notifications: [],
        },
        swaps: {
          '0x1': {
            isLive: true,
          },
          isLive: true,
          hasOnboarded: false,
        },
        fiatOrders: {
          orders: [],
          customOrderIds: [],
          networks: [
            {
              active: true,
              chainId: 1,
              chainName: 'Ethereum Mainnet',
              shortName: 'Ethereum',
              nativeTokenSupported: true,
            },
            {
              active: true,
              chainId: 10,
              chainName: 'Optimism Mainnet',
              shortName: 'Optimism',
              nativeTokenSupported: true,
            },
            {
              active: true,
              chainId: 25,
              chainName: 'Cronos Mainnet',
              shortName: 'Cronos',
              nativeTokenSupported: true,
            },
            {
              active: true,
              chainId: 56,
              chainName: 'BNB Chain Mainnet',
              shortName: 'BNB Chain',
              nativeTokenSupported: true,
            },
            {
              active: true,
              chainId: 137,
              chainName: 'Polygon Mainnet',
              shortName: 'Polygon',
              nativeTokenSupported: true,
            },
            {
              active: true,
              chainId: 250,
              chainName: 'Fantom Mainnet',
              shortName: 'Fantom',
              nativeTokenSupported: true,
            },
            {
              active: true,
              chainId: 1284,
              chainName: 'Moonbeam Mainnet',
              shortName: 'Moonbeam',
              nativeTokenSupported: true,
            },
            {
              active: true,
              chainId: 1285,
              chainName: 'Moonriver Mainnet',
              shortName: 'Moonriver',
              nativeTokenSupported: true,
            },
            {
              active: true,
              chainId: 42161,
              chainName: 'Arbitrum Mainnet',
              shortName: 'Arbitrum',
              nativeTokenSupported: true,
            },
            {
              active: true,
              chainId: 42220,
              chainName: 'Celo Mainnet',
              shortName: 'Celo',
              nativeTokenSupported: true,
            },
            {
              active: true,
              chainId: 43114,
              chainName: 'Avalanche C-Chain Mainnet',
              shortName: 'Avalanche C-Chain',
              nativeTokenSupported: true,
            },
            {
              active: true,
              chainId: 1313161554,
              chainName: 'Aurora Mainnet',
              shortName: 'Aurora',
              nativeTokenSupported: false,
            },
            {
              active: true,
              chainId: 1666600000,
              chainName: 'Harmony Mainnet (Shard 0)',
              shortName: 'Harmony  (Shard 0)',
              nativeTokenSupported: true,
            },
            {
              active: true,
              chainId: 11297108109,
              chainName: 'Palm Mainnet',
              shortName: 'Palm',
              nativeTokenSupported: false,
            },
            {
              active: true,
              chainId: 1337,
              chainName: 'Localhost',
              shortName: 'Localhost',
              nativeTokenSupported: true,
            },
            {
              chainId: 1,
              chainName: 'Tenderly',
              shortName: 'Tenderly',
              nativeTokenSupported: true,
            },
          ],
          selectedRegionAgg: null,
          selectedPaymentMethodAgg: null,
          getStartedAgg: false,
          authenticationUrls: [],
          activationKeys: [],
        },
        infuraAvailability: {
          isBlocked: false,
        },
        navigation: {
          currentRoute: 'AdvancedSettings',
          currentBottomNavRoute: 'Wallet',
        },
        networkOnboarded: {
          networkOnboardedState: {},
          networkState: {
            showNetworkOnboarding: false,
            nativeToken: '',
            networkType: '',
            networkUrl: '',
          },
          switchedNetwork: {
            networkUrl: '',
            networkStatus: false,
          },
        },
        security: {
          allowLoginWithRememberMe: false,
          automaticSecurityChecksEnabled: false,
          hasUserSelectedAutomaticSecurityCheckOption: true,
          isAutomaticSecurityChecksModalOpen: false,
        },
        experimentalSettings: {
          securityAlertsEnabled: true,
        },
        inpageProvider: {
          networkId: '1',
        },
      },
      asyncState: {
        '@MetaMask:existingUser': 'true',
        '@MetaMask:onboardingWizard': 'explored',
        '@MetaMask:UserTermsAcceptedv1.0': 'true',
        '@MetaMask:WhatsNewAppVersionSeen': '7.24.3',
      },
    };
    return this;
  }

  /**
   * Merges provided data into the background state of the PermissionController.
   * @param {object} data - Data to merge into the PermissionController's state.
   * @returns {FixtureBuilder} - The FixtureBuilder instance for method chaining.
   */
  withPermissionController(data) {
    merge(this.fixture.state.engine.backgroundState.PermissionController, data);
    return this;
  }

  /**
   * Merges provided data into the background state of the NetworkController.
   * @param {object} data - Data to merge into the NetworkController's state.
   * @returns {FixtureBuilder} - The FixtureBuilder instance for method chaining.
   */
  withNetworkController(data) {
    const networkController =
      this.fixture.state.engine.backgroundState.NetworkController;

    // Extract providerConfig data
    const { providerConfig } = data;
<<<<<<< HEAD

    // Generate a unique key for the new network configuration
    const newNetworkId = `networkId${
      Object.keys(networkController.networkConfigurations).length + 1
    }`;

    // Add the extracted providerConfig data to the networkConfigurations object
    networkController.networkConfigurations[newNetworkId] = {
      rpcUrl: providerConfig.rpcUrl,
      chainId: providerConfig.chainId,
      ticker: providerConfig.ticker,
      nickname: providerConfig.nickname,
      type: providerConfig.type,
    };

=======

    // Generate a unique key for the new network configuration
    const newNetworkId = `networkId${
      Object.keys(networkController.networkConfigurations).length + 1
    }`;

    // Add the extracted providerConfig data to the networkConfigurations object
    networkController.networkConfigurations[newNetworkId] = {
      rpcUrl: providerConfig.rpcUrl,
      chainId: providerConfig.chainId,
      ticker: providerConfig.ticker,
      nickname: providerConfig.nickname,
      type: providerConfig.type,
    };

>>>>>>> dc1120be
    // Update selectedNetworkClientId to the new network configuration ID
    networkController.selectedNetworkClientId = newNetworkId;

    // Merge the rest of the data
    merge(networkController, data);

    if (data.providerConfig.ticker !== 'ETH') {
      this.fixture.state.engine.backgroundState.CurrencyRateController.pendingNativeCurrency =
        data.providerConfig.ticker;
    }

    return this;
  }

  /**
   * Connects the PermissionController to a test dapp with specific permissions and origins.
   * @returns {FixtureBuilder} - The FixtureBuilder instance for method chaining.
   */
  withPermissionControllerConnectedToTestDapp() {
    return this.withPermissionController({
      subjects: {
        [DAPP_URL]: {
          origin: DAPP_URL,
          permissions: {
            eth_accounts: {
              id: 'ZaqPEWxyhNCJYACFw93jE',
              parentCapability: 'eth_accounts',
              invoker: DAPP_URL,
              caveats: [
                {
                  type: 'restrictReturnedAccounts',
                  value: ['0x76cf1CdD1fcC252442b50D6e97207228aA4aefC3'],
                },
              ],
              date: 1664388714636,
            },
          },
        },
      },
    });
  }

  /**
   * Set the fixture to an empty object for onboarding.
   * @returns {FixtureBuilder} - The FixtureBuilder instance for method chaining.
   */
  withOnboardingFixture() {
    this.fixture = {
      asyncState: {},
    };
    return this;
  }

  withGanacheNetwork() {
    const fixtures = this.fixture.state.engine.backgroundState;

    // Generate a unique key for the new network configuration
    const newNetworkId = `networkId${
      Object.keys(fixtures.NetworkController.networkConfigurations).length + 1
    }`;

    // Add the new Ganache network configuration
    fixtures.NetworkController.networkConfigurations[newNetworkId] = {
      id: newNetworkId,
      rpcUrl: `http://localhost:${getGanachePort()}`,
      chainId: '0x539',
      ticker: 'ETH',
      nickname: 'Localhost',
      type: 'rpc',
    };

    // Update selectedNetworkClientId to the new network configuration ID
    fixtures.NetworkController.selectedNetworkClientId = newNetworkId;

    // Set isCustomNetwork to true
    fixtures.NetworkController.isCustomNetwork = true;

    return this;
  }

  withSepoliaNetwork() {
    const fixtures = this.fixture.state.engine.backgroundState;

    // Extract Sepolia network configuration from CustomNetworks
    const sepoliaConfig = CustomNetworks.Sepolia.providerConfig;

    // Generate a unique key for the new network configuration
    const newNetworkId = `networkId${
      Object.keys(fixtures.NetworkController.networkConfigurations).length + 1
    }`;

    // Add the new Sepolia network configuration
    fixtures.NetworkController.networkConfigurations[newNetworkId] = {
      id: newNetworkId,
      rpcUrl: sepoliaConfig.rpcTarget,
      chainId: sepoliaConfig.chainId,
      ticker: sepoliaConfig.ticker,
      nickname: sepoliaConfig.nickname,
      type: sepoliaConfig.type,
    };

    // Update selectedNetworkClientId to the new network configuration ID
    fixtures.NetworkController.selectedNetworkClientId = newNetworkId;

    // Set isCustomNetwork to true
    fixtures.NetworkController.isCustomNetwork = true;

    return this;
  }

  withPopularNetworks() {
    const fixtures = this.fixture.state.engine.backgroundState;
    const networkIDs = {}; // Object to store network configurations

    // Loop through each network in PopularNetworkList
    for (const key in PopularNetworksList) {
      const network = PopularNetworksList[key];
      const { rpcUrl, chainId, ticker, nickname } = network.providerConfig;

      networkIDs[nickname] = { rpcUrl, chainId, ticker, nickname };
    }

    // Assign networkIDs object to NetworkController in fixtures
    fixtures.NetworkController = {
      isCustomNetwork: true,
      networkConfigurations: networkIDs,
    };

    return this;
  }

  withPreferencesController(data) {
    merge(
      this.fixture.state.engine.backgroundState.PreferencesController,
      data,
    );
    return this;
  }

  withKeyringController() {
    merge(this.fixture.state.engine.backgroundState.KeyringController, {
      keyrings: [
        {
          type: 'HD Key Tree',
          accounts: ['0x37cc5ef6bfe753aeaf81f945efe88134b238face'],
        },
        { type: 'QR Hardware Wallet Device', accounts: [] },
      ],
      vault:
        '{"cipher":"T+MXWPPwXOh8RLxpryUuoFCObwXqNQdwak7FafAoVeXOehhpuuUDbjWiHkeVs9slsy/uzG8z+4Va+qyz4dlRnd/Gvc/2RbHTAb/LG1ECk1rvLZW23JPGkBBVAu36FNGCTtT+xrF4gRzXPfIBVAAgg40YuLJWkcfVty6vGcHr3R3/9gpsqs3etrF5tF4tHYWPEhzhhx6HN6Tr4ts3G9sqgyEhyxTLCboAYWp4lsq2iTEl1vQ6T/UyBRNhfDj8RyQMF6hwkJ0TIq2V+aAYkr5NJguBBSi0YKPFI/SGLrin9/+d66gcOSFhIH0GhUbez3Yf54852mMtvOH8Vj7JZc664ukOvEdJIpvCw1CbtA9TItyVApkjQypLtE+IdV3sT5sy+v0mK7Xc054p6+YGiV8kTiTG5CdlI4HkKvCOlP9axwXP0aRwc4ffsvp5fKbnAVMf9+otqmOmlA5nCKdx4FOefTkr/jjhMlTGV8qUAJ2c6Soi5X02fMcrhAfdUtFxtUqHovOh3KzOe25XhjxZ6KCuix8OZZiGtbNDu3xJezPc3vzkTFwF75ubYozLDvw8HzwI+D5Ifn0S3q4/hiequ6NGiR3Dd0BIhWODSvFzbaD7BKdbgXhbJ9+3FXFF9Xkp74msFp6o7nLsx02ywv/pmUNqQhwtVBfoYhcFwqZZQlOPKcH8otguhSvZ7dPgt7VtUuf8gR23eAV4ffVsYK0Hll+5n0nZztpLX4jyFZiV/kSaBp+D2NZM2dnQbsWULKOkjo/1EpNBIjlzjXRBg5Ui3GgT3JXUDx/2GmJXceacrbMcos3HC2yfxwUTXC+yda4IrBx/81eYb7sIjEVNxDuoBxNdRLKoxwmAJztxoQLF3gRexS45QKoFZZ0kuQ9MqLyY6HDK","iv":"3271713c2b35a7c246a2a9b263365c3d","keyMetadata":{"algorithm":"PBKDF2","params":{"iterations":5000}},"lib":"original","salt":"l4e+sn/jdsaofDWIB/cuGQ=="}',
    });
    return this;
  }

  withImportedAccountKeyringController() {
    merge(this.fixture.state.engine.backgroundState.KeyringController, {
      keyrings: [
        {
          type: 'HD Key Tree',
          accounts: ['0x76cf1CdD1fcC252442b50D6e97207228aA4aefC3'],
        },
        {
          type: 'Simple Key Pair',
          accounts: ['0xDDFFa077069E1d4d478c5967809f31294E24E674'],
        },
      ],
      vault:
        '{"cipher":"vxFqPMlClX2xjUidoCTiwazr43W59dKIBp6ihT2lX66q8qPTeBRwv7xgBaGDIwDfk4DpJ3r5FBety1kFpS9ni3HtcoNQsDN60Pa80L94gta0Fp4b1jVeP8EJ7Ho71mJ360aDFyIgxPBSCcHWs+l27L3WqF2VpEuaQonK1UTF7c3WQ4pyio4jMAH9x2WQtB11uzyOYiXWmiD3FMmWizqYZY4tHuRlzJZTWrgE7njJLaGMlMmw86+ZVkMf55jryaDtrBVAoqVzPsK0bvo1cSsonxpTa6B15A5N2ANyEjDAP1YVl17roouuVGVWZk0FgDpP82i0YqkSI9tMtOTwthi7/+muDPl7Oc7ppj9LU91JYH6uHGomU/pYj9ufrjWBfnEH/+ZDvPoXl00H1SmX8FWs9NvOg7DZDB6ULs4vAi2/5KGs7b+Td2PLmDf75NKqt03YS2XeRGbajZQ/jjmRt4AhnWgnwRzsSavzyjySWTWiAgn9Vp/kWpd70IgXWdCOakVf2TtKQ6cFQcAf4JzP+vqC0EzgkfbOPRetrovD8FHEFXQ+crNUJ7s41qRw2sketk7FtYUDCz/Junpy5YnYgkfcOTRBHAoOy6BfDFSncuY+08E6eiRHzXsXtbmVXenor15pfbEp/wtfV9/vZVN7ngMpkho3eGQjiTJbwIeA9apIZ+BtC5b7TXWLtGuxSZPhomVkKvNx/GNntjD7ieLHvzCWYmDt6BA9hdfOt1T3UKTN4yLWG0v+IsnngRnhB6G3BGjJHUvdR6Zp5SzZraRse8B3z5ixgVl2hBxOS8+Uvr6LlfImaUcZLMMzkRdKeowS/htAACLowVJe3pU544IJ2CGTsnjwk9y3b5bUJKO3jXukWjDYtrLNKfdNuQjg+kqvIHaCQW40t+vfXGhC5IDBWC5kuev4DJAIFEcvJfJgRrm8ua6LrzEfH0GuhjLwYb+pnQ/eg8dmcXwzzggJF7xK56kxgnA4qLtOqKV4NgjVR0QsCqOBKb3l5LQMlSktdfgp9hlW","iv":"b09c32a79ed33844285c0f1b1b4d1feb","keyMetadata":{"algorithm":"PBKDF2","params":{"iterations":5000}},"lib":"original","salt":"GYNFQCSCigu8wNp8cS8C3w=="}',
    });
    return this;
  }

  /**
   * Build and return the fixture object.
   * @returns {Object} - The built fixture object.
   */
  build() {
    return this.fixture;
  }
}

export default FixtureBuilder;<|MERGE_RESOLUTION|>--- conflicted
+++ resolved
@@ -645,7 +645,6 @@
 
     // Extract providerConfig data
     const { providerConfig } = data;
-<<<<<<< HEAD
 
     // Generate a unique key for the new network configuration
     const newNetworkId = `networkId${
@@ -661,23 +660,6 @@
       type: providerConfig.type,
     };
 
-=======
-
-    // Generate a unique key for the new network configuration
-    const newNetworkId = `networkId${
-      Object.keys(networkController.networkConfigurations).length + 1
-    }`;
-
-    // Add the extracted providerConfig data to the networkConfigurations object
-    networkController.networkConfigurations[newNetworkId] = {
-      rpcUrl: providerConfig.rpcUrl,
-      chainId: providerConfig.chainId,
-      ticker: providerConfig.ticker,
-      nickname: providerConfig.nickname,
-      type: providerConfig.type,
-    };
-
->>>>>>> dc1120be
     // Update selectedNetworkClientId to the new network configuration ID
     networkController.selectedNetworkClientId = newNetworkId;
 
