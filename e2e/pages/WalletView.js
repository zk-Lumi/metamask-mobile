--- conflicted
+++ resolved
@@ -29,7 +29,6 @@
     await TestHelpers.waitAndTap(WALLET_ACCOUNT_ICON);
   }
 
-<<<<<<< HEAD
   static async tapDrawerButton() {
     if (device.getPlatform() === 'ios') {
       await TestHelpers.tap(DRAWER_BUTTON_ID);
@@ -47,8 +46,6 @@
     await TestHelpers.tapByText('Wallet');
   }
 
-=======
->>>>>>> 838b0869
   static async tapSendIcon() {
     await TestHelpers.waitAndTap(SEND_BUTTON_ID);
   }
