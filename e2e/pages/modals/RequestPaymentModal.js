--- conflicted
+++ resolved
@@ -6,15 +6,11 @@
 
 export default class RequestPaymentModal {
   static async tapRequestPaymentButton() {
-<<<<<<< HEAD
     if (device.getPlatform() === 'android') {
       await TestHelpers.waitAndTapByLabel(REQUEST_BUTTON_ID);
     } else {
       await TestHelpers.tap(REQUEST_BUTTON_ID);
     }
-=======
-    await TestHelpers.waitAndTap(REQUEST_BUTTON_ID);
->>>>>>> 838b0869
   }
 
   static async closeRequestModal() {
