import { SmokeMultiChain } from '../../tags';
import { loginToApp } from '../../viewHelper';
import WalletView from '../../pages/wallet/WalletView';
import NetworkListModal from '../../pages/Network/NetworkListModal';
import NetworkEducationModal from '../../pages/Network/NetworkEducationModal';
import Assertions from '../../utils/Assertions';
import TestHelpers from '../../helpers';
import FixtureBuilder from '../../fixtures/fixture-builder';
import { stopFixtureServer, withFixtures } from '../../fixtures/fixture-helper';
import FixtureServer from '../../fixtures/fixture-server';
import { CustomNetworks } from '../../resources/networks.e2e';
import Browser from '../../pages/Browser/BrowserView';
import TabBarComponent from '../../pages/wallet/TabBarComponent';
import NetworkNonPemittedBottomSheet from '../../pages/Network/NetworkNonPemittedBottomSheet';
import ConnectedAccountsModal from '../../pages/Browser/ConnectedAccountsModal';
import NetworkConnectMultiSelector from '../../pages/Browser/NetworkConnectMultiSelector';

const fixtureServer = new FixtureServer();
const SEPOLIA = CustomNetworks.Sepolia.providerConfig.nickname;
const MAINNET_CHAIN_ID = '0x1';

describe(
  SmokeMultiChain('Network Permission System, non-permitted chain'),
  () => {
    beforeAll(async () => {
      await TestHelpers.reverseServerPort();
    });

    beforeEach(() => {
      jest.setTimeout(150000);
    });

    afterAll(async () => {
      await stopFixtureServer(fixtureServer);
    });

    it('should show bottom sheet when switching to non-permitted network', async () => {
      await withFixtures(
        {
          dapp: true,
          fixture: new FixtureBuilder()
            .withPermissionControllerConnectedToTestDapp()
            .withChainPermission()
            .build(),
          restartDevice: true,
        },
        async () => {
          await loginToApp();

          // Switch to non-permitted network
          await TabBarComponent.tapWallet();
          await WalletView.tapNetworksButtonOnNavBar();
          await NetworkListModal.scrollToBottomOfNetworkList();
          await NetworkListModal.changeNetworkTo(SEPOLIA);
          await NetworkEducationModal.tapGotItButton();

          // Verify bottom sheet appears
          await TabBarComponent.tapBrowser();
          await Browser.navigateToTestDApp();
          await Assertions.checkIfVisible(
            NetworkNonPemittedBottomSheet.addThisNetworkTitle,
          );
        },
      );
    });

    it('should NOT show bottom sheet when permission was already granted', async () => {
      await withFixtures(
        {
          dapp: true,
          fixture: new FixtureBuilder()
            .withPermissionControllerConnectedToTestDapp()
            .withChainPermission([
              MAINNET_CHAIN_ID,
              CustomNetworks.Sepolia.providerConfig.chainId,
            ])
            .build(),
          restartDevice: true,
        },
        async () => {
          await loginToApp();

          // Switch to already permitted network
          await TabBarComponent.tapWallet();
          await WalletView.tapNetworksButtonOnNavBar();
          await NetworkListModal.scrollToBottomOfNetworkList();
          await NetworkListModal.changeNetworkTo(SEPOLIA);
          await NetworkEducationModal.tapGotItButton();

          // Verify no bottom sheet appears
          await TabBarComponent.tapBrowser();
          await Browser.navigateToTestDApp();
          await Assertions.checkIfNotVisible(
            NetworkNonPemittedBottomSheet.addThisNetworkTitle,
          );
        },
      );
    });

    it('should add network permission when requested', async () => {
      await withFixtures(
        {
          dapp: true,
          fixture: new FixtureBuilder()
            .withPermissionControllerConnectedToTestDapp()
            .withChainPermission()
            .build(),
          restartDevice: true,
        },
        async () => {
          await loginToApp();

          // Switch to non-permitted network
          await TabBarComponent.tapWallet();
          await WalletView.tapNetworksButtonOnNavBar();
          await NetworkListModal.scrollToBottomOfNetworkList();
          await NetworkListModal.changeNetworkTo(SEPOLIA);
          await NetworkEducationModal.tapGotItButton();

          // Add network permission
          await TabBarComponent.tapBrowser();
          await Browser.navigateToTestDApp();
          await NetworkNonPemittedBottomSheet.tapAddThisNetworkButton();

<<<<<<< HEAD
        // Verify permission was added by checking that disconnecting both networks shows disconnect all button
        await Browser.tapNetworkAvatarButtonOnBrowser();
        await ConnectedAccountsModal.tapManagePermissionsButton();
        await ConnectedAccountsModal.tapNavigateToEditNetworksPermissionsButton();
        await NetworkNonPemittedBottomSheet.tapSepoliaNetworkName();
        await NetworkNonPemittedBottomSheet.tapEthereumMainNetNetworkName();
        await Assertions.checkIfVisible(
          ConnectedAccountsModal.disconnectNetworksButton,
        );
      },
    );
  });

  it('should allow switching to permitted network when attempting to use non-permitted network', async () => {
    await withFixtures(
      {
        dapp: true,
        fixture: new FixtureBuilder()
          .withPermissionControllerConnectedToTestDapp()
          .withChainPermission(['0x1', '0xaa36a7']) // Initialize with Ethereum mainnet and Sepolia
          .build(),
        restartDevice: true,
      },
      async () => {
        await loginToApp();
        await TabBarComponent.tapBrowser();
        await Browser.navigateToTestDApp();

        // Switch to non-permitted network (Linea Sepolia)
        await TabBarComponent.tapWallet();
        await WalletView.tapNetworksButtonOnNavBar();
        await NetworkListModal.scrollToBottomOfNetworkList();
        await NetworkListModal.changeNetworkTo('Linea Sepolia');
        await NetworkEducationModal.tapGotItButton();

        // Verify bottom sheet appears and choose from permitted networks
        await TabBarComponent.tapBrowser();
        await Assertions.checkIfVisible(
          NetworkNonPemittedBottomSheet.addThisNetworkTitle,
        );
        await NetworkNonPemittedBottomSheet.tapChooseFromPermittedNetworksButton();

        // Select Sepolia from permitted networks
        await NetworkNonPemittedBottomSheet.tapSepoliaNetworkName();
        await NetworkEducationModal.tapGotItButton();

        // Verify network switched to Sepolia
        await TabBarComponent.tapWallet();
        await Assertions.checkIfVisible(WalletView.container);
        const networkPicker = await WalletView.getNavbarNetworkPicker();
        await Assertions.checkIfElementHasLabel(networkPicker, SEPOLIA);
      },
    );
  });

  it('should allow adding new network permission through edit permissions', async () => {
    await withFixtures(
      {
        dapp: true,
        fixture: new FixtureBuilder()
          .withPermissionControllerConnectedToTestDapp()
          .withChainPermission(['0x1']) // Initialize with only Ethereum mainnet
          .build(),
        restartDevice: true,
      },
      async () => {
        await loginToApp();
        await TabBarComponent.tapBrowser();
        await Browser.navigateToTestDApp();

        // Switch to non-permitted network (Sepolia)
        await TabBarComponent.tapWallet();
        await WalletView.tapNetworksButtonOnNavBar();
        await NetworkListModal.scrollToBottomOfNetworkList();
        await NetworkListModal.changeNetworkTo(SEPOLIA);
        await NetworkEducationModal.tapGotItButton();

        // Verify bottom sheet appears and navigate to edit permissions
        await TabBarComponent.tapBrowser();
        await Assertions.checkIfVisible(
          NetworkNonPemittedBottomSheet.addThisNetworkTitle,
        );
        await NetworkNonPemittedBottomSheet.tapChooseFromPermittedNetworksButton();
        await NetworkNonPemittedBottomSheet.tapEditPermissionsButton();

        // Select Linea Sepolia from network selector and update permissions
        await NetworkNonPemittedBottomSheet.tapLineaSepoliaNetworkName();
        await NetworkConnectMultiSelector.tapUpdateButton();
        await NetworkEducationModal.tapGotItButton();

        // Select Linea Sepolia from permitted networks
        await NetworkNonPemittedBottomSheet.tapLineaSepoliaNetworkName();
        await NetworkEducationModal.tapGotItButton();

        // Verify network switched to Linea Sepolia
        await TabBarComponent.tapWallet();
        await Assertions.checkIfVisible(WalletView.container);
        const networkPicker = await WalletView.getNavbarNetworkPicker();
        await Assertions.checkIfElementHasLabel(networkPicker, 'Linea Sepolia');
      },
    );
  });
});
=======
          // Verify permission was added by checking that disconnecting both networks shows disconnect all button
          await Browser.tapNetworkAvatarButtonOnBrowser();
          await ConnectedAccountsModal.tapManagePermissionsButton();
          await ConnectedAccountsModal.tapNavigateToEditNetworksPermissionsButton();
          await NetworkNonPemittedBottomSheet.tapSepoliaNetworkName();
          await NetworkNonPemittedBottomSheet.tapEthereumMainNetNetworkName();
          await Assertions.checkIfVisible(
            ConnectedAccountsModal.disconnectNetworksButton,
          );
        },
      );
    });
  },
);
>>>>>>> d558ebb0
<|MERGE_RESOLUTION|>--- conflicted
+++ resolved
@@ -122,111 +122,6 @@
           await Browser.navigateToTestDApp();
           await NetworkNonPemittedBottomSheet.tapAddThisNetworkButton();
 
-<<<<<<< HEAD
-        // Verify permission was added by checking that disconnecting both networks shows disconnect all button
-        await Browser.tapNetworkAvatarButtonOnBrowser();
-        await ConnectedAccountsModal.tapManagePermissionsButton();
-        await ConnectedAccountsModal.tapNavigateToEditNetworksPermissionsButton();
-        await NetworkNonPemittedBottomSheet.tapSepoliaNetworkName();
-        await NetworkNonPemittedBottomSheet.tapEthereumMainNetNetworkName();
-        await Assertions.checkIfVisible(
-          ConnectedAccountsModal.disconnectNetworksButton,
-        );
-      },
-    );
-  });
-
-  it('should allow switching to permitted network when attempting to use non-permitted network', async () => {
-    await withFixtures(
-      {
-        dapp: true,
-        fixture: new FixtureBuilder()
-          .withPermissionControllerConnectedToTestDapp()
-          .withChainPermission(['0x1', '0xaa36a7']) // Initialize with Ethereum mainnet and Sepolia
-          .build(),
-        restartDevice: true,
-      },
-      async () => {
-        await loginToApp();
-        await TabBarComponent.tapBrowser();
-        await Browser.navigateToTestDApp();
-
-        // Switch to non-permitted network (Linea Sepolia)
-        await TabBarComponent.tapWallet();
-        await WalletView.tapNetworksButtonOnNavBar();
-        await NetworkListModal.scrollToBottomOfNetworkList();
-        await NetworkListModal.changeNetworkTo('Linea Sepolia');
-        await NetworkEducationModal.tapGotItButton();
-
-        // Verify bottom sheet appears and choose from permitted networks
-        await TabBarComponent.tapBrowser();
-        await Assertions.checkIfVisible(
-          NetworkNonPemittedBottomSheet.addThisNetworkTitle,
-        );
-        await NetworkNonPemittedBottomSheet.tapChooseFromPermittedNetworksButton();
-
-        // Select Sepolia from permitted networks
-        await NetworkNonPemittedBottomSheet.tapSepoliaNetworkName();
-        await NetworkEducationModal.tapGotItButton();
-
-        // Verify network switched to Sepolia
-        await TabBarComponent.tapWallet();
-        await Assertions.checkIfVisible(WalletView.container);
-        const networkPicker = await WalletView.getNavbarNetworkPicker();
-        await Assertions.checkIfElementHasLabel(networkPicker, SEPOLIA);
-      },
-    );
-  });
-
-  it('should allow adding new network permission through edit permissions', async () => {
-    await withFixtures(
-      {
-        dapp: true,
-        fixture: new FixtureBuilder()
-          .withPermissionControllerConnectedToTestDapp()
-          .withChainPermission(['0x1']) // Initialize with only Ethereum mainnet
-          .build(),
-        restartDevice: true,
-      },
-      async () => {
-        await loginToApp();
-        await TabBarComponent.tapBrowser();
-        await Browser.navigateToTestDApp();
-
-        // Switch to non-permitted network (Sepolia)
-        await TabBarComponent.tapWallet();
-        await WalletView.tapNetworksButtonOnNavBar();
-        await NetworkListModal.scrollToBottomOfNetworkList();
-        await NetworkListModal.changeNetworkTo(SEPOLIA);
-        await NetworkEducationModal.tapGotItButton();
-
-        // Verify bottom sheet appears and navigate to edit permissions
-        await TabBarComponent.tapBrowser();
-        await Assertions.checkIfVisible(
-          NetworkNonPemittedBottomSheet.addThisNetworkTitle,
-        );
-        await NetworkNonPemittedBottomSheet.tapChooseFromPermittedNetworksButton();
-        await NetworkNonPemittedBottomSheet.tapEditPermissionsButton();
-
-        // Select Linea Sepolia from network selector and update permissions
-        await NetworkNonPemittedBottomSheet.tapLineaSepoliaNetworkName();
-        await NetworkConnectMultiSelector.tapUpdateButton();
-        await NetworkEducationModal.tapGotItButton();
-
-        // Select Linea Sepolia from permitted networks
-        await NetworkNonPemittedBottomSheet.tapLineaSepoliaNetworkName();
-        await NetworkEducationModal.tapGotItButton();
-
-        // Verify network switched to Linea Sepolia
-        await TabBarComponent.tapWallet();
-        await Assertions.checkIfVisible(WalletView.container);
-        const networkPicker = await WalletView.getNavbarNetworkPicker();
-        await Assertions.checkIfElementHasLabel(networkPicker, 'Linea Sepolia');
-      },
-    );
-  });
-});
-=======
           // Verify permission was added by checking that disconnecting both networks shows disconnect all button
           await Browser.tapNetworkAvatarButtonOnBrowser();
           await ConnectedAccountsModal.tapManagePermissionsButton();
@@ -239,6 +134,98 @@
         },
       );
     });
+
+    it('should allow switching to permitted network when attempting to use non-permitted network', async () => {
+      await withFixtures(
+        {
+          dapp: true,
+          fixture: new FixtureBuilder()
+            .withPermissionControllerConnectedToTestDapp()
+            .withChainPermission(['0x1', '0xaa36a7']) // Initialize with Ethereum mainnet and Sepolia
+            .build(),
+          restartDevice: true,
+        },
+        async () => {
+          await loginToApp();
+          await TabBarComponent.tapBrowser();
+          await Browser.navigateToTestDApp();
+
+          // Switch to non-permitted network (Linea Sepolia)
+          await TabBarComponent.tapWallet();
+          await WalletView.tapNetworksButtonOnNavBar();
+          await NetworkListModal.scrollToBottomOfNetworkList();
+          await NetworkListModal.changeNetworkTo('Linea Sepolia');
+          await NetworkEducationModal.tapGotItButton();
+
+          // Verify bottom sheet appears and choose from permitted networks
+          await TabBarComponent.tapBrowser();
+          await Assertions.checkIfVisible(
+            NetworkNonPemittedBottomSheet.addThisNetworkTitle,
+          );
+          await NetworkNonPemittedBottomSheet.tapChooseFromPermittedNetworksButton();
+
+          // Select Sepolia from permitted networks
+          await NetworkNonPemittedBottomSheet.tapSepoliaNetworkName();
+          await NetworkEducationModal.tapGotItButton();
+
+          // Verify network switched to Sepolia
+          await TabBarComponent.tapWallet();
+          await Assertions.checkIfVisible(WalletView.container);
+          const networkPicker = await WalletView.getNavbarNetworkPicker();
+          await Assertions.checkIfElementHasLabel(networkPicker, SEPOLIA);
+        },
+      );
+    });
+
+    it('should allow adding new network permission through edit permissions', async () => {
+      await withFixtures(
+        {
+          dapp: true,
+          fixture: new FixtureBuilder()
+            .withPermissionControllerConnectedToTestDapp()
+            .withChainPermission(['0x1']) // Initialize with only Ethereum mainnet
+            .build(),
+          restartDevice: true,
+        },
+        async () => {
+          await loginToApp();
+          await TabBarComponent.tapBrowser();
+          await Browser.navigateToTestDApp();
+
+          // Switch to non-permitted network (Sepolia)
+          await TabBarComponent.tapWallet();
+          await WalletView.tapNetworksButtonOnNavBar();
+          await NetworkListModal.scrollToBottomOfNetworkList();
+          await NetworkListModal.changeNetworkTo(SEPOLIA);
+          await NetworkEducationModal.tapGotItButton();
+
+          // Verify bottom sheet appears and navigate to edit permissions
+          await TabBarComponent.tapBrowser();
+          await Assertions.checkIfVisible(
+            NetworkNonPemittedBottomSheet.addThisNetworkTitle,
+          );
+          await NetworkNonPemittedBottomSheet.tapChooseFromPermittedNetworksButton();
+          await NetworkNonPemittedBottomSheet.tapEditPermissionsButton();
+
+          // Select Linea Sepolia from network selector and update permissions
+          await NetworkNonPemittedBottomSheet.tapLineaSepoliaNetworkName();
+          await NetworkConnectMultiSelector.tapUpdateButton();
+          await NetworkEducationModal.tapGotItButton();
+
+          // Select Linea Sepolia from permitted networks
+          await NetworkNonPemittedBottomSheet.tapLineaSepoliaNetworkName();
+          await NetworkEducationModal.tapGotItButton();
+
+          // Verify network switched to Linea Sepolia
+          await TabBarComponent.tapWallet();
+          await Assertions.checkIfVisible(WalletView.container);
+          const networkPicker = await WalletView.getNavbarNetworkPicker();
+          await Assertions.checkIfElementHasLabel(
+            networkPicker,
+            'Linea Sepolia',
+          );
+        },
+      );
+    });
   },
-);
->>>>>>> d558ebb0
+);