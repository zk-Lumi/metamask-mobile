--- conflicted
+++ resolved
@@ -4,26 +4,13 @@
 import SendLinkView from '../pages/SendLinkView';
 import RequestPaymentView from '../pages/RequestPaymentView';
 
-<<<<<<< HEAD
 import TabBarComponent from '../pages/TabBarComponent';
 import WalletActionsModal from '../pages/modals/WalletActionsModal';
-=======
-import MetaMetricsOptIn from '../pages/Onboarding/MetaMetricsOptInView';
-import WalletView from '../pages/WalletView';
-import EnableAutomaticSecurityChecksView from '../pages/EnableAutomaticSecurityChecksView';
->>>>>>> 838b0869
 
 import ProtectYourWalletModal from '../pages/modals/ProtectYourWalletModal';
 import RequestPaymentModal from '../pages/modals/RequestPaymentModal';
 
-<<<<<<< HEAD
 import { CreateNewWallet } from '../viewHelper';
-=======
-import TestHelpers from '../helpers';
-import { acceptTermOfUse } from '../viewHelper';
-import TabBarComponent from '../pages/TabBarComponent';
-import WalletActionsModal from '../pages/modals/WalletActionsModal';
->>>>>>> 838b0869
 
 const SAI_CONTRACT_ADDRESS = '0x89d24a6b4ccb1b6faa2625fe562bdd9a23260359';
 
@@ -33,87 +20,12 @@
   });
 
   it('should create new wallet', async () => {
-<<<<<<< HEAD
     await CreateNewWallet();
-=======
-    await OnboardingCarouselView.isVisible();
-    await OnboardingCarouselView.tapOnGetStartedButton();
-
-    await OnboardingView.isVisible();
-    await OnboardingView.tapCreateWallet();
-
-    await MetaMetricsOptIn.isVisible();
-    await MetaMetricsOptIn.tapAgreeButton();
-    await acceptTermOfUse();
-
-    await CreatePasswordView.isVisible();
-    await CreatePasswordView.enterPassword(PASSWORD);
-    await CreatePasswordView.reEnterPassword(PASSWORD);
-    await CreatePasswordView.tapIUnderstandCheckBox();
-    await CreatePasswordView.tapCreatePasswordButton();
-  });
-
-  it('Should skip backup check', async () => {
-    // Check that we are on the Secure your wallet screen
-    await ProtectYourWalletView.isVisible();
-    await ProtectYourWalletView.tapOnRemindMeLaterButton();
-
-    await SkipAccountSecurityModal.tapIUnderstandCheckBox();
-    await SkipAccountSecurityModal.tapSkipButton();
-    await WalletView.isVisible();
-  });
-
-  it('Should dismiss Automatic Security checks screen', async () => {
-    await TestHelpers.delay(3500);
-    await EnableAutomaticSecurityChecksView.isVisible();
-    await EnableAutomaticSecurityChecksView.tapNoThanks();
-  });
-
-  it('should dismiss the onboarding wizard', async () => {
-    // dealing with flakiness on bitrise.
-    await TestHelpers.delay(1000);
-    try {
-      await OnboardingWizardModal.isVisible();
-      await OnboardingWizardModal.tapNoThanksButton();
-      await OnboardingWizardModal.isNotVisible();
-    } catch {
-      //
-    }
-  });
-
-  it('should tap on the close button in the whats new modal', async () => {
-    // dealing with flakiness on bitrise.
-    await TestHelpers.delay(2500);
-    try {
-      await WhatsNewModal.isVisible();
-      await WhatsNewModal.tapCloseButton();
-    } catch {
-      //
-    }
-  });
-
-  it('should dismiss the protect your wallet modal', async () => {
-    await ProtectYourWalletModal.isCollapsedBackUpYourWalletModalVisible();
-    await TestHelpers.delay(1000);
-
-    await ProtectYourWalletModal.tapRemindMeLaterButton();
-
-    await SkipAccountSecurityModal.tapIUnderstandCheckBox();
-    await SkipAccountSecurityModal.tapSkipButton();
-
-    await WalletView.isVisible();
-  });
-
-  it('should go to send view', async () => {
-    await TabBarComponent.tapActions();
-    await WalletActionsModal.tapReceiveButton();
-    await RequestPaymentModal.isVisible();
->>>>>>> 838b0869
   });
 
   it('should go to the request view', async () => {
     await TabBarComponent.tapActions();
-    await WalletActionsModal.tapRecieveButton();
+    await WalletActionsModal.tapReceiveButton();
 
     await RequestPaymentModal.tapRequestPaymentButton();
     await RequestPaymentView.tapETH();
