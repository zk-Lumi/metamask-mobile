--- conflicted
+++ resolved
@@ -81,10 +81,6 @@
     await ConfirmAddAssetView.tapOnConfirmButton();
 
     await Assertions.checkIfVisible(WalletView.container);
-<<<<<<< HEAD
-    await TestHelpers.delay(8000); // to prevent flakey behavior in bitrise
-=======
->>>>>>> 07380303
     await Assertions.checkIfVisible(WalletView.tokenInWallet('0 SNX'));
   });
 });