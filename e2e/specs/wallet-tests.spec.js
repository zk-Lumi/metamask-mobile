'use strict';
import TestHelpers from '../helpers';

import WalletView from '../pages/WalletView';
import AccountListView from '../pages/AccountListView';
import ImportAccountView from '../pages/ImportAccountView';

import DrawerView from '../pages/Drawer/DrawerView';
import SendView from '../pages/SendView';
import AmountView from '../pages/AmountView';
import TransactionConfirmationView from '../pages/TransactionConfirmView';
import AddCustomTokenView from '../pages/AddCustomTokenView';
import ImportTokensView from '../pages/ImportTokensView';

import NetworkListModal from '../pages/modals/NetworkListModal';
import RequestPaymentModal from '../pages/modals/RequestPaymentModal';
import NetworkEducationModal from '../pages/modals/NetworkEducationModal';
<<<<<<< HEAD
import WhatsNewModal from '../pages/modals/WhatsNewModal';
import { acceptTermOfUse } from '../viewHelper';

=======
import { importWalletWithRecoveryPhrase } from '../viewHelper';
>>>>>>> 0e676ba6
import Accounts from '../../wdio/helpers/Accounts';

describe('Wallet Tests', () => {
  const GOERLI = 'Goerli Test Network';
  const ETHEREUM = 'Ethereum Main Network';
<<<<<<< HEAD

  // This key is for testing private key import only
  // I should NEVER hold any eth or token
  const TEST_PRIVATE_KEY =
    'cbfd798afcfd1fd8ecc48cbecb6dc7e876543395640b758a90e11d986e758ad1';
  const COLLECTIBLE_CONTRACT_ADDRESS =
    '0x306d717D109e0995e0f56027Eb93D9C1d5686dE1';
  const COLLECTIBLE_IDENTIFIER = '179';
  const BLT_TOKEN_ADDRESS = '0x107c4504cd79c5d2696ea0030a8dd4e92601b82e';
  const VALID_ADDRESS = '0xebe6CcB6B55e1d094d9c58980Bc10Fed69932cAb';

  let validAccount;

  beforeAll(() => {
    validAccount = Accounts.getValidAccount();
  });

  beforeEach(() => {
    jest.setTimeout(200000);
  });

  it('should tap on import seed phrase button', async () => {
    await OnboardingCarouselView.isVisible();
    await OnboardingCarouselView.tapOnGetStartedButton();
    await OnboardingView.isVisible();
    await OnboardingView.tapImportWalletFromSeedPhrase();

    await MetaMetricsOptIn.isVisible();
    await MetaMetricsOptIn.tapAgreeButton();

    await acceptTermOfUse();

    await ImportWalletView.isVisible();
  });

  it('should import wallet with secret recovery phrase', async () => {
    await ImportWalletView.clearSecretRecoveryPhraseInputBox();
    await ImportWalletView.enterSecretRecoveryPhrase(validAccount.seedPhrase);
    await ImportWalletView.enterPassword(validAccount.password);
    await ImportWalletView.reEnterPassword(validAccount.password);
    await WalletView.isVisible();
  });

  it('Should dismiss Automatic Security checks screen', async () => {
    await TestHelpers.delay(3500);
    await EnableAutomaticSecurityChecksView.isVisible();
    await EnableAutomaticSecurityChecksView.tapNoThanks();
  });

  it('should tap on the close button to dismiss the whats new modal', async () => {
    // dealing with flakiness on bitrise.
    await TestHelpers.delay(2500);
    try {
      await WhatsNewModal.isVisible();
      await WhatsNewModal.tapCloseButton();
    } catch {
      //
    }
=======

  // This key is for testing private key import only
  // I should NEVER hold any eth or token
  const TEST_PRIVATE_KEY =
    'cbfd798afcfd1fd8ecc48cbecb6dc7e876543395640b758a90e11d986e758ad1';
  const COLLECTIBLE_CONTRACT_ADDRESS =
    '0x306d717D109e0995e0f56027Eb93D9C1d5686dE1';
  const COLLECTIBLE_IDENTIFIER = '179';
  const BLT_TOKEN_ADDRESS = '0x107c4504cd79c5d2696ea0030a8dd4e92601b82e';
  const VALID_ADDRESS = '0xebe6CcB6B55e1d094d9c58980Bc10Fed69932cAb';

  const validAccount = Accounts.getValidAccount();

  beforeEach(() => {
    jest.setTimeout(200000);
>>>>>>> 0e676ba6
  });

  it('should import wallet and go to the wallet view', async () => {
    await importWalletWithRecoveryPhrase();
  });

  it('should be able to add new accounts', async () => {
    // Tap on account icon to prompt modal
    await WalletView.tapIdenticon();
    await AccountListView.isVisible();

    // Tap on Create New Account
    await AccountListView.tapCreateAccountButton();
    await AccountListView.isNewAccountNameVisible();
  });

  it('should be able to import account', async () => {
    await AccountListView.isVisible();
    await AccountListView.tapImportAccountButton();

    await ImportAccountView.isVisible();
    // Tap on import button to make sure alert pops up
    await ImportAccountView.tapImportButton();
    await ImportAccountView.tapOKAlertButton();

    await ImportAccountView.enterPrivateKey(TEST_PRIVATE_KEY);
    // Check that we are on the account succesfully imported screen
    await ImportAccountView.isImportSuccessSreenVisible();
    await ImportAccountView.tapCloseButtonOnImportSuccess();

    await AccountListView.swipeToDimssAccountsModal();

    await WalletView.isVisible();
    await WalletView.isAccountNameCorrect('Account 3');
  });

  it('should be able to switch accounts', async () => {
    // Open Drawer
    await WalletView.tapDrawerButton();

    await DrawerView.isVisible();
    await DrawerView.tapAccountCaretButton();

    await AccountListView.isVisible();
    await AccountListView.swipeOnAccounts();
    await AccountListView.tapAccountByName('Account 1');

    await WalletView.tapDrawerButton();

    await DrawerView.isVisible();
    await DrawerView.tapOnAddFundsButton();

    await RequestPaymentModal.isVisible();
    await RequestPaymentModal.isPublicAddressCorrect(validAccount.address);

    // Close Receive screen and go back to wallet screen
    await RequestPaymentModal.closeRequestModal();

    await DrawerView.isVisible();
    await DrawerView.closeDrawer();
    // Check that we are on the wallet screen
    await WalletView.isVisible();
  });

  it('should switch to Goerli network', async () => {
    await WalletView.tapNetworksButtonOnNavBar();
    await NetworkListModal.isVisible();
    await NetworkListModal.changeNetwork(GOERLI);
    await WalletView.isNetworkNameVisible(GOERLI);
  });

  it('should dismiss network education modal', async () => {
    await NetworkEducationModal.isVisible();
    await NetworkEducationModal.tapGotItButton();
    await NetworkEducationModal.isNotVisible();
  });

  it('should add a collectible', async () => {
    //FIXME: this is failing on iOS simulator
    await WalletView.isVisible();
    // Tap on COLLECTIBLES tab
    await WalletView.tapNftTab();
    await WalletView.scrollDownOnNFTsTab();
    // Tap on the add collectibles button
    await WalletView.tapImportNFTButton();

    await AddCustomTokenView.isVisible();

    // Input incorrect contract address
    await AddCustomTokenView.typeInNFTAddress('1234');
    await AddCustomTokenView.isNFTAddressWarningVisible(); // Check that warning appears
    await AddCustomTokenView.tapImportButton();
    // Check that identifier warning appears
    await AddCustomTokenView.isNFTIdentifierWarningVisible(); // Check that warning appears

    await AddCustomTokenView.tapBackButton();

    await WalletView.tapImportNFTButton();

    await AddCustomTokenView.isVisible();
    await AddCustomTokenView.typeInNFTAddress(COLLECTIBLE_CONTRACT_ADDRESS);
    await AddCustomTokenView.typeInNFTIdentifier(COLLECTIBLE_IDENTIFIER);

    await WalletView.isVisible();
    // Wait for asset to load
    await TestHelpers.delay(3000);
    // Check that the crypto kitty was added
    await WalletView.isNFTVisibleInWallet('Refinable721');
    // Tap on Crypto Kitty
    await WalletView.tapOnNFTInWallet('Refinable721');

    await WalletView.isNFTNameVisible('Refinable721 #179');

    await WalletView.scrollUpOnNFTsTab();
  });

  it('should switch back to Mainnet network', async () => {
    await WalletView.isVisible();
    // Tap on TOKENS tab
    await WalletView.tapTokensTab();
    // Switch to mainnet
    await WalletView.tapNetworksButtonOnNavBar();

    await NetworkListModal.isVisible();
    await NetworkListModal.changeNetwork(ETHEREUM);
    await WalletView.isNetworkNameVisible(ETHEREUM);
  });

  it('should dismiss mainnet network education modal', async () => {
    await NetworkEducationModal.isVisible();
    await NetworkEducationModal.tapGotItButton();
    await NetworkEducationModal.isNotVisible();
  });

  it('should add a token', async () => {
    // Check that we are on the wallet screen
    // Tap on Add Tokens
    await WalletView.tapImportTokensButton();
    // Search for XRPL but select RPL
    await ImportTokensView.typeInTokenName('XRPL');
    await TestHelpers.delay(2000);

    await ImportTokensView.tapOnToken(); // taps the first token in the returned list
    await TestHelpers.delay(500);

    await ImportTokensView.tapImportButton();
    await WalletView.isVisible();
    await TestHelpers.delay(8000); // to prevent flakey behavior in bitrise

    await WalletView.isTokenVisibleInWallet('0 RPL');
    await WalletView.removeTokenFromWallet('0 RPL');
    await TestHelpers.delay(1500);
    await WalletView.tokenIsNotVisibleInWallet('0 RPL');
  });

  it('should add a custom token', async () => {
    // Tap on Add Tokens
    await WalletView.tapImportTokensButton();
    // Tap on CUSTOM TOKEN
    await AddCustomTokenView.tapCustomTokenTab();
    // Check that we are on the custom token screen
    await AddCustomTokenView.isVisible();
    // Type incorrect token address
    await AddCustomTokenView.typeTokenAddress('1234');
    // Check that address warning is displayed
    await AddCustomTokenView.isTokenAddressWarningVisible();

    // Type incorrect token symbol
    await AddCustomTokenView.typeTokenSymbol('ROCK');

    // Tap to focus outside of text input field
    await TestHelpers.delay(700);
    await AddCustomTokenView.tapTokenSymbolText();
    await TestHelpers.delay(700);
    // Check that token decimals warning is displayed
    await AddCustomTokenView.isTokenPrecisionWarningVisible();
    // Go back
    await AddCustomTokenView.tapBackButton();

    // Tap on Add Tokens
    await WalletView.tapImportTokensButton();
    // Tap on CUSTOM TOKEN
    await AddCustomTokenView.tapCustomTokenTab();
    // Check that we are on the custom token screen
    await AddCustomTokenView.isVisible();
    // Type correct token address

    await AddCustomTokenView.typeTokenAddress(BLT_TOKEN_ADDRESS);
    await AddCustomTokenView.tapTokenSymbolInputBox();
    await AddCustomTokenView.tapTokenSymbolText();
    await AddCustomTokenView.scrollDownOnImportCustomTokens();
    await AddCustomTokenView.tapCustomTokenImportButton();

    // Check that we are on the wallet screen
    await WalletView.isVisible();
    await TestHelpers.delay(10000); // to prevent flakey behavior in bitrise

    await WalletView.isTokenVisibleInWallet('0 BLT');
  });

  it('should switch back to Goerli network', async () => {
    await WalletView.tapNetworksButtonOnNavBar();
    await NetworkListModal.isVisible();
    await NetworkListModal.changeNetwork(GOERLI);
    await WalletView.isNetworkNameVisible(GOERLI);
  });

  it('should input a valid address', async () => {
    // Check that we are on the wallet screen
    await WalletView.isVisible();
    // Open Drawer
    await WalletView.tapDrawerButton();

    await DrawerView.isVisible();
    await DrawerView.tapSendButton();

    await SendView.inputAddress(VALID_ADDRESS);
    await SendView.tapNextButton();
    // Check that we are on the amount view
    await AmountView.isVisible();
  });

  it('should input and validate amount', async () => {
    // Input amount
    await AmountView.typeInTransactionAmount('5');
    await AmountView.tapNextButton();

    // Check that the insufficient funds warning pops up
    await AmountView.isInsufficientFundsErrorVisible();

    // Input acceptable value
    await AmountView.typeInTransactionAmount('0.00004');
    await AmountView.tapNextButton();

    // Check that we are on the confirm view
    await TransactionConfirmationView.isVisible();
  });

  it('should send ETH to Account 2', async () => {
    // Check that the amount is correct
    await TransactionConfirmationView.isTransactionTotalCorrect(
      '0.00004 GoerliETH',
    );
    // Tap on the Send CTA
    await TransactionConfirmationView.tapConfirmButton();
    // Check that we are on the wallet screen
    await WalletView.isVisible();
  });
});<|MERGE_RESOLUTION|>--- conflicted
+++ resolved
@@ -15,19 +15,12 @@
 import NetworkListModal from '../pages/modals/NetworkListModal';
 import RequestPaymentModal from '../pages/modals/RequestPaymentModal';
 import NetworkEducationModal from '../pages/modals/NetworkEducationModal';
-<<<<<<< HEAD
-import WhatsNewModal from '../pages/modals/WhatsNewModal';
-import { acceptTermOfUse } from '../viewHelper';
-
-=======
 import { importWalletWithRecoveryPhrase } from '../viewHelper';
->>>>>>> 0e676ba6
 import Accounts from '../../wdio/helpers/Accounts';
 
 describe('Wallet Tests', () => {
   const GOERLI = 'Goerli Test Network';
   const ETHEREUM = 'Ethereum Main Network';
-<<<<<<< HEAD
 
   // This key is for testing private key import only
   // I should NEVER hold any eth or token
@@ -39,70 +32,10 @@
   const BLT_TOKEN_ADDRESS = '0x107c4504cd79c5d2696ea0030a8dd4e92601b82e';
   const VALID_ADDRESS = '0xebe6CcB6B55e1d094d9c58980Bc10Fed69932cAb';
 
-  let validAccount;
-
-  beforeAll(() => {
-    validAccount = Accounts.getValidAccount();
-  });
+  const validAccount = Accounts.getValidAccount();
 
   beforeEach(() => {
     jest.setTimeout(200000);
-  });
-
-  it('should tap on import seed phrase button', async () => {
-    await OnboardingCarouselView.isVisible();
-    await OnboardingCarouselView.tapOnGetStartedButton();
-    await OnboardingView.isVisible();
-    await OnboardingView.tapImportWalletFromSeedPhrase();
-
-    await MetaMetricsOptIn.isVisible();
-    await MetaMetricsOptIn.tapAgreeButton();
-
-    await acceptTermOfUse();
-
-    await ImportWalletView.isVisible();
-  });
-
-  it('should import wallet with secret recovery phrase', async () => {
-    await ImportWalletView.clearSecretRecoveryPhraseInputBox();
-    await ImportWalletView.enterSecretRecoveryPhrase(validAccount.seedPhrase);
-    await ImportWalletView.enterPassword(validAccount.password);
-    await ImportWalletView.reEnterPassword(validAccount.password);
-    await WalletView.isVisible();
-  });
-
-  it('Should dismiss Automatic Security checks screen', async () => {
-    await TestHelpers.delay(3500);
-    await EnableAutomaticSecurityChecksView.isVisible();
-    await EnableAutomaticSecurityChecksView.tapNoThanks();
-  });
-
-  it('should tap on the close button to dismiss the whats new modal', async () => {
-    // dealing with flakiness on bitrise.
-    await TestHelpers.delay(2500);
-    try {
-      await WhatsNewModal.isVisible();
-      await WhatsNewModal.tapCloseButton();
-    } catch {
-      //
-    }
-=======
-
-  // This key is for testing private key import only
-  // I should NEVER hold any eth or token
-  const TEST_PRIVATE_KEY =
-    'cbfd798afcfd1fd8ecc48cbecb6dc7e876543395640b758a90e11d986e758ad1';
-  const COLLECTIBLE_CONTRACT_ADDRESS =
-    '0x306d717D109e0995e0f56027Eb93D9C1d5686dE1';
-  const COLLECTIBLE_IDENTIFIER = '179';
-  const BLT_TOKEN_ADDRESS = '0x107c4504cd79c5d2696ea0030a8dd4e92601b82e';
-  const VALID_ADDRESS = '0xebe6CcB6B55e1d094d9c58980Bc10Fed69932cAb';
-
-  const validAccount = Accounts.getValidAccount();
-
-  beforeEach(() => {
-    jest.setTimeout(200000);
->>>>>>> 0e676ba6
   });
 
   it('should import wallet and go to the wallet view', async () => {
