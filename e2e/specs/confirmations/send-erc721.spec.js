'use strict';

import { Smoke } from '../../tags';
import TestHelpers from '../../helpers';
import { loginToApp } from '../../viewHelper';
import TabBarComponent from '../../pages/TabBarComponent';
import { TestDApp } from '../../pages/TestDApp';
import FixtureBuilder from '../../fixtures/fixture-builder';
import {
  withFixtures,
  defaultGanacheOptions,
} from '../../fixtures/fixture-helper';
import root from '../../../locales/languages/en.json';
import { SMART_CONTRACTS } from '../../../app/util/test/smart-contracts';

<<<<<<< HEAD
describe(Smoke('ERC721 tokens'), () => {
=======
describe(Regression('ERC721 tokens'), () => {
  let ganache;
>>>>>>> 481412d6
  const NFT_CONTRACT = SMART_CONTRACTS.NFTS;
  const SENT_COLLECTIBLE_MESSAGE_TEXT = root.transactions.sent_collectible;
  const WEBVIEW_TEST_DAPP_TRANSFER_FROM_BUTTON_ID = 'transferFromButton';

  beforeAll(async () => {
    jest.setTimeout(150000);
    if (device.getPlatform() === 'android') {
      await device.reverseTcpPort('8545'); // ganache
      await device.reverseTcpPort('8080'); // test-dapp
    }
  });

  afterEach(async () => {
    await ganache.quit();
    await TestHelpers.delay(3000);
  });

  it('send an ERC721 token from a dapp', async () => {
    await withFixtures(
      {
        dapp: true,
        fixture: new FixtureBuilder()
          .withGanacheNetwork()
          .withPermissionControllerConnectedToTestDapp()
          .build(),
        restartDevice: true,
        ganacheOptions: defaultGanacheOptions,
        smartContract: NFT_CONTRACT,
      },
      async ({ contractRegistry, ganacheServer }) => {
        ganache = ganacheServer;
        const nftsAddress = await contractRegistry.getContractAddress(
          NFT_CONTRACT,
        );
        await loginToApp();

        // Navigate to the browser screen
        await TabBarComponent.tapBrowser();

        // Navigate to the ERC721 url
        await TestDApp.navigateToTestDappWithContract(nftsAddress);

        // Transfer NFT
        await TestDApp.tapButtonWithContract({
          buttonId: WEBVIEW_TEST_DAPP_TRANSFER_FROM_BUTTON_ID,
          contractAddress: nftsAddress,
        });
        await TestHelpers.delay(3000);

        await TestDApp.tapConfirmButton();

        // Navigate to the activity screen
        await TabBarComponent.tapActivity();

        // Assert collectible is sent
        await TestHelpers.checkIfElementByTextIsVisible(
          SENT_COLLECTIBLE_MESSAGE_TEXT,
        );
      },
    );
  });
});<|MERGE_RESOLUTION|>--- conflicted
+++ resolved
@@ -13,12 +13,9 @@
 import root from '../../../locales/languages/en.json';
 import { SMART_CONTRACTS } from '../../../app/util/test/smart-contracts';
 
-<<<<<<< HEAD
 describe(Smoke('ERC721 tokens'), () => {
-=======
-describe(Regression('ERC721 tokens'), () => {
   let ganache;
->>>>>>> 481412d6
+
   const NFT_CONTRACT = SMART_CONTRACTS.NFTS;
   const SENT_COLLECTIBLE_MESSAGE_TEXT = root.transactions.sent_collectible;
   const WEBVIEW_TEST_DAPP_TRANSFER_FROM_BUTTON_ID = 'transferFromButton';
