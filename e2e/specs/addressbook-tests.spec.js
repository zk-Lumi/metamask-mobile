'use strict';
import { Smoke } from '../tags';

import SendView from '../pages/SendView';

<<<<<<< HEAD
=======
import MetaMetricsOptIn from '../pages/Onboarding/MetaMetricsOptInView';
import WalletView from '../pages/WalletView';

>>>>>>> 838b0869
import SettingsView from '../pages/Drawer/Settings/SettingsView';
import ContactsView from '../pages/Drawer/Settings/Contacts/ContactsView';
import AddContactView from '../pages/Drawer/Settings/Contacts/AddContactView';
import TabBarComponent from '../pages/TabBarComponent';
import WalletActionsModal from '../pages/modals/WalletActionsModal';
import AddAddressModal from '../pages/modals/AddAddressModal';

<<<<<<< HEAD
import { CreateNewWallet } from '../viewHelper';
=======
import TestHelpers from '../helpers';
import { acceptTermOfUse } from '../viewHelper';
import TabBarComponent from '../pages/TabBarComponent';
import WalletActionsModal from '../pages/modals/WalletActionsModal';
>>>>>>> 838b0869

const INVALID_ADDRESS = '0xB8B4EE5B1b693971eB60bDa15211570df2dB221L';
const TETHER_ADDRESS = '0xdac17f958d2ee523a2206206994597c13d831ec7';
const MYTH_ADDRESS = '0x1FDb169Ef12954F20A15852980e1F0C122BfC1D6';
const MEMO = 'Test adding ENS';

describe(Smoke('Addressbook Tests'), () => {
  beforeEach(() => {
    jest.setTimeout(150000);
  });

  it('should create new wallet', async () => {
    await CreateNewWallet();
  });

  it('should go to send view', async () => {
    await TabBarComponent.tapActions();
    await WalletActionsModal.tapSendButton();
<<<<<<< HEAD
=======
    // Make sure view with my accounts visible
>>>>>>> 838b0869
    await SendView.isTransferBetweenMyAccountsButtonVisible();
  });

  it('should show invalid address error message', async () => {
    await SendView.inputAddress(TETHER_ADDRESS); //Input token address to test for error
    await SendView.incorrectAddressErrorMessageIsVisible();
    await SendView.removeAddress();
  });

  it('should input a valid address to send to', async () => {
    await SendView.inputAddress(MYTH_ADDRESS);
    await SendView.noEthWarningMessageIsVisible();
  });

  it('should add a new address to address book via send flow', async () => {
    await SendView.tapAddAddressToAddressBook();

    await AddAddressModal.isVisible();
    await AddAddressModal.typeInAlias('Myth');
    await AddAddressModal.tapTitle();
    await AddAddressModal.tapSaveButton();

    await SendView.removeAddress();
    await SendView.isSavedAliasVisible('Myth'); // Check that the new account is on the address list
  });

  it('should go to settings then select contacts', async () => {
    await SendView.tapCancelButton();
    await TabBarComponent.tapSettings();
    await SettingsView.tapContacts();

    await ContactsView.isVisible();
    await ContactsView.isContactAliasVisible('Myth');
  });

  it('should add an address via the contacts view', async () => {
    await ContactsView.tapAddContactButton();

    await AddContactView.isVisible();
    await AddContactView.typeInName('Ibrahim');

    // Input invalid address
    await AddContactView.typeInAddress(INVALID_ADDRESS);
    await AddContactView.isErrorMessageVisible();
    await AddContactView.isErrorMessageTextCorrect();

    await AddContactView.clearAddressInputBox();
    await AddContactView.typeInAddress('ibrahim.team.mask.eth');
    await AddContactView.typeInMemo(MEMO);
    await AddContactView.tapAddContactButton();

    await ContactsView.isVisible(); // Check that we are on the contacts screen
    await ContactsView.isContactAliasVisible('Ibrahim'); // Check that Ibrahim address is saved in the address book
  });

  it('should edit a contact', async () => {
    await ContactsView.tapOnAlias('Myth'); // Tap on Myth address

    await AddContactView.tapEditButton();
    await AddContactView.typeInName('Moon'); // Change name from Myth to Moon
    await AddContactView.tapEditContactCTA();

    // because tapping edit contact is slow to load on bitrise
    try {
      await ContactsView.isVisible();
    } catch {
      await AddContactView.tapEditContactCTA();
      await ContactsView.isVisible();
    }
    await ContactsView.isContactAliasVisible('Moon'); // Check that Ibrahim address is saved in the address book
    await ContactsView.isContactAliasNotVisible('Myth'); // Ensure Myth is not visible
  });

  it('should remove a contact', async () => {
    // Tap on Moon address
    await ContactsView.tapOnAlias('Moon'); // Tap on Myth address
    // Tap on edit
    await AddContactView.tapEditButton();
    await AddContactView.tapDeleteContactCTA();

    await ContactsView.isContactAliasNotVisible('Moon');
  });

  it('should go back to send flow to validate newly added address is displayed', async () => {
    // tap on the back arrow
    await AddContactView.tapBackButton();
    await TabBarComponent.tapWallet();
<<<<<<< HEAD
=======

    await WalletView.isVisible();
>>>>>>> 838b0869
    await TabBarComponent.tapActions();
    await WalletActionsModal.tapSendButton();

    await SendView.isSavedAliasVisible('Ibrahim');
  });
});<|MERGE_RESOLUTION|>--- conflicted
+++ resolved
@@ -3,12 +3,6 @@
 
 import SendView from '../pages/SendView';
 
-<<<<<<< HEAD
-=======
-import MetaMetricsOptIn from '../pages/Onboarding/MetaMetricsOptInView';
-import WalletView from '../pages/WalletView';
-
->>>>>>> 838b0869
 import SettingsView from '../pages/Drawer/Settings/SettingsView';
 import ContactsView from '../pages/Drawer/Settings/Contacts/ContactsView';
 import AddContactView from '../pages/Drawer/Settings/Contacts/AddContactView';
@@ -16,14 +10,7 @@
 import WalletActionsModal from '../pages/modals/WalletActionsModal';
 import AddAddressModal from '../pages/modals/AddAddressModal';
 
-<<<<<<< HEAD
 import { CreateNewWallet } from '../viewHelper';
-=======
-import TestHelpers from '../helpers';
-import { acceptTermOfUse } from '../viewHelper';
-import TabBarComponent from '../pages/TabBarComponent';
-import WalletActionsModal from '../pages/modals/WalletActionsModal';
->>>>>>> 838b0869
 
 const INVALID_ADDRESS = '0xB8B4EE5B1b693971eB60bDa15211570df2dB221L';
 const TETHER_ADDRESS = '0xdac17f958d2ee523a2206206994597c13d831ec7';
@@ -42,10 +29,7 @@
   it('should go to send view', async () => {
     await TabBarComponent.tapActions();
     await WalletActionsModal.tapSendButton();
-<<<<<<< HEAD
-=======
     // Make sure view with my accounts visible
->>>>>>> 838b0869
     await SendView.isTransferBetweenMyAccountsButtonVisible();
   });
 
@@ -133,11 +117,7 @@
     // tap on the back arrow
     await AddContactView.tapBackButton();
     await TabBarComponent.tapWallet();
-<<<<<<< HEAD
-=======
 
-    await WalletView.isVisible();
->>>>>>> 838b0869
     await TabBarComponent.tapActions();
     await WalletActionsModal.tapSendButton();
 
