'use strict';
import { loginToApp } from '../../viewHelper';
import TabBarComponent from '../../pages/TabBarComponent';
import WalletActionsModal from '../../pages/modals/WalletActionsModal';
import FixtureBuilder from '../../fixtures/fixture-builder';
import {
  loadFixture,
  startFixtureServer,
  stopFixtureServer,
} from '../../fixtures/fixture-helper';
import TestHelpers from '../../helpers';
import FixtureServer from '../../fixtures/fixture-server';
import { getFixturesServerPort } from '../../fixtures/utils';
import { SmokeCore } from '../../tags';
import BuyGetStartedView from '../../pages/Ramps/BuyGetStartedView';
import SelectRegionView from '../../pages/Ramps/SelectRegionView';
import SelectPaymentMethodView from '../../pages/Ramps/SelectPaymentMethodView';
import BuildQuoteView from '../../pages/Ramps/BuildQuoteView';
import QuoteView from '../../pages/Ramps/QuoteView';
import Assertions from '../../utils/Assertions';

const fixtureServer = new FixtureServer();

describe(SmokeCore('Buy Crypto'), () => {
  beforeAll(async () => {
    await TestHelpers.reverseServerPort();
    const fixture = new FixtureBuilder().build();
    await startFixtureServer(fixtureServer);
    await loadFixture(fixtureServer, { fixture });
    await device.launchApp({
      permissions: { notifications: 'YES' },
      launchArgs: { fixtureServerPort: `${getFixturesServerPort()}` },
    });
    await loginToApp();
  });

  afterAll(async () => {
    await stopFixtureServer(fixtureServer);
  });

  beforeEach(async () => {
    jest.setTimeout(150000);
  });

  it('should select Region and Payment Method to see the Build Buy Quote screen', async () => {
    await TabBarComponent.tapWallet();
    await TabBarComponent.tapActions();
    await WalletActionsModal.tapBuyButton();
    await BuyGetStartedView.tapGetStartedButton();
    await SelectRegionView.tapSelectRegionDropdown();
    await SelectRegionView.tapRegionOption('United States of America');
    await SelectRegionView.tapRegionOption('California');
    await SelectRegionView.tapContinueButton();
    await SelectPaymentMethodView.tapPaymentMethodOption('Debit or Credit');
    await SelectPaymentMethodView.tapContinueButton();
    await Assertions.checkIfVisible(BuildQuoteView.amountToBuyLabel);
    await Assertions.checkIfVisible(BuildQuoteView.getQuotesButton);
    await BuildQuoteView.tapCancelButton();
  });

<<<<<<< HEAD
  it('should select a new currency and check the quotes', async () => {
    await TabBarComponent.tapActions();
    await WalletActionsModal.tapBuyButton();
    await BuildQuoteView.tapSelectedCurrency(/.*USD.*/)
    await BuildQuoteView.selectCurrency('EUR')
    await BuildQuoteView.tapFiatAmount('€0')
    await BuildQuoteView.enterFiatAmount('50')
    await BuildQuoteView.tapGetQuotesButton()
    await Assertions.checkIfVisible(QuoteView.selectAQuoteLabel)
    await Assertions.checkIfTextIsDisplayed(/^≈ €.*EUR$/);
    await Assertions.checkIfTextIsNotDisplayed(/^≈ \$.*USD$/);
    await QuoteView.dismiss()
    await BuildQuoteView.tapCancelButton();
  });

  it('should select a new region and check the quotes', async () => {
    await TabBarComponent.tapActions();
    await WalletActionsModal.tapBuyButton();
    await BuildQuoteView.tapSelectedRegionFlag('🇺🇸')
    await BuildQuoteView.selectRegion('France')
    await BuildQuoteView.tapFiatAmount('€0')
    await BuildQuoteView.enterFiatAmount('50')
    await BuildQuoteView.tapGetQuotesButton()
    await Assertions.checkIfVisible(QuoteView.selectAQuoteLabel)
    await Assertions.checkIfTextIsDisplayed(/^≈ €.*EUR$/);
    await Assertions.checkIfTextIsNotDisplayed(/^≈ $.*USD$/);
    await QuoteView.dismiss()
    await BuildQuoteView.tapCancelButton();
  });

  it('should select a new token and check the quotes', async () => {
    await TabBarComponent.tapActions();
    await WalletActionsModal.tapBuyButton();
    await BuildQuoteView.tapSelectedToken('Ethereum')
    await BuildQuoteView.selectToken('Uniswap')
    await BuildQuoteView.tapFiatAmount('€0')
    await BuildQuoteView.enterFiatAmount('50')
    await BuildQuoteView.tapGetQuotesButton()
    await Assertions.checkIfVisible(QuoteView.selectAQuoteLabel)
    await Assertions.checkIfTextIsDisplayed(/.*UNI$/);
    await Assertions.checkIfTextIsDisplayed(/^≈ €.*EUR$/);
    await Assertions.checkIfTextIsNotDisplayed(/.*ETH$/);
    await QuoteView.dismiss()
    await BuildQuoteView.tapCancelButton();
  });

  it('should select a new payment method and check the quotes', async () => {
    await TabBarComponent.tapActions();
    await WalletActionsModal.tapBuyButton();
    await BuildQuoteView.tapSelectedPaymentMethod('Debit or Credit')
    await BuildQuoteView.selectPaymentMethod('Apple Pay')
    await BuildQuoteView.tapFiatAmount('€0')
    await BuildQuoteView.enterFiatAmount('50')
    await BuildQuoteView.tapGetQuotesButton()
    await Assertions.checkIfVisible(QuoteView.selectAQuoteLabel)
    await Assertions.checkIfTextIsDisplayed(/^≈ €.*EUR$/);
    await QuoteView.dismiss()
    await BuildQuoteView.tapCancelButton();
=======
  it('should skip to the Build Quote screen for returning user', async () => {
    await TabBarComponent.tapActions();
    await WalletActionsModal.tapBuyButton();
    await Assertions.checkIfVisible(BuildQuoteView.amountToBuyLabel);
    await Assertions.checkIfVisible(BuildQuoteView.getQuotesButton);
>>>>>>> 20bf1b77
  });
});<|MERGE_RESOLUTION|>--- conflicted
+++ resolved
@@ -58,7 +58,13 @@
     await BuildQuoteView.tapCancelButton();
   });
 
-<<<<<<< HEAD
+  it('should skip to the Build Quote screen for returning user', async () => {
+    await TabBarComponent.tapActions();
+    await WalletActionsModal.tapBuyButton();
+    await Assertions.checkIfVisible(BuildQuoteView.amountToBuyLabel);
+    await Assertions.checkIfVisible(BuildQuoteView.getQuotesButton);
+  });
+
   it('should select a new currency and check the quotes', async () => {
     await TabBarComponent.tapActions();
     await WalletActionsModal.tapBuyButton();
@@ -117,12 +123,5 @@
     await Assertions.checkIfTextIsDisplayed(/^≈ €.*EUR$/);
     await QuoteView.dismiss()
     await BuildQuoteView.tapCancelButton();
-=======
-  it('should skip to the Build Quote screen for returning user', async () => {
-    await TabBarComponent.tapActions();
-    await WalletActionsModal.tapBuyButton();
-    await Assertions.checkIfVisible(BuildQuoteView.amountToBuyLabel);
-    await Assertions.checkIfVisible(BuildQuoteView.getQuotesButton);
->>>>>>> 20bf1b77
   });
 });