'use strict';
import { loginToApp } from '../../viewHelper';
import TabBarComponent from '../../pages/TabBarComponent';
import WalletActionsModal from '../../pages/modals/WalletActionsModal';
import FixtureBuilder from '../../fixtures/fixture-builder';
import {
  loadFixture,
  startFixtureServer,
  stopFixtureServer,
} from '../../fixtures/fixture-helper';
import TestHelpers from '../../helpers';
import FixtureServer from '../../fixtures/fixture-server';
import { getFixturesServerPort } from '../../fixtures/utils';
import { SmokeAssets } from '../../tags';
import BuyGetStartedView from '../../pages/Ramps/BuyGetStartedView';
import SelectRegionView from '../../pages/Ramps/SelectRegionView';
import SelectPaymentMethodView from '../../pages/Ramps/SelectPaymentMethodView';
import BuildQuoteView from '../../pages/Ramps/BuildQuoteView';
import QuoteView from '../../pages/Ramps/QuoteView';
import Assertions from '../../utils/Assertions';

const fixtureServer = new FixtureServer();

describe(SmokeAssets('Buy Crypto'), () => {
  beforeAll(async () => {
    await TestHelpers.reverseServerPort();
    const fixture = new FixtureBuilder().build();
    await startFixtureServer(fixtureServer);
    await loadFixture(fixtureServer, { fixture });
    await device.launchApp({
      permissions: { notifications: 'YES' },
      launchArgs: { fixtureServerPort: `${getFixturesServerPort()}` },
    });
    await loginToApp();
  });

  afterAll(async () => {
    await stopFixtureServer(fixtureServer);
  });

  beforeEach(async () => {
    jest.setTimeout(150000);
  });

  it('should select Region and Payment Method to see the Build Quote screen', async () => {
    await TabBarComponent.tapWallet();
    await TabBarComponent.tapActions();
    await WalletActionsModal.tapBuyButton();
    await BuyGetStartedView.tapGetStartedButton();
    await SelectRegionView.tapSelectRegionDropdown();
    await SelectRegionView.tapRegionOption('United States of America');
    await SelectRegionView.tapRegionOption('California');
    await SelectRegionView.tapContinueButton();
    await SelectPaymentMethodView.tapPaymentMethodOption('Debit or Credit');
    await SelectPaymentMethodView.tapContinueButton();    
    await Assertions.checkIfVisible(BuildQuoteView.amountToBuyLabel);
    await Assertions.checkIfVisible(BuildQuoteView.getQuotesButton);
<<<<<<< HEAD
    await BuildQuoteView.tapCancelButton();
=======
    await BuildQuoteView.tapCancelButton()
>>>>>>> c491256d
  });

  it('should skip to the Build Quote screen for returning user', async () => {
    await TabBarComponent.tapActions();
    await WalletActionsModal.tapBuyButton();
    await Assertions.checkIfVisible(BuildQuoteView.amountToBuyLabel);
    await Assertions.checkIfVisible(BuildQuoteView.getQuotesButton);
<<<<<<< HEAD
    await BuildQuoteView.tapCancelButton();
  });

  it('should enter the min and max order limits and verify the error messages', async () => {
    await TabBarComponent.tapActions();
    await WalletActionsModal.tapBuyButton();
    await BuildQuoteView.enterFiatAmount('1');
    await Assertions.checkIfVisible(BuildQuoteView.minLimitErrorMessage);
    await BuildQuoteView.tapCancelButton();
    await TabBarComponent.tapActions();
    await WalletActionsModal.tapBuyButton();
    await BuildQuoteView.enterFiatAmount('55555');
    await Assertions.checkIfVisible(BuildQuoteView.maxLimitErrorMessage);
=======
  });

  it('should select a new currency and check the quotes', async () => {
    await BuildQuoteView.openCurrencySelector()
    await BuildQuoteView.selectCurrency('Euro')
    await BuildQuoteView.enterFiatAmount('50')
    await BuildQuoteView.tapGetQuotesButton()
    await Assertions.checkIfVisible(QuoteView.quotes);
    await Assertions.checkIfTextIsDisplayed(/^≈ €.*EUR$/);
    await Assertions.checkIfTextIsNotDisplayed(/^≈ $.*USD$/);
>>>>>>> c491256d
  });
});<|MERGE_RESOLUTION|>--- conflicted
+++ resolved
@@ -55,11 +55,7 @@
     await SelectPaymentMethodView.tapContinueButton();    
     await Assertions.checkIfVisible(BuildQuoteView.amountToBuyLabel);
     await Assertions.checkIfVisible(BuildQuoteView.getQuotesButton);
-<<<<<<< HEAD
     await BuildQuoteView.tapCancelButton();
-=======
-    await BuildQuoteView.tapCancelButton()
->>>>>>> c491256d
   });
 
   it('should skip to the Build Quote screen for returning user', async () => {
@@ -67,7 +63,6 @@
     await WalletActionsModal.tapBuyButton();
     await Assertions.checkIfVisible(BuildQuoteView.amountToBuyLabel);
     await Assertions.checkIfVisible(BuildQuoteView.getQuotesButton);
-<<<<<<< HEAD
     await BuildQuoteView.tapCancelButton();
   });
 
@@ -81,7 +76,6 @@
     await WalletActionsModal.tapBuyButton();
     await BuildQuoteView.enterFiatAmount('55555');
     await Assertions.checkIfVisible(BuildQuoteView.maxLimitErrorMessage);
-=======
   });
 
   it('should select a new currency and check the quotes', async () => {
@@ -92,6 +86,5 @@
     await Assertions.checkIfVisible(QuoteView.quotes);
     await Assertions.checkIfTextIsDisplayed(/^≈ €.*EUR$/);
     await Assertions.checkIfTextIsNotDisplayed(/^≈ $.*USD$/);
->>>>>>> c491256d
   });
 });