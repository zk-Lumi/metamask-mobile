{
  "name": "metamask",
  "version": "7.31.0",
  "private": true,
  "scripts": {
    "audit:ci": "./scripts/yarn-audit.sh",
    "watch": "./scripts/build.sh watcher watch",
    "watch:clean": "./scripts/build.sh watcher clean",
    "clean:ios": "rm -rf ios/build",
    "pod:install": "command -v pod && bundle exec pod install --project-directory=ios || echo \"pod command not found. Skipping pod install\"",
    "clean:ppom": "rm -rf ppom/dist ppom/node_modules app/lib/ppom/ppom.html.js",
    "clean:android": "rm -rf android/app/build",
    "clean:node": "rm -rf node_modules && yarn --frozen-lockfile",
    "clean": "yarn clean:ios && yarn clean:android && yarn clean:node && yarn clean:ppom",
    "clean-android": "yarn clean:android && yarn clean:node",
    "lint": "eslint '**/*.{js,ts,tsx}'",
    "lint:fix": "eslint '**/*.{js,ts,tsx}' --fix",
    "lint:tsc": "tsc --project ./tsconfig.json",
    "format": "prettier '**/*.{js,ts,tsx,json,feature}' --write",
    "setup": "yarn clean && node scripts/setup.mjs",
    "setup:node": "yarn allow-scripts && yarn patch-package",
    "setup:e2e": "cd wdio && yarn install",
    "setup:detox-e2e": "./scripts/detox-setup.sh",
    "start:ios": "./scripts/build.sh ios debug",
    "start:ios:qa": "./scripts/build.sh ios qaDebug",
    "start:ios:e2e": "./scripts/build.sh ios debugE2E",
    "start:ios:e2e:qa": "./scripts/build.sh ios qadebugE2E",
    "start:ios:device": "./scripts/build.sh ios debug --device",
    "start:ios:flask": "export METAMASK_BUILD_TYPE='flask' && ./scripts/build.sh ios flaskDebug",
    "start:android": "./scripts/build.sh android debug",
    "start:android:qa": "./scripts/build.sh android qaDebug",
    "start:android:e2e": "./scripts/build.sh android debugE2E",
    "start:android:flask": "export METAMASK_BUILD_TYPE='flask' && ./scripts/build.sh android flaskDebug",
    "build:announce": "node ./scripts/metamask-bot-build-announce-bitrise.js",
    "build:android:release": "./scripts/build.sh android release",
    "build:android:release:e2e": "./scripts/build.sh android releaseE2E",
    "build:android:qa:e2e": "./scripts/build.sh android QAE2E",
    "build:android:checksum": "./scripts/checksum.sh",
    "build:android:checksum:qa": "./scripts/checksum.sh QA",
    "build:android:checksum:flask": "export METAMASK_BUILD_TYPE='flask' && ./scripts/checksum.sh flask",
    "build:android:checksum:verify": "shasum -a 512 -c sha512sums.txt",
    "build:android:pre-release": "./scripts/build.sh android release --pre",
    "build:android:pre-release:bundle": "GENERATE_BUNDLE=true ./scripts/build.sh android release --pre",
    "build:android:pre-release:bundle:qa": "GENERATE_BUNDLE=true ./scripts/build.sh android QA --pre",
    "build:android:pre-release:bundle:flask": "export METAMASK_BUILD_TYPE='flask' && GENERATE_BUNDLE=true ./scripts/build.sh android flask --pre",
    "build:ios:release": "./scripts/build.sh ios release",
    "build:ios:pre-flask": "export METAMASK_BUILD_TYPE='flask' && ./scripts/build.sh ios flask --pre",
    "build:ios:release:e2e": "./scripts/build.sh ios releaseE2E",
    "build:ios:pre-release": "./scripts/build.sh ios release --pre",
    "build:ios:qa": "./scripts/build.sh ios QA",
    "build:ios:pre-qa": "./scripts/build.sh ios QA --pre",
    "build:attribution": "./scripts/generate-attributions.sh",
    "release:android": "./scripts/build.sh android release && open android/app/build/outputs/apk/release/",
    "release:ios": "./scripts/build.sh ios release",
    "release:android:qa": "./scripts/build.sh android QA && open android/app/build/outputs/apk/release/",
    "test": "yarn test:unit && yarn test:e2e",
    "test:unit": "jest ./app/ ./locales/",
    "test:unit:update": "time jest -u ./app/",
    "test:api-specs": "detox reset-lock-file && detox test -c ios.sim.apiSpecs",
    "test:e2e": "yarn test:e2e:ios && yarn test:e2e:android",
    "test:e2e:ios": "detox build -c ios.sim.release && detox test -c ios.sim.release",
    "test:e2e:ios:debug:build": "IS_TEST='true' detox build -c ios.sim.debug",
    "test:e2e:ios:debug:run": "IS_TEST='true' detox reset-lock-file && detox test -c ios.sim.debug",
    "test:e2e:android:debug:build": "IS_TEST='true' detox build -c android.emu.debug",
    "test:e2e:android:bitrise:build": "IS_TEST='true' detox build -c android.emu.bitrise.debug",
    "test:e2e:android:debug:run": "IS_TEST='true' detox test -c android.emu.debug",
    "test:e2e:android:bitrise:run": "IS_TEST='true' detox reset-lock-file && detox test -c android.emu.bitrise.debug --headless",
    "test:e2e:android": "detox build -c android.emu.release && detox test -c android.emu.release --record-videos failing",
    "test:e2e:android:qa": "detox build -c android.emu.release.qa && detox test -c android.emu.release.qa --record-videos failing",
    "test:wdio:ios": "yarn wdio ./wdio/config/ios.config.debug.js",
    "test:wdio:ios:browserstack:local": "yarn wdio ./wdio/config/ios.config.browserstack.local.js",
    "test:wdio:android": "yarn wdio ./wdio/config/android.config.debug.js",
    "test:wdio:android:browserstack": "yarn wdio ./wdio/config/android.config.browserstack.js",
    "test:wdio:android:browserstack:local": "yarn wdio ./wdio/config/android.config.browserstack.local.js",
    "test:depcheck": "yarn depcheck",
    "test:tgz-check": "./scripts/tgz-check.sh",
    "test:attribution-check": "./scripts/attributions-check.sh",
    "test:merge-coverage": "nyc report --temp-dir ./tests/coverage --report-dir ./tests/merged-coverage/ --reporter json --reporter text --reporter lcovonly",
    "test:validate-coverage": "nyc check-coverage --nycrc-path ./coverage-thresholds.json -t ./tests/merged-coverage/",
    "update-changelog": "./scripts/auto-changelog.sh",
    "changeset-changelog": "wrap () { node ./scripts/generate-rc-commits.js \"$@\" && ./scripts/changelog-csv.sh }; wrap ",
    "prestorybook": "rnstl",
    "deduplicate": "yarn yarn-deduplicate && yarn install",
    "set-version": "./scripts/set-versions.sh",
    "add-release-label-to-pr-and-linked-issues": "ts-node ./.github/scripts/add-release-label-to-pr-and-linked-issues.ts",
    "run-bitrise-e2e-check": "ts-node ./.github/scripts/bitrise/run-bitrise-e2e-check.ts",
    "fitness-functions": "ts-node ./.github/scripts/fitness-functions/index.ts",
    "check-pr-has-required-labels": "ts-node ./.github/scripts/check-pr-has-required-labels.ts",
    "close-release-bug-report-issue": "ts-node ./.github/scripts/close-release-bug-report-issue.ts",
    "check-template-and-add-labels": "ts-node ./.github/scripts/check-template-and-add-labels.ts",
    "patch:tx": "./scripts/patch-transaction-controller.sh",
    "patch:assets": "./scripts/patch-assets-controllers.sh",
    "patch:approval": "./scripts/patch-approval-controller.sh",
    "storybook-generate": "sb-rn-get-stories",
    "storybook-watch": "sb-rn-watcher",
    "start:flipper": "npx flipper-server",
    "gen-bundle:ios": "npx react-native bundle --platform ios --dev false --entry-file index.js --bundle-output ios/main.jsbundle",
    "gen-bundle:android": "npx react-native bundle --platform android --dev false --entry-file index.js --bundle-output android/main.jsbundle"
  },
  "husky": {
    "hooks": {
      "pre-commit": "lint-staged"
    }
  },
  "lint-staged": {
    "*.{js,jsx,ts,tsx}": [
      "prettier --write",
      "eslint"
    ],
    "*.json": [
      "prettier --write"
    ]
  },
  "resolutions": {
    "**/json-schema": "^0.4.0",
    "react-native-svg/**/nth-check": "^2.0.1",
    "**/node-fetch": "^2.6.7",
    "**/xml2js": ">=0.5.0",
    "react-native-level-fs/**/bl": "^1.2.3",
    "react-native-level-fs/levelup/semver": "^5.7.2",
    "@metamask/accounts-controller": "^18.1.0",
    "@metamask/contract-metadata": "^2.1.0",
    "@metamask/react-native-payments/validator": "^13.7.0",
    "**/minimist": "1.2.6",
    "d3-color": "3.1.0",
    "tough-cookie": "4.1.3",
    "crypto-js": "4.2.0",
    "axios": "^1.7.4",
    "react-native-ble-plx": "3.1.2",
    "**/babel-runtime/regenerator-runtime": "^0.13.8",
    "redux-persist-filesystem-storage/react-native-blob-util": "^0.19.9",
    "xmldom": "npm:@xmldom/xmldom@0.7.13",
    "@storybook/react-native/chokidar/braces": "^3.0.3",
    "lint-staged/micromatch/braces": "^3.0.3",
    "@metamask/metamask-eth-abis": "3.1.1",
    "**/@walletconnect/socket-transport/ws": "^7.5.10",
    "**/@ethersproject/providers/ws": "^7.5.10",
    "**/appium-base-driver/webdriverio/puppeteer-core/ws": "^7.5.10",
    "**/puppeteer-core/ws": "^8.17.1",
    "react-native/ws": "^6.2.3",
    "socket.io-client/engine.io-client/ws": "^8.17.1",
    "micromatch": "4.0.8",
    "send": "0.19.0"
  },
  "dependencies": {
    "@consensys/on-ramp-sdk": "1.28.3",
    "@ethersproject/abi": "^5.7.0",
    "@keystonehq/bc-ur-registry-eth": "^0.19.1",
    "@keystonehq/metamask-airgapped-keyring": "^0.13.1",
    "@keystonehq/ur-decoder": "^0.12.2",
    "@ledgerhq/react-native-hw-transport-ble": "^6.33.2",
    "@metamask/accounts-controller": "^18.1.0",
    "@metamask/address-book-controller": "^6.0.1",
    "@metamask/approval-controller": "^7.0.1",
    "@metamask/assets-controllers": "^30.0.0",
    "@metamask/base-controller": "^7.0.1",
    "@metamask/composable-controller": "^9.0.0",
    "@metamask/contract-metadata": "^2.1.0",
    "@metamask/controller-utils": "^10.0.0",
    "@metamask/design-tokens": "^4.0.0",
    "@metamask/eth-ledger-bridge-keyring": "^4.1.0",
    "@metamask/eth-query": "^4.0.0",
    "@metamask/eth-sig-util": "^7.0.2",
    "@metamask/eth-snap-keyring": "^4.3.3",
    "@metamask/etherscan-link": "^2.0.0",
    "@metamask/gas-fee-controller": "^18.0.0",
    "@metamask/key-tree": "^9.0.0",
    "@metamask/keyring-api": "^8.1.0",
<<<<<<< HEAD
    "@metamask/keyring-controller": "^16.1.0",
    "@metamask/logging-controller": "^6.0.0",
=======
    "@metamask/keyring-controller": "^17.2.1",
    "@metamask/logging-controller": "^3.0.0",
>>>>>>> 4a79d41d
    "@metamask/message-signing-snap": "^0.3.3",
    "@metamask/network-controller": "^20.1.0",
    "@metamask/notification-services-controller": "^0.2.1",
    "@metamask/permission-controller": "^11.0.0",
    "@metamask/phishing-controller": "^9.0.0",
    "@metamask/post-message-stream": "^8.0.0",
    "@metamask/ppom-validator": "0.32.0",
    "@metamask/preferences-controller": "^11.0.0",
    "@metamask/profile-sync-controller": "^0.2.1",
    "@metamask/react-native-actionsheet": "2.4.2",
    "@metamask/react-native-button": "^3.0.0",
    "@metamask/react-native-payments": "^2.0.0",
    "@metamask/react-native-search-api": "1.0.1",
    "@metamask/react-native-webview": "^14.0.3",
    "@metamask/rpc-errors": "^6.2.1",
    "@metamask/scure-bip39": "^2.1.0",
    "@metamask/sdk-communication-layer": "0.29.0-wallet",
    "@metamask/selected-network-controller": "^15.0.2",
    "@metamask/signature-controller": "^17.0.0",
    "@metamask/slip44": "3.1.0",
    "@metamask/smart-transactions-controller": "11.0.0",
    "@metamask/snaps-controllers": "^9.8.0",
    "@metamask/snaps-execution-environments": "^6.6.2",
    "@metamask/snaps-rpc-methods": "^9.1.4",
    "@metamask/snaps-sdk": "^6.4.0",
    "@metamask/snaps-utils": "^8.0.1",
    "@metamask/swappable-obj-proxy": "^2.1.0",
    "@metamask/swaps-controller": "^9.0.12",
    "@metamask/transaction-controller": "^35.0.0",
    "@metamask/utils": "^9.2.1",
    "@ngraveio/bc-ur": "^1.1.6",
    "@notifee/react-native": "^7.8.2",
    "@react-native-async-storage/async-storage": "^1.23.1",
    "@react-native-clipboard/clipboard": "1.8.4",
    "@react-native-community/blur": "^4.4.0",
    "@react-native-community/checkbox": "^0.5.17",
    "@react-native-community/datetimepicker": "^7.5.0",
    "@react-native-community/netinfo": "^9.5.0",
    "@react-native-community/slider": "^4.4.3",
    "@react-native-cookies/cookies": "^6.2.1",
    "@react-native-firebase/app": "^20.1.0",
    "@react-native-firebase/messaging": "^20.1.0",
    "@react-native-masked-view/masked-view": "^0.3.1",
    "@react-native-picker/picker": "^2.2.1",
    "@react-native/eslint-config": "^0.75.2",
    "@react-navigation/bottom-tabs": "^5.11.11",
    "@react-navigation/compat": "^5.3.20",
    "@react-navigation/native": "^5.9.4",
    "@react-navigation/stack": "^5.14.5",
    "@reduxjs/toolkit": "^1.9.7",
    "@rnhooks/keyboard": "^0.0.3",
    "@segment/analytics-react-native": "^2.17.0",
    "@segment/sovran-react-native": "^1.0.4",
    "@sentry/integrations": "6.3.1",
    "@sentry/react-native": "^5.33.0",
    "@tradle/react-native-http": "2.0.1",
    "@walletconnect/client": "^1.8.0",
    "@walletconnect/core": "2.15.0",
    "@walletconnect/jsonrpc-types": "1.0.4",
    "@walletconnect/react-native-compat": "2.15.0",
    "@walletconnect/se-sdk": "1.10.0",
    "@walletconnect/utils": "2.15.0",
    "@xmldom/xmldom": "^0.8.10",
    "appium-adb": "^9.11.4",
    "asyncstorage-down": "4.2.0",
    "axios": "^1.6.8",
    "base-64": "1.0.0",
    "bignumber.js": "^9.0.1",
    "buffer": "6.0.3",
    "cockatiel": "^3.1.2",
    "compare-versions": "^3.6.0",
    "content-hash": "2.5.2",
    "contentful": "^10.8.7",
    "crypto-js": "^4.2.0",
    "d3-shape": "^3.2.0",
    "dayjs": "^1.11.13",
    "dnode": "1.2.2",
    "eciesjs": "^0.3.15",
    "eth-block-tracker": "^7.0.1",
    "eth-ens-namehash": "2.0.8",
    "eth-json-rpc-filters": "4.2.2",
    "eth-json-rpc-middleware": "4.3.0",
    "eth-url-parser": "1.0.4",
    "ethereumjs-abi": "0.6.6",
    "ethereumjs-util": "6.1.0",
    "ethers": "^5.0.14",
    "ethjs-contract": "0.2.3",
    "ethjs-ens": "2.0.1",
    "ethjs-query": "0.3.8",
    "ethjs-unit": "0.1.6",
    "eventemitter2": "^6.4.9",
    "events": "3.0.0",
    "fuse.js": "3.4.4",
    "https-browserify": "0.0.1",
    "human-standard-token-abi": "^2.0.0",
    "humanize-duration": "^3.27.2",
    "is-url": "^1.2.4",
    "json-rpc-engine": "^6.1.0",
    "json-rpc-middleware-stream": "3.0.0",
    "lodash": "^4.17.21",
    "lottie-ios": "3.4.1",
    "lottie-react-native": "5.1.5",
    "mockttp": "^3.15.2",
    "multihashes": "0.4.14",
    "number-to-bn": "1.7.0",
    "obs-store": "4.0.3",
    "path": "0.12.7",
    "pbkdf2": "3.1.2",
    "pify": "6.1.0",
    "prop-types": "15.7.2",
    "pump": "3.0.0",
    "punycode": "^2.1.1",
    "qs": "6.12.1",
    "query-string": "^6.12.1",
    "randomfill": "^1.0.4",
    "react": "18.2.0",
    "react-native": "0.72.15",
    "react-native-aes-crypto": "3.0.3",
    "react-native-aes-crypto-forked": "git+https://github.com/MetaMask/react-native-aes-crypto-forked.git#397d5db5250e8e7408294807965b5b9fd4ca6a25",
    "react-native-animatable": "^1.3.3",
    "react-native-background-timer": "2.1.1",
    "react-native-ble-plx": "3.1.2",
    "react-native-blob-jsi-helper": "^0.3.1",
    "react-native-blob-util": "^0.19.9",
    "react-native-branch": "^5.6.2",
    "react-native-browser-polyfill": "0.1.2",
    "react-native-camera": "^3.36.0",
    "react-native-confetti": "^0.1.0",
    "react-native-confetti-cannon": "^1.5.0",
    "react-native-crypto": "2.1.2",
    "react-native-default-preference": "^1.4.3",
    "react-native-device-info": "^9.0.2",
    "react-native-elevated-view": "0.0.6",
    "react-native-emoji": "1.3.1",
    "react-native-fade-in-image": "1.4.1",
    "react-native-flash-message": "0.1.11",
    "react-native-fs": "^2.20.0",
    "react-native-gesture-handler": "^1.10.3",
    "react-native-get-random-values": "^1.8.0",
    "react-native-gzip": "^1.1.0",
    "react-native-i18n": "2.0.15",
    "react-native-in-app-review": "^4.3.3",
    "react-native-inappbrowser-reborn": "^3.7.0",
    "react-native-jazzicon": "^0.1.2",
    "react-native-keyboard-aware-scroll-view": "^0.9.5",
    "react-native-keychain": "8.0.0",
    "react-native-level-fs": "3.0.1",
    "react-native-linear-gradient": "2.5.6",
    "react-native-material-textfield": "0.16.1",
    "react-native-mmkv": "^2.11.0",
    "react-native-modal": "^12.1.0",
    "react-native-os": "^1.2.6",
    "react-native-permissions": "^3.7.2",
    "react-native-progress": "3.5.0",
    "react-native-qrcode-svg": "5.1.2",
    "react-native-quick-base64": "^2.0.8",
    "react-native-quick-crypto": "^0.6.1",
    "react-native-randombytes": "^3.5.3",
    "react-native-reanimated": "3.4.2",
    "react-native-redash": "16.2.2",
    "react-native-render-html": "^6.3.4",
    "react-native-safe-area-context": "^3.1.9",
    "react-native-screens": "3.22.0",
    "react-native-scrollable-tab-view": "^1.0.0",
    "react-native-sensors": "5.3.0",
    "react-native-share": "7.3.7",
    "react-native-size-matters": "0.4.0",
    "react-native-skeleton-placeholder": "^5.0.0",
    "react-native-step-indicator": "^1.0.3",
    "react-native-svg": "^15.3.0",
    "react-native-svg-charts": "^5.4.0",
    "react-native-swipe-gestures": "1.0.3",
    "react-native-tcp": "aprock/react-native-tcp#11/head",
    "react-native-url-polyfill": "^1.3.0",
    "react-native-vector-icons": "6.4.2",
    "react-native-video": "5.2.1",
    "react-native-view-shot": "^3.1.2",
    "react-native-webview-invoke": "^0.6.2",
    "react-redux": "^8.1.3",
    "readable-stream": "2.3.7",
    "redux": "^4.2.1",
    "redux-mock-store": "1.5.4",
    "redux-persist": "6.0.0",
    "redux-persist-filesystem-storage": "^4.2.0",
    "redux-saga": "^1.3.0",
    "redux-thunk": "^2.4.2",
    "reselect": "^4.0.0",
    "rxjs": "^7.8.1",
    "socket.io-client": "^4.5.3",
    "stream-browserify": "3.0.0",
    "through2": "3.0.1",
    "unicode-confusables": "^0.1.1",
    "url": "0.11.0",
    "url-parse": "1.5.9",
    "uuid": "^8.3.2",
    "valid-url": "1.0.9",
    "vm-browserify": "1.1.2",
    "zxcvbn": "4.4.2"
  },
  "devDependencies": {
    "@actions/core": "^1.10.1",
    "@actions/github": "^6.0.0",
    "@babel/core": "^7.24.5",
    "@babel/eslint-parser": "^7.25.1",
    "@babel/preset-env": "^7.24.5",
    "@babel/register": "^7.24.6",
    "@babel/runtime": "^7.24.5",
    "@cucumber/message-streams": "^4.0.1",
    "@cucumber/messages": "^22.0.0",
    "@ethersproject/contracts": "^5.7.0",
    "@ethersproject/providers": "^5.7.2",
    "@lavamoat/allow-scripts": "^3.0.4",
    "@metamask/browser-passworder": "^5.0.0",
    "@metamask/build-utils": "^1.0.0",
    "@metamask/eslint-config-typescript": "^9.0.0",
    "@metamask/eslint-plugin-design-tokens": "^1.0.0",
    "@metamask/mobile-provider": "^3.0.0",
    "@metamask/object-multiplex": "^1.1.0",
    "@metamask/providers": "^13.1.0",
    "@metamask/test-dapp": "^8.9.0",
    "@octokit/rest": "^21.0.0",
    "@open-rpc/mock-server": "^1.7.5",
    "@open-rpc/schema-utils-js": "^1.16.2",
    "@open-rpc/test-coverage": "^2.2.2",
    "@react-native/metro-config": "^0.72.12",
    "@rpii/wdio-html-reporter": "^7.7.1",
    "@sentry/types": "^7.117.0",
    "@storybook/addon-actions": "^7.5.1",
    "@storybook/addon-controls": "^7.5.1",
    "@storybook/addon-knobs": "^5.3",
    "@storybook/addon-links": "^5.3",
    "@storybook/addon-ondevice-actions": "^6.5.6",
    "@storybook/addon-ondevice-controls": "^6.5.6",
    "@storybook/addon-ondevice-knobs": "^5.3.25",
    "@storybook/builder-webpack5": "^7.5.1",
    "@storybook/react-native": "^6.5.6",
    "@testing-library/react": "14.0.0",
    "@testing-library/react-hooks": "^8.0.1",
    "@testing-library/react-native": "12.1.2",
    "@types/crypto-js": "^4.1.1",
    "@types/enzyme": "^3.10.12",
    "@types/eth-url-parser": "^1.0.0",
    "@types/i18n-js": "^3.8.4",
    "@types/is-url": "^1.2.30",
    "@types/jest": "^29.5.12",
    "@types/lodash": "^4.14.184",
    "@types/node": "^20.12.8",
    "@types/qs": "^6.9.15",
    "@types/react": "^17.0.11",
    "@types/react-native": "^0.64.10",
    "@types/react-native-background-timer": "^2.0.0",
    "@types/react-native-elevated-view": "^0.0.4",
    "@types/react-native-material-textfield": "^0.16.5",
    "@types/react-native-scrollable-tab-view": "^0.10.3",
    "@types/react-native-svg-charts": "^5.0.12",
    "@types/react-native-vector-icons": "^6.4.13",
    "@types/react-native-video": "^5.0.14",
    "@types/redux-mock-store": "^1.0.3",
    "@types/url-parse": "^1.4.8",
    "@types/valid-url": "^1.0.4",
    "@typescript-eslint/eslint-plugin": "^7.10.0",
    "@typescript-eslint/parser": "^7.10.0",
    "@walletconnect/types": "^2.9.0",
    "@wdio/appium-service": "^7.19.1",
    "@wdio/browserstack-service": "^7.26.0",
    "@wdio/cli": "^7.19.1",
    "@wdio/cucumber-framework": "^7.19.1",
    "@wdio/junit-reporter": "^7.25.4",
    "@wdio/local-runner": "^7.19.1",
    "@wdio/spec-reporter": "^7.19.1",
    "appium": "^1.22.3",
    "appium-adb": "^9.11.4",
    "assert": "^1.5.0",
    "babel-jest": "^29.7.0",
    "babel-loader": "^9.1.3",
    "babel-plugin-transform-inline-environment-variables": "^0.4.4",
    "babel-plugin-transform-remove-console": "6.9.4",
    "browserstack-local": "^1.5.1",
    "chromedriver": "^123.0.1",
    "depcheck": "^1.4.7",
    "detox": "20.23.1",
    "dotenv": "^16.0.3",
    "enzyme": "3.9.0",
    "enzyme-adapter-react-16": "1.10.0",
    "enzyme-to-json": "3.3.5",
    "eslint": "^8.44.0",
    "eslint-config-prettier": "^8.1.0",
    "eslint-import-resolver-typescript": "^3.5.3",
    "eslint-plugin-import": "^2.27.5",
    "eslint-plugin-jsdoc": "43.0.7",
    "eslint-plugin-prettier": "^3.3.1",
    "eslint-plugin-react": "7.34.1",
    "eslint-plugin-react-native": "^4.0.0",
    "execa": "^8.0.1",
    "fbjs-scripts": "^3.0.1",
    "fs-extra": "^10.1.0",
    "ganache": "^7.9.2",
    "husky": "1.3.1",
    "improved-yarn-audit": "^3.0.0",
    "jest": "^29.7.0",
    "jest-junit": "^15.0.0",
    "jetifier": "2.0.0",
    "koa": "^2.14.2",
    "lint-staged": "10.5.4",
    "listr2": "^8.0.2",
    "metro-react-native-babel-preset": "~0.76.9",
    "metro-react-native-babel-transformer": "~0.76.9",
    "multiple-cucumber-html-reporter": "^3.0.1",
    "nock": "^13.3.1",
    "nyc": "^15.1.0",
    "octonode": "0.10.2",
    "patch-package": "^6.2.2",
    "prettier": "^2.2.1",
    "prettier-plugin-gherkin": "^1.1.1",
    "react-dom": "18.2.0",
    "react-native-cli": "2.0.1",
    "react-native-flipper": "^0.263.0",
    "react-native-launch-arguments": "^4.0.1",
    "react-native-performance": "^5.1.2",
    "react-native-storybook-loader": "^2.0.4",
    "react-native-svg-asset-plugin": "^0.5.0",
    "react-native-svg-transformer": "^1.0.0",
    "react-test-renderer": "18.2.0",
    "redux-flipper": "^2.0.3",
    "regenerator-runtime": "0.13.9",
    "rn-nodeify": "10.3.0",
    "serve-handler": "^6.1.5",
    "simple-git": "^3.22.0",
    "ts-node": "^10.5.0",
    "typescript": "~5.4.5",
    "wdio-cucumberjs-json-reporter": "^4.4.3",
    "webpack": "^5.88.2",
    "webpack-cli": "^5.1.4",
    "xhr2": "^0.2.1",
    "xml2js": "^0.5.0",
    "yarn-deduplicate": "^6.0.2"
  },
  "config": {
    "react-native-storybook-loader": {
      "searchDir": [
        "./app/component-library/components",
        "./app/components",
        "./app/component-library/components-temp"
      ],
      "pattern": "**/*.stories.@(js|tsx)",
      "outputFile": "./storybook/storyLoader.js"
    }
  },
  "react-native": {
    "crypto": "react-native-crypto",
    "_stream_transform": "readable-stream/transform",
    "_stream_readable": "readable-stream/readable",
    "_stream_writable": "readable-stream/writable",
    "_stream_duplex": "readable-stream/duplex",
    "_stream_passthrough": "readable-stream/passthrough",
    "stream": "stream-browserify",
    "http": "@tradle/react-native-http",
    "https": "https-browserify",
    "vm": "vm-browserify",
    "os": "react-native-os",
    "net": "react-native-tcp",
    "fs": "react-native-level-fs"
  },
  "browser": {
    "crypto": "react-native-crypto",
    "_stream_transform": "readable-stream/transform",
    "_stream_readable": "readable-stream/readable",
    "_stream_writable": "readable-stream/writable",
    "_stream_duplex": "readable-stream/duplex",
    "_stream_passthrough": "readable-stream/passthrough",
    "stream": "stream-browserify",
    "http": "@tradle/react-native-http",
    "https": "https-browserify",
    "vm": "vm-browserify",
    "os": "react-native-os",
    "net": "react-native-tcp",
    "fs": "react-native-level-fs"
  },
  "engines": {
    "node": "^20.12.2",
    "yarn": "^1.22.22"
  },
  "lavamoat": {
    "allowScripts": {
      "ethereumjs-abi>ethereumjs-util>ethereum-cryptography>keccak": true,
      "@sentry/react-native>@sentry/cli": true,
      "@storybook/manager-webpack5>@storybook/core-common>webpack>watchpack>watchpack-chokidar2>chokidar>fsevents": false,
      "@storybook/addon-controls>@storybook/core-common>esbuild": false,
      "@storybook/addon-knobs>@storybook/components>react-syntax-highlighter>highlight.js": false,
      "@storybook/addon-knobs>core-js": false,
      "@wdio/cucumber-framework>@cucumber/cucumber>duration>es5-ext": false,
      "appium-adb>@appium/support>sharp": true,
      "appium>appium-android-driver>appium-chromedriver": false,
      "appium>appium-base-driver>webdriverio>@types/puppeteer-core>@types/puppeteer>puppeteer": false,
      "appium>appium-flutter-driver>rpc-websockets>bufferutil": false,
      "appium>appium-flutter-driver>rpc-websockets>utf-8-validate": false,
      "appium>appium-tizen-driver>jimp>@babel/polyfill>core-js": false,
      "appium>appium-tizen-driver>jimp>core-js": false,
      "appium>appium-windows-driver": false,
      "chromedriver": false,
      "detox": true,
      "detox>bunyan>dtrace-provider": false,
      "eciesjs>secp256k1": true,
      "ethereumjs-util>keccak": true,
      "ethereumjs-util>secp256k1": true,
      "ethjs-query>babel-runtime>core-js": false,
      "ganache>@trufflesuite/bigint-buffer": false,
      "ganache>bufferutil": false,
      "ganache>keccak": true,
      "ganache>leveldown": false,
      "ganache>secp256k1": true,
      "ganache>utf-8-validate": false,
      "husky": false,
      "react-native-inappbrowser-reborn": false,
      "react-native-svg-asset-plugin>sharp": true,
      "ts-node>@swc/core": false,
      "@metamask/sdk-communication-layer>bufferutil": false,
      "@metamask/sdk-communication-layer>utf-8-validate": false,
      "detox>ws>bufferutil": false,
      "@metamask/notification-services-controller>firebase>@firebase/firestore>@grpc/proto-loader>protobufjs": false,
      "@metamask/sdk-communication-layer>eciesjs>secp256k1": false,
      "detox>ws>utf-8-validate": false,
      "ganache>@trufflesuite/uws-js-unofficial>utf-8-validate": false
    }
  },
  "packageManager": "yarn@1.22.22"
}<|MERGE_RESOLUTION|>--- conflicted
+++ resolved
@@ -166,13 +166,8 @@
     "@metamask/gas-fee-controller": "^18.0.0",
     "@metamask/key-tree": "^9.0.0",
     "@metamask/keyring-api": "^8.1.0",
-<<<<<<< HEAD
-    "@metamask/keyring-controller": "^16.1.0",
     "@metamask/logging-controller": "^6.0.0",
-=======
     "@metamask/keyring-controller": "^17.2.1",
-    "@metamask/logging-controller": "^3.0.0",
->>>>>>> 4a79d41d
     "@metamask/message-signing-snap": "^0.3.3",
     "@metamask/network-controller": "^20.1.0",
     "@metamask/notification-services-controller": "^0.2.1",
