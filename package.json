{
  "name": "metamask",
  "version": "0.2.19",
  "private": true,
  "scripts": {
    "watch": "./scripts/build.sh watcher watch",
    "watch:clean": "./scripts/build.sh watcher clean",
    "clean:ios": "rm -rf ios/build",
    "clean:android": "rm -rf android/app/build",
    "clean:node": "rm -rf node_modules && yarn install",
    "clean": "yarn clean:ios && yarn clean:android && yarn clean:node && yarn install && (cd ios/ && pod install && cd ..)",
    "clean-android": "yarn clean:android && yarn clean:node",
    "lint": "eslint '**/*.js' --ignore-path=.prettierignore",
    "lint:fix": "eslint '**/*.js' --fix --ignore-path=.prettierignore",
    "format": "prettier '**/*.{js,json}' --write",
    "start:ios": "./scripts/build.sh ios debug",
    "start:ios:e2e": "./scripts/build.sh ios debugE2E",
    "start:ios:device": "./scripts/build.sh ios debug --device",
    "start:android": "./scripts/build.sh android debug",
    "start:android:e2e": "./scripts/build.sh android debugE2E",
    "build:announce": "node ./scripts/metamask-bot-build-announce.js",
    "build:android:release": "./scripts/build.sh android release",
    "build:android:release:e2e": "./scripts/build.sh android releaseE2E",
    "build:android:pre-release": "./scripts/build.sh android release --pre",
    "build:android:pre-release:bundle": "GENERATE_BUNDLE=true ./scripts/build.sh android release --pre",
    "build:ios:release": "./scripts/build.sh ios release",
    "build:ios:release:e2e": "./scripts/build.sh ios releaseE2E",
    "build:ios:pre-release": "./scripts/build.sh ios release --pre",
    "release:android": "./scripts/build.sh android release && open android/app/build/outputs/apk/release/",
    "release:ios": "./scripts/build.sh ios release",
    "test": "yarn test:unit && yarn test:e2e",
    "test:unit": "jest ./app/",
    "test:unit:update": "time jest -u ./app/",
    "test:e2e": "yarn test:e2e:ios && yarn test:e2e:android",
    "test:e2e:ios": "detox build -c ios.sim.release && detox test -c ios.sim.release",
    "test:e2e:android": "detox build -c android.emu.debug && detox test -c android.emu.debug",
    "postinstall": "./scripts/postinstall.sh",
    "sourcemaps:android": "node_modules/.bin/react-native bundle --platform android --entry-file index.js --dev false --reset-cache --bundle-output /tmp/bundle.android.js --assets-dest /tmp/ --sourcemap-output sourcemaps/android/index.js.map",
    "sourcemaps:ios": "node_modules/.bin/react-native bundle --platform ios --entry-file index.js --dev false --reset-cache --bundle-output /tmp/bundle.ios.js --assets-dest /tmp/ --sourcemap-output sourcemaps/ios/index.js.map",
    "stacktrace:android": "stack-beautifier sourcemaps/android/index.js.map -t sourcemaps/trace.txt",
    "stacktrace:ios": "stack-beautifier sourcemaps/ios/index.js.map -t sourcemaps/trace.txt",
    "update-changelog": "./scripts/auto-changelog.sh"
  },
  "prettier": {
    "printWidth": 120,
    "singleQuote": true,
    "tabWidth": 4,
    "useTabs": true
  },
  "husky": {
    "hooks": {
      "pre-commit": "lint-staged"
    }
  },
  "lint-staged": {
    "*.js": [
      "prettier --write",
      "eslint --ignore-path=.prettierignore",
      "git add"
    ],
    "*.json": [
      "prettier --write",
      "git add"
    ]
  },
  "resolutions": {
    "**/optimist/minimist": "^1.2.5",
    "react-native-level-fs/**/bl": "^0.9.5"
  },
  "dependencies": {
    "@metamask/controllers": "^2.0.0",
    "@react-native-community/async-storage": "1.9.0",
    "@react-native-community/checkbox": "^0.4.2",
<<<<<<< HEAD
    "@react-native-community/blur": "^3.6.0",
=======
>>>>>>> f4bb8062
    "@react-native-community/clipboard": "^1.2.2",
    "@react-native-community/netinfo": "4.1.5",
    "@react-native-community/viewpager": "^3.3.0",
    "@sentry/integrations": "^5.13.0",
    "@sentry/react-native": "^1.3.3",
    "@tradle/react-native-http": "2.0.1",
    "@walletconnect/client": "1.0.0-rc.3",
    "@walletconnect/utils": "1.0.0-rc.3",
    "asyncstorage-down": "4.2.0",
    "babel-plugin-transform-inline-environment-variables": "0.4.3",
    "babel-plugin-transform-remove-console": "6.9.4",
    "base-64": "0.1.0",
    "bignumber.js": "8.1.1",
    "buffer": "5.2.1",
    "connext": "4.2.5",
    "content-hash": "2.3.2",
    "dnode": "1.2.2",
    "eth-contract-metadata": "1.12.1",
    "eth-ens-namehash": "2.0.8",
    "eth-json-rpc-errors": "^2.0.2",
    "eth-json-rpc-filters": "4.1.1",
    "eth-json-rpc-infura": "4.0.0",
    "eth-json-rpc-middleware": "4.3.0",
    "eth-url-parser": "1.0.2",
    "ethereumjs-abi": "0.6.6",
    "ethereumjs-util": "6.1.0",
    "ethers": "4.0.27",
    "ethjs-contract": "0.2.3",
    "ethjs-ens": "2.0.1",
    "ethjs-query": "0.3.8",
    "ethjs-unit": "0.1.6",
    "events": "3.0.0",
    "fuse.js": "3.4.4",
    "https-browserify": "0.0.1",
    "json-rpc-engine": "5.1.5",
    "json-rpc-middleware-stream": "2.1.1",
    "lottie-react-native": "git+ssh://git@github.com/MetaMask/lottie-react-native.git#7ce6a78ac4ac7b9891bc513cb3f12f8b9c9d9106",
    "multihashes": "0.4.14",
    "number-to-bn": "1.7.0",
    "obj-multiplex": "1.0.0",
    "obs-store": "4.0.3",
    "path": "0.12.7",
    "pify": "4.0.1",
    "prop-types": "15.7.2",
    "pubnub": "4.27.3",
    "pump": "3.0.0",
    "qs": "6.7.0",
    "react": "16.11.0",
    "react-native": "0.62.2",
    "react-native-actionsheet": "beefe/react-native-actionsheet#107/head",
    "react-native-aes-crypto": "git+ssh://git@github.com/MetaMask/react-native-aes.git#b73625d7e1ce711ed3c2fbd795eea2bda5a5e9ad",
    "react-native-animated-fox": "git+ssh://git@github.com/MetaMask/react-native-animated-fox.git#16e38d54d829709e497f196e31fa8ff00cdf2aa9",
    "react-native-background-timer": "2.1.1",
    "react-native-branch": "5.0.0-beta.1",
    "react-native-browser-polyfill": "0.1.2",
    "react-native-button": "git+ssh://git@github.com/MetaMask/react-native-button.git#fd79f4d6c8ced4086ba6e3021b6ed6d4a3e19cf7",
    "react-native-camera": "2.10.0",
    "react-native-confetti-cannon": "^1.5.0",
    "react-native-crypto": "2.1.2",
    "react-native-device-info": "3.1.4",
    "react-native-elevated-view": "0.0.6",
    "react-native-emoji": "1.3.1",
    "react-native-fade-in-image": "1.4.1",
    "react-native-flash-message": "0.1.11",
    "react-native-fs": "^2.16.6",
    "react-native-gesture-handler": "^1.6.1",
    "react-native-i18n": "2.0.15",
    "react-native-keyboard-aware-scroll-view": "0.8.0",
    "react-native-keychain": "git+ssh://git@github.com/MetaMask/react-native-keychain.git#80e497ed3c167e1b122231c29d951d2c06efe58f",
    "react-native-level-fs": "3.0.1",
    "react-native-modal": "^11.5.6",
    "react-native-os": "^1.2.6",
    "react-native-progress": "3.5.0",
    "react-native-push-notification": "git+ssh://git@github.com/MetaMask/react-native-push-notification.git#androidx",
    "react-native-qrcode-svg": "5.1.2",
    "react-native-randombytes": "^3.5.3",
    "react-native-reanimated": "1.3.0",
    "react-native-screens": "1.0.0-alpha.23",
    "react-native-scrollable-tab-view": "^1.0.0",
    "react-native-search-api": "ombori/react-native-search-api#8/head",
    "react-native-sensors": "5.3.0",
    "react-native-share": "^3.2.0",
    "react-native-splash-screen": "git+ssh://git@github.com/MetaMask/react-native-splash-screen.git",
<<<<<<< HEAD
=======
    "react-native-step-indicator": "^1.0.3",
>>>>>>> f4bb8062
    "react-native-svg": "9.13.3",
    "react-native-swipe-gestures": "1.0.3",
    "react-native-tcp": "aprock/react-native-tcp#11/head",
    "react-native-v8": "^0.62.2-patch.1",
    "react-native-vector-icons": "6.4.2",
    "react-native-view-shot": "^3.1.2",
    "react-native-webview": "git+ssh://git@github.com/MetaMask/react-native-webview.git#931ae99a0f80a650c958e9d2e39e4ed0e68d95a7",
    "react-navigation": "4.0.10",
    "react-navigation-drawer": "1.4.0",
    "react-navigation-stack": "1.7.3",
    "react-navigation-tabs": "2.5.5",
    "react-redux": "5.1.1",
    "readable-stream": "1.0.33",
    "redux": "4.0.1",
    "redux-mock-store": "1.5.3",
    "redux-persist": "5.10.0",
    "stream-browserify": "1.0.0",
    "through2": "3.0.1",
    "url": "0.11.0",
    "url-parse": "1.4.4",
    "valid-url": "1.0.9",
    "vm-browserify": "0.0.4",
    "zxcvbn": "4.4.2"
  },
  "devDependencies": {
    "@babel/core": "^7.6.2",
    "@babel/runtime": "^7.6.2",
    "@metamask/mobile-provider": "1.2.4",
    "@react-native-community/eslint-config": "^0.0.5",
    "assert": "1.4.1",
    "babel-core": "7.0.0-bridge.0",
    "babel-eslint": "10.0.3",
    "babel-jest": "^25.2.6",
    "concat-cli": "4.0.0",
    "detox": "^16.5.1",
    "enzyme": "3.9.0",
    "enzyme-adapter-react-16": "1.10.0",
    "enzyme-to-json": "3.3.5",
    "eslint": "^6.5.1",
    "eslint-config-react-native": "4.0.0",
    "eslint-plugin-import": "2.18.2",
    "eslint-plugin-react": "7.16.0",
    "eslint-plugin-react-native": "3.7.0",
    "husky": "1.3.1",
    "jest": "^25.2.7",
    "jest-serializer": "24.4.0",
    "lint-staged": "8.1.5",
    "metamask-mobile-provider": "^1.0.2",
    "metro": "^0.59.0",
    "metro-react-native-babel-preset": "^0.59.0",
    "octonode": "0.9.5",
    "patch-package": "6.2.0",
    "prettier": "1.16.4",
    "react-dom": "16.8.4",
    "react-native-cli": "2.0.1",
    "react-test-renderer": "16.11.0",
    "regenerator-runtime": "0.13.1",
    "request-promise": "4.2.4",
    "rn-nodeify": "10.0.1",
    "stack-beautifier": "1.0.2"
  },
  "detox": {
    "configurations": {
      "ios.sim.debug": {
        "binaryPath": "ios/build/Build/Products/Debug-iphonesimulator/MetaMask.app",
        "build": "yarn start:ios:e2e",
        "type": "ios.simulator",
        "device": {
          "type": "iPhone 11 Pro"
        }
      },
      "ios.sim.release": {
        "binaryPath": "ios/build/Build/Products/Release-iphonesimulator/MetaMask.app",
        "build": "METAMASK_ENVIRONMENT='production' yarn build:ios:release:e2e",
        "type": "ios.simulator",
        "device": {
          "type": "iPhone 11 Pro"
        }
      },
      "android.emu.debug": {
        "binaryPath": "android/app/build/outputs/apk/debug/app-debug.apk",
        "build": "yarn start:android:e2e",
        "type": "android.emulator",
        "device": {
          "avdName": "Pixel_3_API_29"
        }
      },
      "android.emu.release": {
        "binaryPath": "android/app/build/outputs/apk/release/app-release.apk",
        "build": "METAMASK_ENVIRONMENT='production' yarn build:android:release:e2e",
        "type": "android.emulator",
        "device": {
          "avdName": "Pixel_3_API_29"
        }
      }
    },
    "runner-config": "e2e/config.json",
    "test-runner": "jest"
  },
  "jest": {
    "preset": "react-native",
    "setupFiles": [
      "<rootDir>/app/util/testSetup.js"
    ],
    "transform": {
      "^.+\\.js$": "<rootDir>jest.preprocessor.js"
    },
    "transformIgnorePatterns": [
      "node_modules/(?!(react-native|@react-navigation|@react-native-community|react-navigation|react-navigation-redux-helpers|@sentry))"
    ],
    "snapshotSerializers": [
      "enzyme-to-json/serializer"
    ],
    "collectCoverage": false,
    "collectCoverageFrom": [
      "<rootDir>/app/**/*.{js,jsx}",
      "!<rootDir>/node_modules/",
      "!<rootDir>/app/util/*.{js,jsx}",
      "!<rootDir>/app/entry*.js"
    ]
  },
  "react-native": {
    "crypto": "react-native-crypto",
    "_stream_transform": "readable-stream/transform",
    "_stream_readable": "readable-stream/readable",
    "_stream_writable": "readable-stream/writable",
    "_stream_duplex": "readable-stream/duplex",
    "_stream_passthrough": "readable-stream/passthrough",
    "stream": "stream-browserify",
    "http": "@tradle/react-native-http",
    "https": "https-browserify",
    "vm": "vm-browserify",
    "os": "react-native-os",
    "net": "react-native-tcp",
    "fs": "react-native-level-fs"
  },
  "browser": {
    "crypto": "react-native-crypto",
    "_stream_transform": "readable-stream/transform",
    "_stream_readable": "readable-stream/readable",
    "_stream_writable": "readable-stream/writable",
    "_stream_duplex": "readable-stream/duplex",
    "_stream_passthrough": "readable-stream/passthrough",
    "stream": "stream-browserify",
    "http": "@tradle/react-native-http",
    "https": "https-browserify",
    "vm": "vm-browserify",
    "os": "react-native-os",
    "net": "react-native-tcp",
    "fs": "react-native-level-fs"
  },
  "rnpm": {
    "assets": [
      "./app/fonts"
    ]
  }
}<|MERGE_RESOLUTION|>--- conflicted
+++ resolved
@@ -71,10 +71,7 @@
     "@metamask/controllers": "^2.0.0",
     "@react-native-community/async-storage": "1.9.0",
     "@react-native-community/checkbox": "^0.4.2",
-<<<<<<< HEAD
     "@react-native-community/blur": "^3.6.0",
-=======
->>>>>>> f4bb8062
     "@react-native-community/clipboard": "^1.2.2",
     "@react-native-community/netinfo": "4.1.5",
     "@react-native-community/viewpager": "^3.3.0",
@@ -158,10 +155,7 @@
     "react-native-sensors": "5.3.0",
     "react-native-share": "^3.2.0",
     "react-native-splash-screen": "git+ssh://git@github.com/MetaMask/react-native-splash-screen.git",
-<<<<<<< HEAD
-=======
     "react-native-step-indicator": "^1.0.3",
->>>>>>> f4bb8062
     "react-native-svg": "9.13.3",
     "react-native-swipe-gestures": "1.0.3",
     "react-native-tcp": "aprock/react-native-tcp#11/head",
