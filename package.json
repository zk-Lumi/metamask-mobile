{
  "name": "metamask",
  "version": "6.3.0",
  "private": true,
  "scripts": {
    "audit:ci": "./scripts/yarn-audit.sh",
    "watch": "./scripts/build.sh watcher watch",
    "watch:clean": "./scripts/build.sh watcher clean",
    "clean:ios": "rm -rf ios/build",
    "pod:install": "command -v pod && (cd ios/ && pod install && cd ..) || echo \"Skipping pod install\"",
    "clean:android": "rm -rf android/app/build",
    "clean:node": "rm -rf node_modules && yarn --frozen-lockfile",
    "clean": "yarn clean:ios && yarn clean:android && yarn clean:node",
    "clean-android": "yarn clean:android && yarn clean:node",
    "lint": "eslint '**/*.{js,ts,tsx}'",
    "lint:fix": "eslint '**/*.{js,ts,tsx}' --fix",
    "format": "prettier '**/*.{js,ts,tsx,json,feature}' --write",
    "setup": "yarn clean && yarn pod:install && yarn allow-scripts && ./scripts/postinstall.sh",
    "setup:e2e": "cd wdio && yarn install",
    "start:ios": "./scripts/build.sh ios debug",
    "start:ios:qa": "./scripts/build.sh ios qaDebug",
    "start:ios:e2e": "./scripts/build.sh ios debugE2E",
    "start:ios:device": "./scripts/build.sh ios debug --device",
    "start:android": "./scripts/build.sh android debug",
    "start:android:qa": "./scripts/build.sh android qaDebug",
    "start:android:e2e": "./scripts/build.sh android debugE2E",
    "build:static-logos": "node ./scripts/metamask-bot-build-generate-static-assets",
    "build:announce": "node ./scripts/metamask-bot-build-announce-bitrise.js",
    "build:android:release": "./scripts/build.sh android release",
    "build:android:release:e2e": "./scripts/build.sh android releaseE2E",
    "build:android:qa:e2e": "./scripts/build.sh android QAE2E",
    "build:android:checksum": "./scripts/checksum.sh",
    "build:android:checksum:qa": "./scripts/checksum.sh QA",
    "build:android:checksum:verify": "shasum -a 512 -c sha512sums.txt",
    "build:android:pre-release": "./scripts/build.sh android release --pre",
    "build:android:pre-release:bundle": "GENERATE_BUNDLE=true ./scripts/build.sh android release --pre",
    "build:android:pre-release:bundle:qa": "GENERATE_BUNDLE=true ./scripts/build.sh android QA --pre",
    "build:ios:release": "./scripts/build.sh ios release",
    "build:ios:release:e2e": "./scripts/build.sh ios releaseE2E",
    "build:ios:pre-release": "./scripts/build.sh ios release --pre",
    "build:ios:qa": "./scripts/build.sh ios QA",
    "build:ios:pre-qa": "./scripts/build.sh ios QA --pre",
    "build:attribution": "./scripts/generate-attributions.sh",
    "release:android": "./scripts/build.sh android release && open android/app/build/outputs/apk/release/",
    "release:ios": "./scripts/build.sh ios release",
    "release:android:qa": "./scripts/build.sh android QA && open android/app/build/outputs/apk/release/",
    "test": "yarn test:unit && yarn test:e2e",
    "test:unit": "jest ./app/ ./locales/",
    "test:unit:non-components": "jest ./app/ ./locales/ --testPathIgnorePatterns=./app/components/",
    "test:unit:components-ui": "jest ./app/components/UI/",
    "test:unit:components-views": "jest ./app/components/Views/",
    "test:unit:components-remaining": "jest ./app/components/Base/ ./app/components/hooks/ ./app/components/Nav/",
    "test:unit:update": "time jest -u ./app/",
    "test:e2e": "yarn test:e2e:ios && yarn test:e2e:android",
    "test:e2e:ios": "detox build -c ios.sim.release && detox test -c ios.sim.release --record-videos failing",
    "test:e2e:android": "detox build -c android.emu.release && detox test -c android.emu.release --record-videos failing",
    "test:e2e:android:qa": "detox build -c android.emu.release.qa && detox test -c android.emu.release.qa --record-videos failing",
    "test:wdio:ios": "yarn wdio ./wdio/config/ios.config.debug.js",
    "test:wdio:android": "yarn wdio ./wdio/config/android.config.debug.js",
    "test:wdio:android:browserstack": "yarn wdio ./wdio/config/android.config.browserstack.js",
    "test:wdio:android:browserstack:local": "yarn wdio ./wdio/config/android.config.browserstack.local.js",
    "test:tgz-check": "./scripts/tgz-check.sh",
    "test:attribution-check": "./scripts/attributions-check.sh",
    "sourcemaps:android": "node_modules/.bin/react-native bundle --platform android --entry-file index.js --dev false --reset-cache --bundle-output /tmp/bundle.android.js --assets-dest /tmp/ --sourcemap-output sourcemaps/android/index.js.map",
    "sourcemaps:ios": "node_modules/.bin/react-native bundle --platform ios --entry-file index.js --dev false --reset-cache --bundle-output /tmp/bundle.ios.js --assets-dest /tmp/ --sourcemap-output sourcemaps/ios/index.js.map",
    "stacktrace:android": "stack-beautifier sourcemaps/android/index.js.map -t sourcemaps/trace.txt",
    "stacktrace:ios": "stack-beautifier sourcemaps/ios/index.js.map -t sourcemaps/trace.txt",
    "update-changelog": "./scripts/auto-changelog.sh",
    "prestorybook": "rnstl",
    "create-release": "./scripts/set-versions.sh && yarn update-changelog"
  },
  "husky": {
    "hooks": {
      "pre-commit": "lint-staged"
    }
  },
  "lint-staged": {
    "*.{js,jsx,ts,tsx}": [
      "prettier --write",
      "eslint"
    ],
    "*.json": [
      "prettier --write"
    ]
  },
  "resolutions": {
    "glob": "8.0.3",
    "minimatch": "5.1.0",
    "**/nanoid": "^3.1.31",
    "**/json-schema": "^0.4.0",
    "@sentry/react-native/**/xmldom": "^0.6.0",
    "@sentry/**/simple-plist": "^1.3.1",
    "@sideway/formula": "3.0.1",
    "react-native/**/simple-plist": "^1.3.1",
    "react-native-svg/**/nth-check": "^2.0.1",
    "**/set-value": "^4.0.1",
    "**/pac-resolver": "^5.0.0",
    "**/ansi-regex": "^5.0.1",
    "**/immer": "^9.0.6",
    "**/node-fetch": "^2.6.7",
    "**/node-notifier": "^8.0.1",
    "**/cookiejar": "2.1.4",
    "**/lodash": "^4.17.21",
    "**/ua-parser-js": "^0.7.33",
    "**/elliptic": "^6.5.4",
    "**/y18n": "^3.2.2",
    "pubnub/**/netmask": "^2.0.1",
    "**/vm2": "3.9.15",
    "**/optimist/minimist": "^1.2.5",
    "react-native-level-fs/**/bl": "^1.2.3",
    "react-native-level-fs/**/semver": "^4.3.2",
    "@metamask/contract-metadata": "^2.1.0",
    "@exodus/react-native-payments/validator": "^13.7.0",
    "react-devtools-core": "4.22.1",
    "**/got": "^11.8.5",
    "**/qs": "6.10.3",
    "simple-get": "4.0.1",
    "shell-quote": "1.7.3",
    "oss-attribution-generator/**/underscore": "1.12.1",
    "oss-attribution-generator/**/deep-extend": "0.5.1",
    "**/plist": "3.0.5",
    "**/minimist": "1.2.6",
    "**/hermes-engine": "0.10.0",
    "@metamask/**/cross-fetch": "2.2.6",
    "react-native-gesture-handler/**/cross-fetch": "3.1.5",
    "@storybook/addon-actions/**/prismjs": "^1.27.0",
    "@storybook/addon-actions/**/highlight.js": "^10.4.1",
    "react-native-svg-asset-plugin/sharp": "^0.30.5",
    "detox/**/moment": "^2.29.4",
    "oss-attribution-generator/**/debug": "^2.6.9"
  },
  "dependencies": {
    "@consensys/on-ramp-sdk": "1.9.1",
    "@eth-optimism/contracts": "0.0.0-2021919175625",
    "@ethereumjs/common": "^2.3.1",
    "@ethereumjs/tx": "^3.2.1",
    "@ethereumjs/util": "^8.0.5",
    "@exodus/react-native-payments": "git+https://github.com/MetaMask/react-native-payments.git#dbc8cbbed570892d2fea5e3d183bf243e062c1e5",
    "@keystonehq/bc-ur-registry-eth": "^0.7.7",
    "@keystonehq/metamask-airgapped-keyring": "^0.3.0",
    "@keystonehq/ur-decoder": "^0.6.1",
    "@metamask/address-book-controller": "^1.0.1",
    "@metamask/approval-controller": "^1.0.1",
    "@metamask/assets-controllers": "^3.0.1",
    "@metamask/base-controller": "^1.1.1",
    "@metamask/composable-controller": "^1.0.1",
    "@metamask/contract-metadata": "^2.1.0",
    "@metamask/controller-utils": "^1.0.0",
    "@metamask/design-tokens": "^1.11.1",
    "@metamask/eth-sig-util": "^4.0.1",
    "@metamask/etherscan-link": "^2.0.0",
    "@metamask/gas-fee-controller": "^2.0.1",
    "@metamask/keyring-controller": "^1.0.1",
    "@metamask/message-manager": "^1.0.1",
    "@metamask/network-controller": "^2.0.0",
    "@metamask/permission-controller": "^1.0.2",
    "@metamask/phishing-controller": "^2.0.0",
    "@metamask/preferences-controller": "^2.1.0",
    "@metamask/sdk-communication-layer": "0.2.0",
    "@metamask/swaps-controller": "^6.8.0",
    "@metamask/transaction-controller": "^2.0.0",
    "@ngraveio/bc-ur": "^1.1.6",
    "@react-native-async-storage/async-storage": "1.17.10",
    "@react-native-clipboard/clipboard": "^1.8.4",
    "@react-native-community/blur": "4.3.0",
    "@react-native-community/checkbox": "^0.5.12",
    "@react-native-community/netinfo": "6.0.0",
    "@react-native-cookies/cookies": "^6.2.1",
    "@react-native-masked-view/masked-view": "^0.2.6",
    "@react-native-picker/picker": "^2.2.1",
    "@react-navigation/bottom-tabs": "^5.11.11",
    "@react-navigation/compat": "^5.3.20",
    "@react-navigation/native": "^5.9.4",
    "@react-navigation/stack": "^5.14.5",
    "@rnhooks/keyboard": "^0.0.3",
    "@segment/analytics-react-native": "2.13.0",
    "@segment/sovran-react-native": "0.4.5",
    "@sentry/integrations": "6.3.1",
<<<<<<< HEAD
    "@sentry/react-native": "5.1.1",
=======
    "@sentry/react-native": "3.0.3",
>>>>>>> 4777ddd0
    "@testing-library/react": "^13.3.0",
    "@testing-library/react-native": "^11.5.0",
    "@tradle/react-native-http": "2.0.1",
    "@types/lodash": "^4.14.184",
    "@walletconnect/client": "^1.7.1",
    "@walletconnect/utils": "^1.7.1",
    "asyncstorage-down": "4.2.0",
    "axios": "^0.26.1",
    "babel-plugin-transform-inline-environment-variables": "0.4.3",
    "babel-plugin-transform-remove-console": "6.9.4",
    "base-64": "1.0.0",
    "bignumber.js": "^9.0.1",
    "buffer": "5.2.1",
    "compare-versions": "^3.6.0",
    "content-hash": "2.5.2",
    "dnode": "1.2.2",
    "eciesjs": "^0.3.15",
    "eth-ens-namehash": "2.0.8",
    "eth-json-rpc-errors": "^2.0.2",
    "eth-json-rpc-filters": "4.2.2",
    "eth-json-rpc-infura": "5.1.0",
    "eth-json-rpc-middleware": "4.3.0",
    "eth-rpc-errors": "^4.0.3",
    "eth-url-parser": "1.0.4",
    "ethereumjs-abi": "0.6.6",
    "ethereumjs-util": "6.1.0",
    "ethers": "^5.0.14",
    "ethjs-contract": "0.2.3",
    "ethjs-ens": "2.0.1",
    "ethjs-query": "0.3.8",
    "ethjs-unit": "0.1.6",
    "eventemitter2": "^6.4.5",
    "events": "3.0.0",
    "fuse.js": "3.4.4",
    "https-browserify": "0.0.1",
    "human-standard-token-abi": "^2.0.0",
    "humanize-duration": "^3.27.2",
    "improved-yarn-audit": "^3.0.0",
    "is-url": "^1.2.4",
    "json-rpc-engine": "^6.1.0",
    "json-rpc-middleware-stream": "3.0.0",
    "lodash": "^4.17.21",
    "lottie-ios": "3.4.1",
    "lottie-react-native": "5.1.5",
    "metro-config": "^0.71.1",
    "multihashes": "0.4.14",
    "number-to-bn": "1.7.0",
    "obj-multiplex": "1.0.0",
    "obs-store": "4.0.3",
    "oss-attribution-generator": "^1.7.1",
    "path": "0.12.7",
    "pbkdf2": "3.1.2",
    "pify": "4.0.1",
    "prop-types": "15.7.2",
    "pump": "3.0.0",
    "punycode": "^2.1.1",
    "qs": "6.7.3",
    "query-string": "^6.12.1",
    "randomfill": "^1.0.4",
    "react": "18.2.0",
    "react-native": "0.71.6",
    "react-native-actionsheet": "beefe/react-native-actionsheet#107/head",
    "react-native-aes-crypto": "1.3.9",
    "react-native-aes-crypto-forked": "git+https://github.com/MetaMask/react-native-aes-crypto-forked.git#397d5db5250e8e7408294807965b5b9fd4ca6a25",
    "react-native-animatable": "^1.3.3",
    "react-native-animated-fox": "git+https://github.com/MetaMask/react-native-animated-fox.git#16e38d54d829709e497f196e31fa8ff00cdf2aa9",
    "react-native-background-timer": "2.1.1",
    "react-native-branch": "^5.6.2",
    "react-native-browser-polyfill": "0.1.2",
    "react-native-button": "git+https://github.com/MetaMask/react-native-button.git#c685e7882034543ceea3f09f6e3d205d18fce46e",
    "react-native-camera": "^3.36.0",
    "react-native-confetti": "^0.1.0",
    "react-native-confetti-cannon": "^1.5.0",
    "react-native-crypto": "2.1.2",
    "react-native-default-preference": "^1.4.3",
    "react-native-device-info": "^9.0.2",
    "react-native-elevated-view": "0.0.6",
    "react-native-emoji": "1.3.1",
    "react-native-fade-in-image": "1.4.1",
    "react-native-flash-message": "0.1.11",
    "react-native-fs": "^2.16.6",
    "react-native-gesture-handler": "^1.10.3",
    "react-native-get-random-values": "^1.8.0",
    "react-native-i18n": "2.0.15",
    "react-native-in-app-review": "^3.2.3",
    "react-native-inappbrowser-reborn": "^3.7.0",
    "react-native-jazzicon": "^0.1.2",
    "react-native-keyboard-aware-scroll-view": "^0.9.5",
    "react-native-keychain": "^8.0.0",
    "react-native-level-fs": "3.0.1",
    "react-native-linear-gradient": "2.5.6",
    "react-native-material-textfield": "0.16.1",
    "react-native-minimizer": "^1.3.4",
    "react-native-modal": "^12.1.0",
    "react-native-os": "^1.2.6",
    "react-native-progress": "3.5.0",
    "react-native-push-notification": "git+https://github.com/MetaMask/react-native-push-notification.git#975e0e6757c40e3dce2d1b6dd3d66fc91127ac4c",
    "react-native-qrcode-svg": "5.1.2",
    "react-native-randombytes": "^3.5.3",
    "react-native-reanimated": "3.1.0",
    "react-native-redash": "16.2.2",
    "react-native-safe-area-context": "^3.1.9",
    "react-native-screens": "3.19.0",
    "react-native-scrollable-tab-view": "^1.0.0",
    "react-native-search-api": "ombori/react-native-search-api#8/head",
    "react-native-sensors": "5.3.0",
    "react-native-share": "7.3.7",
    "react-native-size-matters": "0.4.0",
    "react-native-skeleton-placeholder": "^5.0.0",
    "react-native-splash-screen": "git+https://github.com/MetaMask/react-native-splash-screen.git#1f45c08c0824cd94fdc6fb699529688a73614fee",
    "react-native-step-indicator": "^1.0.3",
    "react-native-svg": "12.1.1",
    "react-native-swipe-gestures": "1.0.3",
    "react-native-tcp": "aprock/react-native-tcp#11/head",
    "react-native-url-polyfill": "^1.3.0",
    "react-native-v8": "^0.62.2-patch.1",
    "react-native-vector-icons": "6.4.2",
    "react-native-video": "5.2.1",
    "react-native-view-shot": "^3.1.2",
    "react-native-webrtc": "^106.0.0-beta.7",
    "react-native-webview": "11.13.0",
    "react-redux": "7.2.4",
    "readable-stream": "1.0.33",
    "redux": "4.1.1",
    "redux-mock-store": "1.5.4",
    "redux-persist": "6.0.0",
    "redux-persist-filesystem-storage": "^3.0.0",
    "reselect": "^4.0.0",
    "rn-fetch-blob": "^0.12.0",
    "socket.io-client": "^4.5.3",
    "stream-browserify": "1.0.0",
    "swappable-obj-proxy": "^1.1.0",
    "through2": "3.0.1",
    "unicode-confusables": "^0.1.1",
    "url": "0.11.0",
    "url-parse": "1.5.9",
    "uuid": "^8.3.2",
    "valid-url": "1.0.9",
    "vm-browserify": "1.1.2",
    "zxcvbn": "4.4.2"
  },
  "devDependencies": {
    "@babel/core": "^7.20.0",
    "@babel/preset-env": "^7.20.0",
    "@babel/runtime": "^7.20.0",
    "@lavamoat/allow-scripts": "^1.0.6",
    "@metamask/eslint-config": "^7.0.0",
    "@metamask/eslint-config-typescript": "^7.0.0",
    "@metamask/mobile-provider": "^2.1.0",
    "@react-native-community/eslint-config": "^2.0.0",
    "@rpii/wdio-html-reporter": "^7.7.1",
    "@storybook/addon-actions": "^5.3",
    "@storybook/addon-knobs": "^5.3",
    "@storybook/addon-links": "^5.3",
    "@storybook/addon-ondevice-actions": "^5.3.23",
    "@storybook/addon-ondevice-knobs": "^5.3.25",
    "@storybook/react-native": "^5.3.25",
    "@testing-library/react-hooks": "^8.0.1",
    "@types/enzyme": "^3.10.9",
    "@types/jest": "^29.0.0",
    "@types/react": "^17.0.11",
    "@types/react-native": "^0.64.10",
    "@types/react-native-background-timer": "^2.0.0",
    "@types/react-native-material-textfield": "^0.16.5",
    "@types/react-native-vector-icons": "^6.4.8",
    "@types/react-native-video": "^5.0.13",
    "@types/redux-mock-store": "^1.0.3",
    "@typescript-eslint/eslint-plugin": "^4.20.0",
    "@typescript-eslint/parser": "^4.20.0",
    "@wdio/appium-service": "^7.19.1",
    "@wdio/browserstack-service": "^7.26.0",
    "@wdio/cli": "^7.19.1",
    "@wdio/cucumber-framework": "^7.19.1",
    "@wdio/junit-reporter": "^7.25.4",
    "@wdio/local-runner": "^7.19.1",
    "@wdio/spec-reporter": "^7.19.1",
    "appium": "^1.22.3",
    "assert": "1.4.1",
    "babel-core": "7.0.0-bridge.0",
    "babel-eslint": "10.1.0",
    "babel-jest": "^29.5.0",
    "babel-loader": "^8.2.3",
    "browserstack-local": "^1.5.1",
    "chromedriver": "^99.0.0",
    "concat-cli": "4.0.0",
    "detox": "^19.11.0",
    "enzyme": "3.9.0",
    "enzyme-adapter-react-16": "1.10.0",
    "enzyme-to-json": "3.3.5",
    "eslint": "7.14.0",
    "eslint-config-react-native": "4.0.0",
    "eslint-import-resolver-typescript": "^2.4.0",
    "eslint-plugin-import": "^2.22.1",
    "eslint-plugin-prettier": "^3.3.1",
    "eslint-plugin-react": "7.16.0",
    "eslint-plugin-react-native": "3.7.0",
    "fbjs-scripts": "^3.0.1",
    "fs-extra": "^10.1.0",
    "husky": "1.3.1",
    "jest": "^29.5.0",
    "jest-junit": "^15.0.0",
    "jest-serializer": "26.6.2",
    "jetifier": "2.0.0",
    "lint-staged": "10.5.4",
    "metro": "0.72.3",
    "metro-react-native-babel-preset": "0.73.9",
    "multiple-cucumber-html-reporter": "^3.0.1",
    "octonode": "0.10.2",
    "patch-package": "^6.2.2",
    "prettier": "^2.2.1",
    "prettier-plugin-gherkin": "^1.1.1",
    "react-dom": "17.0.2",
    "react-native-cli": "2.0.1",
    "react-native-storybook-loader": "^2.0.4",
    "react-native-svg-asset-plugin": "^0.5.0",
    "react-native-svg-transformer": "^1.0.0",
    "react-redux-test": "npm:react-redux@5.1.1",
    "react-test-renderer": "17.0.2",
    "regenerator-runtime": "0.13.9",
    "rn-nodeify": "10.3.0",
    "stack-beautifier": "1.0.2",
    "typescript": "^4.4.2",
    "wdio-chromedriver-service": "^7.3.2",
    "wdio-cucumber-reporter": "^0.0.2",
    "wdio-cucumberjs-json-reporter": "^4.4.3",
    "wdio-image-comparison-service": "^3.1.0",
    "wdio-vscode-service": "^0.1.5",
    "xml2js": "^0.4.23"
  },
  "config": {
    "react-native-storybook-loader": {
      "searchDir": [
        "./app/component-library/components",
        "./app/components",
        "./app/component-library/components-temp"
      ],
      "pattern": "**/*.stories.@(js|tsx)",
      "outputFile": "./storybook/storyLoader.js"
    }
  },
  "detox": {
    "configurations": {
      "ios.sim.debug": {
        "binaryPath": "ios/build/Build/Products/Debug-iphonesimulator/MetaMask.app",
        "build": "yarn start:ios:e2e",
        "type": "ios.simulator",
        "device": {
          "type": "iPhone 12 Pro"
        }
      },
      "ios.sim.release": {
        "binaryPath": "ios/build/Build/Products/Release-iphonesimulator/MetaMask.app",
        "build": "METAMASK_ENVIRONMENT='production' yarn build:ios:release:e2e",
        "type": "ios.simulator",
        "device": {
          "type": "iPhone 12 Pro"
        }
      },
      "android.emu.debug": {
        "binaryPath": "android/app/build/outputs/apk/prod/debug/app-prod-debug.apk",
        "build": "yarn start:android:e2e",
        "type": "android.emulator",
        "device": {
          "avdName": "Pixel_3_API_29"
        }
      },
      "android.emu.release": {
        "binaryPath": "android/app/build/outputs/apk/prod/release/app-prod-release.apk",
        "build": "METAMASK_ENVIRONMENT='production' yarn build:android:release:e2e",
        "type": "android.emulator",
        "device": {
          "avdName": "emulator"
        }
      },
      "android.emu.release.qa": {
        "binaryPath": "android/app/build/outputs/apk/qa/release/app-qa-release.apk",
        "build": "METAMASK_ENVIRONMENT='qa' yarn build:android:qa:e2e",
        "type": "android.emulator",
        "device": {
          "avdName": "emulator"
        }
      }
    },
    "runner-config": "e2e/config.json",
    "test-runner": "jest"
  },
  "react-native": {
    "crypto": "react-native-crypto",
    "_stream_transform": "readable-stream/transform",
    "_stream_readable": "readable-stream/readable",
    "_stream_writable": "readable-stream/writable",
    "_stream_duplex": "readable-stream/duplex",
    "_stream_passthrough": "readable-stream/passthrough",
    "stream": "stream-browserify",
    "http": "@tradle/react-native-http",
    "https": "https-browserify",
    "vm": "vm-browserify",
    "os": "react-native-os",
    "net": "react-native-tcp",
    "fs": "react-native-level-fs"
  },
  "browser": {
    "crypto": "react-native-crypto",
    "_stream_transform": "readable-stream/transform",
    "_stream_readable": "readable-stream/readable",
    "_stream_writable": "readable-stream/writable",
    "_stream_duplex": "readable-stream/duplex",
    "_stream_passthrough": "readable-stream/passthrough",
    "stream": "stream-browserify",
    "http": "@tradle/react-native-http",
    "https": "https-browserify",
    "vm": "vm-browserify",
    "os": "react-native-os",
    "net": "react-native-tcp",
    "fs": "react-native-level-fs"
  },
  "engines": {
<<<<<<< HEAD
    "node": "^16.13.0",
=======
    "node": "^16.0.0",
>>>>>>> 4777ddd0
    "yarn": "^1.22.0"
  },
  "lavamoat": {
    "allowScripts": {
      "@sentry/cli": true,
      "detox": true,
      "husky": false,
      "secp256k1": true,
      "keccak": true,
      "@lavamoat/preinstall-always-fail": false,
      "dtrace-provider": false,
      "core-js": false,
      "sharp": true,
      "highlight.js": false,
      "es5-ext": false,
      "react-native-inappbrowser-reborn": false,
      "appium-chromedriver": false,
      "bufferutil": false,
      "utf-8-validate": false,
      "appium-windows-driver": false,
      "chromedriver": false,
      "canvas": false,
      "react-native-webrtc": true,
      "node-hid": false,
      "usb": false
    }
  }
}<|MERGE_RESOLUTION|>--- conflicted
+++ resolved
@@ -176,11 +176,7 @@
     "@segment/analytics-react-native": "2.13.0",
     "@segment/sovran-react-native": "0.4.5",
     "@sentry/integrations": "6.3.1",
-<<<<<<< HEAD
     "@sentry/react-native": "5.1.1",
-=======
-    "@sentry/react-native": "3.0.3",
->>>>>>> 4777ddd0
     "@testing-library/react": "^13.3.0",
     "@testing-library/react-native": "^11.5.0",
     "@tradle/react-native-http": "2.0.1",
@@ -392,13 +388,13 @@
     "patch-package": "^6.2.2",
     "prettier": "^2.2.1",
     "prettier-plugin-gherkin": "^1.1.1",
-    "react-dom": "17.0.2",
+    "react-dom": "18.2.0",
     "react-native-cli": "2.0.1",
     "react-native-storybook-loader": "^2.0.4",
     "react-native-svg-asset-plugin": "^0.5.0",
     "react-native-svg-transformer": "^1.0.0",
     "react-redux-test": "npm:react-redux@5.1.1",
-    "react-test-renderer": "17.0.2",
+    "react-test-renderer": "18.2.0",
     "regenerator-runtime": "0.13.9",
     "rn-nodeify": "10.3.0",
     "stack-beautifier": "1.0.2",
@@ -498,11 +494,7 @@
     "fs": "react-native-level-fs"
   },
   "engines": {
-<<<<<<< HEAD
     "node": "^16.13.0",
-=======
-    "node": "^16.0.0",
->>>>>>> 4777ddd0
     "yarn": "^1.22.0"
   },
   "lavamoat": {
