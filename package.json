{
  "name": "metamask",
<<<<<<< HEAD
  "version": "5.10.1",
=======
  "version": "5.9.1",
>>>>>>> d19e5d35
  "private": true,
  "scripts": {
    "audit:ci": "./scripts/yarn-audit.sh",
    "watch": "./scripts/build.sh watcher watch",
    "watch:clean": "./scripts/build.sh watcher clean",
    "clean:ios": "rm -rf ios/build",
    "pod:install": "command -v pod && (cd ios/ && pod install && cd ..) || echo \"Skipping pod install\"",
    "clean:android": "rm -rf android/app/build",
    "clean:node": "rm -rf node_modules && yarn --frozen-lockfile",
    "clean": "yarn clean:ios && yarn clean:android && yarn clean:node",
    "clean-android": "yarn clean:android && yarn clean:node",
    "setup:react-native-webrtc": "cd node_modules/react-native-webrtc/tools && ./downloadBitcode.sh && cd ../../../",
    "lint": "eslint '**/*.{js,ts,tsx}' --ignore-path=.prettierignore",
    "lint:fix": "eslint '**/*.{js,ts,tsx}' --fix --ignore-path=.prettierignore",
    "format": "prettier '**/*.{js,ts,tsx,json}' --write",
    "setup": "yarn clean && yarn setup:react-native-webrtc && yarn pod:install && yarn allow-scripts && ./scripts/postinstall.sh",
    "setup:e2e": "cd wdio && yarn install",
    "start:ios": "./scripts/build.sh ios debug",
    "start:ios:qa": "./scripts/build.sh ios qaDebug",
    "start:ios:e2e": "./scripts/build.sh ios debugE2E",
    "start:ios:device": "./scripts/build.sh ios debug --device",
    "start:android": "./scripts/build.sh android debug",
    "start:android:qa": "./scripts/build.sh android qaDebug",
    "start:android:e2e": "./scripts/build.sh android debugE2E",
    "build:static-logos": "node ./scripts/metamask-bot-build-generate-static-assets",
    "build:announce": "node ./scripts/metamask-bot-build-announce-bitrise.js",
    "build:android:release": "./scripts/build.sh android release",
    "build:android:release:e2e": "./scripts/build.sh android releaseE2E",
    "build:android:qa:e2e": "./scripts/build.sh android QAE2E",
    "build:android:checksum": "./scripts/checksum.sh",
    "build:android:checksum:qa": "./scripts/checksum.sh QA",
    "build:android:checksum:verify": "shasum -a 512 -c sha512sums.txt",
    "build:android:pre-release": "./scripts/build.sh android release --pre",
    "build:android:pre-release:bundle": "GENERATE_BUNDLE=true ./scripts/build.sh android release --pre",
    "build:android:pre-release:bundle:qa": "GENERATE_BUNDLE=true ./scripts/build.sh android QA --pre",
    "build:ios:release": "./scripts/build.sh ios release",
    "build:ios:release:e2e": "./scripts/build.sh ios releaseE2E",
    "build:ios:pre-release": "./scripts/build.sh ios release --pre",
    "build:ios:qa": "./scripts/build.sh ios QA",
    "build:ios:pre-qa": "./scripts/build.sh ios QA --pre",
    "build:attribution": "./scripts/generate-attributions.sh",
    "release:android": "./scripts/build.sh android release && open android/app/build/outputs/apk/release/",
    "release:ios": "./scripts/build.sh ios release",
    "release:android:qa": "./scripts/build.sh android QA && open android/app/build/outputs/apk/release/",
    "test": "yarn test:unit && yarn test:e2e",
    "test:unit": "jest ./app/ ./locales/",
    "test:unit:non-components": "jest ./app/ ./locales/ --testPathIgnorePatterns=./app/components/",
    "test:unit:components-ui": "jest ./app/components/UI/",
    "test:unit:components-views": "jest ./app/components/Views/",
    "test:unit:components-remaining": "jest ./app/components/Base/ ./app/components/hooks/ ./app/components/Nav/",
    "test:unit:update": "time jest -u ./app/",
    "test:e2e": "yarn test:e2e:ios && yarn test:e2e:android",
    "test:e2e:ios": "detox build -c ios.sim.release && detox test -c ios.sim.release --record-videos failing",
    "test:e2e:android": "detox build -c android.emu.release && detox test -c android.emu.release --record-videos failing",
    "test:e2e:android:qa": "detox build -c android.emu.release.qa && detox test -c android.emu.release.qa --record-videos failing",
    "test:wdio:ios": "yarn wdio ./wdio/config/ios.config.debug.js",
    "test:wdio:android": "yarn wdio ./wdio/config/android.config.debug.js",
    "test:tgz-check": "./scripts/tgz-check.sh",
    "test:attribution-check": "./scripts/attributions-check.sh",
    "sourcemaps:android": "node_modules/.bin/react-native bundle --platform android --entry-file index.js --dev false --reset-cache --bundle-output /tmp/bundle.android.js --assets-dest /tmp/ --sourcemap-output sourcemaps/android/index.js.map",
    "sourcemaps:ios": "node_modules/.bin/react-native bundle --platform ios --entry-file index.js --dev false --reset-cache --bundle-output /tmp/bundle.ios.js --assets-dest /tmp/ --sourcemap-output sourcemaps/ios/index.js.map",
    "stacktrace:android": "stack-beautifier sourcemaps/android/index.js.map -t sourcemaps/trace.txt",
    "stacktrace:ios": "stack-beautifier sourcemaps/ios/index.js.map -t sourcemaps/trace.txt",
    "update-changelog": "./scripts/auto-changelog.sh",
    "prestorybook": "rnstl",
    "create-release": "./scripts/set-versions.sh && yarn update-changelog"
  },
  "husky": {
    "hooks": {
      "pre-commit": "lint-staged"
    }
  },
  "lint-staged": {
    "*.{js,jsx,ts,tsx}": [
      "prettier --write",
      "eslint --ignore-path=.prettierignore"
    ],
    "*.json": [
      "prettier --write"
    ]
  },
  "resolutions": {
    "glob": "8.0.3",
    "minimatch": "5.1.0",
    "**/nanoid": "^3.1.31",
    "**/json-schema": "^0.4.0",
    "@sentry/react-native/**/xmldom": "^0.6.0",
    "@sentry/**/simple-plist": "^1.3.1",
    "react-native/**/simple-plist": "^1.3.1",
    "react-native-svg/**/nth-check": "^2.0.1",
    "**/set-value": "^4.0.1",
    "**/pac-resolver": "^5.0.0",
    "**/ansi-regex": "^5.0.1",
    "**/immer": "^9.0.6",
    "**/node-fetch": "^2.6.7",
    "**/node-notifier": "^8.0.1",
    "**/lodash": "^4.17.21",
    "**/ua-parser-js": "^0.7.24",
    "**/elliptic": "^6.5.4",
    "**/y18n": "^3.2.2",
    "pubnub/**/netmask": "^2.0.1",
    "**/vm2": "3.9.11",
    "**/optimist/minimist": "^1.2.5",
    "react-native-level-fs/**/bl": "^1.2.3",
    "react-native-level-fs/**/semver": "^4.3.2",
    "@metamask/contract-metadata": "^1.30.0",
    "@exodus/react-native-payments/validator": "^13.7.0",
    "react-devtools-core": "4.22.1",
    "**/got": "^11.8.5",
    "simple-get": "4.0.1",
    "shell-quote": "1.7.3",
    "oss-attribution-generator/**/underscore": "1.12.1",
    "oss-attribution-generator/**/deep-extend": "0.5.1",
    "**/plist": "3.0.5",
    "**/minimist": "1.2.6",
    "**/hermes-engine": "0.10.0",
    "@metamask/**/cross-fetch": "2.2.6",
    "react-native-gesture-handler/**/cross-fetch": "3.1.5",
    "@storybook/addon-actions/**/prismjs": "^1.27.0",
    "@storybook/addon-actions/**/highlight.js": "^10.4.1",
    "react-native-svg-asset-plugin/sharp": "^0.30.5",
    "detox/**/moment": "^2.29.4",
    "oss-attribution-generator/**/debug": "^2.6.9"
  },
  "dependencies": {
    "@consensys/on-ramp-sdk": "1.3.0-beta.32",
    "@exodus/react-native-payments": "git+https://github.com/MetaMask/react-native-payments.git#dbc8cbbed570892d2fea5e3d183bf243e062c1e5",
    "@keystonehq/bc-ur-registry-eth": "^0.7.7",
    "@keystonehq/metamask-airgapped-keyring": "^0.3.0",
    "@keystonehq/ur-decoder": "^0.6.1",
    "@metamask/contract-metadata": "^1.35.0",
    "@metamask/controllers": "30.3.0",
    "@metamask/design-tokens": "^1.9.0",
    "@metamask/etherscan-link": "^2.0.0",
    "@metamask/sdk-communication-layer": "^0.0.1-beta.3",
    "@metamask/swaps-controller": "^6.6.0",
    "@ngraveio/bc-ur": "^1.1.6",
    "@react-native-async-storage/async-storage": "^1.17.10",
    "@react-native-clipboard/clipboard": "^1.8.4",
    "@react-native-community/blur": "^3.6.0",
    "@react-native-community/checkbox": "^0.5.12",
    "@react-native-community/netinfo": "6.0.0",
    "@react-native-community/viewpager": "3.3.1",
    "@react-native-cookies/cookies": "^6.2.1",
    "@react-native-masked-view/masked-view": "^0.2.6",
    "@react-native-picker/picker": "^2.2.1",
    "@react-navigation/bottom-tabs": "^5.11.11",
    "@react-navigation/compat": "^5.3.20",
    "@react-navigation/native": "^5.9.4",
    "@react-navigation/stack": "^5.14.5",
    "@rnhooks/keyboard": "^0.0.3",
    "@segment/analytics-react-native": "2.7.0",
    "@segment/sovran-react-native": "^0.4.4",
    "@sentry/integrations": "6.3.1",
    "@sentry/react-native": "2.4.2",
    "@testing-library/react": "^13.3.0",
    "@testing-library/react-native": "^9.1.0",
    "@tradle/react-native-http": "2.0.1",
    "@walletconnect/client": "^1.7.1",
    "@walletconnect/utils": "^1.7.1",
    "asyncstorage-down": "4.2.0",
    "axios": "^0.26.1",
    "babel-plugin-transform-inline-environment-variables": "0.4.3",
    "babel-plugin-transform-remove-console": "6.9.4",
    "base-64": "1.0.0",
    "bignumber.js": "^9.0.1",
    "buffer": "5.2.1",
    "compare-versions": "^3.6.0",
    "content-hash": "2.5.2",
    "dnode": "1.2.2",
    "eciesjs": "^0.3.15",
    "eth-ens-namehash": "2.0.8",
    "eth-json-rpc-errors": "^2.0.2",
    "eth-json-rpc-filters": "4.2.2",
    "eth-json-rpc-infura": "5.1.0",
    "eth-json-rpc-middleware": "4.3.0",
    "eth-url-parser": "1.0.4",
    "ethereumjs-abi": "0.6.6",
    "ethereumjs-util": "6.1.0",
    "ethers": "^5.0.14",
    "ethjs-contract": "0.2.3",
    "ethjs-ens": "2.0.1",
    "ethjs-query": "0.3.8",
    "ethjs-unit": "0.1.6",
    "eventemitter2": "^6.4.5",
    "events": "3.0.0",
    "fuse.js": "3.4.4",
    "https-browserify": "0.0.1",
    "human-standard-token-abi": "^2.0.0",
    "humanize-duration": "^3.27.2",
    "improved-yarn-audit": "^3.0.0",
    "is-url": "^1.2.4",
    "json-rpc-engine": "^6.1.0",
    "json-rpc-middleware-stream": "3.0.0",
    "lottie-react-native": "git+https://github.com/MetaMask/lottie-react-native.git#7ce6a78ac4ac7b9891bc513cb3f12f8b9c9d9106",
    "metro-config": "^0.71.1",
    "multihashes": "0.4.14",
    "number-to-bn": "1.7.0",
    "obj-multiplex": "1.0.0",
    "obs-store": "4.0.3",
    "oss-attribution-generator": "^1.7.1",
    "path": "0.12.7",
    "pbkdf2": "3.1.2",
    "pify": "4.0.1",
    "prop-types": "15.7.2",
    "pubnub": "4.27.3",
    "pump": "3.0.0",
    "punycode": "^2.1.1",
    "qs": "6.7.0",
    "query-string": "^6.12.1",
    "react": "17.0.2",
    "react-native": "0.66.3",
    "react-native-actionsheet": "beefe/react-native-actionsheet#107/head",
    "react-native-aes-crypto": "1.3.9",
    "react-native-aes-crypto-forked": "git+https://github.com/MetaMask/react-native-aes-crypto-forked.git#397d5db5250e8e7408294807965b5b9fd4ca6a25",
    "react-native-animatable": "^1.3.3",
    "react-native-animated-fox": "git+https://github.com/MetaMask/react-native-animated-fox.git#16e38d54d829709e497f196e31fa8ff00cdf2aa9",
    "react-native-background-timer": "2.1.1",
    "react-native-branch": "5.4.0",
    "react-native-browser-polyfill": "0.1.2",
    "react-native-button": "git+https://github.com/MetaMask/react-native-button.git#fd79f4d6c8ced4086ba6e3021b6ed6d4a3e19cf7",
    "react-native-camera": "^3.36.0",
    "react-native-confetti": "^0.1.0",
    "react-native-confetti-cannon": "^1.5.0",
    "react-native-crypto": "2.1.2",
    "react-native-default-preference": "^1.4.3",
    "react-native-device-info": "^9.0.2",
    "react-native-elevated-view": "0.0.6",
    "react-native-emoji": "1.3.1",
    "react-native-fade-in-image": "1.4.1",
    "react-native-flash-message": "0.1.11",
    "react-native-fs": "^2.16.6",
    "react-native-gesture-handler": "^1.10.3",
    "react-native-get-random-values": "1.8.0",
    "react-native-i18n": "2.0.15",
    "react-native-in-app-review": "^3.2.3",
    "react-native-inappbrowser-reborn": "^3.7.0",
    "react-native-jazzicon": "^0.1.2",
    "react-native-keyboard-aware-scroll-view": "^0.9.5",
    "react-native-keychain": "^8.0.0",
    "react-native-level-fs": "3.0.1",
    "react-native-linear-gradient": "2.5.6",
    "react-native-material-textfield": "0.16.1",
    "react-native-minimizer": "^1.3.0",
    "react-native-modal": "^12.1.0",
    "react-native-os": "^1.2.6",
    "react-native-progress": "3.5.0",
    "react-native-push-notification": "git+https://github.com/MetaMask/react-native-push-notification.git#975e0e6757c40e3dce2d1b6dd3d66fc91127ac4c",
    "react-native-qrcode-svg": "5.1.2",
    "react-native-randombytes": "^3.5.3",
    "react-native-reanimated": "2.11.0",
    "react-native-redash": "16.2.2",
    "react-native-safe-area-context": "^3.1.9",
    "react-native-screens": "3.13.1",
    "react-native-scrollable-tab-view": "^1.0.0",
    "react-native-search-api": "ombori/react-native-search-api#8/head",
    "react-native-sensors": "5.3.0",
    "react-native-share": "7.3.7",
    "react-native-skeleton-placeholder": "^5.0.0",
    "react-native-splash-screen": "git+https://github.com/MetaMask/react-native-splash-screen.git#1f45c08c0824cd94fdc6fb699529688a73614fee",
    "react-native-step-indicator": "^1.0.3",
    "react-native-svg": "12.1.1",
    "react-native-swipe-gestures": "1.0.3",
    "react-native-tcp": "aprock/react-native-tcp#11/head",
    "react-native-url-polyfill": "^1.3.0",
    "react-native-v8": "^0.62.2-patch.1",
    "react-native-vector-icons": "6.4.2",
    "react-native-video": "^5.1.1",
    "react-native-view-shot": "^3.1.2",
    "react-native-webrtc": "^1.100.0",
    "react-native-webview": "11.13.0",
    "react-redux": "7.2.4",
    "readable-stream": "1.0.33",
    "redux": "4.1.1",
    "redux-mock-store": "1.5.4",
    "redux-persist": "6.0.0",
    "redux-persist-filesystem-storage": "^3.0.0",
    "reselect": "^4.0.0",
    "rn-fetch-blob": "^0.12.0",
    "socket.io-client": "^4.5.1",
    "stream-browserify": "1.0.0",
    "swappable-obj-proxy": "^1.1.0",
    "through2": "3.0.1",
    "unicode-confusables": "^0.1.1",
    "url": "0.11.0",
    "url-parse": "1.5.9",
    "uuid": "^8.3.2",
    "valid-url": "1.0.9",
    "vm-browserify": "1.1.2",
    "zxcvbn": "4.4.2"
  },
  "devDependencies": {
    "@babel/core": "^7.12.9",
    "@babel/runtime": "^7.12.5",
    "@lavamoat/allow-scripts": "^1.0.6",
    "@metamask/eslint-config": "^7.0.0",
    "@metamask/eslint-config-typescript": "^7.0.0",
    "@metamask/mobile-provider": "^2.1.0",
    "@react-native-community/eslint-config": "^2.0.0",
    "@rpii/wdio-html-reporter": "^7.7.1",
    "@storybook/addon-actions": "^5.3",
    "@storybook/addon-knobs": "^5.3",
    "@storybook/addon-links": "^5.3",
    "@storybook/addon-ondevice-actions": "^5.3.23",
    "@storybook/addon-ondevice-knobs": "^5.3.25",
    "@storybook/react-native": "^5.3.25",
    "@testing-library/react-hooks": "^8.0.1",
    "@types/enzyme": "^3.10.9",
    "@types/jest": "^27.0.1",
    "@types/react": "^17.0.11",
    "@types/react-native": "^0.64.10",
    "@types/react-native-background-timer": "^2.0.0",
    "@types/react-native-material-textfield": "^0.16.5",
    "@types/react-native-vector-icons": "^6.4.8",
    "@types/react-native-video": "^5.0.13",
    "@types/redux-mock-store": "^1.0.3",
    "@typescript-eslint/eslint-plugin": "^4.20.0",
    "@typescript-eslint/parser": "^4.20.0",
    "@wdio/appium-service": "^7.19.1",
    "@wdio/browserstack-service": "^7.19.0",
    "@wdio/cli": "^7.19.1",
    "@wdio/cucumber-framework": "^7.19.1",
    "@wdio/local-runner": "^7.19.1",
    "@wdio/spec-reporter": "^7.19.1",
    "appium": "^1.22.3",
    "assert": "1.4.1",
    "babel-core": "7.0.0-bridge.0",
    "babel-eslint": "10.1.0",
    "babel-jest": "^26.6.3",
    "babel-loader": "^8.2.3",
    "chromedriver": "^99.0.0",
    "concat-cli": "4.0.0",
    "detox": "^19.11.0",
    "enzyme": "3.9.0",
    "enzyme-adapter-react-16": "1.10.0",
    "enzyme-to-json": "3.3.5",
    "eslint": "7.14.0",
    "eslint-config-react-native": "4.0.0",
    "eslint-import-resolver-typescript": "^2.4.0",
    "eslint-plugin-import": "^2.22.1",
    "eslint-plugin-prettier": "^3.3.1",
    "eslint-plugin-react": "7.16.0",
    "eslint-plugin-react-native": "3.7.0",
    "fbjs-scripts": "^3.0.1",
    "husky": "1.3.1",
    "jest": "^26.6.3",
    "jest-serializer": "26.6.2",
    "jetifier": "2.0.0",
    "lint-staged": "10.5.4",
    "metro": "0.72.3",
    "metro-react-native-babel-preset": "0.72.3",
    "octonode": "0.10.2",
    "patch-package": "^6.2.2",
    "prettier": "^2.2.1",
    "react-dom": "16.8.4",
    "react-native-cli": "2.0.1",
    "react-native-storybook-loader": "^2.0.4",
    "react-native-svg-asset-plugin": "^0.5.0",
    "react-native-svg-transformer": "^1.0.0",
    "react-redux-test": "npm:react-redux@5.1.1",
    "react-test-renderer": "17.0.2",
    "regenerator-runtime": "0.13.9",
    "rn-nodeify": "10.0.1",
    "stack-beautifier": "1.0.2",
    "typescript": "^4.4.2",
    "wdio-chromedriver-service": "^7.3.2",
    "wdio-cucumber-reporter": "^0.0.2",
    "wdio-image-comparison-service": "^3.1.0",
    "wdio-vscode-service": "^0.1.5"
  },
  "config": {
    "react-native-storybook-loader": {
      "searchDir": [
        "./app/component-library/components",
        "./app/components",
        "./app/component-library/components-temp"
      ],
      "pattern": "**/*.stories.@(js|tsx)",
      "outputFile": "./storybook/storyLoader.js"
    }
  },
  "detox": {
    "configurations": {
      "ios.sim.debug": {
        "binaryPath": "ios/build/Build/Products/Debug-iphonesimulator/MetaMask.app",
        "build": "yarn start:ios:e2e",
        "type": "ios.simulator",
        "device": {
          "type": "iPhone 11 Pro"
        }
      },
      "ios.sim.release": {
        "binaryPath": "ios/build/Build/Products/Release-iphonesimulator/MetaMask.app",
        "build": "METAMASK_ENVIRONMENT='production' yarn build:ios:release:e2e",
        "type": "ios.simulator",
        "device": {
          "type": "iPhone 11 Pro"
        }
      },
      "android.emu.debug": {
        "binaryPath": "android/app/build/outputs/apk/prod/debug/app-prod-debug.apk",
        "build": "yarn start:android:e2e",
        "type": "android.emulator",
        "device": {
          "avdName": "Pixel_3_API_29"
        }
      },
      "android.emu.release": {
        "binaryPath": "android/app/build/outputs/apk/prod/release/app-prod-release.apk",
        "build": "METAMASK_ENVIRONMENT='production' yarn build:android:release:e2e",
        "type": "android.emulator",
        "device": {
          "avdName": "emulator"
        }
      },
      "android.emu.release.qa": {
        "binaryPath": "android/app/build/outputs/apk/qa/release/app-qa-release.apk",
        "build": "METAMASK_ENVIRONMENT='qa' yarn build:android:qa:e2e",
        "type": "android.emulator",
        "device": {
          "avdName": "emulator"
        }
      }
    },
    "runner-config": "e2e/config.json",
    "test-runner": "jest"
  },
  "react-native": {
    "crypto": "react-native-crypto",
    "_stream_transform": "readable-stream/transform",
    "_stream_readable": "readable-stream/readable",
    "_stream_writable": "readable-stream/writable",
    "_stream_duplex": "readable-stream/duplex",
    "_stream_passthrough": "readable-stream/passthrough",
    "stream": "stream-browserify",
    "http": "@tradle/react-native-http",
    "https": "https-browserify",
    "vm": "vm-browserify",
    "os": "react-native-os",
    "net": "react-native-tcp",
    "fs": "react-native-level-fs"
  },
  "browser": {
    "crypto": "react-native-crypto",
    "_stream_transform": "readable-stream/transform",
    "_stream_readable": "readable-stream/readable",
    "_stream_writable": "readable-stream/writable",
    "_stream_duplex": "readable-stream/duplex",
    "_stream_passthrough": "readable-stream/passthrough",
    "stream": "stream-browserify",
    "http": "@tradle/react-native-http",
    "https": "https-browserify",
    "vm": "vm-browserify",
    "os": "react-native-os",
    "net": "react-native-tcp",
    "fs": "react-native-level-fs"
  },
  "engines": {
    "node": "^14.0.0",
    "yarn": "^1.22.0"
  },
  "lavamoat": {
    "allowScripts": {
      "@sentry/cli": true,
      "detox": true,
      "husky": false,
      "secp256k1": true,
      "keccak": true,
      "@lavamoat/preinstall-always-fail": false,
      "dtrace-provider": false,
      "core-js": false,
      "sharp": true,
      "highlight.js": false,
      "es5-ext": false,
      "react-native-inappbrowser-reborn": false,
      "appium-chromedriver": false,
      "bufferutil": false,
      "utf-8-validate": false,
      "appium-windows-driver": false,
      "chromedriver": false,
      "canvas": false,
      "react-native-webrtc": true
    }
  }
}<|MERGE_RESOLUTION|>--- conflicted
+++ resolved
@@ -1,10 +1,6 @@
 {
   "name": "metamask",
-<<<<<<< HEAD
   "version": "5.10.1",
-=======
-  "version": "5.9.1",
->>>>>>> d19e5d35
   "private": true,
   "scripts": {
     "audit:ci": "./scripts/yarn-audit.sh",
