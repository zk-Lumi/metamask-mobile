--- conflicted
+++ resolved
@@ -105,11 +105,7 @@
     "@exodus/react-native-payments": "git+https://github.com/MetaMask/react-native-payments.git#dbc8cbbed570892d2fea5e3d183bf243e062c1e5",
     "@metamask/contract-metadata": "^1.30.0",
     "@metamask/controllers": "27.0.0",
-<<<<<<< HEAD
-    "@metamask/design-tokens": "1.4.2",
-=======
     "@metamask/design-tokens": "^1.5.1",
->>>>>>> 24869a16
     "@metamask/etherscan-link": "^2.0.0",
     "@metamask/swaps-controller": "^6.6.0",
     "@react-native-clipboard/clipboard": "^1.8.4",
