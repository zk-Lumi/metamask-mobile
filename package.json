{
  "name": "metamask",
  "version": "7.23.0",
  "private": true,
  "scripts": {
    "audit:ci": "./scripts/yarn-audit.sh",
    "watch": "./scripts/build.sh watcher watch",
    "watch:clean": "./scripts/build.sh watcher clean",
    "clean:ios": "rm -rf ios/build",
    "pod:install": "command -v pod && (cd ios/ && bundle exec pod install && cd ..) || echo \"Skipping pod install\"",
    "clean:ppom": "rm -rf ppom/dist ppom/node_modules app/lib/ppom/ppom.html.js",
    "clean:android": "rm -rf android/app/build",
    "clean:node": "rm -rf node_modules && yarn --frozen-lockfile",
    "clean": "yarn clean:ios && yarn clean:android && yarn clean:node && yarn clean:ppom",
    "clean-android": "yarn clean:android && yarn clean:node",
    "lint": "eslint '**/*.{js,ts,tsx}'",
    "lint:fix": "eslint '**/*.{js,ts,tsx}' --fix",
    "lint:tsc": "tsc --project ./tsconfig.lint.json",
    "format": "prettier '**/*.{js,ts,tsx,json,feature}' --write",
    "setup": "yarn clean && node scripts/setup.mjs",
    "setup:node": "yarn clean:node && yarn allow-scripts && yarn patch-package",
    "setup:e2e": "cd wdio && yarn install",
    "start:ios": "./scripts/build.sh ios debug",
    "start:ios:qa": "./scripts/build.sh ios qaDebug",
    "start:ios:e2e": "./scripts/build.sh ios debugE2E",
    "start:ios:e2e:qa": "./scripts/build.sh ios qadebugE2E",
    "start:ios:device": "./scripts/build.sh ios debug --device",
    "start:ios:flask": "export METAMASK_BUILD_TYPE='flask' && ./scripts/build.sh ios flaskDebug",
    "start:android": "./scripts/build.sh android debug",
    "start:android:qa": "./scripts/build.sh android qaDebug",
    "start:android:e2e": "./scripts/build.sh android debugE2E",
    "start:android:flask": "export METAMASK_BUILD_TYPE='flask' && ./scripts/build.sh android flaskDebug",
    "build:static-logos": "node ./scripts/metamask-bot-build-generate-static-assets",
    "build:announce": "node ./scripts/metamask-bot-build-announce-bitrise.js",
    "build:android:release": "./scripts/build.sh android release",
    "build:android:release:e2e": "./scripts/build.sh android releaseE2E",
    "build:android:qa:e2e": "./scripts/build.sh android QAE2E",
    "build:android:checksum": "./scripts/checksum.sh",
    "build:android:checksum:qa": "./scripts/checksum.sh QA",
    "build:android:checksum:flask": "export METAMASK_BUILD_TYPE='flask' && ./scripts/checksum.sh flask",
    "build:android:checksum:verify": "shasum -a 512 -c sha512sums.txt",
    "build:android:pre-release": "./scripts/build.sh android release --pre",
    "build:android:pre-release:bundle": "GENERATE_BUNDLE=true ./scripts/build.sh android release --pre",
    "build:android:pre-release:bundle:qa": "GENERATE_BUNDLE=true ./scripts/build.sh android QA --pre",
    "build:android:pre-release:bundle:flask": "export METAMASK_BUILD_TYPE='flask' && GENERATE_BUNDLE=true ./scripts/build.sh android flask --pre",
    "build:ios:release": "./scripts/build.sh ios release",
    "build:ios:pre-flask": "export METAMASK_BUILD_TYPE='flask' && ./scripts/build.sh ios flask --pre",
    "build:ios:release:e2e": "./scripts/build.sh ios releaseE2E",
    "build:ios:pre-release": "./scripts/build.sh ios release --pre",
    "build:ios:qa": "./scripts/build.sh ios QA",
    "build:ios:pre-qa": "./scripts/build.sh ios QA --pre",
    "build:attribution": "./scripts/generate-attributions.sh",
    "release:android": "./scripts/build.sh android release && open android/app/build/outputs/apk/release/",
    "release:ios": "./scripts/build.sh ios release",
    "release:android:qa": "./scripts/build.sh android QA && open android/app/build/outputs/apk/release/",
    "test": "yarn test:unit && yarn test:e2e",
    "test:unit": "jest ./app/ ./locales/",
    "test:unit:update": "time jest -u ./app/",
    "test:e2e": "yarn test:e2e:ios && yarn test:e2e:android",
    "test:e2e:ios": "detox build -c ios.sim.release && detox test -c ios.sim.release",
    "test:e2e:ios:debug:build": "IS_TEST='true' detox build -c ios.sim.debug",
    "test:e2e:ios:debug:run": "IS_TEST='true' detox test -c ios.sim.debug",
    "test:e2e:android:debug:build": "IS_TEST='true' detox build -c android.emu.debug",
    "test:e2e:android:bitrise:build": "IS_TEST='true' detox build -c android.emu.bitrise.debug",
    "test:e2e:android:debug:run": "IS_TEST='true' detox test -c android.emu.debug",
    "test:e2e:android:bitrise:run": "IS_TEST='true' detox test -c android.emu.bitrise.debug --headless",
    "test:e2e:android": "detox build -c android.emu.release && detox test -c android.emu.release --record-videos failing",
    "test:e2e:android:qa": "detox build -c android.emu.release.qa && detox test -c android.emu.release.qa --record-videos failing",
    "test:wdio:ios": "yarn wdio ./wdio/config/ios.config.debug.js",
    "test:wdio:ios:browserstack:local": "yarn wdio ./wdio/config/ios.config.browserstack.local.js",
    "test:wdio:android": "yarn wdio ./wdio/config/android.config.debug.js",
    "test:wdio:android:browserstack": "yarn wdio ./wdio/config/android.config.browserstack.js",
    "test:wdio:android:browserstack:local": "yarn wdio ./wdio/config/android.config.browserstack.local.js",
    "test:depcheck": "yarn depcheck",
    "test:tgz-check": "./scripts/tgz-check.sh",
    "test:attribution-check": "./scripts/attributions-check.sh",
    "test:merge-coverage": "nyc report --temp-dir ./tests/coverage --report-dir ./tests/merged-coverage/ --reporter json --reporter text --reporter lcovonly",
    "test:validate-coverage": "nyc check-coverage --nycrc-path ./coverage-thresholds.json -t ./tests/merged-coverage/",
    "update-changelog": "./scripts/auto-changelog.sh",
    "prestorybook": "rnstl",
    "deduplicate": "yarn yarn-deduplicate && yarn install",
    "create-release": "./scripts/set-versions.sh && yarn update-changelog",
    "add-release-label-to-pr-and-linked-issues": "ts-node ./.github/scripts/add-release-label-to-pr-and-linked-issues.ts",
    "run-bitrise-e2e-check": "ts-node ./.github/scripts/bitrise/run-bitrise-e2e-check.ts",
    "fitness-functions": "ts-node ./.github/scripts/fitness-functions/index.ts",
    "check-pr-has-required-labels": "ts-node ./.github/scripts/check-pr-has-required-labels.ts",
    "close-release-bug-report-issue": "ts-node ./.github/scripts/close-release-bug-report-issue.ts",
    "check-template-and-add-labels": "ts-node ./.github/scripts/check-template-and-add-labels.ts",
    "patch:tx": "./scripts/patch-transaction-controller.sh",
    "patch:assets": "./scripts/patch-assets-controllers.sh",
    "patch:approval": "./scripts/patch-approval-controller.sh",
    "storybook-generate": "sb-rn-get-stories",
    "storybook-watch": "sb-rn-watcher"
  },
  "husky": {
    "hooks": {
      "pre-commit": "lint-staged"
    }
  },
  "lint-staged": {
    "*.{js,jsx,ts,tsx}": [
      "prettier --write",
      "eslint"
    ],
    "*.json": [
      "prettier --write"
    ]
  },
  "resolutions": {
    "**/json-schema": "^0.4.0",
    "react-native-svg/**/nth-check": "^2.0.1",
    "**/node-fetch": "^2.6.7",
    "**/xml2js": ">=0.5.0",
    "react-native-level-fs/**/bl": "^1.2.3",
    "react-native-level-fs/levelup/semver": "^5.7.2",
    "@metamask/contract-metadata": "^2.1.0",
    "@metamask/react-native-payments/validator": "^13.7.0",
    "**/minimist": "1.2.6",
    "d3-color": "3.1.0",
    "tough-cookie": "4.1.3",
    "crypto-js": "4.2.0",
    "axios": "^1.6.8",
    "react-native-ble-plx": "3.1.2",
    "**/babel-runtime/regenerator-runtime": "^0.13.8",
    "redux-persist-filesystem-storage/react-native-blob-util": "^0.19.9",
    "xmldom": "npm:@xmldom/xmldom@0.7.13",
    "web3-provider-engine": "^16.0.8"
  },
  "dependencies": {
    "@consensys/ledgerhq-metamask-keyring": "0.0.9",
    "@consensys/on-ramp-sdk": "1.27.1",
    "@eth-optimism/contracts": "0.0.0-2021919175625",
    "@ethereumjs/tx": "^3.2.1",
    "@ethersproject/abi": "^5.7.0",
    "@keystonehq/bc-ur-registry-eth": "^0.19.1",
    "@keystonehq/metamask-airgapped-keyring": "^0.13.1",
    "@keystonehq/ur-decoder": "^0.12.2",
    "@ledgerhq/react-native-hw-transport-ble": "^6.32.3",
    "@metamask/accounts-controller": "^11.0.0",
    "@metamask/address-book-controller": "^4.0.1",
    "@metamask/approval-controller": "^3.5.2",
    "@metamask/assets-controllers": "^26.0.0",
    "@metamask/base-controller": "^5.0.0",
    "@metamask/composable-controller": "^3.0.0",
    "@metamask/contract-metadata": "^2.1.0",
    "@metamask/controller-utils": "^8.0.4",
    "@metamask/design-tokens": "^2.0.0",
    "@metamask/eth-sig-util": "^7.0.2",
    "@metamask/etherscan-link": "^2.0.0",
    "@metamask/gas-fee-controller": "^13.0.0",
    "@metamask/key-tree": "^9.0.0",
    "@metamask/keyring-api": "^4.0.0",
    "@metamask/keyring-controller": "^13.0.0",
<<<<<<< HEAD
    "@metamask/network-controller": "^17.2.0",
    "@metamask/notifications-controller ": "^1.0.0",
    "@metamask/logging-controller": "^2.0.0",
    "@metamask/metametrics-controller": "^1.0.0",
=======
    "@metamask/network-controller": "^18.1.0",
    "@metamask/logging-controller": "^3.0.0",
>>>>>>> da288b5d
    "@metamask/message-signing-snap": "^0.3.3",
    "@metamask/permission-controller": "^9.0.0",
    "@metamask/phishing-controller": "^9.0.0",
    "@metamask/post-message-stream": "8.0.0",
    "@metamask/ppom-validator": "0.30.0",
    "@metamask/preferences-controller": "^8.0.0",
    "@metamask/profile-sync-controller": "^1.0.0",
    "@metamask/push-platform-notifications-controller": "^1.0.0",
    "@metamask/react-native-actionsheet": "2.4.2",
    "@metamask/react-native-animated-fox": "^2.1.0",
    "@metamask/react-native-button": "^3.0.0",
    "@metamask/react-native-payments": "^2.0.0",
    "@metamask/react-native-search-api": "1.0.1",
    "@metamask/react-native-splash-screen": "^3.2.0",
    "@metamask/rpc-errors": "^6.2.1",
    "@metamask/scure-bip39": "^2.1.0",
    "@metamask/sdk-communication-layer": "^0.20.2",
    "@metamask/signature-controller": "^14.0.0",
    "@metamask/slip44": "3.1.0",
    "@metamask/smart-transactions-controller": "10.0.0",
    "@metamask/snaps-controllers": "^5.0.0",
    "@metamask/snaps-rpc-methods": "^6.0.0",
    "@metamask/snaps-sdk": "^2.0.0",
    "@metamask/snaps-utils": "^6.0.0",
    "@metamask/swappable-obj-proxy": "^2.1.0",
    "@metamask/swaps-controller": "^6.9.3",
    "@metamask/transaction-controller": "^13.0.0",
    "@metamask/utils": "^8.1.0",
    "@ngraveio/bc-ur": "^1.1.6",
    "@notifee/react-native": "^7.8.2",
    "@react-native-async-storage/async-storage": "^1.23.1",
    "@react-native-clipboard/clipboard": "1.8.4",
    "@react-native-community/blur": "4.3.2",
    "@react-native-community/checkbox": "^0.5.12",
    "@react-native-community/netinfo": "6.0.0",
    "@react-native-cookies/cookies": "^6.2.1",
    "@react-native-masked-view/masked-view": "^0.2.6",
    "@react-native-picker/picker": "^2.2.1",
    "@react-navigation/bottom-tabs": "^5.11.11",
    "@react-navigation/compat": "^5.3.20",
    "@react-navigation/native": "^5.9.4",
    "@react-navigation/stack": "^5.14.5",
    "@reduxjs/toolkit": "^1.9.7",
    "@rnhooks/keyboard": "^0.0.3",
    "@segment/analytics-react-native": "^2.17.0",
    "@segment/sovran-react-native": "^1.0.4",
    "@sentry/integrations": "6.3.1",
    "@sentry/react-native": "5.19.3",
    "@tradle/react-native-http": "2.0.1",
    "@walletconnect/client": "^1.8.0",
    "@walletconnect/core": "2.13.0",
    "@walletconnect/jsonrpc-types": "^1.0.2",
    "@walletconnect/react-native-compat": "2.13.0",
    "@walletconnect/se-sdk": "1.8.0",
    "@walletconnect/utils": "2.13.0",
    "@xmldom/xmldom": "^0.8.10",
    "appium-adb": "^9.11.4",
    "asyncstorage-down": "4.2.0",
    "axios": "^1.6.8",
    "base-64": "1.0.0",
    "bignumber.js": "^9.0.1",
    "buffer": "6.0.3",
    "cockatiel": "^3.1.2",
    "compare-versions": "^3.6.0",
    "content-hash": "2.5.2",
    "contentful": "^10.8.7",
    "crypto-js": "^4.2.0",
    "d3-shape": "^3.2.0",
    "dnode": "1.2.2",
    "eciesjs": "^0.3.15",
    "eth-block-tracker": "^7.0.1",
    "eth-ens-namehash": "2.0.8",
    "eth-json-rpc-filters": "4.2.2",
    "eth-json-rpc-middleware": "4.3.0",
    "eth-url-parser": "1.0.4",
    "ethereumjs-abi": "0.6.6",
    "ethereumjs-util": "6.1.0",
    "ethers": "^5.0.14",
    "ethjs-contract": "0.2.3",
    "ethjs-ens": "2.0.1",
    "ethjs-query": "0.3.8",
    "ethjs-unit": "0.1.6",
    "eventemitter2": "^6.4.9",
    "events": "3.0.0",
    "fuse.js": "3.4.4",
    "https-browserify": "0.0.1",
    "human-standard-token-abi": "^2.0.0",
    "humanize-duration": "^3.27.2",
    "is-url": "^1.2.4",
    "json-rpc-engine": "^6.1.0",
    "json-rpc-middleware-stream": "3.0.0",
    "lodash": "^4.17.21",
    "lottie-ios": "3.4.1",
    "lottie-react-native": "5.1.5",
    "multihashes": "0.4.14",
    "number-to-bn": "1.7.0",
    "obs-store": "4.0.3",
    "path": "0.12.7",
    "pbkdf2": "3.1.2",
    "pify": "6.1.0",
    "prop-types": "15.7.2",
    "pump": "3.0.0",
    "punycode": "^2.1.1",
    "qs": "6.12.1",
    "query-string": "^6.12.1",
    "randomfill": "^1.0.4",
    "react": "18.2.0",
    "react-native": "0.71.15",
    "react-native-aes-crypto": "1.3.9",
    "react-native-aes-crypto-forked": "git+https://github.com/MetaMask/react-native-aes-crypto-forked.git#397d5db5250e8e7408294807965b5b9fd4ca6a25",
    "react-native-animatable": "^1.3.3",
    "react-native-background-timer": "2.1.1",
    "react-native-ble-plx": "3.1.2",
    "react-native-blob-jsi-helper": "^0.3.1",
    "react-native-blob-util": "^0.19.9",
    "react-native-branch": "^5.6.2",
    "react-native-browser-polyfill": "0.1.2",
    "react-native-camera": "^3.36.0",
    "react-native-confetti": "^0.1.0",
    "react-native-confetti-cannon": "^1.5.0",
    "react-native-crypto": "2.1.2",
    "react-native-default-preference": "^1.4.3",
    "react-native-device-info": "^9.0.2",
    "react-native-elevated-view": "0.0.6",
    "react-native-emoji": "1.3.1",
    "react-native-fade-in-image": "1.4.1",
    "react-native-flash-message": "0.1.11",
    "react-native-fs": "^2.20.0",
    "react-native-gesture-handler": "^1.10.3",
    "react-native-get-random-values": "^1.8.0",
    "react-native-gzip": "^1.1.0",
    "react-native-i18n": "2.0.15",
    "react-native-in-app-review": "^3.2.3",
    "react-native-inappbrowser-reborn": "^3.7.0",
    "react-native-jazzicon": "^0.1.2",
    "react-native-keyboard-aware-scroll-view": "^0.9.5",
    "react-native-keychain": "8.0.0",
    "react-native-level-fs": "3.0.1",
    "react-native-linear-gradient": "2.5.6",
    "react-native-material-textfield": "0.16.1",
    "react-native-mmkv": "^2.11.0",
    "react-native-modal": "^12.1.0",
    "react-native-os": "^1.2.6",
    "react-native-permissions": "^3.7.2",
    "react-native-progress": "3.5.0",
    "react-native-qrcode-svg": "5.1.2",
    "react-native-quick-base64": "^2.0.8",
    "react-native-quick-crypto": "^0.6.1",
    "react-native-randombytes": "^3.5.3",
    "react-native-reanimated": "3.1.0",
    "react-native-redash": "16.2.2",
    "react-native-safe-area-context": "^3.1.9",
    "react-native-screens": "3.19.0",
    "react-native-scrollable-tab-view": "^1.0.0",
    "react-native-sensors": "5.3.0",
    "react-native-share": "7.3.7",
    "react-native-size-matters": "0.4.0",
    "react-native-skeleton-placeholder": "^5.0.0",
    "react-native-step-indicator": "^1.0.3",
    "react-native-svg": "^15.3.0",
    "react-native-svg-charts": "^5.4.0",
    "react-native-swipe-gestures": "1.0.3",
    "react-native-tcp": "aprock/react-native-tcp#11/head",
    "react-native-url-polyfill": "^1.3.0",
    "react-native-vector-icons": "6.4.2",
    "react-native-video": "5.2.1",
    "react-native-view-shot": "^3.1.2",
    "react-native-webview": "11.13.0",
    "react-native-webview-invoke": "^0.6.2",
    "react-redux": "^8.1.3",
    "readable-stream": "2.3.7",
    "redux": "^4.2.1",
    "redux-mock-store": "1.5.4",
    "redux-persist": "6.0.0",
    "redux-persist-filesystem-storage": "^4.2.0",
    "redux-saga": "^1.3.0",
    "redux-thunk": "^2.4.2",
    "reduxsauce": "^1.3.0",
    "reselect": "^4.0.0",
    "rxjs": "^7.8.1",
    "socket.io-client": "^4.5.3",
    "stream-browserify": "3.0.0",
    "through2": "3.0.1",
    "unicode-confusables": "^0.1.1",
    "url": "0.11.0",
    "url-parse": "1.5.9",
    "uuid": "^8.3.2",
    "valid-url": "1.0.9",
    "vm-browserify": "1.1.2",
    "zxcvbn": "4.4.2"
  },
  "devDependencies": {
    "@actions/core": "^1.10.1",
    "@actions/github": "^6.0.0",
    "@babel/core": "^7.24.5",
    "@babel/preset-env": "^7.24.5",
    "@babel/runtime": "^7.24.5",
    "@cucumber/message-streams": "^4.0.1",
    "@cucumber/messages": "^22.0.0",
    "@ethersproject/contracts": "^5.7.0",
    "@ethersproject/providers": "^5.7.2",
    "@lavamoat/allow-scripts": "^3.0.4",
    "@metamask/browser-passworder": "^5.0.0",
    "@metamask/build-utils": "^1.0.0",
    "@metamask/eslint-config": "^9.0.0",
    "@metamask/eslint-config-typescript": "^9.0.0",
    "@metamask/mobile-provider": "^3.0.0",
    "@metamask/object-multiplex": "^1.1.0",
    "@metamask/providers": "^13.1.0",
    "@metamask/test-dapp": "^8.0.0",
    "@react-native-community/datetimepicker": "^7.5.0",
    "@react-native-community/eslint-config": "^2.0.0",
    "@react-native-community/slider": "^4.4.3",
    "@rpii/wdio-html-reporter": "^7.7.1",
    "@storybook/addon-actions": "^7.5.1",
    "@storybook/addon-controls": "^7.5.1",
    "@storybook/addon-knobs": "^5.3",
    "@storybook/addon-links": "^5.3",
    "@storybook/addon-ondevice-actions": "^6.5.6",
    "@storybook/addon-ondevice-controls": "^6.5.6",
    "@storybook/addon-ondevice-knobs": "^5.3.25",
    "@storybook/builder-webpack5": "^7.5.1",
    "@storybook/react-native": "^6.5.6",
    "@testing-library/react": "14.0.0",
    "@testing-library/react-hooks": "^8.0.1",
    "@testing-library/react-native": "12.1.2",
    "@types/crypto-js": "^4.1.1",
    "@types/enzyme": "^3.10.12",
    "@types/eth-url-parser": "^1.0.0",
    "@types/i18n-js": "^3.8.4",
    "@types/is-url": "^1.2.30",
    "@types/jest": "^29.5.12",
    "@types/lodash": "^4.14.184",
    "@types/node": "^20.12.8",
    "@types/qs": "^6.9.15",
    "@types/react": "^17.0.11",
    "@types/react-native": "^0.64.10",
    "@types/react-native-background-timer": "^2.0.0",
    "@types/react-native-elevated-view": "^0.0.4",
    "@types/react-native-material-textfield": "^0.16.5",
    "@types/react-native-scrollable-tab-view": "^0.10.3",
    "@types/react-native-svg-charts": "^5.0.12",
    "@types/react-native-vector-icons": "^6.4.13",
    "@types/react-native-video": "^5.0.14",
    "@types/redux-mock-store": "^1.0.3",
    "@types/url-parse": "^1.4.8",
    "@types/valid-url": "^1.0.4",
    "@typescript-eslint/eslint-plugin": "^5.57.0",
    "@typescript-eslint/parser": "^5.57.0",
    "@walletconnect/types": "^2.9.0",
    "@wdio/appium-service": "^7.19.1",
    "@wdio/browserstack-service": "^7.26.0",
    "@wdio/cli": "^7.19.1",
    "@wdio/cucumber-framework": "^7.19.1",
    "@wdio/junit-reporter": "^7.25.4",
    "@wdio/local-runner": "^7.19.1",
    "@wdio/spec-reporter": "^7.19.1",
    "appium": "^1.22.3",
    "appium-adb": "^9.11.4",
    "assert": "^1.5.0",
    "babel-eslint": "10.1.0",
    "babel-jest": "^29.7.0",
    "babel-loader": "^9.1.3",
    "babel-plugin-transform-inline-environment-variables": "^0.4.4",
    "babel-plugin-transform-remove-console": "6.9.4",
    "browserstack-local": "^1.5.1",
    "chromedriver": "^123.0.1",
    "depcheck": "^1.4.7",
    "detox": "^20.20.3",
    "dotenv": "^16.0.3",
    "enzyme": "3.9.0",
    "enzyme-adapter-react-16": "1.10.0",
    "enzyme-to-json": "3.3.5",
    "eslint": "^7.23.0",
    "eslint-config-prettier": "^8.1.0",
    "eslint-import-resolver-typescript": "^3.5.3",
    "eslint-plugin-import": "^2.27.5",
    "eslint-plugin-jsdoc": "43.0.7",
    "eslint-plugin-prettier": "^3.3.1",
    "eslint-plugin-react": "7.16.0",
    "eslint-plugin-react-native": "^4.0.0",
    "execa": "^8.0.1",
    "fbjs-scripts": "^3.0.1",
    "fs-extra": "^10.1.0",
    "ganache": "^7.7.7",
    "husky": "1.3.1",
    "improved-yarn-audit": "^3.0.0",
    "jest": "^29.7.0",
    "jest-junit": "^15.0.0",
    "jetifier": "2.0.0",
    "koa": "^2.14.2",
    "lint-staged": "10.5.4",
    "listr2": "^8.0.2",
    "metro-config": "~0.73.10",
    "metro-react-native-babel-preset": "~0.73.10",
    "metro-react-native-babel-transformer": "~0.73.10",
    "multiple-cucumber-html-reporter": "^3.0.1",
    "nock": "^13.3.1",
    "nyc": "^15.1.0",
    "octonode": "0.10.2",
    "patch-package": "^6.2.2",
    "prettier": "^2.2.1",
    "prettier-plugin-gherkin": "^1.1.1",
    "react-dom": "18.2.0",
    "react-native-cli": "2.0.1",
    "react-native-launch-arguments": "^4.0.1",
    "react-native-storybook-loader": "^2.0.4",
    "react-native-svg-asset-plugin": "^0.5.0",
    "react-native-svg-transformer": "^1.0.0",
    "react-test-renderer": "18.2.0",
    "regenerator-runtime": "0.13.9",
    "rn-nodeify": "10.3.0",
    "serve-handler": "^6.1.5",
    "ts-node": "^10.5.0",
    "typescript": "~4.8.4",
    "wdio-cucumberjs-json-reporter": "^4.4.3",
    "webpack": "^5.88.2",
    "webpack-cli": "^5.1.4",
    "xml2js": "^0.5.0",
    "yarn-deduplicate": "^6.0.2"
  },
  "config": {
    "react-native-storybook-loader": {
      "searchDir": [
        "./app/component-library/components",
        "./app/components",
        "./app/component-library/components-temp"
      ],
      "pattern": "**/*.stories.@(js|tsx)",
      "outputFile": "./storybook/storyLoader.js"
    }
  },
  "react-native": {
    "crypto": "react-native-crypto",
    "_stream_transform": "readable-stream/transform",
    "_stream_readable": "readable-stream/readable",
    "_stream_writable": "readable-stream/writable",
    "_stream_duplex": "readable-stream/duplex",
    "_stream_passthrough": "readable-stream/passthrough",
    "stream": "stream-browserify",
    "http": "@tradle/react-native-http",
    "https": "https-browserify",
    "vm": "vm-browserify",
    "os": "react-native-os",
    "net": "react-native-tcp",
    "fs": "react-native-level-fs"
  },
  "browser": {
    "crypto": "react-native-crypto",
    "_stream_transform": "readable-stream/transform",
    "_stream_readable": "readable-stream/readable",
    "_stream_writable": "readable-stream/writable",
    "_stream_duplex": "readable-stream/duplex",
    "_stream_passthrough": "readable-stream/passthrough",
    "stream": "stream-browserify",
    "http": "@tradle/react-native-http",
    "https": "https-browserify",
    "vm": "vm-browserify",
    "os": "react-native-os",
    "net": "react-native-tcp",
    "fs": "react-native-level-fs"
  },
  "engines": {
    "node": "^20.12.2",
    "yarn": "^1.22.22"
  },
  "lavamoat": {
    "allowScripts": {
      "@eth-optimism/contracts>@ethersproject/hardware-wallets>@ledgerhq/hw-transport-node-hid>@ledgerhq/hw-transport-node-hid-noevents>node-hid": false,
      "@eth-optimism/contracts>@ethersproject/hardware-wallets>@ledgerhq/hw-transport-node-hid>node-hid": false,
      "@eth-optimism/contracts>@ethersproject/hardware-wallets>@ledgerhq/hw-transport-node-hid>usb": false,
      "@ethereumjs/tx>ethereumjs-util>ethereum-cryptography>keccak": true,
      "@sentry/react-native>@sentry/cli": true,
      "@storybook/manager-webpack5>@storybook/core-common>webpack>watchpack>watchpack-chokidar2>chokidar>fsevents": false,
      "@storybook/addon-controls>@storybook/core-common>esbuild": false,
      "@storybook/addon-knobs>@storybook/components>react-syntax-highlighter>highlight.js": false,
      "@storybook/addon-knobs>core-js": false,
      "@wdio/cucumber-framework>@cucumber/cucumber>duration>es5-ext": false,
      "appium-adb>@appium/support>sharp": true,
      "appium>appium-android-driver>appium-chromedriver": false,
      "appium>appium-base-driver>webdriverio>@types/puppeteer-core>@types/puppeteer>puppeteer": false,
      "appium>appium-flutter-driver>rpc-websockets>bufferutil": false,
      "appium>appium-flutter-driver>rpc-websockets>utf-8-validate": false,
      "appium>appium-tizen-driver>jimp>@babel/polyfill>core-js": false,
      "appium>appium-tizen-driver>jimp>core-js": false,
      "appium>appium-windows-driver": false,
      "chromedriver": false,
      "detox": true,
      "detox>bunyan>dtrace-provider": false,
      "eciesjs>secp256k1": true,
      "ethereumjs-util>keccak": true,
      "ethereumjs-util>secp256k1": true,
      "ethjs-query>babel-runtime>core-js": false,
      "ganache>@trufflesuite/bigint-buffer": false,
      "ganache>bufferutil": false,
      "ganache>keccak": true,
      "ganache>leveldown": false,
      "ganache>secp256k1": true,
      "ganache>utf-8-validate": false,
      "husky": false,
      "react-native-inappbrowser-reborn": false,
      "react-native-svg-asset-plugin>sharp": true,
      "ts-node>@swc/core": false,
      "@metamask/sdk-communication-layer>bufferutil": false,
      "@metamask/sdk-communication-layer>utf-8-validate": false
    }
  },
  "packageManager": "yarn@1.22.22"
}<|MERGE_RESOLUTION|>--- conflicted
+++ resolved
@@ -151,15 +151,9 @@
     "@metamask/key-tree": "^9.0.0",
     "@metamask/keyring-api": "^4.0.0",
     "@metamask/keyring-controller": "^13.0.0",
-<<<<<<< HEAD
-    "@metamask/network-controller": "^17.2.0",
     "@metamask/notifications-controller ": "^1.0.0",
-    "@metamask/logging-controller": "^2.0.0",
-    "@metamask/metametrics-controller": "^1.0.0",
-=======
     "@metamask/network-controller": "^18.1.0",
     "@metamask/logging-controller": "^3.0.0",
->>>>>>> da288b5d
     "@metamask/message-signing-snap": "^0.3.3",
     "@metamask/permission-controller": "^9.0.0",
     "@metamask/phishing-controller": "^9.0.0",
