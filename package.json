{
  "name": "metamask",
  "version": "3.2.0",
  "private": true,
  "scripts": {
    "audit:ci": "./scripts/yarn-audit.sh audit dependencies",
    "watch": "./scripts/build.sh watcher watch",
    "watch:clean": "./scripts/build.sh watcher clean",
    "clean:ios": "rm -rf ios/build",
    "pod:install": "command -v pod && (cd ios/ && pod install && cd ..) || echo \"pod command not found\"",
    "clean:android": "rm -rf android/app/build",
    "clean:node": "rm -rf node_modules && yarn install",
    "clean": "yarn clean:ios && yarn clean:android && yarn clean:node && yarn pod:install",
    "clean-android": "yarn clean:android && yarn clean:node",
    "lint": "eslint '**/*.js' --ignore-path=.prettierignore",
    "lint:fix": "eslint '**/*.js' --fix --ignore-path=.prettierignore",
    "format": "prettier '**/*.{js,json}' --write",
    "start:ios": "./scripts/build.sh ios debug",
    "start:ios:e2e": "./scripts/build.sh ios debugE2E",
    "start:ios:device": "./scripts/build.sh ios debug --device",
    "start:android": "./scripts/build.sh android debug",
    "start:android:e2e": "./scripts/build.sh android debugE2E",
    "build:announce": "node ./scripts/metamask-bot-build-announce-bitrise.js",
    "build:android:release": "./scripts/build.sh android release",
    "build:android:release:e2e": "./scripts/build.sh android releaseE2E",
    "build:android:checksum": "./scripts/checksum.sh",
    "build:android:checksum:verify": "shasum -a 512 -c sha512sums.txt",
    "build:android:pre-release": "./scripts/build.sh android release --pre",
    "build:android:pre-release:bundle": "GENERATE_BUNDLE=true ./scripts/build.sh android release --pre",
    "build:ios:release": "./scripts/build.sh ios release",
    "build:ios:release:e2e": "./scripts/build.sh ios releaseE2E",
    "build:ios:pre-release": "./scripts/build.sh ios release --pre",
    "release:android": "./scripts/build.sh android release && open android/app/build/outputs/apk/release/",
    "release:ios": "./scripts/build.sh ios release",
    "test": "yarn test:unit && yarn test:e2e",
    "test:unit": "jest ./app/",
    "test:unit:update": "time jest -u ./app/",
    "test:e2e": "yarn test:e2e:ios && yarn test:e2e:android",
    "test:e2e:ios": "detox build -c ios.sim.release && detox test -c ios.sim.release",
    "test:e2e:android": "detox build -c android.emu.release && detox test -c android.emu.release",
    "postinstall": "./scripts/postinstall.sh",
    "sourcemaps:android": "node_modules/.bin/react-native bundle --platform android --entry-file index.js --dev false --reset-cache --bundle-output /tmp/bundle.android.js --assets-dest /tmp/ --sourcemap-output sourcemaps/android/index.js.map",
    "sourcemaps:ios": "node_modules/.bin/react-native bundle --platform ios --entry-file index.js --dev false --reset-cache --bundle-output /tmp/bundle.ios.js --assets-dest /tmp/ --sourcemap-output sourcemaps/ios/index.js.map",
    "stacktrace:android": "stack-beautifier sourcemaps/android/index.js.map -t sourcemaps/trace.txt",
    "stacktrace:ios": "stack-beautifier sourcemaps/ios/index.js.map -t sourcemaps/trace.txt",
    "update-changelog": "./scripts/auto-changelog.sh"
  },
  "prettier": {
    "printWidth": 120,
    "singleQuote": true,
    "tabWidth": 4,
    "useTabs": true
  },
  "husky": {
    "hooks": {
      "pre-commit": "lint-staged"
    }
  },
  "lint-staged": {
    "*.{js,jsx,ts,tsx}": [
      "prettier --write",
      "eslint --ignore-path=.prettierignore"
    ],
    "*.json": [
      "prettier --write"
    ]
  },
  "resolutions": {
    "**/lodash": "^4.17.21",
    "**/ua-parser-js": "^0.7.24",
    "**/elliptic": "^6.5.4",
    "**/y18n": "^3.2.2",
    "pubnub/**/netmask": "^2.0.1",
    "**/optimist/minimist": "^1.2.5",
    "react-native-level-fs/**/bl": "^1.2.3",
    "react-native-level-fs/**/semver": "^4.3.2"
  },
  "dependencies": {
    "@exodus/react-native-payments": "https://github.com/wachunei/react-native-payments.git#package-json-hack",
    "@metamask/contract-metadata": "^1.23.0",
    "@metamask/controllers": "^15.0.2",
    "@metamask/etherscan-link": "^2.0.0",
    "@metamask/swaps-controller": "^6.2.0",
    "@react-native-community/async-storage": "1.12.1",
    "@react-native-community/blur": "^3.6.0",
    "@react-native-community/checkbox": "^0.4.2",
    "@react-native-community/clipboard": "^1.2.2",
    "@react-native-community/cookies": "^5.0.1",
    "@react-native-community/masked-view": "^0.1.10",
    "@react-native-community/netinfo": "6.0.0",
    "@react-native-community/picker": "^1.8.1",
    "@react-native-community/viewpager": "^3.3.0",
    "@react-navigation/bottom-tabs": "^5.11.11",
    "@react-navigation/compat": "^5.3.20",
    "@react-navigation/drawer": "^5.12.5",
    "@react-navigation/native": "^5.9.4",
    "@react-navigation/stack": "^5.14.5",
    "@rnhooks/keyboard": "^0.0.3",
    "@sentry/integrations": "6.3.1",
    "@sentry/react-native": "2.4.2",
    "@tradle/react-native-http": "2.0.1",
    "@walletconnect/client": "^1.5.1",
    "@walletconnect/utils": "^1.5.1",
    "asyncstorage-down": "4.2.0",
    "axios": "^0.21.1",
    "babel-plugin-transform-inline-environment-variables": "0.4.3",
    "babel-plugin-transform-remove-console": "6.9.4",
    "base-64": "1.0.0",
    "bignumber.js": "^9.0.1",
    "buffer": "5.2.1",
    "codecov": "^3.8.1",
    "compare-versions": "^3.6.0",
    "content-hash": "2.5.2",
    "currency-formatter": "^1.5.8",
    "dnode": "1.2.2",
    "eth-ens-namehash": "2.0.8",
    "eth-json-rpc-errors": "^2.0.2",
    "eth-json-rpc-filters": "4.2.2",
    "eth-json-rpc-infura": "5.1.0",
    "eth-json-rpc-middleware": "4.3.0",
    "eth-url-parser": "1.0.4",
    "ethereumjs-abi": "0.6.6",
    "ethereumjs-util": "6.1.0",
    "ethers": "^5.0.14",
    "ethjs-contract": "0.2.3",
    "ethjs-ens": "2.0.1",
    "ethjs-query": "0.3.8",
    "ethjs-unit": "0.1.6",
    "events": "3.0.0",
    "fuse.js": "3.4.4",
    "https-browserify": "0.0.1",
    "humanize-duration": "^3.27.0",
    "improved-yarn-audit": "^2.3.3",
    "is-url": "^1.2.4",
    "json-rpc-engine": "^6.1.0",
    "json-rpc-middleware-stream": "3.0.0",
    "lottie-react-native": "git+https://github.com/MetaMask/lottie-react-native.git#7ce6a78ac4ac7b9891bc513cb3f12f8b9c9d9106",
    "multihashes": "0.4.14",
    "number-to-bn": "1.7.0",
    "obj-multiplex": "1.0.0",
    "obs-store": "4.0.3",
    "path": "0.12.7",
    "pbkdf2": "^3.1.2",
    "pify": "4.0.1",
    "prop-types": "15.7.2",
    "pubnub": "4.27.3",
    "pump": "3.0.0",
    "qs": "6.7.0",
    "query-string": "^6.12.1",
    "react": "16.13.1",
    "react-native": "^0.63.4",
    "react-native-actionsheet": "beefe/react-native-actionsheet#107/head",
    "react-native-aes-crypto": "^1.3.9",
    "react-native-aes-crypto-forked": "git+https://github.com/MetaMask/react-native-aes-crypto-forked.git#397d5db5250e8e7408294807965b5b9fd4ca6a25",
    "react-native-animatable": "^1.3.3",
    "react-native-animated-fox": "git+https://github.com/MetaMask/react-native-animated-fox.git#16e38d54d829709e497f196e31fa8ff00cdf2aa9",
    "react-native-background-timer": "2.1.1",
    "react-native-branch": "5.0.3",
    "react-native-browser-polyfill": "0.1.2",
    "react-native-button": "git+https://github.com/MetaMask/react-native-button.git#fd79f4d6c8ced4086ba6e3021b6ed6d4a3e19cf7",
    "react-native-camera": "^3.36.0",
    "react-native-confetti": "^0.1.0",
    "react-native-confetti-cannon": "^1.5.0",
    "react-native-crypto": "2.1.2",
    "react-native-default-preference": "^1.4.3",
    "react-native-device-info": "^8.1.3",
    "react-native-elevated-view": "0.0.6",
    "react-native-emoji": "1.3.1",
    "react-native-fade-in-image": "1.4.1",
    "react-native-flash-message": "0.1.11",
    "react-native-fs": "^2.16.6",
    "react-native-gesture-handler": "^1.10.3",
    "react-native-i18n": "2.0.15",
    "react-native-jazzicon": "^0.1.2",
    "react-native-keyboard-aware-scroll-view": "^0.9.3",
    "react-native-keychain": "^6.2.0",
    "react-native-level-fs": "3.0.1",
    "react-native-material-textfield": "0.16.1",
    "react-native-modal": "^11.5.6",
    "react-native-os": "^1.2.6",
    "react-native-progress": "3.5.0",
    "react-native-push-notification": "git+https://github.com/MetaMask/react-native-push-notification.git#androidx",
    "react-native-qrcode-svg": "5.1.2",
    "react-native-randombytes": "^3.5.3",
    "react-native-reanimated": "^1.13.2",
    "react-native-redash": "14.1.1",
    "react-native-safe-area-context": "^3.1.9",
    "react-native-screens": "^3.3.0",
    "react-native-scrollable-tab-view": "^1.0.0",
    "react-native-search-api": "ombori/react-native-search-api#8/head",
    "react-native-sensors": "5.3.0",
    "react-native-share": "^5.2.2",
    "react-native-skeleton-placeholder": "^4.0.0",
    "react-native-splash-screen": "git+https://github.com/MetaMask/react-native-splash-screen.git",
    "react-native-step-indicator": "^1.0.3",
    "react-native-svg": "12.1.1",
    "react-native-swipe-gestures": "1.0.3",
    "react-native-tcp": "aprock/react-native-tcp#11/head",
    "react-native-url-polyfill": "^1.3.0",
    "react-native-v8": "^0.62.2-patch.1",
    "react-native-vector-icons": "6.4.2",
    "react-native-video": "^5.1.1",
    "react-native-view-shot": "^3.1.2",
    "react-native-webview": "^11.0.2",
    "react-redux": "7.2.4",
    "readable-stream": "1.0.33",
    "redux": "4.1.1",
    "redux-mock-store": "1.5.4",
    "redux-persist": "6.0.0",
    "redux-persist-filesystem-storage": "^3.0.0",
    "reselect": "^4.0.0",
    "rn-fetch-blob": "^0.12.0",
    "stream-browserify": "1.0.0",
    "through2": "3.0.1",
    "unicode-confusables": "^0.1.1",
    "url": "0.11.0",
    "url-parse": "1.5.2",
    "valid-url": "1.0.9",
    "vm-browserify": "1.1.2",
    "web3-provider-engine": "^16.0.3",
    "zxcvbn": "4.4.2"
  },
  "devDependencies": {
    "@babel/core": "^7.8.4",
    "@babel/runtime": "^7.8.4",
    "@metamask/eslint-config": "^7.0.0",
    "@metamask/eslint-config-typescript": "^7.0.0",
    "@metamask/mobile-provider": "^2.1.0",
    "@react-native-community/eslint-config": "^1.1.0",
    "@types/enzyme": "^3.10.9",
    "@types/jest": "^27.0.1",
    "@types/react": "^17.0.11",
    "@types/react-native": "^0.64.10",
    "@types/react-native-vector-icons": "^6.4.8",
    "@types/redux-mock-store": "^1.0.3",
    "@typescript-eslint/eslint-plugin": "^4.20.0",
    "@typescript-eslint/parser": "^4.20.0",
    "assert": "1.4.1",
    "babel-core": "7.0.0-bridge.0",
    "babel-eslint": "10.1.0",
    "babel-jest": "^26.6.3",
    "concat-cli": "4.0.0",
<<<<<<< HEAD
    "detox": "18.20.2",
    "enzyme": "3.9.0",
    "enzyme-adapter-react-16": "1.10.0",
    "enzyme-to-json": "3.3.5",
=======
    "detox": "17.14.9",
    "enzyme": "3.11.0",
    "enzyme-adapter-react-16": "1.15.6",
    "enzyme-to-json": "3.6.2",
>>>>>>> c38d95a7
    "eslint": "^7.23.0",
    "eslint-config-prettier": "^8.1.0",
    "eslint-config-react-native": "4.0.0",
    "eslint-import-resolver-typescript": "^2.4.0",
    "eslint-plugin-import": "^2.22.1",
    "eslint-plugin-prettier": "^3.3.1",
    "eslint-plugin-react": "7.16.0",
    "eslint-plugin-react-native": "3.7.0",
    "husky": "1.3.1",
    "jest": "^25.2.7",
    "jest-serializer": "26.6.2",
    "jetifier": "^1.6.6",
    "lint-staged": "10.5.4",
    "metro": "^0.59.0",
    "metro-react-native-babel-preset": "^0.59.0",
    "octonode": "0.9.5",
    "patch-package": "^6.2.2",
    "prettier": "^2.2.1",
    "react-dom": "16.8.4",
    "react-native-cli": "2.0.1",
    "react-redux-test": "npm:react-redux@5.1.1",
    "react-test-renderer": "16.13.1",
    "regenerator-runtime": "0.13.9",
    "rn-nodeify": "10.0.1",
    "stack-beautifier": "1.0.2",
    "typescript": "^4.4.2"
  },
  "detox": {
    "configurations": {
      "ios.sim.debug": {
        "binaryPath": "ios/build/Build/Products/Debug-iphonesimulator/MetaMask.app",
        "build": "yarn start:ios:e2e",
        "type": "ios.simulator",
        "device": {
          "type": "iPhone 11 Pro"
        }
      },
      "ios.sim.release": {
        "binaryPath": "ios/build/Build/Products/Release-iphonesimulator/MetaMask.app",
        "build": "METAMASK_ENVIRONMENT='production' yarn build:ios:release:e2e",
        "type": "ios.simulator",
        "device": {
          "type": "iPhone 11 Pro"
        }
      },
      "android.emu.debug": {
        "binaryPath": "android/app/build/outputs/apk/debug/app-debug.apk",
        "build": "yarn start:android:e2e",
        "type": "android.emulator",
        "device": {
          "avdName": "Pixel_3_API_29"
        }
      },
      "android.emu.release": {
        "binaryPath": "android/app/build/outputs/apk/release/app-release.apk",
        "build": "METAMASK_ENVIRONMENT='production' yarn build:android:release:e2e",
        "type": "android.emulator",
        "device": {
          "avdName": "emulator"
        }
      }
    },
    "runner-config": "e2e/config.json",
    "test-runner": "jest"
  },
  "react-native": {
    "crypto": "react-native-crypto",
    "_stream_transform": "readable-stream/transform",
    "_stream_readable": "readable-stream/readable",
    "_stream_writable": "readable-stream/writable",
    "_stream_duplex": "readable-stream/duplex",
    "_stream_passthrough": "readable-stream/passthrough",
    "stream": "stream-browserify",
    "http": "@tradle/react-native-http",
    "https": "https-browserify",
    "vm": "vm-browserify",
    "os": "react-native-os",
    "net": "react-native-tcp",
    "fs": "react-native-level-fs"
  },
  "browser": {
    "crypto": "react-native-crypto",
    "_stream_transform": "readable-stream/transform",
    "_stream_readable": "readable-stream/readable",
    "_stream_writable": "readable-stream/writable",
    "_stream_duplex": "readable-stream/duplex",
    "_stream_passthrough": "readable-stream/passthrough",
    "stream": "stream-browserify",
    "http": "@tradle/react-native-http",
    "https": "https-browserify",
    "vm": "vm-browserify",
    "os": "react-native-os",
    "net": "react-native-tcp",
    "fs": "react-native-level-fs"
  },
  "engines": {
    "node": "^14.0.0",
    "yarn": "^1.22.0"
  },
  "rnpm": {
    "assets": [
      "./app/fonts"
    ]
  }
}<|MERGE_RESOLUTION|>--- conflicted
+++ resolved
@@ -240,17 +240,10 @@
     "babel-eslint": "10.1.0",
     "babel-jest": "^26.6.3",
     "concat-cli": "4.0.0",
-<<<<<<< HEAD
     "detox": "18.20.2",
-    "enzyme": "3.9.0",
-    "enzyme-adapter-react-16": "1.10.0",
-    "enzyme-to-json": "3.3.5",
-=======
-    "detox": "17.14.9",
     "enzyme": "3.11.0",
     "enzyme-adapter-react-16": "1.15.6",
     "enzyme-to-json": "3.6.2",
->>>>>>> c38d95a7
     "eslint": "^7.23.0",
     "eslint-config-prettier": "^8.1.0",
     "eslint-config-react-native": "4.0.0",
