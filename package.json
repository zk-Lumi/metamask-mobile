{
  "name": "metamask",
  "version": "7.22.0",
  "private": true,
  "scripts": {
    "audit:ci": "./scripts/yarn-audit.sh",
    "watch": "./scripts/build.sh watcher watch",
    "watch:clean": "./scripts/build.sh watcher clean",
    "clean:ios": "rm -rf ios/build",
    "pod:install": "command -v pod && (cd ios/ && bundle exec pod install && cd ..) || echo \"Skipping pod install\"",
    "clean:ppom": "rm -rf ppom/dist ppom/node_modules app/lib/ppom/ppom.html.js",
    "clean:android": "rm -rf android/app/build",
    "clean:node": "rm -rf node_modules && yarn --frozen-lockfile",
    "clean": "yarn clean:ios && yarn clean:android && yarn clean:node && yarn clean:ppom",
    "clean-android": "yarn clean:android && yarn clean:node",
    "lint": "eslint '**/*.{js,ts,tsx}'",
    "lint:fix": "eslint '**/*.{js,ts,tsx}' --fix",
    "lint:tsc": "tsc --project ./tsconfig.lint.json",
    "format": "prettier '**/*.{js,ts,tsx,json,feature}' --write",
    "setup": "yarn clean && node scripts/setup.mjs",
    "setup:node": "yarn clean:node && yarn allow-scripts && yarn patch-package",
    "setup:e2e": "cd wdio && yarn install",
    "start:ios": "./scripts/build.sh ios debug",
    "start:ios:qa": "./scripts/build.sh ios qaDebug",
    "start:ios:e2e": "./scripts/build.sh ios debugE2E",
    "start:ios:e2e:qa": "./scripts/build.sh ios qadebugE2E",
    "start:ios:device": "./scripts/build.sh ios debug --device",
    "start:ios:flask": "export METAMASK_BUILD_TYPE='flask' && ./scripts/build.sh ios flaskDebug",
    "start:android": "./scripts/build.sh android debug",
    "start:android:qa": "./scripts/build.sh android qaDebug",
    "start:android:e2e": "./scripts/build.sh android debugE2E",
    "start:android:flask": "export METAMASK_BUILD_TYPE='flask' && ./scripts/build.sh android flaskDebug",
    "build:static-logos": "node ./scripts/metamask-bot-build-generate-static-assets",
    "build:announce": "node ./scripts/metamask-bot-build-announce-bitrise.js",
    "build:android:release": "./scripts/build.sh android release",
    "build:android:release:e2e": "./scripts/build.sh android releaseE2E",
    "build:android:qa:e2e": "./scripts/build.sh android QAE2E",
    "build:android:checksum": "./scripts/checksum.sh",
    "build:android:checksum:qa": "./scripts/checksum.sh QA",
    "build:android:checksum:flask": "export METAMASK_BUILD_TYPE='flask' && ./scripts/checksum.sh flask",
    "build:android:checksum:verify": "shasum -a 512 -c sha512sums.txt",
    "build:android:pre-release": "./scripts/build.sh android release --pre",
    "build:android:pre-release:bundle": "GENERATE_BUNDLE=true ./scripts/build.sh android release --pre",
    "build:android:pre-release:bundle:qa": "GENERATE_BUNDLE=true ./scripts/build.sh android QA --pre",
    "build:android:pre-release:bundle:flask": "export METAMASK_BUILD_TYPE='flask' && GENERATE_BUNDLE=true ./scripts/build.sh android flask --pre",
    "build:ios:release": "./scripts/build.sh ios release",
    "build:ios:pre-flask": "export METAMASK_BUILD_TYPE='flask' && ./scripts/build.sh ios flask --pre",
    "build:ios:release:e2e": "./scripts/build.sh ios releaseE2E",
    "build:ios:pre-release": "./scripts/build.sh ios release --pre",
    "build:ios:qa": "./scripts/build.sh ios QA",
    "build:ios:pre-qa": "./scripts/build.sh ios QA --pre",
    "build:attribution": "./scripts/generate-attributions.sh",
    "release:android": "./scripts/build.sh android release && open android/app/build/outputs/apk/release/",
    "release:ios": "./scripts/build.sh ios release",
    "release:android:qa": "./scripts/build.sh android QA && open android/app/build/outputs/apk/release/",
    "test": "yarn test:unit && yarn test:e2e",
    "test:unit": "jest ./app/ ./locales/",
    "test:unit:update": "time jest -u ./app/",
    "test:e2e": "yarn test:e2e:ios && yarn test:e2e:android",
    "test:e2e:ios": "detox build -c ios.sim.release && detox test -c ios.sim.release",
    "test:e2e:ios:debug:build": "IS_TEST='true' detox build -c ios.sim.debug",
    "test:e2e:ios:debug:run": "IS_TEST='true' detox test -c ios.sim.debug",
    "test:e2e:android:debug:build": "IS_TEST='true' detox build -c android.emu.debug",
    "test:e2e:android:bitrise:build": "IS_TEST='true' detox build -c android.emu.bitrise.debug",
    "test:e2e:android:debug:run": "IS_TEST='true' detox test -c android.emu.debug",
    "test:e2e:android:bitrise:run": "IS_TEST='true' detox test -c android.emu.bitrise.debug --headless",
    "test:e2e:android": "detox build -c android.emu.release && detox test -c android.emu.release --record-videos failing",
    "test:e2e:android:qa": "detox build -c android.emu.release.qa && detox test -c android.emu.release.qa --record-videos failing",
    "test:wdio:ios": "yarn wdio ./wdio/config/ios.config.debug.js",
    "test:wdio:ios:browserstack:local": "yarn wdio ./wdio/config/ios.config.browserstack.local.js",
    "test:wdio:android": "yarn wdio ./wdio/config/android.config.debug.js",
    "test:wdio:android:browserstack": "yarn wdio ./wdio/config/android.config.browserstack.js",
    "test:wdio:android:browserstack:local": "yarn wdio ./wdio/config/android.config.browserstack.local.js",
    "test:depcheck": "yarn depcheck",
    "test:tgz-check": "./scripts/tgz-check.sh",
    "test:attribution-check": "./scripts/attributions-check.sh",
    "test:merge-coverage": "nyc report --temp-dir ./tests/coverage --report-dir ./tests/merged-coverage/ --reporter json --reporter text --reporter lcovonly",
    "test:validate-coverage": "nyc check-coverage --nycrc-path ./coverage-thresholds.json -t ./tests/merged-coverage/",
    "update-changelog": "./scripts/auto-changelog.sh",
    "prestorybook": "rnstl",
    "deduplicate": "yarn yarn-deduplicate && yarn install",
    "create-release": "./scripts/set-versions.sh && yarn update-changelog",
    "add-release-label-to-pr-and-linked-issues": "ts-node ./.github/scripts/add-release-label-to-pr-and-linked-issues.ts",
    "run-bitrise-e2e-check": "ts-node ./.github/scripts/bitrise/run-bitrise-e2e-check.ts",
    "fitness-functions": "ts-node ./.github/scripts/fitness-functions/index.ts",
    "check-pr-has-required-labels": "ts-node ./.github/scripts/check-pr-has-required-labels.ts",
    "close-release-bug-report-issue": "ts-node ./.github/scripts/close-release-bug-report-issue.ts",
    "check-template-and-add-labels": "ts-node ./.github/scripts/check-template-and-add-labels.ts",
    "patch:tx": "./scripts/patch-transaction-controller.sh",
    "patch:assets": "./scripts/patch-assets-controllers.sh",
    "patch:approval": "./scripts/patch-approval-controller.sh",
    "storybook-generate": "sb-rn-get-stories",
    "storybook-watch": "sb-rn-watcher"
  },
  "husky": {
    "hooks": {
      "pre-commit": "lint-staged"
    }
  },
  "lint-staged": {
    "*.{js,jsx,ts,tsx}": [
      "prettier --write",
      "eslint"
    ],
    "*.json": [
      "prettier --write"
    ]
  },
  "resolutions": {
    "**/json-schema": "^0.4.0",
    "react-native-svg/**/nth-check": "^2.0.1",
    "**/node-fetch": "^2.6.7",
    "**/xml2js": ">=0.5.0",
    "react-native-level-fs/**/bl": "^1.2.3",
    "react-native-level-fs/levelup/semver": "^5.7.2",
    "@metamask/contract-metadata": "^2.1.0",
    "@metamask/react-native-payments/validator": "^13.7.0",
    "**/minimist": "1.2.6",
    "d3-color": "3.1.0",
    "tough-cookie": "4.1.3",
    "crypto-js": "4.2.0",
    "axios": "^1.6.8",
    "react-native-ble-plx": "3.1.2",
    "**/babel-runtime/regenerator-runtime": "^0.13.8",
<<<<<<< HEAD
    "@babel/plugin-proposal-numeric-separator": "npm:@babel/plugin-transform-numeric-separator",
    "@metamask/transaction-controller/@metamask/controller-utils": "^5.0.0",
=======
    "redux-persist-filesystem-storage/react-native-blob-util": "^0.19.9",
>>>>>>> aa6ba680
    "xmldom": "npm:@xmldom/xmldom@0.7.13",
    "web3-provider-engine": "^16.0.8"
  },
  "dependencies": {
    "@consensys/ledgerhq-metamask-keyring": "0.0.9",
    "@consensys/on-ramp-sdk": "1.27.1",
    "@eth-optimism/contracts": "0.0.0-2021919175625",
    "@ethereumjs/tx": "^3.2.1",
    "@ethersproject/abi": "^5.7.0",
    "@keystonehq/bc-ur-registry-eth": "^0.19.1",
    "@keystonehq/metamask-airgapped-keyring": "^0.13.1",
    "@keystonehq/ur-decoder": "^0.12.2",
    "@ledgerhq/react-native-hw-transport-ble": "^6.32.3",
    "@metamask/accounts-controller": "^11.0.0",
    "@metamask/address-book-controller": "^3.0.0",
    "@metamask/approval-controller": "^3.5.2",
    "@metamask/assets-controllers": "^26.0.0",
    "@metamask/base-controller": "^4.1.1",
    "@metamask/composable-controller": "^3.0.0",
    "@metamask/contract-metadata": "^2.1.0",
    "@metamask/controller-utils": "^8.0.4",
    "@metamask/design-tokens": "^2.0.0",
    "@metamask/eth-sig-util": "^4.0.1",
    "@metamask/etherscan-link": "^2.0.0",
    "@metamask/gas-fee-controller": "^13.0.0",
    "@metamask/key-tree": "^9.0.0",
    "@metamask/keyring-api": "^4.0.0",
    "@metamask/keyring-controller": "^13.0.0",
    "@metamask/network-controller": "^17.2.0",
    "@metamask/logging-controller": "^2.0.0",
    "@metamask/message-signing-snap": "^0.3.3",
    "@metamask/permission-controller": "^8.0.0",
    "@metamask/phishing-controller": "^8.0.0",
    "@metamask/post-message-stream": "8.0.0",
    "@metamask/ppom-validator": "0.30.0",
    "@metamask/preferences-controller": "^8.0.0",
    "@metamask/react-native-actionsheet": "2.4.2",
    "@metamask/react-native-animated-fox": "^2.1.0",
    "@metamask/react-native-button": "^3.0.0",
    "@metamask/react-native-payments": "^2.0.0",
    "@metamask/react-native-search-api": "1.0.1",
    "@metamask/react-native-splash-screen": "^3.2.0",
    "@metamask/rpc-errors": "^6.2.1",
    "@metamask/scure-bip39": "^2.1.0",
    "@metamask/sdk-communication-layer": "^0.20.2",
    "@metamask/signature-controller": "^13.0.0",
    "@metamask/slip44": "3.1.0",
    "@metamask/smart-transactions-controller": "10.0.0",
    "@metamask/snaps-controllers": "^5.0.0",
    "@metamask/snaps-rpc-methods": "^6.0.0",
    "@metamask/snaps-sdk": "^2.0.0",
    "@metamask/snaps-utils": "^6.0.0",
    "@metamask/swappable-obj-proxy": "^2.1.0",
    "@metamask/swaps-controller": "^6.9.3",
    "@metamask/transaction-controller": "^13.0.0",
    "@metamask/utils": "^8.1.0",
    "@ngraveio/bc-ur": "^1.1.6",
    "@notifee/react-native": "^7.8.2",
    "@react-native-async-storage/async-storage": "^1.23.1",
    "@react-native-clipboard/clipboard": "1.8.4",
    "@react-native-community/blur": "^4.4.0",
    "@react-native-community/checkbox": "^0.5.17",
    "@react-native-community/netinfo": "^9.5.0",
    "@react-native-cookies/cookies": "^6.2.1",
    "@react-native-masked-view/masked-view": "^0.3.1",
    "@react-native-picker/picker": "^2.2.1",
    "@react-navigation/bottom-tabs": "^5.11.11",
    "@react-navigation/compat": "^5.3.20",
    "@react-navigation/native": "^5.9.4",
    "@react-navigation/stack": "^5.14.5",
    "@reduxjs/toolkit": "^1.9.7",
    "@rnhooks/keyboard": "^0.0.3",
    "@segment/analytics-react-native": "^2.17.0",
    "@segment/sovran-react-native": "^1.0.4",
    "@sentry/integrations": "6.3.1",
    "@sentry/react-native": "5.19.3",
    "@tradle/react-native-http": "2.0.1",
    "@walletconnect/client": "^1.8.0",
    "@walletconnect/core": "2.13.0",
    "@walletconnect/jsonrpc-types": "^1.0.2",
    "@walletconnect/react-native-compat": "2.13.0",
    "@walletconnect/se-sdk": "1.8.0",
    "@walletconnect/utils": "2.13.0",
    "@xmldom/xmldom": "^0.8.10",
    "appium-adb": "^9.11.4",
    "asyncstorage-down": "4.2.0",
    "axios": "^1.6.8",
    "base-64": "1.0.0",
    "bignumber.js": "^9.0.1",
    "buffer": "6.0.3",
    "cockatiel": "^3.1.2",
    "compare-versions": "^3.6.0",
    "content-hash": "2.5.2",
    "contentful": "^10.8.7",
    "crypto-js": "^4.2.0",
    "d3-shape": "^3.2.0",
    "dnode": "1.2.2",
    "eciesjs": "^0.3.15",
    "eth-block-tracker": "^7.0.1",
    "eth-ens-namehash": "2.0.8",
    "eth-json-rpc-filters": "4.2.2",
    "eth-json-rpc-middleware": "4.3.0",
    "eth-url-parser": "1.0.4",
    "ethereumjs-abi": "0.6.6",
    "ethereumjs-util": "6.1.0",
    "ethers": "^5.0.14",
    "ethjs-contract": "0.2.3",
    "ethjs-ens": "2.0.1",
    "ethjs-query": "0.3.8",
    "ethjs-unit": "0.1.6",
    "eventemitter2": "^6.4.9",
    "events": "3.0.0",
    "fuse.js": "3.4.4",
    "https-browserify": "0.0.1",
    "human-standard-token-abi": "^2.0.0",
    "humanize-duration": "^3.27.2",
    "is-url": "^1.2.4",
    "json-rpc-engine": "^6.1.0",
    "json-rpc-middleware-stream": "3.0.0",
    "lodash": "^4.17.21",
    "lottie-ios": "3.4.1",
    "lottie-react-native": "5.1.5",
    "multihashes": "0.4.14",
    "number-to-bn": "1.7.0",
    "obs-store": "4.0.3",
    "path": "0.12.7",
    "pbkdf2": "3.1.2",
    "pify": "6.1.0",
    "prop-types": "15.7.2",
    "pump": "3.0.0",
    "punycode": "^2.1.1",
    "qs": "6.12.1",
    "query-string": "^6.12.1",
    "randomfill": "^1.0.4",
    "react": "18.2.0",
    "react-native": "0.72.14",
    "react-native-aes-crypto": "1.3.9",
    "react-native-aes-crypto-forked": "git+https://github.com/MetaMask/react-native-aes-crypto-forked.git#397d5db5250e8e7408294807965b5b9fd4ca6a25",
    "react-native-animatable": "^1.3.3",
    "react-native-background-timer": "2.1.1",
    "react-native-ble-plx": "3.1.2",
    "react-native-blob-jsi-helper": "^0.3.1",
    "react-native-blob-util": "^0.19.9",
    "react-native-branch": "^5.6.2",
    "react-native-browser-polyfill": "0.1.2",
    "react-native-camera": "^3.36.0",
    "react-native-confetti": "^0.1.0",
    "react-native-confetti-cannon": "^1.5.0",
    "react-native-crypto": "2.1.2",
    "react-native-default-preference": "^1.4.3",
    "react-native-device-info": "^9.0.2",
    "react-native-elevated-view": "0.0.6",
    "react-native-emoji": "1.3.1",
    "react-native-fade-in-image": "1.4.1",
    "react-native-flash-message": "0.1.11",
    "react-native-fs": "^2.20.0",
    "react-native-gesture-handler": "^1.10.3",
    "react-native-get-random-values": "^1.8.0",
    "react-native-gzip": "^1.1.0",
    "react-native-i18n": "2.0.15",
    "react-native-in-app-review": "^3.2.3",
    "react-native-inappbrowser-reborn": "^3.7.0",
    "react-native-jazzicon": "^0.1.2",
    "react-native-keyboard-aware-scroll-view": "^0.9.5",
    "react-native-keychain": "8.0.0",
    "react-native-level-fs": "3.0.1",
    "react-native-linear-gradient": "2.5.6",
    "react-native-material-textfield": "0.16.1",
    "react-native-mmkv": "^2.11.0",
    "react-native-modal": "^12.1.0",
    "react-native-os": "^1.2.6",
    "react-native-permissions": "^3.7.2",
    "react-native-progress": "3.5.0",
    "react-native-qrcode-svg": "5.1.2",
    "react-native-quick-base64": "^2.0.8",
    "react-native-quick-crypto": "^0.6.1",
    "react-native-randombytes": "^3.5.3",
    "react-native-reanimated": "3.6.1",
    "react-native-redash": "16.2.2",
    "react-native-safe-area-context": "^3.1.9",
    "react-native-screens": "3.19.0",
    "react-native-scrollable-tab-view": "^1.0.0",
    "react-native-sensors": "5.3.0",
    "react-native-share": "7.3.7",
    "react-native-size-matters": "0.4.0",
    "react-native-skeleton-placeholder": "^5.0.0",
    "react-native-step-indicator": "^1.0.3",
    "react-native-svg": "^15.2.0",
    "react-native-svg-charts": "^5.4.0",
    "react-native-swipe-gestures": "1.0.3",
    "react-native-tcp": "aprock/react-native-tcp#11/head",
    "react-native-url-polyfill": "^1.3.0",
    "react-native-vector-icons": "6.4.2",
    "react-native-video": "5.2.1",
    "react-native-view-shot": "^3.1.2",
    "react-native-webview": "11.13.0",
    "react-native-webview-invoke": "^0.6.2",
    "react-redux": "^8.1.3",
    "readable-stream": "2.3.7",
    "redux": "^4.2.1",
    "redux-mock-store": "1.5.4",
    "redux-persist": "6.0.0",
    "redux-persist-filesystem-storage": "^4.2.0",
    "redux-saga": "^1.3.0",
    "redux-thunk": "^2.4.2",
    "reselect": "^4.0.0",
    "rxjs": "^7.8.1",
    "socket.io-client": "^4.5.3",
    "stream-browserify": "3.0.0",
    "through2": "3.0.1",
    "unicode-confusables": "^0.1.1",
    "url": "0.11.0",
    "url-parse": "1.5.9",
    "uuid": "^8.3.2",
    "valid-url": "1.0.9",
    "vm-browserify": "1.1.2",
    "zxcvbn": "4.4.2"
  },
  "devDependencies": {
    "@actions/core": "^1.10.1",
    "@actions/github": "^6.0.0",
    "@babel/core": "^7.24.5",
    "@babel/preset-env": "^7.24.5",
    "@babel/runtime": "^7.24.5",
    "@cucumber/message-streams": "^4.0.1",
    "@cucumber/messages": "^22.0.0",
    "@ethersproject/contracts": "^5.7.0",
    "@ethersproject/providers": "^5.7.2",
    "@lavamoat/allow-scripts": "^2.3.1",
    "@metamask/browser-passworder": "^5.0.0",
    "@metamask/build-utils": "^1.0.0",
    "@metamask/eslint-config": "^9.0.0",
    "@metamask/eslint-config-typescript": "^9.0.0",
    "@metamask/mobile-provider": "^3.0.0",
    "@metamask/object-multiplex": "^1.1.0",
    "@metamask/providers": "^13.1.0",
    "@metamask/test-dapp": "^8.0.0",
    "@react-native/metro-config": "^0.72.12",
    "@react-native-community/eslint-config": "^2.0.0",
    "@react-native-community/slider": "^4.4.3",
    "@rpii/wdio-html-reporter": "^7.7.1",
    "@storybook/addon-actions": "^7.5.1",
    "@storybook/addon-controls": "^7.5.1",
    "@storybook/addon-knobs": "^5.3",
    "@storybook/addon-links": "^5.3",
    "@storybook/addon-ondevice-actions": "^6.5.6",
    "@storybook/addon-ondevice-controls": "^6.5.6",
    "@storybook/addon-ondevice-knobs": "^5.3.25",
    "@storybook/builder-webpack5": "^7.5.1",
    "@storybook/react-native": "^6.5.6",
    "@testing-library/react": "14.0.0",
    "@testing-library/react-hooks": "^8.0.1",
    "@testing-library/react-native": "12.1.2",
    "@types/crypto-js": "^4.1.1",
    "@types/enzyme": "^3.10.12",
    "@types/eth-url-parser": "^1.0.0",
    "@types/i18n-js": "^3.8.4",
    "@types/is-url": "^1.2.30",
    "@types/jest": "^29.5.12",
    "@types/lodash": "^4.14.184",
    "@types/node": "^20.12.8",
    "@types/qs": "^6.9.15",
    "@types/react": "^17.0.11",
    "@types/react-native": "^0.64.10",
    "@types/react-native-background-timer": "^2.0.0",
    "@types/react-native-elevated-view": "^0.0.4",
    "@types/react-native-material-textfield": "^0.16.5",
    "@types/react-native-scrollable-tab-view": "^0.10.3",
    "@types/react-native-svg-charts": "^5.0.12",
    "@types/react-native-vector-icons": "^6.4.13",
    "@types/react-native-video": "^5.0.14",
    "@types/redux-mock-store": "^1.0.3",
    "@types/url-parse": "^1.4.8",
    "@types/valid-url": "^1.0.4",
    "@typescript-eslint/eslint-plugin": "^5.57.0",
    "@typescript-eslint/parser": "^5.57.0",
    "@walletconnect/types": "^2.9.0",
    "@wdio/appium-service": "^7.19.1",
    "@wdio/browserstack-service": "^7.26.0",
    "@wdio/cli": "^7.19.1",
    "@wdio/cucumber-framework": "^7.19.1",
    "@wdio/junit-reporter": "^7.25.4",
    "@wdio/local-runner": "^7.19.1",
    "@wdio/spec-reporter": "^7.19.1",
    "appium": "^1.22.3",
    "appium-adb": "^9.11.4",
    "assert": "^1.5.0",
    "babel-eslint": "10.1.0",
    "babel-jest": "^29.7.0",
    "babel-loader": "^9.1.3",
    "babel-plugin-transform-inline-environment-variables": "^0.4.4",
    "babel-plugin-transform-remove-console": "6.9.4",
    "browserstack-local": "^1.5.1",
    "chromedriver": "^123.0.1",
    "depcheck": "^1.4.7",
    "detox": "^20.20.3",
    "dotenv": "^16.0.3",
    "enzyme": "3.9.0",
    "enzyme-adapter-react-16": "1.10.0",
    "enzyme-to-json": "3.3.5",
    "eslint": "^7.23.0",
    "eslint-config-prettier": "^8.1.0",
    "eslint-import-resolver-typescript": "^3.5.3",
    "eslint-plugin-import": "^2.27.5",
    "eslint-plugin-jsdoc": "43.0.7",
    "eslint-plugin-prettier": "^3.3.1",
    "eslint-plugin-react": "7.34.1",
    "eslint-plugin-react-native": "^4.0.0",
    "execa": "^8.0.1",
    "fbjs-scripts": "^3.0.1",
    "fs-extra": "^10.1.0",
    "ganache": "^7.7.7",
    "husky": "1.3.1",
    "improved-yarn-audit": "^3.0.0",
    "jest": "^29.7.0",
    "jest-junit": "^15.0.0",
    "jetifier": "2.0.0",
    "koa": "^2.14.2",
    "lint-staged": "10.5.4",
    "listr2": "^8.0.2",
    "metro-react-native-babel-preset": "~0.76.9",
    "metro-react-native-babel-transformer": "~0.76.9",
    "multiple-cucumber-html-reporter": "^3.0.1",
    "nock": "^13.3.1",
    "nyc": "^15.1.0",
    "octonode": "0.10.2",
    "patch-package": "^6.2.2",
    "prettier": "^2.2.1",
    "prettier-plugin-gherkin": "^1.1.1",
    "react-dom": "18.2.0",
    "react-native-cli": "2.0.1",
    "react-native-launch-arguments": "^4.0.1",
    "react-native-storybook-loader": "^2.0.4",
    "react-native-svg-asset-plugin": "^0.5.0",
    "react-native-svg-transformer": "^1.0.0",
    "react-test-renderer": "18.2.0",
    "regenerator-runtime": "0.13.9",
    "rn-nodeify": "10.3.0",
    "serve-handler": "^6.1.5",
    "ts-node": "^10.5.0",
    "typescript": "~4.8.4",
    "wdio-cucumberjs-json-reporter": "^4.4.3",
    "webpack": "^5.88.2",
    "webpack-cli": "^5.1.4",
    "xml2js": "^0.5.0",
    "yarn-deduplicate": "^6.0.2"
  },
  "config": {
    "react-native-storybook-loader": {
      "searchDir": [
        "./app/component-library/components",
        "./app/components",
        "./app/component-library/components-temp"
      ],
      "pattern": "**/*.stories.@(js|tsx)",
      "outputFile": "./storybook/storyLoader.js"
    }
  },
  "react-native": {
    "crypto": "react-native-crypto",
    "_stream_transform": "readable-stream/transform",
    "_stream_readable": "readable-stream/readable",
    "_stream_writable": "readable-stream/writable",
    "_stream_duplex": "readable-stream/duplex",
    "_stream_passthrough": "readable-stream/passthrough",
    "stream": "stream-browserify",
    "http": "@tradle/react-native-http",
    "https": "https-browserify",
    "vm": "vm-browserify",
    "os": "react-native-os",
    "net": "react-native-tcp",
    "fs": "react-native-level-fs"
  },
  "browser": {
    "crypto": "react-native-crypto",
    "_stream_transform": "readable-stream/transform",
    "_stream_readable": "readable-stream/readable",
    "_stream_writable": "readable-stream/writable",
    "_stream_duplex": "readable-stream/duplex",
    "_stream_passthrough": "readable-stream/passthrough",
    "stream": "stream-browserify",
    "http": "@tradle/react-native-http",
    "https": "https-browserify",
    "vm": "vm-browserify",
    "os": "react-native-os",
    "net": "react-native-tcp",
    "fs": "react-native-level-fs"
  },
  "engines": {
    "node": "^20.12.2",
    "yarn": "^1.22.22"
  },
  "lavamoat": {
    "allowScripts": {
      "@eth-optimism/contracts>@ethersproject/hardware-wallets>@ledgerhq/hw-transport-node-hid>@ledgerhq/hw-transport-node-hid-noevents>node-hid": false,
      "@eth-optimism/contracts>@ethersproject/hardware-wallets>@ledgerhq/hw-transport-node-hid>node-hid": false,
      "@eth-optimism/contracts>@ethersproject/hardware-wallets>@ledgerhq/hw-transport-node-hid>usb": false,
      "@ethereumjs/tx>ethereumjs-util>ethereum-cryptography>keccak": true,
      "@sentry/react-native>@sentry/cli": true,
      "@storybook/manager-webpack5>@storybook/core-common>webpack>watchpack>watchpack-chokidar2>chokidar>fsevents": false,
      "@storybook/addon-controls>@storybook/core-common>esbuild": false,
      "@storybook/addon-knobs>@storybook/components>react-syntax-highlighter>highlight.js": false,
      "@storybook/addon-knobs>core-js": false,
      "@wdio/cucumber-framework>@cucumber/cucumber>duration>es5-ext": false,
      "appium-adb>@appium/support>sharp": true,
      "appium>appium-android-driver>appium-chromedriver": false,
      "appium>appium-base-driver>webdriverio>@types/puppeteer-core>@types/puppeteer>puppeteer": false,
      "appium>appium-flutter-driver>rpc-websockets>bufferutil": false,
      "appium>appium-flutter-driver>rpc-websockets>utf-8-validate": false,
      "appium>appium-tizen-driver>jimp>@babel/polyfill>core-js": false,
      "appium>appium-tizen-driver>jimp>core-js": false,
      "appium>appium-windows-driver": false,
      "chromedriver": false,
      "detox": true,
      "detox>bunyan>dtrace-provider": false,
      "eciesjs>secp256k1": true,
      "ethereumjs-util>keccak": true,
      "ethereumjs-util>secp256k1": true,
      "ethjs-query>babel-runtime>core-js": false,
      "ganache>@trufflesuite/bigint-buffer": false,
      "ganache>bufferutil": false,
      "ganache>keccak": true,
      "ganache>leveldown": false,
      "ganache>secp256k1": true,
      "ganache>utf-8-validate": false,
      "husky": false,
      "react-native-inappbrowser-reborn": false,
      "react-native-svg-asset-plugin>sharp": true,
      "ts-node>@swc/core": false,
      "@metamask/sdk-communication-layer>bufferutil": false,
      "@metamask/sdk-communication-layer>utf-8-validate": false
    }
  },
  "packageManager": "yarn@1.22.22"
}<|MERGE_RESOLUTION|>--- conflicted
+++ resolved
@@ -122,12 +122,9 @@
     "axios": "^1.6.8",
     "react-native-ble-plx": "3.1.2",
     "**/babel-runtime/regenerator-runtime": "^0.13.8",
-<<<<<<< HEAD
     "@babel/plugin-proposal-numeric-separator": "npm:@babel/plugin-transform-numeric-separator",
     "@metamask/transaction-controller/@metamask/controller-utils": "^5.0.0",
-=======
     "redux-persist-filesystem-storage/react-native-blob-util": "^0.19.9",
->>>>>>> aa6ba680
     "xmldom": "npm:@xmldom/xmldom@0.7.13",
     "web3-provider-engine": "^16.0.8"
   },
