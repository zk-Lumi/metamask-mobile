{
  "name": "metamask",
  "version": "0.2.19",
  "private": true,
  "scripts": {
    "watch": "./scripts/build.sh watcher watch",
    "watch:clean": "./scripts/build.sh watcher clean",
    "clean:ios": "rm -rf ios/build",
    "clean:android": "rm -rf android/app/build",
    "clean:node": "rm -rf node_modules && yarn install",
    "clean": "yarn clean:ios && yarn clean:android && yarn clean:node && yarn install && (cd ios/ && pod install && cd ..)",
    "clean-android": "yarn clean:android && yarn clean:node",
    "lint": "eslint '**/*.js' --ignore-path=.prettierignore",
    "lint:fix": "eslint '**/*.js' --fix --ignore-path=.prettierignore",
    "format": "prettier '**/*.{js,json}' --write",
    "start:ios": "./scripts/build.sh ios debug",
    "start:ios:e2e": "./scripts/build.sh ios debugE2E",
    "start:ios:device": "./scripts/build.sh ios debug --device",
    "start:android": "./scripts/build.sh android debug",
    "start:android:e2e": "./scripts/build.sh android debugE2E",
    "build:announce": "node ./scripts/metamask-bot-build-announce.js",
    "build:android:release": "./scripts/build.sh android release",
    "build:android:release:e2e": "./scripts/build.sh android releaseE2E",
    "build:android:pre-release": "./scripts/build.sh android release --pre",
    "build:android:pre-release:bundle": "GENERATE_BUNDLE=true ./scripts/build.sh android release --pre",
    "build:ios:release": "./scripts/build.sh ios release",
    "build:ios:release:e2e": "./scripts/build.sh ios releaseE2E",
    "build:ios:pre-release": "./scripts/build.sh ios release --pre",
    "release:android": "./scripts/build.sh android release && open android/app/build/outputs/apk/release/",
    "release:ios": "./scripts/build.sh ios release",
    "test": "yarn test:unit && yarn test:e2e",
    "test:unit": "jest ./app/",
    "test:unit:update": "time jest -u ./app/",
    "test:e2e": "yarn test:e2e:ios && yarn test:e2e:android",
    "test:e2e:ios": "detox build -c ios.sim.release && detox test -c ios.sim.release",
    "test:e2e:android": "detox build -c android.emu.debug && detox test -c android.emu.debug",
    "postinstall": "./scripts/postinstall.sh",
    "sourcemaps:android": "node_modules/.bin/react-native bundle --platform android --entry-file index.js --dev false --reset-cache --bundle-output /tmp/bundle.android.js --assets-dest /tmp/ --sourcemap-output sourcemaps/android/index.js.map",
    "sourcemaps:ios": "node_modules/.bin/react-native bundle --platform ios --entry-file index.js --dev false --reset-cache --bundle-output /tmp/bundle.ios.js --assets-dest /tmp/ --sourcemap-output sourcemaps/ios/index.js.map",
    "stacktrace:android": "stack-beautifier sourcemaps/android/index.js.map -t sourcemaps/trace.txt",
    "stacktrace:ios": "stack-beautifier sourcemaps/ios/index.js.map -t sourcemaps/trace.txt",
    "update-changelog": "./scripts/auto-changelog.sh"
  },
  "prettier": {
    "printWidth": 120,
    "singleQuote": true,
    "tabWidth": 4,
    "useTabs": true
  },
  "husky": {
    "hooks": {
      "pre-commit": "lint-staged"
    }
  },
  "lint-staged": {
    "*.js": [
      "prettier --write",
      "eslint --ignore-path=.prettierignore",
      "git add"
    ],
    "*.json": [
      "prettier --write",
      "git add"
    ]
  },
  "resolutions": {
    "**/optimist/minimist": "^1.2.5",
    "react-native-level-fs/**/bl": "^0.9.5"
  },
  "dependencies": {
    "@metamask/controllers": "^2.0.0",
    "@react-native-community/async-storage": "1.9.0",
<<<<<<< HEAD
    "@react-native-community/checkbox": "^0.4.2",
=======
    "@react-native-community/blur": "^3.6.0",
>>>>>>> 1a3026f5
    "@react-native-community/clipboard": "^1.2.2",
    "@react-native-community/netinfo": "4.1.5",
    "@react-native-community/viewpager": "^3.3.0",
    "@sentry/integrations": "^5.13.0",
    "@sentry/react-native": "^1.3.3",
    "@tradle/react-native-http": "2.0.1",
    "@walletconnect/client": "1.0.0-rc.3",
    "@walletconnect/utils": "1.0.0-rc.3",
    "asyncstorage-down": "4.2.0",
    "babel-plugin-transform-inline-environment-variables": "0.4.3",
    "babel-plugin-transform-remove-console": "6.9.4",
    "base-64": "0.1.0",
    "bignumber.js": "8.1.1",
    "buffer": "5.2.1",
    "connext": "4.2.5",
    "content-hash": "2.3.2",
    "dnode": "1.2.2",
    "eth-contract-metadata": "1.12.1",
    "eth-ens-namehash": "2.0.8",
    "eth-json-rpc-errors": "^2.0.2",
    "eth-json-rpc-filters": "4.1.1",
    "eth-json-rpc-infura": "4.0.0",
    "eth-json-rpc-middleware": "4.3.0",
    "eth-url-parser": "1.0.2",
    "ethereumjs-abi": "0.6.6",
    "ethereumjs-util": "6.1.0",
    "ethers": "4.0.27",
    "ethjs-contract": "0.2.3",
    "ethjs-ens": "2.0.1",
    "ethjs-query": "0.3.8",
    "ethjs-unit": "0.1.6",
    "events": "3.0.0",
    "fuse.js": "3.4.4",
    "https-browserify": "0.0.1",
    "json-rpc-engine": "5.1.5",
    "json-rpc-middleware-stream": "2.1.1",
    "lottie-react-native": "git+ssh://git@github.com/MetaMask/lottie-react-native.git#7ce6a78ac4ac7b9891bc513cb3f12f8b9c9d9106",
    "multihashes": "0.4.14",
    "number-to-bn": "1.7.0",
    "obj-multiplex": "1.0.0",
    "obs-store": "4.0.3",
    "path": "0.12.7",
    "pify": "4.0.1",
    "prop-types": "15.7.2",
    "pubnub": "4.27.3",
    "pump": "3.0.0",
    "qs": "6.7.0",
    "react": "16.11.0",
    "react-native": "0.62.2",
    "react-native-actionsheet": "beefe/react-native-actionsheet#107/head",
    "react-native-aes-crypto": "git+ssh://git@github.com/MetaMask/react-native-aes.git#b73625d7e1ce711ed3c2fbd795eea2bda5a5e9ad",
    "react-native-animated-fox": "git+ssh://git@github.com/MetaMask/react-native-animated-fox.git#16e38d54d829709e497f196e31fa8ff00cdf2aa9",
    "react-native-background-timer": "2.1.1",
    "react-native-branch": "5.0.0-beta.1",
    "react-native-browser-polyfill": "0.1.2",
    "react-native-button": "git+ssh://git@github.com/MetaMask/react-native-button.git#fd79f4d6c8ced4086ba6e3021b6ed6d4a3e19cf7",
    "react-native-camera": "2.10.0",
    "react-native-confetti-cannon": "^1.5.0",
    "react-native-crypto": "2.1.2",
    "react-native-device-info": "3.1.4",
    "react-native-elevated-view": "0.0.6",
    "react-native-emoji": "1.3.1",
    "react-native-fade-in-image": "1.4.1",
    "react-native-flash-message": "0.1.11",
    "react-native-fs": "^2.16.6",
    "react-native-gesture-handler": "^1.6.1",
    "react-native-i18n": "2.0.15",
    "react-native-keyboard-aware-scroll-view": "0.8.0",
    "react-native-keychain": "git+ssh://git@github.com/MetaMask/react-native-keychain.git#80e497ed3c167e1b122231c29d951d2c06efe58f",
    "react-native-level-fs": "3.0.1",
    "react-native-modal": "^11.5.6",
    "react-native-os": "^1.2.6",
    "react-native-progress": "3.5.0",
    "react-native-push-notification": "git+ssh://git@github.com/MetaMask/react-native-push-notification.git#androidx",
    "react-native-qrcode-svg": "5.1.2",
    "react-native-randombytes": "^3.5.3",
    "react-native-reanimated": "1.3.0",
    "react-native-screens": "1.0.0-alpha.23",
    "react-native-scrollable-tab-view": "^1.0.0",
    "react-native-search-api": "ombori/react-native-search-api#8/head",
    "react-native-sensors": "5.3.0",
    "react-native-share": "^3.2.0",
    "react-native-splash-screen": "git+ssh://git@github.com/MetaMask/react-native-splash-screen.git",
    "react-native-svg": "9.13.3",
    "react-native-swipe-gestures": "1.0.3",
    "react-native-tcp": "aprock/react-native-tcp#11/head",
    "react-native-v8": "^0.62.2-patch.1",
    "react-native-vector-icons": "6.4.2",
    "react-native-view-shot": "^3.1.2",
    "react-native-webview": "git+ssh://git@github.com/MetaMask/react-native-webview.git#931ae99a0f80a650c958e9d2e39e4ed0e68d95a7",
    "react-navigation": "4.0.10",
    "react-navigation-drawer": "1.4.0",
    "react-navigation-stack": "1.7.3",
    "react-navigation-tabs": "2.5.5",
    "react-redux": "5.1.1",
    "readable-stream": "1.0.33",
    "redux": "4.0.1",
    "redux-mock-store": "1.5.3",
    "redux-persist": "5.10.0",
    "stream-browserify": "1.0.0",
    "through2": "3.0.1",
    "url": "0.11.0",
    "url-parse": "1.4.4",
    "valid-url": "1.0.9",
    "vm-browserify": "0.0.4",
    "zxcvbn": "4.4.2"
  },
  "devDependencies": {
    "@babel/core": "^7.6.2",
    "@babel/runtime": "^7.6.2",
    "@metamask/mobile-provider": "1.2.4",
    "@react-native-community/eslint-config": "^0.0.5",
    "assert": "1.4.1",
    "babel-core": "7.0.0-bridge.0",
    "babel-eslint": "10.0.3",
    "babel-jest": "^25.2.6",
    "concat-cli": "4.0.0",
    "detox": "^16.5.1",
    "enzyme": "3.9.0",
    "enzyme-adapter-react-16": "1.10.0",
    "enzyme-to-json": "3.3.5",
    "eslint": "^6.5.1",
    "eslint-config-react-native": "4.0.0",
    "eslint-plugin-import": "2.18.2",
    "eslint-plugin-react": "7.16.0",
    "eslint-plugin-react-native": "3.7.0",
    "husky": "1.3.1",
    "jest": "^25.2.7",
    "jest-serializer": "24.4.0",
    "lint-staged": "8.1.5",
    "metamask-mobile-provider": "^1.0.2",
    "metro": "^0.59.0",
    "metro-react-native-babel-preset": "^0.59.0",
    "octonode": "0.9.5",
    "patch-package": "6.2.0",
    "prettier": "1.16.4",
    "react-dom": "16.8.4",
    "react-native-cli": "2.0.1",
    "react-test-renderer": "16.11.0",
    "regenerator-runtime": "0.13.1",
    "request-promise": "4.2.4",
    "rn-nodeify": "10.0.1",
    "stack-beautifier": "1.0.2"
  },
  "detox": {
    "configurations": {
      "ios.sim.debug": {
        "binaryPath": "ios/build/Build/Products/Debug-iphonesimulator/MetaMask.app",
        "build": "yarn start:ios:e2e",
        "type": "ios.simulator",
        "device": {
          "type": "iPhone 11 Pro"
        }
      },
      "ios.sim.release": {
        "binaryPath": "ios/build/Build/Products/Release-iphonesimulator/MetaMask.app",
        "build": "METAMASK_ENVIRONMENT='production' yarn build:ios:release:e2e",
        "type": "ios.simulator",
        "device": {
          "type": "iPhone 11 Pro"
        }
      },
      "android.emu.debug": {
        "binaryPath": "android/app/build/outputs/apk/debug/app-debug.apk",
        "build": "yarn start:android:e2e",
        "type": "android.emulator",
        "device": {
          "avdName": "Pixel_3_API_29"
        }
      },
      "android.emu.release": {
        "binaryPath": "android/app/build/outputs/apk/release/app-release.apk",
        "build": "METAMASK_ENVIRONMENT='production' yarn build:android:release:e2e",
        "type": "android.emulator",
        "device": {
          "avdName": "Pixel_3_API_29"
        }
      }
    },
    "runner-config": "e2e/config.json",
    "test-runner": "jest"
  },
  "jest": {
    "preset": "react-native",
    "setupFiles": [
      "<rootDir>/app/util/testSetup.js"
    ],
    "transform": {
      "^.+\\.js$": "<rootDir>jest.preprocessor.js"
    },
    "transformIgnorePatterns": [
      "node_modules/(?!(react-native|@react-navigation|@react-native-community|react-navigation|react-navigation-redux-helpers|@sentry))"
    ],
    "snapshotSerializers": [
      "enzyme-to-json/serializer"
    ],
    "collectCoverage": false,
    "collectCoverageFrom": [
      "<rootDir>/app/**/*.{js,jsx}",
      "!<rootDir>/node_modules/",
      "!<rootDir>/app/util/*.{js,jsx}",
      "!<rootDir>/app/entry*.js"
    ]
  },
  "react-native": {
    "crypto": "react-native-crypto",
    "_stream_transform": "readable-stream/transform",
    "_stream_readable": "readable-stream/readable",
    "_stream_writable": "readable-stream/writable",
    "_stream_duplex": "readable-stream/duplex",
    "_stream_passthrough": "readable-stream/passthrough",
    "stream": "stream-browserify",
    "http": "@tradle/react-native-http",
    "https": "https-browserify",
    "vm": "vm-browserify",
    "os": "react-native-os",
    "net": "react-native-tcp",
    "fs": "react-native-level-fs"
  },
  "browser": {
    "crypto": "react-native-crypto",
    "_stream_transform": "readable-stream/transform",
    "_stream_readable": "readable-stream/readable",
    "_stream_writable": "readable-stream/writable",
    "_stream_duplex": "readable-stream/duplex",
    "_stream_passthrough": "readable-stream/passthrough",
    "stream": "stream-browserify",
    "http": "@tradle/react-native-http",
    "https": "https-browserify",
    "vm": "vm-browserify",
    "os": "react-native-os",
    "net": "react-native-tcp",
    "fs": "react-native-level-fs"
  },
  "rnpm": {
    "assets": [
      "./app/fonts"
    ]
  }
}<|MERGE_RESOLUTION|>--- conflicted
+++ resolved
@@ -70,11 +70,8 @@
   "dependencies": {
     "@metamask/controllers": "^2.0.0",
     "@react-native-community/async-storage": "1.9.0",
-<<<<<<< HEAD
     "@react-native-community/checkbox": "^0.4.2",
-=======
     "@react-native-community/blur": "^3.6.0",
->>>>>>> 1a3026f5
     "@react-native-community/clipboard": "^1.2.2",
     "@react-native-community/netinfo": "4.1.5",
     "@react-native-community/viewpager": "^3.3.0",
