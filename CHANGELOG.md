--- conflicted
+++ resolved
@@ -2,7 +2,6 @@
 
 ## Current Main Branch
 
-<<<<<<< HEAD
 ## 7.27.0 - Jul 5, 2024
 ### Added
 - [#7759](https://github.com/MetaMask/metamask-mobile/pull/7759): feat: upgrade react-native-webview (#7759)
@@ -70,11 +69,10 @@
 - [#9857](https://github.com/MetaMask/metamask-mobile/pull/9857): fix: create nft auto detection modal and remove nft polling logic (#9857)
 - [#9843](https://github.com/MetaMask/metamask-mobile/pull/9843): fix: deeplink is not opening the site in the inapp-browser when the wallet is locked (#9843)
 - [#10064](https://github.com/MetaMask/metamask-mobile/pull/10064): fix: Always mark the STX Opt In modal as seen (#10064)
-=======
+
 ## 7.26.1 - Jul 17, 2024
 ### Fixed 
 - [#9724](https://github.com/MetaMask/metamask-mobile/pull/9724): feat: remove selectIdentities in favour of selectInternalAccounts
->>>>>>> 3cdd6deb
 
 ## 7.26.0 - Jul 5, 2024
 ### Added
