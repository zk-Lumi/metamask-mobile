--- conflicted
+++ resolved
@@ -137,13 +137,8 @@
         applicationId "io.metamask"
         minSdkVersion rootProject.ext.minSdkVersion
         targetSdkVersion rootProject.ext.targetSdkVersion
-<<<<<<< HEAD
         versionCode 1172
         versionName "7.8.0"
-=======
-        versionCode 1171
-        versionName "7.7.0"
->>>>>>> 2f6155c4
         testBuildType System.getProperty('testBuildType', 'debug')
         missingDimensionStrategy 'react-native-camera', 'general'
         testInstrumentationRunner "androidx.test.runner.AndroidJUnitRunner"
@@ -222,11 +217,7 @@
         variant.outputs.each { output ->
             // For each separate APK per architecture, set a unique version code as described here:
             // https://developer.android.com/studio/build/configure-apk-splits.html
-<<<<<<< HEAD
-            // Example: versionCode 1172 will generate 1001 for armeabi-v7a, 1002 for x86, etc.
-=======
             // Example: versionCode 1170 will generate 1001 for armeabi-v7a, 1002 for x86, etc.
->>>>>>> 2f6155c4
             def versionCodes = ["armeabi-v7a": 1, "x86": 2, "arm64-v8a": 3, "x86_64": 4]
             def abi = output.getFilter(OutputFile.ABI)
             if (abi != null) {  // null for the universal-debug, universal-release variants
