apply plugin: "com.android.application"
apply plugin: "com.facebook.react"

import com.android.build.OutputFile

/**
 * This is the configuration block to customize your React Native Android app.
 * By default you don't need to apply any configuration, just uncomment the lines you need.
 */
react {
    /* Folders */
    //   The root of your project, i.e. where "package.json" lives. Default is '..'
    // root = file("../")
    //   The folder where the react-native NPM package is. Default is ../node_modules/react-native
    // reactNativeDir = file("../node_modules/react-native")
    //   The folder where the react-native Codegen package is. Default is ../node_modules/react-native-codegen
    // codegenDir = file("../node_modules/react-native-codegen")
    //   The cli.js file which is the React Native CLI entrypoint. Default is ../node_modules/react-native/cli.js
    // cliFile = file("../node_modules/react-native/cli.js")
    /* Variants */
    //   The list of variants to that are debuggable. For those we're going to
    //   skip the bundling of the JS bundle and the assets. By default is just 'debug'.
    //   If you add flavors like lite, prod, etc. you'll have to list your debuggableVariants.
    // debuggableVariants = ["liteDebug", "prodDebug"]
    /* Bundling */
    //   A list containing the node command and its flags. Default is just 'node'.
    // nodeExecutableAndArgs = ["node"]
    //
    //   The command to run when bundling. By default is 'bundle'
    // bundleCommand = "ram-bundle"
    //
    //   The path to the CLI configuration file. Default is empty.
    // bundleConfig = file(../rn-cli.config.js)
    //
    //   The name of the generated asset file containing your JS bundle
    // bundleAssetName = "MyApplication.android.bundle"
    //
    //   The entry file for bundle generation. Default is 'index.android.js' or 'index.js'
    // entryFile = file("../js/MyApplication.android.js")
    //
    //   A list of extra flags to pass to the 'bundle' commands.
    //   See https://github.com/react-native-community/cli/blob/main/docs/commands.md#bundle
    // extraPackagerArgs = []
    /* Hermes Commands */
    //   The hermes compiler command to run. By default it is 'hermesc'
    // hermesCommand = "$rootDir/my-custom-hermesc/bin/hermesc"
    //
    //   The list of flags to pass to the Hermes compiler. By default is "-O", "-output-source-map"
    // hermesFlags = ["-O", "-output-source-map"]
}

 project.ext.sentryCli = [
	logLevel: "debug",
	sentryProperties: System.getenv('SENTRY_PROPERTIES') ? System.getenv('SENTRY_PROPERTIES') : '../../sentry.properties'
]

apply from: "../../node_modules/@sentry/react-native/sentry.gradle"

def getPassword(String currentUser, String keyChain) {
	def stdout = new ByteArrayOutputStream()
	def stderr = new ByteArrayOutputStream()
	if (org.gradle.internal.os.OperatingSystem.current().isMacOsX()) {
		exec {
			commandLine 'security', '-q', 'find-generic-password', '-a', currentUser, '-s', keyChain, '-w'
			standardOutput = stdout
			errorOutput = stderr
			ignoreExitValue true
		}
	} else if (org.gradle.internal.os.OperatingSystem.current().isLinux()) {
		exec {
			// In order for this to work you need to store it:
			// secret-tool store --label='mm' server mm user mm key mm-upload-key
			commandLine 'secret-tool', 'lookup', 'server', currentUser, 'user', currentUser, 'key', keyChain
			standardOutput = stdout
			errorOutput = stderr
			ignoreExitValue true
		}
	} else {
		throw new GradleException('Unsupported OS! Only MacOSx and Linux are supported')
	}
	//noinspection GroovyAssignabilityCheck
	stdout.toString().trim()
}

/**
 * Set this to true to create four separate APKs instead of one,
 * one for each native architecture. This is useful if you don't
 * use App Bundles (https://developer.android.com/guide/app-bundle/)
 * and want to have separate APKs to upload to the Play Store.
 */
def enableSeparateBuildPerCPUArchitecture = false

/**
 * Set this to true to Run Proguard on Release builds to minify the Java bytecode.
 */
def enableProguardInReleaseBuilds = true

/**
 * The preferred build flavor of JavaScriptCore (JSC)
 *
 * For example, to use the international variant, you can use:
 * `def jscFlavor = 'org.webkit:android-jsc-intl:+'`
 *
 * The international variant includes ICU i18n library and necessary data
 * allowing to use e.g. `Date.toLocaleString` and `String.localeCompare` that
 * give correct results when using with locales other than en-US. Note that
 * this variant is about 6MiB larger per architecture than default.
 */
def jscFlavor = 'org.webkit:android-jsc:+'

/**
 * Private function to get the list of Native Architectures you want to build.
 * This reads the value from reactNativeArchitectures in your gradle.properties
 * file and works together with the --active-arch-only flag of react-native run-android.
 */
def reactNativeArchitectures() {
    def value = project.getProperties().get("reactNativeArchitectures")
    return value ? value.split(",") : ["armeabi-v7a", "x86", "x86_64", "arm64-v8a"]
}

/**
* Adding function that will retuen the Bitrise ndkPath if it is a QA or Production Build
*/
def ndkPath() {
    return System.getenv('METAMASK_ENVIRONMENT') == 'qa' || System.getenv('METAMASK_ENVIRONMENT') == 'production' ? rootProject.ext.bitriseNdkPath : ""
}


android {
    ndkVersion rootProject.ext.ndkVersion

    compileSdkVersion rootProject.ext.compileSdkVersion

    namespace"io.metamask"

    defaultConfig {
        applicationId "io.metamask"
        minSdkVersion rootProject.ext.minSdkVersion
        targetSdkVersion rootProject.ext.targetSdkVersion
<<<<<<< HEAD
        versionCode 1187
        versionName "7.10.0"
=======
        versionCode 1184
        versionName "7.9.1"
>>>>>>> b0567897
        testBuildType System.getProperty('testBuildType', 'debug')
        missingDimensionStrategy 'react-native-camera', 'general'
        testInstrumentationRunner "androidx.test.runner.AndroidJUnitRunner"
        manifestPlaceholders.MM_BRANCH_KEY_TEST = "$System.env.MM_BRANCH_KEY_TEST"
        manifestPlaceholders.MM_BRANCH_KEY_LIVE = "$System.env.MM_BRANCH_KEY_LIVE"
        manifestPlaceholders.MM_MIXPANEL_TOKEN = "$System.env.MM_MIXPANEL_TOKEN"
    }

	  packagingOptions {
		  exclude 'META-INF/DEPENDENCIES'
	  }

	  signingConfigs {
		release {
            storeFile file('../keystores/release.keystore')
            storePassword System.getenv("BITRISEIO_ANDROID_KEYSTORE_PASSWORD")
            keyAlias System.getenv("BITRISEIO_ANDROID_KEYSTORE_ALIAS")
            keyPassword System.getenv("BITRISEIO_ANDROID_KEYSTORE_PRIVATE_KEY_PASSWORD")
		}
        qa {
            storeFile file('../keystores/internalRelease.keystore')
            storePassword System.getenv("BITRISEIO_ANDROID_QA_KEYSTORE_PASSWORD")
            keyAlias System.getenv("BITRISEIO_ANDROID_QA_KEYSTORE_ALIAS")
            keyPassword System.getenv("BITRISEIO_ANDROID_QA_KEYSTORE_PRIVATE_KEY_PASSWORD")
        }
	    debug {
            storeFile file('debug.keystore')
            storePassword 'android'
            keyAlias 'androiddebugkey'
            keyPassword 'android'
        }
	  }

    splits {
        abi {
            reset()
            enable enableSeparateBuildPerCPUArchitecture
            universalApk false  // If true, also generate a universal APK
            include (*reactNativeArchitectures())
        }
    }

    buildTypes {
        debug {
            manifestPlaceholders.isDebug = true
            signingConfig signingConfigs.debug
        }
        release {
            manifestPlaceholders.isDebug = false
            minifyEnabled enableProguardInReleaseBuilds
            proguardFiles getDefaultProguardFile("proguard-android.txt"), "proguard-rules.pro"
        }
    }

	  flavorDimensions "version"
   		  productFlavors {
          qa {
            dimension "version"
            applicationIdSuffix ".qa"
            applicationId "io.metamask"
            signingConfig signingConfigs.qa
          }
          prod {
            dimension "version"
            applicationId "io.metamask"
            signingConfig signingConfigs.release
          }
    	  }

	  buildTypes.each {
		  it.buildConfigField 'String', 'foxCode', "\"$System.env.MM_FOX_CODE\""
      // Used to point to staging environment API for ramp
      it.buildConfigField 'String', 'IS_RAMP_UAT', "\"$System.env.RAMP_INTERNAL_BUILD\""
      // Used to point to dev environment API for ramp
      it.buildConfigField 'String', 'IS_RAMP_DEV', "\"$System.env.RAMP_DEV_BUILD\""
	  }
    // applicationVariants are e.g. debug, release
    applicationVariants.all { variant ->
        variant.outputs.each { output ->
            // For each separate APK per architecture, set a unique version code as described here:
            // https://developer.android.com/studio/build/configure-apk-splits.html
<<<<<<< HEAD
            // Example: versionCode 1182 will generate 1001 for armeabi-v7a, 1002 for x86, etc.
=======
>>>>>>> b0567897
            def versionCodes = ["armeabi-v7a": 1, "x86": 2, "arm64-v8a": 3, "x86_64": 4]
            def abi = output.getFilter(OutputFile.ABI)
            if (abi != null) {  // null for the universal-debug, universal-release variants
                output.versionCodeOverride =
                        defaultConfig.versionCode * 1000 + versionCodes.get(abi)
            }

        }
    }
}

dependencies {
    // The version of react-native is set by the React Native Gradle Plugin
    implementation(files("../libs/ecies.aar"))
    implementation(files("../libs/nativesdk.aar"))
    implementation("com.facebook.react:react-android")
    implementation("androidx.swiperefreshlayout:swiperefreshlayout:1.0.0")
    implementation('com.mixpanel.android:mixpanel-android:5.+')
    debugImplementation("com.facebook.flipper:flipper:${FLIPPER_VERSION}")
    debugImplementation("com.facebook.flipper:flipper-network-plugin:${FLIPPER_VERSION}") {
        exclude group:'com.squareup.okhttp3', module:'okhttp'
    }

    debugImplementation("com.facebook.flipper:flipper-fresco-plugin:${FLIPPER_VERSION}")
    if (hermesEnabled.toBoolean()) {
        implementation("com.facebook.react:hermes-android")
    } else {
        implementation jscFlavor
    }
    androidTestImplementation('com.wix:detox:+') {
         exclude module: "protobuf-lite"
     }
    androidTestImplementation ('androidx.test.espresso:espresso-contrib:3.4.0')
}

apply from: file("../../node_modules/@react-native-community/cli-platform-android/native_modules.gradle"); applyNativeModulesAppBuildGradle(project)<|MERGE_RESOLUTION|>--- conflicted
+++ resolved
@@ -137,13 +137,8 @@
         applicationId "io.metamask"
         minSdkVersion rootProject.ext.minSdkVersion
         targetSdkVersion rootProject.ext.targetSdkVersion
-<<<<<<< HEAD
         versionCode 1187
         versionName "7.10.0"
-=======
-        versionCode 1184
-        versionName "7.9.1"
->>>>>>> b0567897
         testBuildType System.getProperty('testBuildType', 'debug')
         missingDimensionStrategy 'react-native-camera', 'general'
         testInstrumentationRunner "androidx.test.runner.AndroidJUnitRunner"
@@ -225,10 +220,7 @@
         variant.outputs.each { output ->
             // For each separate APK per architecture, set a unique version code as described here:
             // https://developer.android.com/studio/build/configure-apk-splits.html
-<<<<<<< HEAD
-            // Example: versionCode 1182 will generate 1001 for armeabi-v7a, 1002 for x86, etc.
-=======
->>>>>>> b0567897
+            // Example: versionCode will generate 1001 for armeabi-v7a, 1002 for x86, etc.
             def versionCodes = ["armeabi-v7a": 1, "x86": 2, "arm64-v8a": 3, "x86_64": 4]
             def abi = output.getFilter(OutputFile.ABI)
             if (abi != null) {  // null for the universal-debug, universal-release variants
