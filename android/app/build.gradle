--- conflicted
+++ resolved
@@ -160,13 +160,8 @@
 		applicationId "io.metamask"
 		minSdkVersion rootProject.ext.minSdkVersion
 		targetSdkVersion rootProject.ext.targetSdkVersion
-<<<<<<< HEAD
-		versionCode 929
-		versionName "5.3.1"
-=======
 		versionCode 931
 		versionName "5.4.0"
->>>>>>> e3e28020
 		multiDexEnabled true
 		testBuildType System.getProperty('testBuildType', 'debug')
 		missingDimensionStrategy "minReactNative", "minReactNative46"
