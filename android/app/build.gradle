apply plugin: "com.android.application"
apply plugin: "com.facebook.react"

import com.android.build.OutputFile

/**
 * This is the configuration block to customize your React Native Android app.
 * By default you don't need to apply any configuration, just uncomment the lines you need.
 */
react {
    /* Folders */
    //   The root of your project, i.e. where "package.json" lives. Default is '..'
    // root = file("../")
    //   The folder where the react-native NPM package is. Default is ../node_modules/react-native
    // reactNativeDir = file("../node_modules/react-native")
    //   The folder where the react-native Codegen package is. Default is ../node_modules/react-native-codegen
    // codegenDir = file("../node_modules/react-native-codegen")
    //   The cli.js file which is the React Native CLI entrypoint. Default is ../node_modules/react-native/cli.js
    // cliFile = file("../node_modules/react-native/cli.js")
    /* Variants */
    //   The list of variants to that are debuggable. For those we're going to
    //   skip the bundling of the JS bundle and the assets. By default is just 'debug'.
    //   If you add flavors like lite, prod, etc. you'll have to list your debuggableVariants.
    // debuggableVariants = ["liteDebug", "prodDebug"]
    /* Bundling */
    //   A list containing the node command and its flags. Default is just 'node'.
    // nodeExecutableAndArgs = ["node"]
    //
    //   The command to run when bundling. By default is 'bundle'
    // bundleCommand = "ram-bundle"
    //
    //   The path to the CLI configuration file. Default is empty.
    // bundleConfig = file(../rn-cli.config.js)
    //
    //   The name of the generated asset file containing your JS bundle
    // bundleAssetName = "MyApplication.android.bundle"
    //
    //   The entry file for bundle generation. Default is 'index.android.js' or 'index.js'
    // entryFile = file("../js/MyApplication.android.js")
    //
    //   A list of extra flags to pass to the 'bundle' commands.
    //   See https://github.com/react-native-community/cli/blob/main/docs/commands.md#bundle
    // extraPackagerArgs = []
    /* Hermes Commands */
    //   The hermes compiler command to run. By default it is 'hermesc'
    // hermesCommand = "$rootDir/my-custom-hermesc/bin/hermesc"
    //
    //   The list of flags to pass to the Hermes compiler. By default is "-O", "-output-source-map"
    // hermesFlags = ["-O", "-output-source-map"]
}

 project.ext.sentryCli = [
	logLevel: "debug",
	sentryProperties: System.getenv('SENTRY_PROPERTIES') ? System.getenv('SENTRY_PROPERTIES') : '../../sentry.properties'
]

apply from: "../../node_modules/@sentry/react-native/sentry.gradle"

def getPassword(String currentUser, String keyChain) {
	def stdout = new ByteArrayOutputStream()
	def stderr = new ByteArrayOutputStream()
	if (org.gradle.internal.os.OperatingSystem.current().isMacOsX()) {
		exec {
			commandLine 'security', '-q', 'find-generic-password', '-a', currentUser, '-s', keyChain, '-w'
			standardOutput = stdout
			errorOutput = stderr
			ignoreExitValue true
		}
	} else if (org.gradle.internal.os.OperatingSystem.current().isLinux()) {
		exec {
			// In order for this to work you need to store it:
			// secret-tool store --label='mm' server mm user mm key mm-upload-key
			commandLine 'secret-tool', 'lookup', 'server', currentUser, 'user', currentUser, 'key', keyChain
			standardOutput = stdout
			errorOutput = stderr
			ignoreExitValue true
		}
	} else {
		throw new GradleException('Unsupported OS! Only MacOSx and Linux are supported')
	}
	//noinspection GroovyAssignabilityCheck
	stdout.toString().trim()
}

/**
 * Set this to true to create four separate APKs instead of one,
 * one for each native architecture. This is useful if you don't
 * use App Bundles (https://developer.android.com/guide/app-bundle/)
 * and want to have separate APKs to upload to the Play Store.
 */
def enableSeparateBuildPerCPUArchitecture = false

/**
 * Set this to true to Run Proguard on Release builds to minify the Java bytecode.
 */
def enableProguardInReleaseBuilds = true

/**
 * The preferred build flavor of JavaScriptCore (JSC)
 *
 * For example, to use the international variant, you can use:
 * `def jscFlavor = 'org.webkit:android-jsc-intl:+'`
 *
 * The international variant includes ICU i18n library and necessary data
 * allowing to use e.g. `Date.toLocaleString` and `String.localeCompare` that
 * give correct results when using with locales other than en-US. Note that
 * this variant is about 6MiB larger per architecture than default.
 */
def jscFlavor = 'org.webkit:android-jsc:+'

/**
 * Private function to get the list of Native Architectures you want to build.
 * This reads the value from reactNativeArchitectures in your gradle.properties
 * file and works together with the --active-arch-only flag of react-native run-android.
 */
def reactNativeArchitectures() {
    def value = project.getProperties().get("reactNativeArchitectures")
    return value ? value.split(",") : ["armeabi-v7a", "x86", "x86_64", "arm64-v8a"]
}

/**
* Adding function that will retuen the Bitrise ndkPath if it is a QA or Production Build
*/
def ndkPath() {
    return System.getenv('METAMASK_ENVIRONMENT') == 'qa' || System.getenv('METAMASK_ENVIRONMENT') == 'production' ? rootProject.ext.bitriseNdkPath : ""
}


android {
    ndkVersion rootProject.ext.ndkVersion

    compileSdkVersion rootProject.ext.compileSdkVersion

    namespace"io.metamask"

    defaultConfig {
        applicationId "io.metamask"
        minSdkVersion rootProject.ext.minSdkVersion
        targetSdkVersion rootProject.ext.targetSdkVersion
<<<<<<< HEAD
        versionCode 1214
        versionName "7.12.0"
=======
        versionCode 1220
        versionName "7.12.1"
>>>>>>> 4e38a07b
        testBuildType System.getProperty('testBuildType', 'debug')
        missingDimensionStrategy 'react-native-camera', 'general'
        testInstrumentationRunner "androidx.test.runner.AndroidJUnitRunner"
        manifestPlaceholders.MM_BRANCH_KEY_TEST = "$System.env.MM_BRANCH_KEY_TEST"
        manifestPlaceholders.MM_BRANCH_KEY_LIVE = "$System.env.MM_BRANCH_KEY_LIVE"
        manifestPlaceholders.MM_MIXPANEL_TOKEN = "$System.env.MM_MIXPANEL_TOKEN"
    }

	  packagingOptions {
		  exclude 'META-INF/DEPENDENCIES'
	  }

	  signingConfigs {
      release {
        storeFile file('../keystores/release.keystore')
        storePassword System.getenv("BITRISEIO_ANDROID_KEYSTORE_PASSWORD")
        keyAlias System.getenv("BITRISEIO_ANDROID_KEYSTORE_ALIAS")
        keyPassword System.getenv("BITRISEIO_ANDROID_KEYSTORE_PRIVATE_KEY_PASSWORD")
      }
      qa {
        storeFile file('../keystores/internalRelease.keystore')
        storePassword System.getenv("BITRISEIO_ANDROID_QA_KEYSTORE_PASSWORD")
        keyAlias System.getenv("BITRISEIO_ANDROID_QA_KEYSTORE_ALIAS")
        keyPassword System.getenv("BITRISEIO_ANDROID_QA_KEYSTORE_PRIVATE_KEY_PASSWORD")
      }
      debug {
        storeFile file('debug.keystore')
        storePassword 'android'
        keyAlias 'androiddebugkey'
        keyPassword 'android'
      }
      flask {
        storeFile file('../keystores/flaskRelease.keystore')
        storePassword System.getenv("BITRISEIO_ANDROID_FLASK_KEYSTORE_PASSWORD")
        keyAlias System.getenv("BITRISEIO_ANDROID_FLASK_KEYSTORE_ALIAS")
        keyPassword System.getenv("BITRISEIO_ANDROID_FLASK_KEYSTORE_PRIVATE_KEY_PASSWORD")
      }
    }

    splits {
        abi {
            reset()
            enable enableSeparateBuildPerCPUArchitecture
            universalApk false  // If true, also generate a universal APK
            include (*reactNativeArchitectures())
        }
    }

    buildTypes {
        debug {
            manifestPlaceholders.isDebug = true
            signingConfig signingConfigs.debug
        }
        release {
            manifestPlaceholders.isDebug = false
            minifyEnabled enableProguardInReleaseBuilds
            proguardFiles getDefaultProguardFile("proguard-android.txt"), "proguard-rules.pro"
        }
    }

	  flavorDimensions "version"
   		  productFlavors {
          qa {
            dimension "version"
            applicationIdSuffix ".qa"
            applicationId "io.metamask"
            signingConfig signingConfigs.qa
          }
          prod {
            dimension "version"
            applicationId "io.metamask"
            signingConfig signingConfigs.release
          }
          flask {
            dimension "version"
            applicationIdSuffix ".flask"
            applicationId "io.metamask"
            signingConfig signingConfigs.flask
          }
    	  }

	  buildTypes.each {
		  it.buildConfigField 'String', 'foxCode', "\"$System.env.MM_FOX_CODE\""
      // Used to point to staging environment API for ramp
      it.buildConfigField 'String', 'IS_RAMP_UAT', "\"$System.env.RAMP_INTERNAL_BUILD\""
      // Used to point to dev environment API for ramp
      it.buildConfigField 'String', 'IS_RAMP_DEV', "\"$System.env.RAMP_DEV_BUILD\""
	  }
    // applicationVariants are e.g. debug, release
    applicationVariants.all { variant ->
        variant.outputs.each { output ->
            // For each separate APK per architecture, set a unique version code as described here:
            // https://developer.android.com/studio/build/configure-apk-splits.html
            // Example: versionCode will generate 1001 for armeabi-v7a, 1002 for x86, etc.
            def versionCodes = ["armeabi-v7a": 1, "x86": 2, "arm64-v8a": 3, "x86_64": 4]
            def abi = output.getFilter(OutputFile.ABI)
            if (abi != null) {  // null for the universal-debug, universal-release variants
                output.versionCodeOverride =
                        defaultConfig.versionCode * 1000 + versionCodes.get(abi)
            }

        }
    }
}

dependencies {
    // The version of react-native is set by the React Native Gradle Plugin
    implementation(files("../libs/ecies.aar"))
    implementation(files("../libs/nativesdk.aar"))
    implementation("com.facebook.react:react-android")
    implementation("androidx.swiperefreshlayout:swiperefreshlayout:1.0.0")
    implementation('com.mixpanel.android:mixpanel-android:5.+')
    implementation 'org.apache.commons:commons-compress:1.22'
    androidTestImplementation 'org.mockito:mockito-android:4.2.0'
    androidTestImplementation 'androidx.test:core:1.5.0'
    androidTestImplementation 'androidx.test:core-ktx:1.5.0'
    debugImplementation("com.facebook.flipper:flipper:${FLIPPER_VERSION}")
    debugImplementation("com.facebook.flipper:flipper-network-plugin:${FLIPPER_VERSION}") {
        exclude group:'com.squareup.okhttp3', module:'okhttp'
    }

    debugImplementation("com.facebook.flipper:flipper-fresco-plugin:${FLIPPER_VERSION}")
    if (hermesEnabled.toBoolean()) {
        implementation("com.facebook.react:hermes-android")
    } else {
        implementation jscFlavor
    }
    androidTestImplementation('com.wix:detox:+') {
         exclude module: "protobuf-lite"
     }
    androidTestImplementation ('androidx.test.espresso:espresso-contrib:3.4.0')
}

apply from: file("../../node_modules/@react-native-community/cli-platform-android/native_modules.gradle"); applyNativeModulesAppBuildGradle(project)<|MERGE_RESOLUTION|>--- conflicted
+++ resolved
@@ -137,13 +137,8 @@
         applicationId "io.metamask"
         minSdkVersion rootProject.ext.minSdkVersion
         targetSdkVersion rootProject.ext.targetSdkVersion
-<<<<<<< HEAD
-        versionCode 1214
-        versionName "7.12.0"
-=======
         versionCode 1220
         versionName "7.12.1"
->>>>>>> 4e38a07b
         testBuildType System.getProperty('testBuildType', 'debug')
         missingDimensionStrategy 'react-native-camera', 'general'
         testInstrumentationRunner "androidx.test.runner.AndroidJUnitRunner"
