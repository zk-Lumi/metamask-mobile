apply plugin: "com.android.application"
apply plugin: "com.facebook.react"

import com.android.build.OutputFile

/**
 * This is the configuration block to customize your React Native Android app.
 * By default you don't need to apply any configuration, just uncomment the lines you need.
 */
react {
    /* Folders */
    //   The root of your project, i.e. where "package.json" lives. Default is '..'
    // root = file("../")
    //   The folder where the react-native NPM package is. Default is ../node_modules/react-native
    // reactNativeDir = file("../node_modules/react-native")
    //   The folder where the react-native Codegen package is. Default is ../node_modules/react-native-codegen
    // codegenDir = file("../node_modules/react-native-codegen")
    //   The cli.js file which is the React Native CLI entrypoint. Default is ../node_modules/react-native/cli.js
    // cliFile = file("../node_modules/react-native/cli.js")
    /* Variants */
    //   The list of variants to that are debuggable. For those we're going to
    //   skip the bundling of the JS bundle and the assets. By default is just 'debug'.
    //   If you add flavors like lite, prod, etc. you'll have to list your debuggableVariants.
    // debuggableVariants = ["liteDebug", "prodDebug"]
    /* Bundling */
    //   A list containing the node command and its flags. Default is just 'node'.
    // nodeExecutableAndArgs = ["node"]
    //
    //   The command to run when bundling. By default is 'bundle'
    // bundleCommand = "ram-bundle"
    //
    //   The path to the CLI configuration file. Default is empty.
    // bundleConfig = file(../rn-cli.config.js)
    //
    //   The name of the generated asset file containing your JS bundle
    // bundleAssetName = "MyApplication.android.bundle"
    //
    //   The entry file for bundle generation. Default is 'index.android.js' or 'index.js'
    // entryFile = file("../js/MyApplication.android.js")
    //
    //   A list of extra flags to pass to the 'bundle' commands.
    //   See https://github.com/react-native-community/cli/blob/main/docs/commands.md#bundle
    // extraPackagerArgs = []
    /* Hermes Commands */
    //   The hermes compiler command to run. By default it is 'hermesc'
    // hermesCommand = "$rootDir/my-custom-hermesc/bin/hermesc"
    //
    //   The list of flags to pass to the Hermes compiler. By default is "-O", "-output-source-map"
    // hermesFlags = ["-O", "-output-source-map"]
}

project.ext.react = [
	entryFile: "index.js",
	enableHermes: false //System.getenv('METAMASK_ENVIRONMENT') == 'production'
]

 project.ext.sentryCli = [
	logLevel: "debug",
	sentryProperties: System.getenv('SENTRY_PROPERTIES') ? System.getenv('SENTRY_PROPERTIES') : '../../sentry.properties'
]

apply from: "../../node_modules/@sentry/react-native/sentry.gradle"

def getPassword(String currentUser, String keyChain) {
	def stdout = new ByteArrayOutputStream()
	def stderr = new ByteArrayOutputStream()
	if (org.gradle.internal.os.OperatingSystem.current().isMacOsX()) {
		exec {
			commandLine 'security', '-q', 'find-generic-password', '-a', currentUser, '-s', keyChain, '-w'
			standardOutput = stdout
			errorOutput = stderr
			ignoreExitValue true
		}
	} else if (org.gradle.internal.os.OperatingSystem.current().isLinux()) {
		exec {
			// In order for this to work you need to store it:
			// secret-tool store --label='mm' server mm user mm key mm-upload-key
			commandLine 'secret-tool', 'lookup', 'server', currentUser, 'user', currentUser, 'key', keyChain
			standardOutput = stdout
			errorOutput = stderr
			ignoreExitValue true
		}
	} else {
		throw new GradleException('Unsupported OS! Only MacOSx and Linux are supported')
	}
	//noinspection GroovyAssignabilityCheck
	stdout.toString().trim()
}

/**
 * Set this to true to create four separate APKs instead of one,
 * one for each native architecture. This is useful if you don't
 * use App Bundles (https://developer.android.com/guide/app-bundle/)
 * and want to have separate APKs to upload to the Play Store.
 */
def enableSeparateBuildPerCPUArchitecture = false

/**
 * Set this to true to Run Proguard on Release builds to minify the Java bytecode.
 */
def enableProguardInReleaseBuilds = true

/**
 * The preferred build flavor of JavaScriptCore (JSC)
 *
 * For example, to use the international variant, you can use:
 * `def jscFlavor = 'org.webkit:android-jsc-intl:+'`
 *
 * The international variant includes ICU i18n library and necessary data
 * allowing to use e.g. `Date.toLocaleString` and `String.localeCompare` that
 * give correct results when using with locales other than en-US. Note that
 * this variant is about 6MiB larger per architecture than default.
 */
def jscFlavor = 'org.webkit:android-jsc:+'

/**
 * Private function to get the list of Native Architectures you want to build.
 * This reads the value from reactNativeArchitectures in your gradle.properties
 * file and works together with the --active-arch-only flag of react-native run-android.
 */
def reactNativeArchitectures() {
    def value = project.getProperties().get("reactNativeArchitectures")
    return value ? value.split(",") : ["armeabi-v7a", "x86", "x86_64", "arm64-v8a"]
}

/**
* Adding function that will retuen the Bitrise ndkPath if it is a QA or Production Build
*/
def ndkPath() {
    return System.getenv('METAMASK_ENVIRONMENT') == 'qa' || System.getenv('METAMASK_ENVIRONMENT') == 'production' ? rootProject.ext.bitriseNdkPath : ""
}


android {
    ndkVersion rootProject.ext.ndkVersion

    compileSdkVersion rootProject.ext.compileSdkVersion

    namespace"io.metamask"
    defaultConfig {
		applicationId "io.metamask"
<<<<<<< HEAD
        minSdkVersion rootProject.ext.minSdkVersion
        targetSdkVersion rootProject.ext.targetSdkVersion
        versionCode 1100
		versionName "6.4.0"
        testBuildType System.getProperty('testBuildType', 'debug')
        missingDimensionStrategy 'react-native-camera', 'general'
        testInstrumentationRunner "androidx.test.runner.AndroidJUnitRunner"
        manifestPlaceholders.MM_BRANCH_KEY_TEST = "$System.env.MM_BRANCH_KEY_TEST"
        manifestPlaceholders.MM_BRANCH_KEY_LIVE = "$System.env.MM_BRANCH_KEY_LIVE"
        manifestPlaceholders.MM_MIXPANEL_TOKEN = "$System.env.MM_MIXPANEL_TOKEN"
=======
		minSdkVersion rootProject.ext.minSdkVersion
		targetSdkVersion rootProject.ext.targetSdkVersion
		versionCode 1104
		versionName "6.5.0"
		multiDexEnabled true
		testBuildType System.getProperty('testBuildType', 'debug')
		missingDimensionStrategy "minReactNative", "minReactNative46"
		testInstrumentationRunner "androidx.test.runner.AndroidJUnitRunner"
		ndk {
			abiFilters "armeabi-v7a", "x86", "arm64-v8a", "x86_64"
		}
		dexOptions {
			javaMaxHeapSize "2048M"
		}

		manifestPlaceholders = [
			MM_BRANCH_KEY_TEST: "$System.env.MM_BRANCH_KEY_TEST",
			MM_BRANCH_KEY_LIVE: "$System.env.MM_BRANCH_KEY_LIVE",
			MM_MIXPANEL_TOKEN: "$System.env.MM_MIXPANEL_TOKEN"
		]
		missingDimensionStrategy 'react-native-camera', 'general'
  }

	packagingOptions {
		exclude 'META-INF/DEPENDENCIES'
	}

	signingConfigs {
		release {
			storeFile file('../keystores/release.keystore')
			storePassword System.getenv("BITRISEIO_ANDROID_KEYSTORE_PASSWORD")
			keyAlias System.getenv("BITRISEIO_ANDROID_KEYSTORE_ALIAS")
			keyPassword System.getenv("BITRISEIO_ANDROID_KEYSTORE_PRIVATE_KEY_PASSWORD")
		}
    qa {
      storeFile file('../keystores/internalRelease.keystore')
      storePassword System.getenv("BITRISEIO_ANDROID_QA_KEYSTORE_PASSWORD")
      keyAlias System.getenv("BITRISEIO_ANDROID_QA_KEYSTORE_ALIAS")
      keyPassword System.getenv("BITRISEIO_ANDROID_QA_KEYSTORE_PRIVATE_KEY_PASSWORD")
>>>>>>> 792dc18b
    }

	  packagingOptions {
		  exclude 'META-INF/DEPENDENCIES'
	  }

	  signingConfigs {
		release {
            storeFile file('../keystores/release.keystore')
            storePassword System.getenv("BITRISEIO_ANDROID_KEYSTORE_PASSWORD")
            keyAlias System.getenv("BITRISEIO_ANDROID_KEYSTORE_ALIAS")
            keyPassword System.getenv("BITRISEIO_ANDROID_KEYSTORE_PRIVATE_KEY_PASSWORD")
		}
        qa {
            storeFile file('../keystores/internalRelease.keystore')
            storePassword System.getenv("BITRISEIO_ANDROID_QA_KEYSTORE_PASSWORD")
            keyAlias System.getenv("BITRISEIO_ANDROID_QA_KEYSTORE_ALIAS")
            keyPassword System.getenv("BITRISEIO_ANDROID_QA_KEYSTORE_PRIVATE_KEY_PASSWORD")
        }
	    debug {
            storeFile file('debug.keystore')
            storePassword 'android'
            keyAlias 'androiddebugkey'
            keyPassword 'android'
        }
	  }

    splits {
        abi {
            reset()
            enable enableSeparateBuildPerCPUArchitecture
            universalApk false  // If true, also generate a universal APK
            include (*reactNativeArchitectures())
        }
    }

    buildTypes {
        debug {
            manifestPlaceholders.isDebug = true
            signingConfig signingConfigs.debug
        }
        release {
            manifestPlaceholders.isDebug = false
            minifyEnabled enableProguardInReleaseBuilds
            proguardFiles getDefaultProguardFile("proguard-android.txt"), "proguard-rules.pro"
        }
    }

	  flavorDimensions "version"
   		  productFlavors {
          qa {
            dimension "version"
            applicationIdSuffix ".qa"
            applicationId "io.metamask"
            signingConfig signingConfigs.qa
          }
          prod {
            dimension "version"
            applicationId "io.metamask"
            signingConfig signingConfigs.release
          }
    	  }

	  buildTypes.each {
		  it.buildConfigField 'String', 'foxCode', "\"$System.env.MM_FOX_CODE\""

	  }
    // applicationVariants are e.g. debug, release
    applicationVariants.all { variant ->
        variant.outputs.each { output ->
            // For each separate APK per architecture, set a unique version code as described here:
            // https://developer.android.com/studio/build/configure-apk-splits.html
            // Example: versionCode 1 will generate 1001 for armeabi-v7a, 1002 for x86, etc.
            def versionCodes = ["armeabi-v7a": 1, "x86": 2, "arm64-v8a": 3, "x86_64": 4]
            def abi = output.getFilter(OutputFile.ABI)
            if (abi != null) {  // null for the universal-debug, universal-release variants
                output.versionCodeOverride =
                        defaultConfig.versionCode * 1000 + versionCodes.get(abi)
            }

        }
    }
}

dependencies {
    // The version of react-native is set by the React Native Gradle Plugin
    implementation("com.facebook.react:react-android")
    implementation("androidx.swiperefreshlayout:swiperefreshlayout:1.0.0")
    implementation('com.mixpanel.android:mixpanel-android:5.+')
    debugImplementation("com.facebook.flipper:flipper:${FLIPPER_VERSION}")
    debugImplementation("com.facebook.flipper:flipper-network-plugin:${FLIPPER_VERSION}") {
        exclude group:'com.squareup.okhttp3', module:'okhttp'
    }

    debugImplementation("com.facebook.flipper:flipper-fresco-plugin:${FLIPPER_VERSION}")
    if (hermesEnabled.toBoolean()) {
        implementation("com.facebook.react:hermes-android")
    } else {
        implementation jscFlavor
    }
}

apply from: file("../../node_modules/@react-native-community/cli-platform-android/native_modules.gradle"); applyNativeModulesAppBuildGradle(project)<|MERGE_RESOLUTION|>--- conflicted
+++ resolved
@@ -139,58 +139,16 @@
     namespace"io.metamask"
     defaultConfig {
 		applicationId "io.metamask"
-<<<<<<< HEAD
         minSdkVersion rootProject.ext.minSdkVersion
         targetSdkVersion rootProject.ext.targetSdkVersion
-        versionCode 1100
-		versionName "6.4.0"
+        versionCode 1104
+		    versionName "6.5.0"
         testBuildType System.getProperty('testBuildType', 'debug')
         missingDimensionStrategy 'react-native-camera', 'general'
         testInstrumentationRunner "androidx.test.runner.AndroidJUnitRunner"
         manifestPlaceholders.MM_BRANCH_KEY_TEST = "$System.env.MM_BRANCH_KEY_TEST"
         manifestPlaceholders.MM_BRANCH_KEY_LIVE = "$System.env.MM_BRANCH_KEY_LIVE"
         manifestPlaceholders.MM_MIXPANEL_TOKEN = "$System.env.MM_MIXPANEL_TOKEN"
-=======
-		minSdkVersion rootProject.ext.minSdkVersion
-		targetSdkVersion rootProject.ext.targetSdkVersion
-		versionCode 1104
-		versionName "6.5.0"
-		multiDexEnabled true
-		testBuildType System.getProperty('testBuildType', 'debug')
-		missingDimensionStrategy "minReactNative", "minReactNative46"
-		testInstrumentationRunner "androidx.test.runner.AndroidJUnitRunner"
-		ndk {
-			abiFilters "armeabi-v7a", "x86", "arm64-v8a", "x86_64"
-		}
-		dexOptions {
-			javaMaxHeapSize "2048M"
-		}
-
-		manifestPlaceholders = [
-			MM_BRANCH_KEY_TEST: "$System.env.MM_BRANCH_KEY_TEST",
-			MM_BRANCH_KEY_LIVE: "$System.env.MM_BRANCH_KEY_LIVE",
-			MM_MIXPANEL_TOKEN: "$System.env.MM_MIXPANEL_TOKEN"
-		]
-		missingDimensionStrategy 'react-native-camera', 'general'
-  }
-
-	packagingOptions {
-		exclude 'META-INF/DEPENDENCIES'
-	}
-
-	signingConfigs {
-		release {
-			storeFile file('../keystores/release.keystore')
-			storePassword System.getenv("BITRISEIO_ANDROID_KEYSTORE_PASSWORD")
-			keyAlias System.getenv("BITRISEIO_ANDROID_KEYSTORE_ALIAS")
-			keyPassword System.getenv("BITRISEIO_ANDROID_KEYSTORE_PRIVATE_KEY_PASSWORD")
-		}
-    qa {
-      storeFile file('../keystores/internalRelease.keystore')
-      storePassword System.getenv("BITRISEIO_ANDROID_QA_KEYSTORE_PASSWORD")
-      keyAlias System.getenv("BITRISEIO_ANDROID_QA_KEYSTORE_ALIAS")
-      keyPassword System.getenv("BITRISEIO_ANDROID_QA_KEYSTORE_PRIVATE_KEY_PASSWORD")
->>>>>>> 792dc18b
     }
 
 	  packagingOptions {
