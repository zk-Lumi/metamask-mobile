apply plugin: "com.android.application"
apply plugin: "com.facebook.react"
apply plugin: "io.sentry.android.gradle"
apply plugin: 'com.google.gms.google-services'

import com.android.build.OutputFile

/**
 * This is the configuration block to customize your React Native Android app.
 * By default you don't need to apply any configuration, just uncomment the lines you need.
 */
react {
    /* Folders */
    //   The root of your project, i.e. where "package.json" lives. Default is '..'
    // root = file("../")
    //   The folder where the react-native NPM package is. Default is ../node_modules/react-native
    // reactNativeDir = file("../node_modules/react-native")
    //   The folder where the react-native Codegen package is. Default is ../node_modules/react-native-codegen
    // codegenDir = file("../node_modules/react-native-codegen")
    //   The cli.js file which is the React Native CLI entrypoint. Default is ../node_modules/react-native/cli.js
    // cliFile = file("../node_modules/react-native/cli.js")
    /* Variants */
    //   The list of variants to that are debuggable. For those we're going to
    //   skip the bundling of the JS bundle and the assets. By default is just 'debug'.
    //   If you add flavors like lite, prod, etc. you'll have to list your debuggableVariants.
    // debuggableVariants = ["liteDebug", "prodDebug"]
    /* Bundling */
    //   A list containing the node command and its flags. Default is just 'node'.
    // nodeExecutableAndArgs = ["node"]
    //
    //   The command to run when bundling. By default is 'bundle'
    // bundleCommand = "ram-bundle"
    //
    //   The path to the CLI configuration file. Default is empty.
    // bundleConfig = file(../rn-cli.config.js)
    //
    //   The name of the generated asset file containing your JS bundle
    // bundleAssetName = "MyApplication.android.bundle"
    //
    //   The entry file for bundle generation. Default is 'index.android.js' or 'index.js'
    // entryFile = file("../js/MyApplication.android.js")
    //
    //   A list of extra flags to pass to the 'bundle' commands.
    //   See https://github.com/react-native-community/cli/blob/main/docs/commands.md#bundle
    // extraPackagerArgs = []
    /* Hermes Commands */
    //   The hermes compiler command to run. By default it is 'hermesc'
    // hermesCommand = "$rootDir/my-custom-hermesc/bin/hermesc"
    //
    //   The list of flags to pass to the Hermes compiler. By default is "-O", "-output-source-map"
    // hermesFlags = ["-O", "-output-source-map"]
}

// Override default React Native to generate source maps for Hermes
project.ext.react = [
  bundleCommand: "ram-bundle",
  bundleAssetName: "index.bundle",
  entryFile: "index.js",
  hermesCommand: "../../node_modules/hermes-engine/%OS-BIN%/hermesc",
  cliPath: "../../node_modules/react-native/cli.js",
  composeSourceMapsPath: "../../node_modules/react-native/scripts/compose-source-maps.js",
]

// Sentry environment variables used by Sentry CLI to upload files. Upload is disabled by default
// TODO - Move to JS side to be shared between platform - Android sets these automatically
// System.env.SENTRY_DIST
// System.env.SENTRY_RELEASE

// Configure sentry properties
project.ext.sentryCli = [
    logLevel: "debug",
    sentryProperties: System.getenv('SENTRY_PROPERTIES') ?: '../../sentry.properties'
]

// Sentry gradle from React Native (@sentry/react-native) that handles uploads Sentry source maps.
apply from: "../../node_modules/@sentry/react-native/sentry.gradle"

// Sentry configuration used by Sentry Android gradle plugin (io.sentry.android.gradle), which handles uploading symbols.
sentry {
    // Enables or disables the automatic configuration of Native Symbols
    // for Sentry. This executes sentry-cli automatically so
    // you don't need to do it manually.
    // Default is disabled.
    autoUploadProguardMapping = shouldSentryAutoUpload()
    uploadNativeSymbols = shouldSentryAutoUpload()

    // Enables or disables the automatic upload of the app's native source code to Sentry.
    // This executes sentry-cli with the --include-sources param automatically so
    // you don't need to do it manually.
    // This option has an effect only when [uploadNativeSymbols] is enabled.
    // Default is disabled.
    includeNativeSources = true

    // `@sentry/react-native` ships with compatible `sentry-android`
    // This option would install the latest version that ships with the SDK or SAGP (Sentry Android Gradle Plugin)
    // which might be incompatible with the React Native SDK
    // Enable auto-installation of Sentry components (sentry-android SDK and okhttp, timber and fragment integrations).
    // Default is enabled.
    autoInstallation {
      enabled = false
    }
}

def getPassword(String currentUser, String keyChain) {
	def stdout = new ByteArrayOutputStream()
	def stderr = new ByteArrayOutputStream()
	if (org.gradle.internal.os.OperatingSystem.current().isMacOsX()) {
		exec {
			commandLine 'security', '-q', 'find-generic-password', '-a', currentUser, '-s', keyChain, '-w'
			standardOutput = stdout
			errorOutput = stderr
			ignoreExitValue true
		}
	} else if (org.gradle.internal.os.OperatingSystem.current().isLinux()) {
		exec {
			// In order for this to work you need to store it:
			// secret-tool store --label='mm' server mm user mm key mm-upload-key
			commandLine 'secret-tool', 'lookup', 'server', currentUser, 'user', currentUser, 'key', keyChain
			standardOutput = stdout
			errorOutput = stderr
			ignoreExitValue true
		}
	} else {
		throw new GradleException('Unsupported OS! Only MacOSx and Linux are supported')
	}
	//noinspection GroovyAssignabilityCheck
	stdout.toString().trim()
}

/**
 * Set this to true to create four separate APKs instead of one,
 * one for each native architecture. This is useful if you don't
 * use App Bundles (https://developer.android.com/guide/app-bundle/)
 * and want to have separate APKs to upload to the Play Store.
 */
def enableSeparateBuildPerCPUArchitecture = false

/**
 * Set this to true to Run Proguard on Release builds to minify the Java bytecode.
 */
def enableProguardInReleaseBuilds = true

/**
 * The preferred build flavor of JavaScriptCore (JSC)
 *
 * For example, to use the international variant, you can use:
 * `def jscFlavor = 'org.webkit:android-jsc-intl:+'`
 *
 * The international variant includes ICU i18n library and necessary data
 * allowing to use e.g. `Date.toLocaleString` and `String.localeCompare` that
 * give correct results when using with locales other than en-US. Note that
 * this variant is about 6MiB larger per architecture than default.
 */
def jscFlavor = 'org.webkit:android-jsc:+'

/**
 * Private function to get the list of Native Architectures you want to build.
 * This reads the value from reactNativeArchitectures in your gradle.properties
 * file and works together with the --active-arch-only flag of react-native run-android.
 */
def reactNativeArchitectures() {
    def value = project.getProperties().get("reactNativeArchitectures")
    return value ? value.split(",") : ["armeabi-v7a", "x86", "x86_64", "arm64-v8a"]
}

/**
* Adding function that will retuen the Bitrise ndkPath if it is a QA or Production Build
*/
def ndkPath() {
    return System.getenv('METAMASK_ENVIRONMENT') == 'qa' || System.getenv('METAMASK_ENVIRONMENT') == 'production' ? rootProject.ext.bitriseNdkPath : ""
}


android {
    ndkVersion rootProject.ext.ndkVersion

    compileSdkVersion rootProject.ext.compileSdkVersion

    namespace"io.metamask"

    defaultConfig {
        applicationId "io.metamask"
        minSdkVersion rootProject.ext.minSdkVersion
        targetSdkVersion rootProject.ext.targetSdkVersion
<<<<<<< HEAD
        versionCode 1360
        versionName "7.26.1"
=======
        versionCode 1359
        versionName "7.26.0"
>>>>>>> 99ac3496
        testBuildType System.getProperty('testBuildType', 'debug')
        missingDimensionStrategy 'react-native-camera', 'general'
        testInstrumentationRunner "androidx.test.runner.AndroidJUnitRunner"
        manifestPlaceholders.MM_BRANCH_KEY_TEST = "$System.env.MM_BRANCH_KEY_TEST"
        manifestPlaceholders.MM_BRANCH_KEY_LIVE = "$System.env.MM_BRANCH_KEY_LIVE"
    }

	  packagingOptions {
		  exclude 'META-INF/DEPENDENCIES'
	  }

	  signingConfigs {
      release {
        storeFile file('../keystores/release.keystore')
        storePassword System.getenv("BITRISEIO_ANDROID_KEYSTORE_PASSWORD")
        keyAlias System.getenv("BITRISEIO_ANDROID_KEYSTORE_ALIAS")
        keyPassword System.getenv("BITRISEIO_ANDROID_KEYSTORE_PRIVATE_KEY_PASSWORD")
      }
      qa {
        storeFile file('../keystores/internalRelease.keystore')
        storePassword System.getenv("BITRISEIO_ANDROID_QA_KEYSTORE_PASSWORD")
        keyAlias System.getenv("BITRISEIO_ANDROID_QA_KEYSTORE_ALIAS")
        keyPassword System.getenv("BITRISEIO_ANDROID_QA_KEYSTORE_PRIVATE_KEY_PASSWORD")
      }
      debug {
        storeFile file('debug.keystore')
        storePassword 'android'
        keyAlias 'androiddebugkey'
        keyPassword 'android'
      }
      flask {
        storeFile file('../keystores/flaskRelease.keystore')
        storePassword System.getenv("BITRISEIO_ANDROID_FLASK_KEYSTORE_PASSWORD")
        keyAlias System.getenv("BITRISEIO_ANDROID_FLASK_KEYSTORE_ALIAS")
        keyPassword System.getenv("BITRISEIO_ANDROID_FLASK_KEYSTORE_PRIVATE_KEY_PASSWORD")
      }
    }

    splits {
        abi {
            reset()
            enable enableSeparateBuildPerCPUArchitecture
            universalApk false  // If true, also generate a universal APK
            include (*reactNativeArchitectures())
        }
    }

    buildTypes {
        debug {
            manifestPlaceholders.isDebug = true
            signingConfig signingConfigs.debug
        }
        release {
            manifestPlaceholders.isDebug = false
            minifyEnabled enableProguardInReleaseBuilds
            proguardFiles getDefaultProguardFile("proguard-android.txt"), "proguard-rules.pro"
        }
    }

	  flavorDimensions "version"
   		  productFlavors {
          qa {
            dimension "version"
            applicationIdSuffix ".qa"
            applicationId "io.metamask"
            signingConfig signingConfigs.qa
          }
          prod {
            dimension "version"
            applicationId "io.metamask"
            signingConfig signingConfigs.release
          }
          flask {
            dimension "version"
            applicationIdSuffix ".flask"
            applicationId "io.metamask"
            signingConfig signingConfigs.flask
          }
    	  }

	  buildTypes.each {
		  it.buildConfigField 'String', 'foxCode', "\"$System.env.MM_FOX_CODE\""
      // Used to point to staging environment API for ramp
      it.buildConfigField 'String', 'IS_RAMP_UAT', "\"$System.env.RAMP_INTERNAL_BUILD\""
      // Used to point to dev environment API for ramp
      it.buildConfigField 'String', 'IS_RAMP_DEV', "\"$System.env.RAMP_DEV_BUILD\""
	  }
    // applicationVariants are e.g. debug, release
    applicationVariants.all { variant ->
        variant.outputs.each { output ->
            // For each separate APK per architecture, set a unique version code as described here:
            // https://developer.android.com/studio/build/configure-apk-splits.html
            // Example: versionCode will generate 1001 for armeabi-v7a, 1002 for x86, etc.
            def versionCodes = ["armeabi-v7a": 1, "x86": 2, "arm64-v8a": 3, "x86_64": 4]
            def abi = output.getFilter(OutputFile.ABI)
            if (abi != null) {  // null for the universal-debug, universal-release variants
                output.versionCodeOverride =
                        defaultConfig.versionCode * 1000 + versionCodes.get(abi)
            }

        }
    }
}

dependencies {
    // The version of react-native is set by the React Native Gradle Plugin
    implementation(files("../libs/ecies.aar"))
    implementation(files("../libs/nativesdk.aar"))
    implementation("com.facebook.react:react-android")
    implementation("androidx.swiperefreshlayout:swiperefreshlayout:1.0.0")
    implementation 'org.apache.commons:commons-compress:1.22'
    androidTestImplementation 'org.mockito:mockito-android:4.2.0'
    androidTestImplementation 'androidx.test:core:1.5.0'
    androidTestImplementation 'androidx.test:core-ktx:1.5.0'
    debugImplementation("com.facebook.flipper:flipper:${FLIPPER_VERSION}")
    debugImplementation("com.facebook.flipper:flipper-network-plugin:${FLIPPER_VERSION}") {
        exclude group:'com.squareup.okhttp3', module:'okhttp'
    }

    debugImplementation("com.facebook.flipper:flipper-fresco-plugin:${FLIPPER_VERSION}")
    if (hermesEnabled.toBoolean()) {
        implementation("com.facebook.react:hermes-android")
    } else {
        implementation jscFlavor
    }
    androidTestImplementation('com.wix:detox-legacy:+') {
         exclude module: "protobuf-lite"
     }
    androidTestImplementation ('androidx.test.espresso:espresso-contrib:3.4.0')
}

apply from: file("../../node_modules/@react-native-community/cli-platform-android/native_modules.gradle"); applyNativeModulesAppBuildGradle(project)<|MERGE_RESOLUTION|>--- conflicted
+++ resolved
@@ -182,13 +182,8 @@
         applicationId "io.metamask"
         minSdkVersion rootProject.ext.minSdkVersion
         targetSdkVersion rootProject.ext.targetSdkVersion
-<<<<<<< HEAD
         versionCode 1360
         versionName "7.26.1"
-=======
-        versionCode 1359
-        versionName "7.26.0"
->>>>>>> 99ac3496
         testBuildType System.getProperty('testBuildType', 'debug')
         missingDimensionStrategy 'react-native-camera', 'general'
         testInstrumentationRunner "androidx.test.runner.AndroidJUnitRunner"
