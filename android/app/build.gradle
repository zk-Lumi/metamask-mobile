--- conflicted
+++ resolved
@@ -173,13 +173,8 @@
         applicationId "io.metamask"
         minSdkVersion rootProject.ext.minSdkVersion
         targetSdkVersion rootProject.ext.targetSdkVersion
-<<<<<<< HEAD
         versionCode 1369
         versionName "7.27.1"
-=======
-        versionCode 1364
-        versionName "7.27.0"
->>>>>>> 3534cce2
         testBuildType System.getProperty('testBuildType', 'debug')
         missingDimensionStrategy 'react-native-camera', 'general'
         testInstrumentationRunner "androidx.test.runner.AndroidJUnitRunner"
