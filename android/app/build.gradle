def getPassword(String currentUser, String keyChain) {
	def stdout = new ByteArrayOutputStream()
	def stderr = new ByteArrayOutputStream()
	if (org.gradle.internal.os.OperatingSystem.current().isMacOsX()) {
		exec {
			commandLine 'security', '-q', 'find-generic-password', '-a', currentUser, '-s', keyChain, '-w'
			standardOutput = stdout
			errorOutput = stderr
			ignoreExitValue true
		}
	} else if (org.gradle.internal.os.OperatingSystem.current().isLinux()) {
		exec {
			// In order for this to work you need to store it:
			// secret-tool store --label='mm' server mm user mm key mm-upload-key
			commandLine 'secret-tool', 'lookup', 'server', currentUser, 'user', currentUser, 'key', keyChain
			standardOutput = stdout
			errorOutput = stderr
			ignoreExitValue true
		}
	} else {
		throw new GradleException('Unsupported OS! Only MacOSx and Linux are supported')
	}
	//noinspection GroovyAssignabilityCheck
	stdout.toString().trim()
}

apply plugin: "com.android.application"

import com.android.build.OutputFile

/**
 * The react.gradle file registers a task for each build variant (e.g. bundleDebugJsAndAssets
 * and bundleReleaseJsAndAssets).
 * These basically call `react-native bundle` with the correct arguments during the Android build
 * cycle. By default, bundleDebugJsAndAssets is skipped, as in debug/dev mode we prefer to load the
 * bundle directly from the development server. Below you can see all the possible configurations
 * and their defaults. If you decide to add a configuration block, make sure to add it before the
 * `apply from: "../../node_modules/react-native/react.gradle"` line.
 *
 * project.ext.react = [
 *   // the name of the generated asset file containing your JS bundle
 *   bundleAssetName: "index.android.bundle",
 *
 *   // the entry file for bundle generation. If none specified and
 *   // "index.android.js" exists, it will be used. Otherwise "index.js" is
 *   // default. Can be overridden with ENTRY_FILE environment variable.
 *   entryFile: "index.android.js",
 *
 *   // https://facebook.github.io/react-native/docs/performance#enable-the-ram-format
 *   bundleCommand: "ram-bundle",
 *
 *   // whether to bundle JS and assets in debug mode
 *   bundleInDebug: false,
 *
 *   // whether to bundle JS and assets in release mode
 *   bundleInRelease: true,
 *
 *   // whether to bundle JS and assets in another build variant (if configured).
 *   // See http://tools.android.com/tech-docs/new-build-system/user-guide#TOC-Build-Variants
 *   // The configuration property can be in the following formats
 *   //	   'bundleIn${productFlavor}${buildType}'
 *   //	   'bundleIn${buildType}'
 *   // bundleInFreeDebug: true,
 *   // bundleInPaidRelease: true,
 *   // bundleInBeta: true,
 *
 *   // whether to disable dev mode in custom build variants (by default only disabled in release)
 *   // for example: to disable dev mode in the staging build type (if configured)
 *   devDisabledInStaging: true,
 *   // The configuration property can be in the following formats
 *   //	   'devDisabledIn${productFlavor}${buildType}'
 *   //	   'devDisabledIn${buildType}'
 *
 *   // the root of your project, i.e. where "package.json" lives
 *   root: "../../",
 *
 *   // where to put the JS bundle asset in debug mode
 *   jsBundleDirDebug: "$buildDir/intermediates/assets/debug",
 *
 *   // where to put the JS bundle asset in release mode
 *   jsBundleDirRelease: "$buildDir/intermediates/assets/release",
 *
 *   // where to put drawable resources / React Native assets, e.g. the ones you use via
 *   // require('./image.png')), in debug mode
 *   resourcesDirDebug: "$buildDir/intermediates/res/merged/debug",
 *
 *   // where to put drawable resources / React Native assets, e.g. the ones you use via
 *   // require('./image.png')), in release mode
 *   resourcesDirRelease: "$buildDir/intermediates/res/merged/release",
 *
 *   // by default the gradle tasks are skipped if none of the JS files or assets change; this means
 *   // that we don't look at files in android/ or ios/ to determine whether the tasks are up to
 *   // date; if you have any other folders that you want to ignore for performance reasons (gradle
 *   // indexes the entire tree), add them here. Alternatively, if you have JS files in android/
 *   // for example, you might want to remove it from here.
 *   inputExcludes: ["android/**", "ios/**"],
 *
 *   // override which node gets called and with what additional arguments
 *   nodeExecutableAndArgs: ["node"],
 *
 *   // supply additional arguments to the packager
 *   extraPackagerArgs: []
 * ]
 */

project.ext.react = [
	entryFile: "index.js",
	enableHermes: false,  // clean and rebuild if changing
]

apply from: "../../node_modules/react-native/react.gradle"

project.ext.sentryCli = [
	logLevel: "debug",
	sentryProperties: System.getenv('SENTRY_PROPERTIES') ? System.getenv('SENTRY_PROPERTIES') : '../../sentry.properties'
]

apply from: "../../node_modules/@sentry/react-native/sentry.gradle"

/**
 * Set this to true to create two separate APKs instead of one:
 *   - An APK that only works on ARM devices
 *   - An APK that only works on x86 devices
 * The advantage is the size of the APK is reduced by about 4MB.
 * Upload all the APKs to the Play Store and people will download
 * the correct one based on the CPU architecture of their device.
 */
def enableSeparateBuildPerCPUArchitecture = false

/**
 * Run Proguard to shrink the Java bytecode in release builds.
 */
def enableProguardInReleaseBuilds = false

/**
 * The preferred build flavor of JavaScriptCore.
 *
 * For example, to use the international variant, you can use:
 * `def jscFlavor = 'org.webkit:android-jsc-intl:+'`
 *
 * The international variant includes ICU i18n library and necessary data
 * allowing to use e.g. `Date.toLocaleString` and `String.localeCompare` that
 * give correct results when using with locales other than en-US.  Note that
 * this variant is about 6MiB larger per architecture than default.
 */
def jscFlavor = 'org.webkit:android-jsc:+'
/**
 * Whether to enable the Hermes VM.
 *
 * This should be set on project.ext.react and mirrored here.  If it is not set
 * on project.ext.react, JavaScript will not be compiled to Hermes Bytecode
 * and the benefits of using Hermes will therefore be sharply reduced.
 */
def enableHermes = project.ext.react.get("enableHermes", false)

android {

	compileSdkVersion rootProject.ext.compileSdkVersion

	compileOptions {
		sourceCompatibility JavaVersion.VERSION_1_8
		targetCompatibility JavaVersion.VERSION_1_8
	}

	defaultConfig {
		applicationId "io.metamask"
		minSdkVersion rootProject.ext.minSdkVersion
		targetSdkVersion rootProject.ext.targetSdkVersion
<<<<<<< HEAD
		versionCode 42
=======
		versionCode 43
>>>>>>> f57d7ded
		versionName "1.0.9"
		multiDexEnabled true
		testBuildType System.getProperty('testBuildType', 'debug')
		missingDimensionStrategy "minReactNative", "minReactNative46"
		testInstrumentationRunner "androidx.test.runner.AndroidJUnitRunner"
		ndk {
			abiFilters "armeabi-v7a", "x86", "arm64-v8a", "x86_64"
		}
		dexOptions {
			javaMaxHeapSize "2048M"
		}

		manifestPlaceholders = [
			MM_BRANCH_KEY_TEST: "$System.env.MM_BRANCH_KEY_TEST",
			MM_BRANCH_KEY_LIVE: "$System.env.MM_BRANCH_KEY_LIVE",
			MM_MIXPANEL_TOKEN: "$System.env.MM_MIXPANEL_TOKEN"
		]
		missingDimensionStrategy 'react-native-camera', 'general'

	}

	signingConfigs {
		def pass = getPassword("mm","mm-upload-key")
		release {
			storeFile file('../keystores/release.keystore')
			storePassword pass
			keyAlias 'key0'
			keyPassword pass
		}
		debug {
            storeFile file('debug.keystore')
            storePassword 'android'
            keyAlias 'androiddebugkey'
            keyPassword 'android'
        }
	}

	splits {
		abi {
			reset()
			enable enableSeparateBuildPerCPUArchitecture
			universalApk false  // If true, also generate a universal APK
			include "armeabi-v7a", "x86", "arm64-v8a", "x86_64"
		}
	}

	buildTypes {
		debug {
			manifestPlaceholders = [isDebug:true]
			signingConfig signingConfigs.debug
		}
		release {
			manifestPlaceholders = [isDebug:false]
			minifyEnabled enableProguardInReleaseBuilds
			proguardFiles getDefaultProguardFile("proguard-android.txt"), "proguard-rules.pro"
			signingConfig signingConfigs.release
		}
	}
	buildTypes.each {
		it.buildConfigField 'String', 'foxCode', "\"$System.env.MM_FOX_CODE\""

	}
   packagingOptions {
        pickFirst "lib/armeabi-v7a/libc++_shared.so"
        pickFirst "lib/arm64-v8a/libc++_shared.so"
        pickFirst "lib/x86/libc++_shared.so"
        pickFirst "lib/x86_64/libc++_shared.so"
		exclude "**/libjsc.so"
    }
	// applicationVariants are e.g. debug, release
	applicationVariants.all { variant ->
		variant.outputs.each { output ->
            // https://developer.android.com/studio/build/configure-apk-splits.html
            def versionCodes = ["armeabi-v7a": 1, "x86": 2, "arm64-v8a": 3, "x86_64": 4]
			def abi = output.getFilter(OutputFile.ABI)
			if (abi != null) {  // null for the universal-debug, universal-release variants
				output.versionCodeOverride =
					versionCodes.get(abi) * 1048576 + defaultConfig.versionCode
			}
		}
	}
}

dependencies {
	implementation project(':lottie-react-native')

	implementation project(':react-native-gesture-handler')

	implementation 'androidx.multidex:multidex:2.0.1'
	implementation 'androidx.annotation:annotation:1.1.0'
	implementation 'androidx.appcompat:appcompat:1.2.0'
	implementation "com.facebook.react:react-native:+"  // From node_modules
	implementation 'org.chromium:v8-android:+'

	implementation 'com.google.android.gms:play-services-wallet:18.0.0'

	implementation "io.branch.sdk.android:library:5.+"

	implementation 'com.mixpanel.android:mixpanel-android:5.+'

	androidTestImplementation('com.wix:detox:+') { transitive = true }
	androidTestImplementation 'junit:junit:4.12'

	implementation "androidx.swiperefreshlayout:swiperefreshlayout:1.0.0"
    debugImplementation("com.facebook.flipper:flipper:${FLIPPER_VERSION}") {
      exclude group:'com.facebook.fbjni'
    }
    debugImplementation("com.facebook.flipper:flipper-network-plugin:${FLIPPER_VERSION}") {
        exclude group:'com.facebook.flipper'
    }
    debugImplementation("com.facebook.flipper:flipper-fresco-plugin:${FLIPPER_VERSION}") {
        exclude group:'com.facebook.flipper'
    }
    if (enableHermes) {
        def hermesPath = "../../node_modules/hermes-engine/android/";
        debugImplementation files(hermesPath + "hermes-debug.aar")
        releaseImplementation files(hermesPath + "hermes-release.aar")
    } else {
        implementation jscFlavor
    }
}

// Run this once to be able to run the application with BUCK
// puts all compile dependencies into folder libs for BUCK to use
task copyDownloadableDepsToLibs(type: Copy) {
	from configurations.compile
	into 'libs'
}

apply from: file("../../node_modules/@react-native-community/cli-platform-android/native_modules.gradle"); applyNativeModulesAppBuildGradle(project)<|MERGE_RESOLUTION|>--- conflicted
+++ resolved
@@ -166,11 +166,7 @@
 		applicationId "io.metamask"
 		minSdkVersion rootProject.ext.minSdkVersion
 		targetSdkVersion rootProject.ext.targetSdkVersion
-<<<<<<< HEAD
-		versionCode 42
-=======
 		versionCode 43
->>>>>>> f57d7ded
 		versionName "1.0.9"
 		multiDexEnabled true
 		testBuildType System.getProperty('testBuildType', 'debug')
