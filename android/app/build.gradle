--- conflicted
+++ resolved
@@ -134,15 +134,9 @@
     namespace"io.metamask"
     defaultConfig {
 		applicationId "io.metamask"
-<<<<<<< HEAD
         minSdkVersion rootProject.ext.minSdkVersion
         targetSdkVersion rootProject.ext.targetSdkVersion
-        versionCode 1125
-=======
-		minSdkVersion rootProject.ext.minSdkVersion
-		targetSdkVersion rootProject.ext.targetSdkVersion
-		versionCode 1136
->>>>>>> feac44b6
+        versionCode 1136
 		versionName "7.1.0"
         testBuildType System.getProperty('testBuildType', 'debug')
         missingDimensionStrategy 'react-native-camera', 'general'
