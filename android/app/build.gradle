--- conflicted
+++ resolved
@@ -159,13 +159,8 @@
 		applicationId "io.metamask"
 		minSdkVersion rootProject.ext.minSdkVersion
 		targetSdkVersion rootProject.ext.targetSdkVersion
-<<<<<<< HEAD
 		versionCode 1079
 		versionName "6.1.1"
-=======
-		versionCode 1078
-		versionName "6.1.0"
->>>>>>> c0124fd1
 		multiDexEnabled true
 		testBuildType System.getProperty('testBuildType', 'debug')
 		missingDimensionStrategy "minReactNative", "minReactNative46"
