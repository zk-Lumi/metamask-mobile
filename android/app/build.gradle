def getPassword(String currentUser, String keyChain) {
	def stdout = new ByteArrayOutputStream()
	def stderr = new ByteArrayOutputStream()
	if (org.gradle.internal.os.OperatingSystem.current().isMacOsX()) {
		exec {
			commandLine 'security', '-q', 'find-generic-password', '-a', currentUser, '-s', keyChain, '-w'
			standardOutput = stdout
			errorOutput = stderr
			ignoreExitValue true
		}
	} else if (org.gradle.internal.os.OperatingSystem.current().isLinux()) {
		exec {
			// In order for this to work you need to store it:
			// secret-tool store --label='mm' server mm user mm key mm-upload-key
			commandLine 'secret-tool', 'lookup', 'server', currentUser, 'user', currentUser, 'key', keyChain
			standardOutput = stdout
			errorOutput = stderr
			ignoreExitValue true
		}
	} else {
		throw new GradleException('Unsupported OS! Only MacOSx and Linux are supported')
	}
	//noinspection GroovyAssignabilityCheck
	stdout.toString().trim()
}

apply plugin: "com.android.application"

import com.android.build.OutputFile

/**
 * The react.gradle file registers a task for each build variant (e.g. bundleDebugJsAndAssets
 * and bundleReleaseJsAndAssets).
 * These basically call `react-native bundle` with the correct arguments during the Android build
 * cycle. By default, bundleDebugJsAndAssets is skipped, as in debug/dev mode we prefer to load the
 * bundle directly from the development server. Below you can see all the possible configurations
 * and their defaults. If you decide to add a configuration block, make sure to add it before the
 * `apply from: "../../node_modules/react-native/react.gradle"` line.
 *
 * project.ext.react = [
 *   // the name of the generated asset file containing your JS bundle
 *   bundleAssetName: "index.android.bundle",
 *
 *   // the entry file for bundle generation. If none specified and
 *   // "index.android.js" exists, it will be used. Otherwise "index.js" is
 *   // default. Can be overridden with ENTRY_FILE environment variable.
 *   entryFile: "index.android.js",
 *
 *   // https://reactnative.dev/docs/performance#enable-the-ram-format
 *   bundleCommand: "ram-bundle",
 *
 *   // whether to bundle JS and assets in debug mode
 *   bundleInDebug: false,
 *
 *   // whether to bundle JS and assets in release mode
 *   bundleInRelease: true,
 *
 *   // whether to bundle JS and assets in another build variant (if configured).
 *   // See http://tools.android.com/tech-docs/new-build-system/user-guide#TOC-Build-Variants
 *   // The configuration property can be in the following formats
 *   //	   'bundleIn${productFlavor}${buildType}'
 *   //	   'bundleIn${buildType}'
 *   // bundleInFreeDebug: true,
 *   // bundleInPaidRelease: true,
 *   // bundleInBeta: true,
 *
 *   // whether to disable dev mode in custom build variants (by default only disabled in release)
 *   // for example: to disable dev mode in the staging build type (if configured)
 *   devDisabledInStaging: true,
 *   // The configuration property can be in the following formats
 *   //	   'devDisabledIn${productFlavor}${buildType}'
 *   //	   'devDisabledIn${buildType}'
 *
 *   // the root of your project, i.e. where "package.json" lives
 *   root: "../../",
 *
 *   // where to put the JS bundle asset in debug mode
 *   jsBundleDirDebug: "$buildDir/intermediates/assets/debug",
 *
 *   // where to put the JS bundle asset in release mode
 *   jsBundleDirRelease: "$buildDir/intermediates/assets/release",
 *
 *   // where to put drawable resources / React Native assets, e.g. the ones you use via
 *   // require('./image.png')), in debug mode
 *   resourcesDirDebug: "$buildDir/intermediates/res/merged/debug",
 *
 *   // where to put drawable resources / React Native assets, e.g. the ones you use via
 *   // require('./image.png')), in release mode
 *   resourcesDirRelease: "$buildDir/intermediates/res/merged/release",
 *
 *   // by default the gradle tasks are skipped if none of the JS files or assets change; this means
 *   // that we don't look at files in android/ or ios/ to determine whether the tasks are up to
 *   // date; if you have any other folders that you want to ignore for performance reasons (gradle
 *   // indexes the entire tree), add them here. Alternatively, if you have JS files in android/
 *   // for example, you might want to remove it from here.
 *   inputExcludes: ["android/**", "ios/**"],
 *
 *   // override which node gets called and with what additional arguments
 *   nodeExecutableAndArgs: ["node"],
 *
 *   // supply additional arguments to the packager
 *   extraPackagerArgs: []
 * ]
 */

project.ext.react = [
	entryFile: "index.js",
	enableHermes: false //System.getenv('METAMASK_ENVIRONMENT') == 'production'
]

apply from: "../../node_modules/react-native/react.gradle"
 project.ext.sentryCli = [
	logLevel: "debug",
	sentryProperties: System.getenv('SENTRY_PROPERTIES') ? System.getenv('SENTRY_PROPERTIES') : '../../sentry.properties'
]

apply from: "../../node_modules/@sentry/react-native/sentry.gradle"

/**
 * Set this to true to create two separate APKs instead of one:
 *   - An APK that only works on ARM devices
 *   - An APK that only works on x86 devices
 * The advantage is the size of the APK is reduced by about 4MB.
 * Upload all the APKs to the Play Store and people will download
 * the correct one based on the CPU architecture of their device.
 */
def enableSeparateBuildPerCPUArchitecture = true

/**
 * The preferred build flavor of JavaScriptCore.
 *
 * For example, to use the international variant, you can use:
 * `def jscFlavor = 'org.webkit:android-jsc-intl:+'`
 *
 * The international variant includes ICU i18n library and necessary data
 * allowing to use e.g. `Date.toLocaleString` and `String.localeCompare` that
 * give correct results when using with locales other than en-US.  Note that
 * this variant is about 6MiB larger per architecture than default.
 */
def jscFlavor = 'org.webkit:android-jsc-intl:+'
/**
 * Whether to enable the Hermes VM.
 *
 * This should be set on project.ext.react and mirrored here.  If it is not set
 * on project.ext.react, JavaScript will not be compiled to Hermes Bytecode
 * and the benefits of using Hermes will therefore be sharply reduced.
 */
def enableHermes = project.ext.react.get("enableHermes", false)

/**
 * Architectures to build native code for in debug.
 */
def nativeArchitectures = project.getProperties().get("reactNativeDebugArchitectures")

android {
    compileSdkVersion rootProject.ext.compileSdkVersion

	defaultConfig {
		applicationId "io.metamask"
		minSdkVersion rootProject.ext.minSdkVersion
		targetSdkVersion rootProject.ext.targetSdkVersion
<<<<<<< HEAD
		versionCode 970
		versionName "5.6.99"
=======
		versionCode 973
		versionName "5.8.0"
>>>>>>> b4f7ac94
		multiDexEnabled true
		testBuildType System.getProperty('testBuildType', 'debug')
		missingDimensionStrategy "minReactNative", "minReactNative46"
		testInstrumentationRunner "androidx.test.runner.AndroidJUnitRunner"
		ndk {
			abiFilters "armeabi-v7a", "x86", "arm64-v8a", "x86_64"
		}
		dexOptions {
			javaMaxHeapSize "2048M"
		}

		manifestPlaceholders = [
			MM_BRANCH_KEY_TEST: "$System.env.MM_BRANCH_KEY_TEST",
			MM_BRANCH_KEY_LIVE: "$System.env.MM_BRANCH_KEY_LIVE",
			MM_MIXPANEL_TOKEN: "$System.env.MM_MIXPANEL_TOKEN"
		]
		missingDimensionStrategy 'react-native-camera', 'general'
  }

	packagingOptions {
		exclude 'META-INF/DEPENDENCIES'
	}

	signingConfigs {
		release {
			storeFile file('../keystores/release.keystore')
			storePassword System.getenv("BITRISEIO_ANDROID_KEYSTORE_PASSWORD")
			keyAlias System.getenv("BITRISEIO_ANDROID_KEYSTORE_ALIAS")
			keyPassword System.getenv("BITRISEIO_ANDROID_KEYSTORE_PRIVATE_KEY_PASSWORD")
		}
    qa {
      storeFile file('../keystores/internalRelease.keystore')
      storePassword System.getenv("BITRISEIO_ANDROID_QA_KEYSTORE_PASSWORD")
      keyAlias System.getenv("BITRISEIO_ANDROID_QA_KEYSTORE_ALIAS")
      keyPassword System.getenv("BITRISEIO_ANDROID_QA_KEYSTORE_PRIVATE_KEY_PASSWORD")
    }
		debug {
      storeFile file('debug.keystore')
      storePassword 'android'
      keyAlias 'androiddebugkey'
      keyPassword 'android'
    }
	}

	splits {
		abi {
			reset()
			enable enableSeparateBuildPerCPUArchitecture
			universalApk false  // If true, also generate a universal APK
		}
	}

	buildTypes {
		debug {
			manifestPlaceholders = [isDebug:true]
			if (nativeArchitectures) {
                ndk {
                    abiFilters nativeArchitectures.split(',')
                }
            }
			multiDexEnabled true
			signingConfig signingConfigs.debug
		}
		release {
			manifestPlaceholders = [isDebug:false]
			minifyEnabled true
			multiDexEnabled true
			shrinkResources true
			proguardFiles getDefaultProguardFile("proguard-android.txt"), "proguard-rules.pro"
		}
	}

	flavorDimensions "version"
   		productFlavors {
        qa {
          dimension "version"
          applicationIdSuffix ".qa"
          applicationId "io.metamask"
          signingConfig signingConfigs.qa
        }
        prod {
          dimension "version"
          applicationId "io.metamask"
          signingConfig signingConfigs.release
        }
    	}

	buildTypes.each {
		it.buildConfigField 'String', 'foxCode', "\"$System.env.MM_FOX_CODE\""

	}
	// applicationVariants are e.g. debug, release
	applicationVariants.all { variant ->
		variant.outputs.each { output ->
            // https://developer.android.com/studio/build/configure-apk-splits.html
      def versionCodes = ["armeabi-v7a": 1, "x86": 2, "arm64-v8a": 3, "x86_64": 4]
			def abi = output.getFilter(OutputFile.ABI)
			if (abi != null) {  // null for the universal-debug, universal-release variants
				output.versionCodeOverride =
					defaultConfig.versionCode * 1000 + versionCodes.get(abi)
			}
		}
	}
}

configurations.all {
	exclude group: 'com.facebook.react', module: 'react-native'
}

dependencies {
	implementation project(':lottie-react-native')

	implementation project(':react-native-gesture-handler')

	implementation 'androidx.multidex:multidex:2.0.1'
	implementation 'androidx.annotation:annotation:1.1.0'
	implementation 'androidx.appcompat:appcompat:1.2.0'
	// Replace 'com.facebook.react:react-native:+' with project(':ReactAndroid') to respect changes that we make in native Android code
	implementation project(':ReactAndroid')
	implementation 'org.chromium:v8-android:+'
	implementation 'com.google.android.gms:play-services-wallet:18.0.0'
	implementation "io.branch.sdk.android:library:5.+"
	implementation 'com.mixpanel.android:mixpanel-android:5.+'
	androidTestImplementation('com.wix:detox:+') { transitive = true }
	androidTestImplementation 'junit:junit:4.12'
	implementation "androidx.swiperefreshlayout:swiperefreshlayout:1.0.0"
	implementation "com.android.installreferrer:installreferrer:2.2"

	debugImplementation("com.facebook.flipper:flipper:${FLIPPER_VERSION}") {
        exclude group:'com.facebook.fbjni'
    }

    debugImplementation("com.facebook.flipper:flipper-network-plugin:${FLIPPER_VERSION}") {
        exclude group:'com.facebook.flipper'
        exclude group:'com.squareup.okhttp3', module:'okhttp'
    }

    debugImplementation("com.facebook.flipper:flipper-fresco-plugin:${FLIPPER_VERSION}") {
        exclude group:'com.facebook.flipper'
    }

    if (enableHermes) {
        def hermesPath = "../../node_modules/hermes-engine/android/";
        debugImplementation files(hermesPath + "hermes-debug.aar")
        releaseImplementation files(hermesPath + "hermes-release.aar")

    } else {
        implementation jscFlavor
    }
}

// Run this once to be able to run the application with BUCK
// puts all compile dependencies into folder libs for BUCK to use
task copyDownloadableDepsToLibs(type: Copy) {
	from configurations.implementation
	into 'libs'
}

apply from: file("../../node_modules/@react-native-community/cli-platform-android/native_modules.gradle"); applyNativeModulesAppBuildGradle(project)<|MERGE_RESOLUTION|>--- conflicted
+++ resolved
@@ -159,13 +159,8 @@
 		applicationId "io.metamask"
 		minSdkVersion rootProject.ext.minSdkVersion
 		targetSdkVersion rootProject.ext.targetSdkVersion
-<<<<<<< HEAD
-		versionCode 970
-		versionName "5.6.99"
-=======
 		versionCode 973
 		versionName "5.8.0"
->>>>>>> b4f7ac94
 		multiDexEnabled true
 		testBuildType System.getProperty('testBuildType', 'debug')
 		missingDimensionStrategy "minReactNative", "minReactNative46"
