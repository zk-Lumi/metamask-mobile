<manifest xmlns:android="http://schemas.android.com/apk/res/android"
	package="io.metamask"
	xmlns:tools="http://schemas.android.com/tools"
>

	<uses-permission android:name="android.permission.INTERNET" />
	<uses-permission android:name="android.permission.ACCESS_NETWORK_STATE" />
	<uses-permission android:name="android.permission.SYSTEM_ALERT_WINDOW"/>
	<uses-permission android:name="android.permission.CAMERA" />
	<uses-sdk tools:overrideLibrary="com.tectiv3.aes" />

	<application
		android:name=".MainApplication"
		android:label="@string/app_name"
		android:icon="@mipmap/ic_launcher"
		android:roundIcon="@mipmap/ic_launcher_round"
		android:allowBackup="false"
		android:theme="@style/AppTheme"
		android:hardwareAccelerated="true"
		android:usesCleartextTraffic="${isDebug}"
		tools:targetApi="29"
		tools:ignore="GoogleAppIndexingWarning"
		android:networkSecurityConfig="@xml/react_native_config"
		android:largeHeap="true"
	>
		<activity
			android:launchMode="singleTask"
			android:name=".SplashActivity"
			android:theme="@style/SplashTheme"
			android:label="@string/app_name"
		>
			<intent-filter>
				<action android:name="android.intent.action.MAIN" />
			</intent-filter>
		</activity>
		<activity
			android:launchMode="singleTask"
			android:name=".MainActivity"
			android:label="@string/app_name"
			android:configChanges="keyboard|keyboardHidden|orientation|screenSize|uiMode"
			android:windowSoftInputMode="adjustResize"
			android:screenOrientation="portrait"
			android:exported="true"
		>
			<intent-filter>
				<action android:name="android.intent.action.MAIN" />
				<category android:name="android.intent.category.LAUNCHER" />
			</intent-filter>
			<!-- Branch URI Scheme -->
			<intent-filter android:autoVerify="true">
				<action android:name="android.intent.action.VIEW" />
				<category android:name="android.intent.category.DEFAULT" />
				<category android:name="android.intent.category.BROWSABLE" />
<<<<<<< HEAD
=======
				<!-- The following document explains reasons behind this strange subdomain declarations -->
				<!-- https://developer.android.com/training/app-links/verify-site-associations#multi-subdomain -->
>>>>>>> 360b39f2
				<data android:scheme="https" />
				<data android:scheme="https" />
				<data android:scheme="https" />
				<data android:scheme="https" />
				<data android:host="metamask.app.link" />
				<data android:host="metamask-alternate.app.link" />
				<data android:host="metamask.test-app.link" />
				<data android:host="metamask-alternate.test-app.link" />
			</intent-filter>
			<intent-filter>
				<data android:scheme="metamask" />
				<action android:name="android.intent.action.VIEW" />
				<category android:name="android.intent.category.DEFAULT" />
				<category android:name="android.intent.category.BROWSABLE" />
			</intent-filter>
			<intent-filter>
				<data android:scheme="ethereum" />
				<action android:name="android.intent.action.VIEW" />
				<category android:name="android.intent.category.DEFAULT" />
				<category android:name="android.intent.category.BROWSABLE" />
			</intent-filter>
			<intent-filter>
				<data android:scheme="dapp" />
				<action android:name="android.intent.action.VIEW" />
				<category android:name="android.intent.category.DEFAULT" />
				<category android:name="android.intent.category.BROWSABLE" />
			</intent-filter>
			<intent-filter>
				<data android:scheme="wc" />
				<action android:name="android.intent.action.VIEW" />
				<category android:name="android.intent.category.DEFAULT" />
				<category android:name="android.intent.category.BROWSABLE" />
			</intent-filter>
			<intent-filter>
				<data android:scheme="http" />
				<action android:name="android.intent.action.VIEW" />
				<category android:name="android.intent.category.DEFAULT" />
				<category android:name="android.intent.category.BROWSABLE" />
			</intent-filter>
			<intent-filter>
				<data android:scheme="https" />
				<action android:name="android.intent.action.VIEW" />
				<category android:name="android.intent.category.DEFAULT" />
				<category android:name="android.intent.category.BROWSABLE" />
			</intent-filter>

			<!-- Branch App Links (optional) -->
			<intent-filter android:autoVerify="true">
				<action android:name="android.intent.action.VIEW" />
				<category android:name="android.intent.category.DEFAULT" />
				<category android:name="android.intent.category.BROWSABLE" />
				<data android:scheme="https" android:host="metamask.io" />
			</intent-filter>
		</activity>
		<!-- Explicitly opt-in to safe browsing -->
		<meta-data android:name="android.webkit.WebView.EnableSafeBrowsing" android:value="true" />
		<!-- Branch init -->
		<meta-data android:name="io.branch.sdk.BranchKey" android:value="${MM_BRANCH_KEY_LIVE}" />
		<meta-data android:name="io.branch.sdk.BranchKey.test" android:value="${MM_BRANCH_KEY_TEST}" />
		<meta-data android:name="io.branch.sdk.TestMode" android:value="false" />
		<!-- PUSH NOTIFICATIONS -->
		<meta-data	android:name="com.dieam.reactnativepushnotification.notification_channel_name"
		android:value="io.metamask"/>
		<meta-data	android:name="com.dieam.reactnativepushnotification.notification_channel_description"
		android:value="io.metamask"/>
		<meta-data	android:name="com.dieam.reactnativepushnotification.notification_color"
		android:resource="@color/lightgray"/>
		<!-- MIXPANEL -->
		<meta-data android:name="com.mixpanel.android.mpmetrics.MixpanelAPI.token" android:value="${MM_MIXPANEL_TOKEN}"	/>
		<activity android:name="com.mixpanel.android.takeoverinapp.TakeoverInAppActivity"
		android:theme="@style/com_mixpanel_android_TakeoverInAppActivityTheme"/>

		<!-- Branch install referrer tracking (optional) -->
		<receiver android:name="io.branch.referral.InstallListener" android:exported="true">
			<intent-filter>
				<action android:name="com.android.vending.INSTALL_REFERRER" />
			</intent-filter>
		</receiver>

		<provider
			android:name="androidx.core.content.FileProvider"
			android:authorities="io.metamask.provider"
			android:grantUriPermissions="true"
			android:exported="false"
		>
			<meta-data
				android:name="android.support.FILE_PROVIDER_PATHS"
				android:resource="@xml/filepaths"
			/>
		</provider>
	</application>
</manifest><|MERGE_RESOLUTION|>--- conflicted
+++ resolved
@@ -51,11 +51,8 @@
 				<action android:name="android.intent.action.VIEW" />
 				<category android:name="android.intent.category.DEFAULT" />
 				<category android:name="android.intent.category.BROWSABLE" />
-<<<<<<< HEAD
-=======
 				<!-- The following document explains reasons behind this strange subdomain declarations -->
 				<!-- https://developer.android.com/training/app-links/verify-site-associations#multi-subdomain -->
->>>>>>> 360b39f2
 				<data android:scheme="https" />
 				<data android:scheme="https" />
 				<data android:scheme="https" />
