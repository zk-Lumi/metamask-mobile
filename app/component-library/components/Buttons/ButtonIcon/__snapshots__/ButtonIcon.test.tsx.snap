--- conflicted
+++ resolved
@@ -20,11 +20,7 @@
   }
 >
   <SvgMock
-<<<<<<< HEAD
-    color="#0376C9"
-=======
     color="#141618"
->>>>>>> d7cbdfe5
     height={16}
     name="AddSquare"
     style={
