--- conflicted
+++ resolved
@@ -32,13 +32,9 @@
     : {};
   return StyleSheet.create({
     base: Object.assign(baseStyle, style) as ViewStyle,
-<<<<<<< HEAD
-    label: size === AvatarSize.Xs ? { lineHeight: 16 } : { bottom: 2 },
-=======
     label:
       // Temporarily lower font size in XS size to prevent cut off
       size === AvatarSize.Xs ? { lineHeight: undefined, fontSize: 10 } : {},
->>>>>>> 6e062b69
     image: {
       flex: 1,
       height: undefined,
