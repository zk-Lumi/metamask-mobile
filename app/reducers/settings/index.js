--- conflicted
+++ resolved
@@ -1,19 +1,11 @@
 import AppConstants from '../../core/AppConstants';
 
 const initialState = {
-<<<<<<< HEAD
-	searchEngine: AppConstants.DEFAULT_SEARCH_ENGINE,
-	primaryCurrency: 'ETH',
-	lockTime: -1, // Disabled by default
-	useBlockieIcon: false,
-	hideZeroBalanceTokens: false,
-=======
   searchEngine: AppConstants.DEFAULT_SEARCH_ENGINE,
   primaryCurrency: 'ETH',
   lockTime: -1, // Disabled by default
-  useBlockieIcon: true,
+  useBlockieIcon: false,
   hideZeroBalanceTokens: false,
->>>>>>> b8f7402c
 };
 
 const settingsReducer = (state = initialState, action) => {
