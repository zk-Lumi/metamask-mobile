--- conflicted
+++ resolved
@@ -56,11 +56,7 @@
  * Returns the swaps tokens from the state
  */
 const swapsControllerTokens = state => state.engine.backgroundState.SwapsController.tokens;
-<<<<<<< HEAD
-const tokensSelectors = state => state.engine.backgroundState.AssetsController.tokens;
-=======
 const tokensSelectors = state => state.engine.backgroundState.TokensController.tokens;
->>>>>>> 456d8536
 
 const swapsControllerAndUserTokens = createSelector(
 	swapsControllerTokens,
@@ -72,11 +68,7 @@
 
 				if (!map.has(key)) {
 					map.set(key, {
-<<<<<<< HEAD
-						occurances: 0,
-=======
 						occurrences: 0,
->>>>>>> 456d8536
 						...token,
 						decimals: Number(token.decimals),
 						address: key
