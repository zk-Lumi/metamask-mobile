--- conflicted
+++ resolved
@@ -2,13 +2,9 @@
 import { Action } from 'redux';
 import ACTIONS from './types';
 
-<<<<<<< HEAD
 const currentDate = new Date(Date.now());
-export const newPrivacyPolicyDate = new Date('2024-06-18T00:00:00Z');
+const newPrivacyPolicyDate = new Date('2024-06-18T00:00:00Z');
 export const isPastPrivacyPolicyDate = currentDate >= newPrivacyPolicyDate;
-=======
-export const newPrivacyPolicyDate = new Date('2024-06-18T12:00:00Z');
->>>>>>> d0b7cd90
 
 const initialState = {
   newPrivacyPolicyToastClickedOrClosed: false,
