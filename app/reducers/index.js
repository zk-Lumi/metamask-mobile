--- conflicted
+++ resolved
@@ -19,27 +19,6 @@
 import { combineReducers } from 'redux';
 
 const rootReducer = combineReducers({
-<<<<<<< HEAD
-	engine: engineReducer,
-	privacy: privacyReducer,
-	bookmarks: bookmarksReducer,
-	recents: recentsReducer,
-	browser: browserReducer,
-	modals: modalsReducer,
-	settings: settingsReducer,
-	alert: alertReducer,
-	transaction: transactionReducer,
-	user: userReducer,
-	wizard: wizardReducer,
-	onboarding: onboardingReducer,
-	notification: notificationReducer,
-	swaps: swapsReducer,
-	fiatOrders,
-	infuraAvailability: infuraAvailabilityReducer,
-	navigation: navigationReducer,
-	networkOnboarded: networkOnboardReducer,
-=======
-  collectibles: collectiblesReducer,
   engine: engineReducer,
   privacy: privacyReducer,
   bookmarks: bookmarksReducer,
@@ -58,7 +37,6 @@
   infuraAvailability: infuraAvailabilityReducer,
   navigation: navigationReducer,
   networkOnboarded: networkOnboardReducer,
->>>>>>> b8f7402c
 });
 
 export default rootReducer;