import { createSelector } from 'reselect';
<<<<<<< HEAD

const addressSelector = (state) => state.engine.backgroundState.PreferencesController.selectedAddress;
const chainIdSelector = (state) => state.engine.backgroundState.NetworkController.provider.chainId;
=======
import { compareTokenIds } from '../../util/tokens';
import { isMainnetByChainId } from '../../util/networks';

const addressSelector = (state) => state.engine.backgroundState.PreferencesController.selectedAddress;
const chainIdSelector = (state) => state.engine.backgroundState.NetworkController.provider.chainId;
const favoritesSelector = (state) => state.collectibles.favorites;
>>>>>>> 5aba78b7

const allCollectibleContractsSelector = (state) =>
	state.engine.backgroundState.CollectiblesController.allCollectibleContracts;
const allCollectiblesSelector = (state) => state.engine.backgroundState.CollectiblesController.allCollectibles;

export const collectibleContractsSelector = createSelector(
	addressSelector,
	chainIdSelector,
	allCollectibleContractsSelector,
<<<<<<< HEAD
	(address, chainId, allCollectibleContracts) => allCollectibleContracts[address]?.[chainId] || []
);

export const collectiblesSelector = createSelector(
	addressSelector,
	chainIdSelector,
	allCollectiblesSelector,
	(address, chainId, allCollectibles) => allCollectibles[address]?.[chainId] || []
);
=======
	(address, chainId, allCollectibleContracts) => {
		const contracts = allCollectibleContracts[address]?.[chainId] || [];
		if (isMainnetByChainId(chainId)) {
			return contracts.filter(({ logo }) => logo);
		}
		return contracts;
	}
);

export const collectiblesSelector = createSelector(
	addressSelector,
	chainIdSelector,
	allCollectiblesSelector,
	(address, chainId, allCollectibles) => allCollectibles[address]?.[chainId] || []
);

export const favoritesCollectiblesSelector = createSelector(
	addressSelector,
	chainIdSelector,
	favoritesSelector,
	(address, chainId, favorites) => favorites[address]?.[chainId] || []
);

export const isCollectibleInFavoritesSelector = createSelector(
	favoritesCollectiblesSelector,
	(state, collectible) => collectible,
	(favoriteCollectibles, collectible) =>
		Boolean(
			favoriteCollectibles.find(
				({ tokenId, address }) =>
					// TO DO: Remove after moving favorites to controllers.
					compareTokenIds(tokenId, collectible.tokenId) && address === collectible.address
			)
		)
);

const getFavoritesCollectibles = (favoriteCollectibles, selectedAddress, chainId) =>
	favoriteCollectibles[selectedAddress]?.[chainId] || [];

export const ADD_FAVORITE_COLLECTIBLE = 'ADD_FAVORITE_COLLECTIBLE';
export const REMOVE_FAVORITE_COLLECTIBLE = 'REMOVE_FAVORITE_COLLECTIBLE';
>>>>>>> 5aba78b7

const initialState = {
	favorites: {},
};

const collectiblesFavoritesReducer = (state = initialState, action) => {
	switch (action.type) {
		default: {
			return state;
		}
	}
};

export default collectiblesFavoritesReducer;<|MERGE_RESOLUTION|>--- conflicted
+++ resolved
@@ -1,16 +1,8 @@
 import { createSelector } from 'reselect';
-<<<<<<< HEAD
-
-const addressSelector = (state) => state.engine.backgroundState.PreferencesController.selectedAddress;
-const chainIdSelector = (state) => state.engine.backgroundState.NetworkController.provider.chainId;
-=======
-import { compareTokenIds } from '../../util/tokens';
 import { isMainnetByChainId } from '../../util/networks';
 
 const addressSelector = (state) => state.engine.backgroundState.PreferencesController.selectedAddress;
 const chainIdSelector = (state) => state.engine.backgroundState.NetworkController.provider.chainId;
-const favoritesSelector = (state) => state.collectibles.favorites;
->>>>>>> 5aba78b7
 
 const allCollectibleContractsSelector = (state) =>
 	state.engine.backgroundState.CollectiblesController.allCollectibleContracts;
@@ -20,17 +12,6 @@
 	addressSelector,
 	chainIdSelector,
 	allCollectibleContractsSelector,
-<<<<<<< HEAD
-	(address, chainId, allCollectibleContracts) => allCollectibleContracts[address]?.[chainId] || []
-);
-
-export const collectiblesSelector = createSelector(
-	addressSelector,
-	chainIdSelector,
-	allCollectiblesSelector,
-	(address, chainId, allCollectibles) => allCollectibles[address]?.[chainId] || []
-);
-=======
 	(address, chainId, allCollectibleContracts) => {
 		const contracts = allCollectibleContracts[address]?.[chainId] || [];
 		if (isMainnetByChainId(chainId)) {
@@ -45,45 +26,4 @@
 	chainIdSelector,
 	allCollectiblesSelector,
 	(address, chainId, allCollectibles) => allCollectibles[address]?.[chainId] || []
-);
-
-export const favoritesCollectiblesSelector = createSelector(
-	addressSelector,
-	chainIdSelector,
-	favoritesSelector,
-	(address, chainId, favorites) => favorites[address]?.[chainId] || []
-);
-
-export const isCollectibleInFavoritesSelector = createSelector(
-	favoritesCollectiblesSelector,
-	(state, collectible) => collectible,
-	(favoriteCollectibles, collectible) =>
-		Boolean(
-			favoriteCollectibles.find(
-				({ tokenId, address }) =>
-					// TO DO: Remove after moving favorites to controllers.
-					compareTokenIds(tokenId, collectible.tokenId) && address === collectible.address
-			)
-		)
-);
-
-const getFavoritesCollectibles = (favoriteCollectibles, selectedAddress, chainId) =>
-	favoriteCollectibles[selectedAddress]?.[chainId] || [];
-
-export const ADD_FAVORITE_COLLECTIBLE = 'ADD_FAVORITE_COLLECTIBLE';
-export const REMOVE_FAVORITE_COLLECTIBLE = 'REMOVE_FAVORITE_COLLECTIBLE';
->>>>>>> 5aba78b7
-
-const initialState = {
-	favorites: {},
-};
-
-const collectiblesFavoritesReducer = (state = initialState, action) => {
-	switch (action.type) {
-		default: {
-			return state;
-		}
-	}
-};
-
-export default collectiblesFavoritesReducer;+);