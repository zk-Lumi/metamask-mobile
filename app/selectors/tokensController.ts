import { Hex } from '@metamask/utils';
import { createSelector } from 'reselect';
import { TokensControllerState, Token } from '@metamask/assets-controllers';
import { RootState } from '../reducers';
import { createDeepEqualSelector } from './util';
import { selectSelectedInternalAccountAddress } from './accountsController';
<<<<<<< HEAD
=======
import { Hex } from '@metamask/utils';
import { selectChainId } from './networkController';
>>>>>>> ea8ee34b

const selectTokensControllerState = (state: RootState) =>
  state?.engine?.backgroundState?.TokensController;

export const selectTokens = createDeepEqualSelector(
  selectTokensControllerState,
  (tokensControllerState: TokensControllerState) =>
    tokensControllerState?.tokens,
);

export const selectTokensByChainIdAndAddress = createDeepEqualSelector(
  selectTokensControllerState,
  selectChainId,
  selectSelectedInternalAccountAddress,
  (
    tokensControllerState: TokensControllerState,
    chainId: Hex,
    selectedAddress: string | undefined,
  ) => tokensControllerState?.allTokens[chainId]?.[selectedAddress as Hex],
);

export const selectTokensByAddress = createSelector(
  selectTokens,
  (tokens: Token[]) =>
    tokens.reduce((tokensMap: { [address: string]: Token }, token: Token) => {
      tokensMap[token.address] = token;
      return tokensMap;
    }, {}),
);

export const selectTokensLength = createSelector(
  selectTokens,
  (tokens: Token[]) => tokens.length,
);

export const selectIgnoreTokens = createSelector(
  selectTokensControllerState,
  (tokensControllerState: TokensControllerState) =>
    tokensControllerState?.ignoredTokens,
);

export const selectDetectedTokens = createSelector(
  selectTokensControllerState,
  (tokensControllerState: TokensControllerState) =>
    tokensControllerState?.detectedTokens,
);

export const selectAllTokens = createSelector(
  selectTokensControllerState,
  (tokensControllerState: TokensControllerState) =>
    tokensControllerState?.allTokens,
);

// @ts-expect-error TODO: Resolve mismatch between base-controller versions.
export const selectAllDetectedTokensForSelectedAddress = createSelector(
  selectTokensControllerState,
  selectSelectedInternalAccountAddress,
  (
    tokensControllerState: TokensControllerState,
    selectedAddress: Hex | null,
  ) => {
    // Updated return type to specify the structure more clearly
    if (!selectedAddress) {
      return {} as { [chainId: Hex]: Token[] }; // Specify return type
    }

    return Object.entries(
      tokensControllerState?.allDetectedTokens || {},
    ).reduce<{
      [chainId: Hex]: Token[];
    }>((acc, [chainId, chainTokens]) => {
      const tokensForAddress = chainTokens[selectedAddress] || [];
      if (tokensForAddress.length > 0) {
        acc[chainId as Hex] = tokensForAddress.map((token: Token) => ({
          ...token,
          chainId,
        }));
      }
      return acc;
    }, {});
  },
);

// TODO: This isn't working fully, once a network has been selected then it
// can detect all tokens in that network. But by default it only shows
// detected tokens if the user has chosen it in the past
export const selectAllDetectedTokensFlat = createSelector(
  selectAllDetectedTokensForSelectedAddress,
  (detectedTokensByChain: { [chainId: string]: Token[] }) => {
    if (Object.keys(detectedTokensByChain).length === 0) {
      return [];
    }

    const flattenedTokens: (Token & { chainId: Hex })[] = [];

    for (const [chainId, addressTokens] of Object.entries(
      detectedTokensByChain,
    )) {
      for (const token of addressTokens) {
        flattenedTokens.push({
          ...token,
          chainId: chainId as Hex,
        });
      }
    }

    return flattenedTokens;
  },
);

export const selectAllTokensFlat = createSelector(
  selectAllTokens,
  (tokensByAccountByChain: {
    [account: string]: { [chainId: string]: Token[] };
  }): Token[] => {
    if (Object.values(tokensByAccountByChain).length === 0) {
      return [];
    }
    const tokensByAccountArray = Object.values(tokensByAccountByChain);

    return tokensByAccountArray.reduce<Token[]>((acc, tokensByAccount) => {
      const tokensArray = Object.values(tokensByAccount).flat();
      return acc.concat(...tokensArray);
    }, []);
  },
);<|MERGE_RESOLUTION|>--- conflicted
+++ resolved
@@ -4,11 +4,7 @@
 import { RootState } from '../reducers';
 import { createDeepEqualSelector } from './util';
 import { selectSelectedInternalAccountAddress } from './accountsController';
-<<<<<<< HEAD
-=======
-import { Hex } from '@metamask/utils';
 import { selectChainId } from './networkController';
->>>>>>> ea8ee34b
 
 const selectTokensControllerState = (state: RootState) =>
   state?.engine?.backgroundState?.TokensController;
