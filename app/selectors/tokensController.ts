import { createSelector } from 'reselect';
import { TokensControllerState, Token } from '@metamask/assets-controllers';
import { RootState } from '../reducers';
import { createDeepEqualSelector } from './util';
<<<<<<< HEAD
import { selectSelectedInternalAccount } from './accountsController';
=======
import { selectSelectedInternalAccountAddress } from './accountsController';
>>>>>>> 26637827

const selectTokensControllerState = (state: RootState) =>
  state?.engine?.backgroundState?.TokensController;

export const selectTokens = createDeepEqualSelector(
  selectTokensControllerState,
  (tokensControllerState: TokensControllerState) =>
    tokensControllerState?.tokens,
);

export const selectTokensByAddress = createSelector(
  selectTokens,
  (tokens: Token[]) =>
    tokens.reduce((tokensMap: { [address: string]: Token }, token: Token) => {
      tokensMap[token.address] = token;
      return tokensMap;
    }, {}),
);

export const selectTokensLength = createSelector(
  selectTokens,
  (tokens: Token[]) => tokens.length,
);

export const selectIgnoreTokens = createSelector(
  selectTokensControllerState,
  (tokensControllerState: TokensControllerState) =>
    tokensControllerState?.ignoredTokens,
);

export const selectDetectedTokens = createSelector(
  selectTokensControllerState,
  (tokensControllerState: TokensControllerState) =>
    tokensControllerState?.detectedTokens,
);

<<<<<<< HEAD
export const selectAllDetectedTokensForSelectedAddress = createSelector(
  selectTokensControllerState,
  selectSelectedInternalAccount,
  (tokensControllerState, selectedAccount) => {
    if (!selectedAccount) {
      return {};
    }

    const { address: selectedAddress } = selectedAccount;

    return Object.entries(tokensControllerState?.allDetectedTokens).reduce<{
      [chainId: string]: Token[];
    }>((acc, [chainId, chainTokens]) => {
      const tokensForAddress = chainTokens[selectedAddress];
      if (tokensForAddress) {
        acc[chainId] = tokensForAddress.map((token: Token) => ({
          ...token,
          chainId,
        }));
      }
      return acc;
    }, {});
  },
);

=======
>>>>>>> 26637827
export const selectAllTokens = createSelector(
  selectTokensControllerState,
  (tokensControllerState: TokensControllerState) =>
    tokensControllerState?.allTokens,
);

export const selectAllDetectedTokensForSelectedAddress = createSelector(
  selectTokensControllerState,
  selectSelectedInternalAccountAddress,
  (tokensControllerState, selectedAddress) => {
    if (!selectedAddress) {
      return {};
    }

    return Object.entries(tokensControllerState?.allDetectedTokens).reduce<{
      [chainId: string]: Token[];
    }>((acc, [chainId, chainTokens]) => {
      const tokensForAddress = chainTokens[selectedAddress];
      if (tokensForAddress) {
        acc[chainId] = tokensForAddress.map((token: Token) => ({
          ...token,
          chainId,
        }));
      }
      return acc;
    }, {});
  },
);

export const selectAllTokensFlat = createSelector(
  selectAllTokens,
  (tokensByAccountByChain) => {
    if (Object.values(tokensByAccountByChain).length === 0) {
      return [];
    }
    const tokensByAccountArray = Object.values(tokensByAccountByChain);

    return tokensByAccountArray.reduce((acc, tokensByAccount) => {
      const tokensArray = Object.values(tokensByAccount);
      return acc.concat(...tokensArray);
    }, [] as Token[]);
  },
);<|MERGE_RESOLUTION|>--- conflicted
+++ resolved
@@ -2,11 +2,7 @@
 import { TokensControllerState, Token } from '@metamask/assets-controllers';
 import { RootState } from '../reducers';
 import { createDeepEqualSelector } from './util';
-<<<<<<< HEAD
-import { selectSelectedInternalAccount } from './accountsController';
-=======
 import { selectSelectedInternalAccountAddress } from './accountsController';
->>>>>>> 26637827
 
 const selectTokensControllerState = (state: RootState) =>
   state?.engine?.backgroundState?.TokensController;
@@ -43,34 +39,6 @@
     tokensControllerState?.detectedTokens,
 );
 
-<<<<<<< HEAD
-export const selectAllDetectedTokensForSelectedAddress = createSelector(
-  selectTokensControllerState,
-  selectSelectedInternalAccount,
-  (tokensControllerState, selectedAccount) => {
-    if (!selectedAccount) {
-      return {};
-    }
-
-    const { address: selectedAddress } = selectedAccount;
-
-    return Object.entries(tokensControllerState?.allDetectedTokens).reduce<{
-      [chainId: string]: Token[];
-    }>((acc, [chainId, chainTokens]) => {
-      const tokensForAddress = chainTokens[selectedAddress];
-      if (tokensForAddress) {
-        acc[chainId] = tokensForAddress.map((token: Token) => ({
-          ...token,
-          chainId,
-        }));
-      }
-      return acc;
-    }, {});
-  },
-);
-
-=======
->>>>>>> 26637827
 export const selectAllTokens = createSelector(
   selectTokensControllerState,
   (tokensControllerState: TokensControllerState) =>
