--- conflicted
+++ resolved
@@ -4,20 +4,11 @@
 import { RootState } from '../reducers';
 import { createDeepEqualSelector } from './util';
 import { selectSelectedInternalAccountAddress } from './accountsController';
-<<<<<<< HEAD
-import { selectChainId } from './networkController';
-import { isPortfolioViewEnabled } from '../util/networks';
-=======
-import { Hex } from '@metamask/utils';
-import {
-  isPortfolioViewEnabledFunction,
-  TESTNET_CHAIN_IDS,
-} from '../util/networks';
+import { isPortfolioViewEnabled, TESTNET_CHAIN_IDS } from '../util/networks';
 import {
   selectChainId,
   selectNetworkConfigurations,
 } from './networkController';
->>>>>>> 156924f7
 
 const selectTokensControllerState = (state: RootState) =>
   state?.engine?.backgroundState?.TokensController;
