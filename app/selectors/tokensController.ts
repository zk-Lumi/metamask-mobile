--- conflicted
+++ resolved
@@ -4,19 +4,10 @@
 import { RootState } from '../reducers';
 import { createDeepEqualSelector } from './util';
 import { selectSelectedInternalAccountAddress } from './accountsController';
-<<<<<<< HEAD
-=======
-import { Hex } from '@metamask/utils';
->>>>>>> b2f9eecd
 import { selectChainId } from './networkController';
 
-const selectTokensControllerState = (state: RootState) => {
-  console.log(
-    'IM HERE .....',
-    state?.engine?.backgroundState?.TokensController,
-  );
-  return state?.engine?.backgroundState?.TokensController;
-};
+const selectTokensControllerState = (state: RootState) =>
+  state?.engine?.backgroundState?.TokensController;
 
 export const selectTokens = createDeepEqualSelector(
   selectTokensControllerState,
@@ -43,7 +34,7 @@
 export const selectTokensByAddress = createSelector(
   selectTokens,
   (tokens: Token[]) =>
-    tokens.reduce((tokensMap: { [address: string]: Token }, token: Token) => {
+    tokens?.reduce((tokensMap: { [address: string]: Token }, token: Token) => {
       tokensMap[token.address] = token;
       return tokensMap;
     }, {}),
@@ -70,63 +61,6 @@
   selectTokensControllerState,
   (tokensControllerState: TokensControllerState) =>
     tokensControllerState?.allTokens,
-);
-
-// @ts-expect-error TODO: Resolve mismatch between base-controller versions.
-export const selectAllDetectedTokensForSelectedAddress = createSelector(
-  selectTokensControllerState,
-  selectSelectedInternalAccountAddress,
-  (
-    tokensControllerState: TokensControllerState,
-    selectedAddress: Hex | null,
-  ) => {
-    // Updated return type to specify the structure more clearly
-    if (!selectedAddress) {
-      return {} as { [chainId: Hex]: Token[] }; // Specify return type
-    }
-
-    return Object.entries(
-      tokensControllerState?.allDetectedTokens || {},
-    ).reduce<{
-      [chainId: Hex]: Token[];
-    }>((acc, [chainId, chainTokens]) => {
-      const tokensForAddress = chainTokens[selectedAddress] || [];
-      if (tokensForAddress.length > 0) {
-        acc[chainId as Hex] = tokensForAddress.map((token: Token) => ({
-          ...token,
-          chainId,
-        }));
-      }
-      return acc;
-    }, {});
-  },
-);
-
-// TODO: This isn't working fully, once a network has been selected then it
-// can detect all tokens in that network. But by default it only shows
-// detected tokens if the user has chosen it in the past
-export const selectAllDetectedTokensFlat = createSelector(
-  selectAllDetectedTokensForSelectedAddress,
-  (detectedTokensByChain: { [chainId: string]: Token[] }) => {
-    if (Object.keys(detectedTokensByChain).length === 0) {
-      return [];
-    }
-
-    const flattenedTokens: (Token & { chainId: Hex })[] = [];
-
-    for (const [chainId, addressTokens] of Object.entries(
-      detectedTokensByChain,
-    )) {
-      for (const token of addressTokens) {
-        flattenedTokens.push({
-          ...token,
-          chainId: chainId as Hex,
-        });
-      }
-    }
-
-    return flattenedTokens;
-  },
 );
 
 export const selectAllTokensFlat = createSelector(
