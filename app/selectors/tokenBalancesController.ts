/* eslint-disable import/prefer-default-export */
import { createSelector } from 'reselect';
import { RootState } from '../reducers';
import { TokenBalancesControllerState } from '@metamask/assets-controllers';
<<<<<<< HEAD
import { selectChainId } from './networkController';
import { selectSelectedInternalAccountAddress } from './accountsController';
=======
import { selectSelectedInternalAccountAddress } from './accountsController';
import { selectChainId } from './networkController';
import { Hex } from '@metamask/utils';
>>>>>>> 58787545

const selectTokenBalancesControllerState = (state: RootState) =>
  state.engine.backgroundState.TokenBalancesController;

export const selectTokensBalances = createSelector(
  selectTokenBalancesControllerState,
  selectSelectedInternalAccountAddress,
  selectChainId,
  (
    tokenBalancesControllerState: TokenBalancesControllerState,
    selectedInternalAccountAddress: string | undefined,
    chainId: string,
  ) =>
    tokenBalancesControllerState.tokenBalances?.[
      selectedInternalAccountAddress as Hex]?.[chainId as Hex] ?? {}
);

export const selectAllTokenBalances = createSelector(
  selectTokenBalancesControllerState,
  (tokenBalancesControllerState: TokenBalancesControllerState) =>
<<<<<<< HEAD
    tokenBalancesControllerState.tokenBalances,
);

export const selectContractBalances = createSelector(
  selectTokenBalancesControllerState,
  selectChainId,
  selectSelectedInternalAccountAddress,
  (
    tokenBalancesControllerState: TokenBalancesControllerState,
    chainId: string,
    address,
  ) =>
    tokenBalancesControllerState.tokenBalances?.[address as `0x${string}`]?.[
      chainId as `0x${string}`
    ] ?? {},
=======
    tokenBalancesControllerState.tokenBalances
>>>>>>> 58787545
);<|MERGE_RESOLUTION|>--- conflicted
+++ resolved
@@ -1,36 +1,17 @@
 /* eslint-disable import/prefer-default-export */
+import { Hex } from '@metamask/utils';
 import { createSelector } from 'reselect';
 import { RootState } from '../reducers';
 import { TokenBalancesControllerState } from '@metamask/assets-controllers';
-<<<<<<< HEAD
 import { selectChainId } from './networkController';
 import { selectSelectedInternalAccountAddress } from './accountsController';
-=======
-import { selectSelectedInternalAccountAddress } from './accountsController';
-import { selectChainId } from './networkController';
-import { Hex } from '@metamask/utils';
->>>>>>> 58787545
 
 const selectTokenBalancesControllerState = (state: RootState) =>
   state.engine.backgroundState.TokenBalancesController;
 
 export const selectTokensBalances = createSelector(
   selectTokenBalancesControllerState,
-  selectSelectedInternalAccountAddress,
-  selectChainId,
-  (
-    tokenBalancesControllerState: TokenBalancesControllerState,
-    selectedInternalAccountAddress: string | undefined,
-    chainId: string,
-  ) =>
-    tokenBalancesControllerState.tokenBalances?.[
-      selectedInternalAccountAddress as Hex]?.[chainId as Hex] ?? {}
-);
-
-export const selectAllTokenBalances = createSelector(
-  selectTokenBalancesControllerState,
   (tokenBalancesControllerState: TokenBalancesControllerState) =>
-<<<<<<< HEAD
     tokenBalancesControllerState.tokenBalances,
 );
 
@@ -43,10 +24,13 @@
     chainId: string,
     address,
   ) =>
-    tokenBalancesControllerState.tokenBalances?.[address as `0x${string}`]?.[
-      chainId as `0x${string}`
+    tokenBalancesControllerState.tokenBalances?.[address as Hex]?.[
+      chainId as Hex
     ] ?? {},
-=======
-    tokenBalancesControllerState.tokenBalances
->>>>>>> 58787545
+);
+
+export const selectAllTokenBalances = createSelector(
+  selectTokenBalancesControllerState,
+  (tokenBalancesControllerState: TokenBalancesControllerState) =>
+    tokenBalancesControllerState.tokenBalances,
 );