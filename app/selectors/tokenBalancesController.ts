/* eslint-disable import/prefer-default-export */
import { createSelector } from 'reselect';
import { RootState } from '../reducers';
import { TokenBalancesControllerState } from '@metamask/assets-controllers';
<<<<<<< HEAD
import { Hex } from '@metamask/utils';
import { selectSelectedInternalAccountAddress } from './accountsController';
import { selectChainId } from './networkController';
=======
import { selectSelectedInternalAccountAddress } from './accountsController';
import { selectChainId } from './networkController';
import { Hex } from '@metamask/utils';
>>>>>>> 16a6d6ef

const selectTokenBalancesControllerState = (state: RootState) =>
  state.engine.backgroundState.TokenBalancesController;

export const selectContractBalances = createSelector(
  selectTokenBalancesControllerState,
  selectSelectedInternalAccountAddress,
  selectChainId,
  (
    tokenBalancesControllerState: TokenBalancesControllerState,
    selectedInternalAccountAddress: string | undefined,
    chainId: string,
  ) =>
    tokenBalancesControllerState.tokenBalances?.[
<<<<<<< HEAD
      selectedInternalAccountAddress as Hex
    ]?.[chainId as Hex] ?? {},
=======
      selectedInternalAccountAddress as Hex]?.[chainId as Hex] ?? {}
>>>>>>> 16a6d6ef
);

export const selectAllTokenBalances = createSelector(
  selectTokenBalancesControllerState,
<<<<<<< HEAD
  (tokenBalancesControllerState: TokenBalancesControllerState) =>
    tokenBalancesControllerState.tokenBalances,
);

export const selectTokensBalances = createSelector(
  selectTokenBalancesControllerState,
  (tokenBalancesControllerState: TokenBalancesControllerState) =>
    tokenBalancesControllerState.tokenBalances,
=======
  (tokenBalancesControllerState: TokenBalancesControllerState) =>
    tokenBalancesControllerState.tokenBalances
>>>>>>> 16a6d6ef
);<|MERGE_RESOLUTION|>--- conflicted
+++ resolved
@@ -2,15 +2,9 @@
 import { createSelector } from 'reselect';
 import { RootState } from '../reducers';
 import { TokenBalancesControllerState } from '@metamask/assets-controllers';
-<<<<<<< HEAD
-import { Hex } from '@metamask/utils';
-import { selectSelectedInternalAccountAddress } from './accountsController';
-import { selectChainId } from './networkController';
-=======
 import { selectSelectedInternalAccountAddress } from './accountsController';
 import { selectChainId } from './networkController';
 import { Hex } from '@metamask/utils';
->>>>>>> 16a6d6ef
 
 const selectTokenBalancesControllerState = (state: RootState) =>
   state.engine.backgroundState.TokenBalancesController;
@@ -25,27 +19,12 @@
     chainId: string,
   ) =>
     tokenBalancesControllerState.tokenBalances?.[
-<<<<<<< HEAD
       selectedInternalAccountAddress as Hex
     ]?.[chainId as Hex] ?? {},
-=======
-      selectedInternalAccountAddress as Hex]?.[chainId as Hex] ?? {}
->>>>>>> 16a6d6ef
 );
 
 export const selectAllTokenBalances = createSelector(
   selectTokenBalancesControllerState,
-<<<<<<< HEAD
   (tokenBalancesControllerState: TokenBalancesControllerState) =>
     tokenBalancesControllerState.tokenBalances,
-);
-
-export const selectTokensBalances = createSelector(
-  selectTokenBalancesControllerState,
-  (tokenBalancesControllerState: TokenBalancesControllerState) =>
-    tokenBalancesControllerState.tokenBalances,
-=======
-  (tokenBalancesControllerState: TokenBalancesControllerState) =>
-    tokenBalancesControllerState.tokenBalances
->>>>>>> 16a6d6ef
 );