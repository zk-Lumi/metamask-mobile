--- conflicted
+++ resolved
@@ -49,7 +49,6 @@
 	FANTOM: '250',
 };
 
-<<<<<<< HEAD
 export const FORMATTED_NETWORK_NAMES = {
 	[NETWORKS_CHAIN_ID.MAINNET]: 'Ethereum Mainnet',
 	[NETWORKS_CHAIN_ID.BSC]: 'Binance Smart Chain',
@@ -59,10 +58,7 @@
 	[NETWORKS_CHAIN_ID.FANTOM]: 'Fantom',
 };
 
-const NETWORK_NAMES = {
-=======
 const TRANSAK_NETWORK_NAMES = {
->>>>>>> b9245564
 	[NETWORKS_CHAIN_ID.MAINNET]: 'ethereum',
 	[NETWORKS_CHAIN_ID.BSC]: 'bsc',
 	[NETWORKS_CHAIN_ID.POLYGON]: 'polygon',
