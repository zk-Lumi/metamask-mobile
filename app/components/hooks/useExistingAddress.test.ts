import { renderHookWithProvider } from '../../util/test/renderWithProvider';
import useExistingAddress from './useExistingAddress';
<<<<<<< HEAD
import initialBackgroundState from '../../util/test/initial-background-state.json';
=======
import { backgroundState } from '../../util/test/initial-root-state';
>>>>>>> 99ac3496
import { createMockAccountsControllerState } from '../../util/test/accountsControllerTestUtils';

const MOCK_ADDRESS_1 = '0x0';
const MOCK_ADDRESS_2 = '0x1';

const MOCK_ACCOUNTS_CONTROLLER_STATE = createMockAccountsControllerState([
  MOCK_ADDRESS_1,
  MOCK_ADDRESS_2,
]);

const mockInitialState = {
  settings: {},
  engine: {
    backgroundState: {
<<<<<<< HEAD
      ...initialBackgroundState,
=======
      ...backgroundState,
>>>>>>> 99ac3496
      NetworkController: {
        providerConfig: {
          chainId: '0x1',
        },
      },
      AddressBookController: {
        addressBook: {
          [MOCK_ADDRESS_2]: {
            [MOCK_ADDRESS_2]: {
              address: MOCK_ADDRESS_2,
              name: 'Account 2',
            },
          },
        },
      },
      AccountsController: MOCK_ACCOUNTS_CONTROLLER_STATE,
    },
  },
};

jest.mock('react-redux', () => ({
  ...jest.requireActual('react-redux'),
  // TODO: Replace "any" with type
  // eslint-disable-next-line @typescript-eslint/no-explicit-any
  useSelector: (fn: any) => fn(mockInitialState),
}));

describe('useExistingAddress', () => {
  it('should return existing address from accounts controller', async () => {
    const { result } = renderHookWithProvider(
      () => useExistingAddress(MOCK_ADDRESS_1),
      {
        state: mockInitialState,
      },
    );
    expect(result?.current?.name).toEqual('Account 1');
  });
  it('should return existing address from address book', async () => {
    const { result } = renderHookWithProvider(
      () => useExistingAddress(MOCK_ADDRESS_2),
      {
        state: mockInitialState,
      },
    );
    expect(result?.current?.name).toEqual('Account 2');
  });
  it('should return undefined address not in identities or address book', async () => {
    const { result } = renderHookWithProvider(() => useExistingAddress('0x2'), {
      state: mockInitialState,
    });
    expect(result?.current).toBeUndefined();
  });
});<|MERGE_RESOLUTION|>--- conflicted
+++ resolved
@@ -1,10 +1,6 @@
 import { renderHookWithProvider } from '../../util/test/renderWithProvider';
 import useExistingAddress from './useExistingAddress';
-<<<<<<< HEAD
-import initialBackgroundState from '../../util/test/initial-background-state.json';
-=======
 import { backgroundState } from '../../util/test/initial-root-state';
->>>>>>> 99ac3496
 import { createMockAccountsControllerState } from '../../util/test/accountsControllerTestUtils';
 
 const MOCK_ADDRESS_1 = '0x0';
@@ -19,11 +15,7 @@
   settings: {},
   engine: {
     backgroundState: {
-<<<<<<< HEAD
-      ...initialBackgroundState,
-=======
       ...backgroundState,
->>>>>>> 99ac3496
       NetworkController: {
         providerConfig: {
           chainId: '0x1',
