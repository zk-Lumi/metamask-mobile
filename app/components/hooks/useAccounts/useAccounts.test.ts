import { renderHook, act } from '@testing-library/react-hooks';
import { KeyringTypes } from '@metamask/keyring-controller';
import { toChecksumAddress } from 'ethereumjs-util';
import useAccounts from './useAccounts';
import { backgroundState } from '../../../util/test/initial-root-state';
import { MOCK_ACCOUNTS_CONTROLLER_STATE } from '../../../util/test/accountsControllerTestUtils';
import { Account } from './useAccounts.types';
import { Hex } from '@metamask/utils';
<<<<<<< HEAD
// eslint-disable-next-line import/no-namespace
import * as networks from '../../../util/networks';
=======
import { getAccountBalances } from './utils';

const mockReturnGetAccountBalances = getAccountBalances as jest.Mock;

jest.mock('./utils', () => ({
  getAccountBalances: jest.fn(),
}));
>>>>>>> 72cccc56

const MOCK_ENS_CACHED_NAME = 'fox.eth';

const MOCK_CHAIN_ID = '0x1';

const MOCK_ACCOUNT_ADDRESSES = Object.values(
  MOCK_ACCOUNTS_CONTROLLER_STATE.internalAccounts.accounts,
).map((account) => account.address);

const MOCK_ACCOUNT_1: Account = {
  name: 'Account 1',
  address: toChecksumAddress(MOCK_ACCOUNT_ADDRESSES[0]) as Hex,
  type: KeyringTypes.hd,
  yOffset: 0,
  isSelected: false,
  assets: {
    fiatBalance: '\n0 ETH',
  },
  balanceError: undefined,
};
const MOCK_ACCOUNT_2: Account = {
  name: 'Account 2',
  address: toChecksumAddress(MOCK_ACCOUNT_ADDRESSES[1]) as Hex,
  type: KeyringTypes.hd,
  yOffset: 78,
  isSelected: true,
  assets: {
    fiatBalance: '\n< 0.00001 ETH',
  },
  balanceError: undefined,
};

const MOCK_STORE_STATE = {
  settings: {},
  engine: {
    backgroundState: {
      ...backgroundState,
      AccountsController: MOCK_ACCOUNTS_CONTROLLER_STATE,
      AccountTrackerController: {
        accounts: {
          [MOCK_ACCOUNT_1.address]: {
            balance: '0x0',
            stakedBalance: '0x0',
          },
          [MOCK_ACCOUNT_2.address]: {
            balance: '0x5',
          },
        },
      },
    },
  },
};

jest.mock('../../../util/ENSUtils', () => ({
  ...jest.requireActual('../../../util/ENSUtils'),
  doENSReverseLookup: jest
    .fn()
    .mockImplementation((address: string, chainId: string) => {
      const cacheKey = `${chainId}${address}`;
      const MOCK_ENS_CACHE = {
        [`${MOCK_CHAIN_ID}${MOCK_ACCOUNT_1.address}`]: MOCK_ENS_CACHED_NAME,
      };
      return MOCK_ENS_CACHE[cacheKey];
    }),
}));

jest.mock('react-redux', () => ({
  ...jest.requireActual('react-redux'),
  useSelector: (fn: (state: unknown) => unknown) => fn(MOCK_STORE_STATE),
}));

describe('useAccounts', () => {
  beforeEach(() => {
    jest.clearAllMocks();
  });

  it('returns empty data if isLoading is true', async () => {
    const { result } = renderHook(() => useAccounts({ isLoading: true }));
    expect(result.current.accounts).toStrictEqual([]);
    expect(result.current.ensByAccountAddress).toStrictEqual({});
  });

  it('populates balanceError property for accounts', async () => {
    mockReturnGetAccountBalances.mockReturnValueOnce({
      balanceWeiHex: '0x0',
      balanceETH: 0,
      balanceFiat: 0,
    });
    mockReturnGetAccountBalances.mockReturnValueOnce({
      balanceWeiHex: '0x5',
      balanceETH: '< 0.00001',
      balanceFiat: 0,
    });
    const expectedBalanceError = 'Insufficient funds';
    const { result, waitForNextUpdate } = renderHook(() =>
      useAccounts({
        checkBalanceError: (balance) =>
          balance === '0x0' ? 'Insufficient funds' : '',
      }),
    );
    await act(async () => {
      await waitForNextUpdate();
    });
    expect(result.current.accounts[0].balanceError).toStrictEqual(
      expectedBalanceError,
    );
    expect(result.current.accounts[1].balanceError).toStrictEqual('');
  });

  it('returns internal accounts', async () => {
<<<<<<< HEAD
    jest.spyOn(networks, 'isPortfolioViewEnabled').mockReturnValue(false);
=======
    mockReturnGetAccountBalances.mockReturnValueOnce({
      balanceWeiHex: '0x0',
      balanceETH: '0',
      balanceFiat: '',
    });
    mockReturnGetAccountBalances.mockReturnValueOnce({
      balanceWeiHex: '0x5',
      balanceETH: '< 0.00001',
      balanceFiat: '',
    });
>>>>>>> 72cccc56
    const expectedInternalAccounts: Account[] = [
      MOCK_ACCOUNT_1,
      MOCK_ACCOUNT_2,
    ];
    const { result, waitForNextUpdate } = renderHook(() => useAccounts());
    await act(async () => {
      await waitForNextUpdate();
    });
    expect(result.current.accounts).toStrictEqual(expectedInternalAccounts);
  });

  it('returns ENS name when available', async () => {
    mockReturnGetAccountBalances.mockReturnValueOnce({
      balanceWeiHex: '0x0',
      balanceETH: '0',
      balanceFiat: '',
    });
    mockReturnGetAccountBalances.mockReturnValueOnce({
      balanceWeiHex: '0x5',
      balanceETH: '< 0.00001',
      balanceFiat: '',
    });
    const expectedENSNames = {
      [MOCK_ACCOUNT_1.address]: MOCK_ENS_CACHED_NAME,
    };
    const { result, waitForNextUpdate } = renderHook(() => useAccounts());
    await act(async () => {
      await waitForNextUpdate();
    });
    expect(result.current.ensByAccountAddress).toStrictEqual(expectedENSNames);
  });
});<|MERGE_RESOLUTION|>--- conflicted
+++ resolved
@@ -6,10 +6,8 @@
 import { MOCK_ACCOUNTS_CONTROLLER_STATE } from '../../../util/test/accountsControllerTestUtils';
 import { Account } from './useAccounts.types';
 import { Hex } from '@metamask/utils';
-<<<<<<< HEAD
 // eslint-disable-next-line import/no-namespace
 import * as networks from '../../../util/networks';
-=======
 import { getAccountBalances } from './utils';
 
 const mockReturnGetAccountBalances = getAccountBalances as jest.Mock;
@@ -17,7 +15,6 @@
 jest.mock('./utils', () => ({
   getAccountBalances: jest.fn(),
 }));
->>>>>>> 72cccc56
 
 const MOCK_ENS_CACHED_NAME = 'fox.eth';
 
@@ -128,9 +125,7 @@
   });
 
   it('returns internal accounts', async () => {
-<<<<<<< HEAD
     jest.spyOn(networks, 'isPortfolioViewEnabled').mockReturnValue(false);
-=======
     mockReturnGetAccountBalances.mockReturnValueOnce({
       balanceWeiHex: '0x0',
       balanceETH: '0',
@@ -141,7 +136,6 @@
       balanceETH: '< 0.00001',
       balanceFiat: '',
     });
->>>>>>> 72cccc56
     const expectedInternalAccounts: Account[] = [
       MOCK_ACCOUNT_1,
       MOCK_ACCOUNT_2,
