--- conflicted
+++ resolved
@@ -46,17 +46,14 @@
 import { trackErrorAsAnalytics } from '../../../util/analyticsV2';
 import { tlc, toLowerCaseEquals } from '../../../util/general';
 import DefaultPreference from 'react-native-default-preference';
-<<<<<<< HEAD
 import { ThemeContext, mockTheme } from '../../../util/theme';
 import AnimatedFox from 'react-native-animated-fox';
-=======
 import {
 	DELETE_WALLET_CONTAINER_ID,
 	DELETE_WALLET_INPUT_BOX_ID,
 	LOGIN_PASSWORD_ERROR,
 	RESET_WALLET_ID,
 } from '../../../constants/test-ids';
->>>>>>> ddc91f90
 
 const deviceHeight = Device.getDeviceHeight();
 const breakPoint = deviceHeight < 700;
@@ -535,7 +532,6 @@
 		field.blur();
 	};
 
-<<<<<<< HEAD
 	render = () => {
 		const colors = this.context.colors || mockTheme.colors;
 		const themeAppearance = this.context.themeAppearance || 'light';
@@ -550,64 +546,12 @@
 					onRequestClose={this.toggleWarningModal}
 					onConfirmPress={this.toggleWarningModal}
 				>
-					<View style={styles.areYouSure} testID={'delete-wallet-modal-container'}>
+					<View style={styles.areYouSure} testID={DELETE_WALLET_CONTAINER_ID}>
 						<Icon
 							style={styles.warningIcon}
 							size={46}
 							color={colors.error.default}
 							name="exclamation-triangle"
-=======
-	render = () => (
-		<ErrorBoundary view="Login">
-			<WarningExistingUserModal
-				warningModalVisible={this.state.warningModalVisible}
-				cancelText={strings('login.i_understand')}
-				onCancelPress={this.onCancelPress}
-				onRequestClose={this.toggleWarningModal}
-				onConfirmPress={this.toggleWarningModal}
-			>
-				<View style={styles.areYouSure} testID={DELETE_WALLET_CONTAINER_ID}>
-					<Icon style={styles.warningIcon} size={46} color={colors.red} name="exclamation-triangle" />
-					<Text style={[styles.heading, styles.red]}>{strings('login.are_you_sure')}</Text>
-					<Text style={styles.warningText}>
-						<Text>{strings('login.your_current_wallet')}</Text>
-						<Text style={styles.bold}>{strings('login.removed_from')}</Text>
-						<Text>{strings('login.this_action')}</Text>
-					</Text>
-					<Text style={[styles.warningText, styles.noMarginBottom]}>
-						<Text>{strings('login.you_can_only')}</Text>
-						<Text style={styles.bold}>{strings('login.recovery_phrase')}</Text>
-						<Text>{strings('login.metamask_does_not')}</Text>
-					</Text>
-				</View>
-			</WarningExistingUserModal>
-
-			<WarningExistingUserModal
-				warningModalVisible={this.state.deleteModalVisible}
-				cancelText={strings('login.delete_my')}
-				cancelButtonDisabled={this.state.disableDelete}
-				onCancelPress={this.submitDelete}
-				onRequestClose={this.toggleDeleteModal}
-				onConfirmPress={this.toggleDeleteModal}
-				onSubmitEditing={this.submitDelete}
-			>
-				<TouchableWithoutFeedback onPress={Keyboard.dismiss}>
-					<View style={styles.areYouSure}>
-						<Text style={[styles.heading, styles.delete]}>
-							{strings('login.type_delete', { [DELETE]: DELETE })}
-						</Text>
-						<OutlinedTextField
-							style={styles.input}
-							testID={DELETE_WALLET_INPUT_BOX_ID}
-							autoFocus
-							returnKeyType={'done'}
-							onChangeText={this.checkDelete}
-							autoCapitalize="none"
-							value={this.state.deleteText}
-							baseColor={colors.grey500}
-							tintColor={colors.blue}
-							onSubmitEditing={this.submitDelete}
->>>>>>> ddc91f90
 						/>
 						<Text style={[styles.heading, styles.red]}>{strings('login.are_you_sure')}</Text>
 						<Text style={styles.warningText}>
@@ -639,7 +583,7 @@
 							</Text>
 							<OutlinedTextField
 								style={styles.input}
-								testID={'delete-wallet-inputbox'}
+								testID={DELETE_WALLET_INPUT_BOX_ID}
 								autoFocus
 								returnKeyType={'done'}
 								onChangeText={this.checkDelete}
@@ -655,7 +599,6 @@
 								<Text style={styles.deleteWarningMsg}>{strings('login.cant_proceed')}</Text>
 							)}
 						</View>
-<<<<<<< HEAD
 					</TouchableWithoutFeedback>
 				</WarningExistingUserModal>
 
@@ -669,21 +612,6 @@
 										style={styles.image}
 										resizeMethod={'auto'}
 									/>
-=======
-
-						{this.renderSwitch()}
-
-						{!!this.state.error && (
-							<Text style={styles.errorMsg} testID={LOGIN_PASSWORD_ERROR}>
-								{this.state.error}
-							</Text>
-						)}
-
-						<View style={styles.ctaWrapper} testID={'log-in-button'}>
-							<StyledButton type={'confirm'} onPress={this.triggerLogIn}>
-								{this.state.loading ? (
-									<ActivityIndicator size="small" color="white" />
->>>>>>> ddc91f90
 								) : (
 									<AnimatedFox bgColor={colors.background.default} />
 								)}
@@ -725,12 +653,10 @@
 							{this.renderSwitch()}
 
 							{!!this.state.error && (
-								<Text style={styles.errorMsg} testID={'invalid-password-error'}>
+								<Text style={styles.errorMsg} testID={LOGIN_PASSWORD_ERROR}>
 									{this.state.error}
 								</Text>
 							)}
-
-<<<<<<< HEAD
 							<View style={styles.ctaWrapper} testID={'log-in-button'}>
 								<StyledButton type={'confirm'} onPress={this.triggerLogIn}>
 									{this.state.loading ? (
@@ -746,18 +672,11 @@
 								<Button
 									style={styles.goBack}
 									onPress={this.toggleWarningModal}
-									testID={'reset-wallet-button'}
+									testID={RESET_WALLET_ID}
 								>
 									{strings('login.reset_wallet')}
 								</Button>
 							</View>
-=======
-						<View style={styles.footer}>
-							<Text style={styles.cant}>{strings('login.go_back')}</Text>
-							<Button style={styles.goBack} onPress={this.toggleWarningModal} testID={RESET_WALLET_ID}>
-								{strings('login.reset_wallet')}
-							</Button>
->>>>>>> ddc91f90
 						</View>
 					</KeyboardAwareScrollView>
 					<FadeOutOverlay />
