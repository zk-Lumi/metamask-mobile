import React from 'react';
import { shallow } from 'enzyme';
import Wallet from './';
import { Provider } from 'react-redux';
import configureMockStore from 'redux-mock-store';
import { renderScreen } from '../../../util/test/renderWithProvider';
import { screen } from '@testing-library/react-native';
import Engine from '../../../core/Engine';
import ScrollableTabView from 'react-native-scrollable-tab-view';
import Routes from '../../../constants/navigation/Routes';
import initialBackgroundState from '../../../util/test/initial-background-state.json';
import { createMockAccountsControllerState } from '../../../util/test/accountsControllerTestUtils';

const mockEngine = Engine;

const MOCK_ADDRESS = '0xc4955c0d639d99699bfd7ec54d9fafee40e4d272';

const MOCK_ACCOUNTS_CONTROLLER_STATE = createMockAccountsControllerState([
  MOCK_ADDRESS,
]);

jest.mock('../../../core/Engine', () => ({
  init: () => mockEngine.init({}),
  getTotalFiatAccountBalance: jest.fn(),
  context: {
    PreferencesController: {
      selectedAddress: MOCK_ADDRESS,
      identities: {
        [MOCK_ADDRESS]: {
          name: 'Account 1',
          address: MOCK_ADDRESS,
        },
      },
    },
    NftController: {
      allNfts: {
        [MOCK_ADDRESS]: {
          [MOCK_ADDRESS]: [],
        },
      },
      allNftContracts: {
        [MOCK_ADDRESS]: {
          [MOCK_ADDRESS]: [],
        },
      },
    },
    TokenRatesController: {
      poll: jest.fn(),
    },
    TokenDetectionController: {
      detectTokens: jest.fn(),
    },
    NftDetectionController: {
      detectNfts: jest.fn(),
    },
    AccountTrackerController: {
      refresh: jest.fn(),
    },
    KeyringController: {
      state: {
        keyrings: [
          {
            accounts: ['0xC4955C0d639D99699Bfd7Ec54d9FaFEe40e4D272'],
          },
        ],
      },
    },
    AccountsController: {
      ...MOCK_ACCOUNTS_CONTROLLER_STATE,
    },
  },
}));

const mockInitialState = {
  networkOnboarded: {
    networkOnboardedState: {
      '0x1': true,
    },
  },
  security: {
    dataCollectionForMarketing: true,
  },
<<<<<<< HEAD
  swaps: { '0x1': { isLive: true }, hasOnboarded: false, isLive: true },
=======
  swaps: {
    [MOCK_ADDRESS]: { isLive: true },
    hasOnboarded: false,
    isLive: true,
  },
>>>>>>> 1855bd67
  wizard: {
    step: 0,
  },
  settings: {
    primaryCurrency: 'usd',
  },
  engine: {
    backgroundState: {
      ...initialBackgroundState,
      PreferencesController: {
        selectedAddress: MOCK_ADDRESS,
        identities: {
          [MOCK_ADDRESS]: {
            name: 'Account 1',
            address: MOCK_ADDRESS,
          },
        },
      },
      AccountsController: {
        ...MOCK_ACCOUNTS_CONTROLLER_STATE,
      },
    },
  },
};

const mockStore = configureMockStore();
const store = mockStore(mockInitialState);

jest.mock('react-redux', () => ({
  ...jest.requireActual('react-redux'),
  useSelector: jest
    .fn()
    .mockImplementation((callback) => callback(mockInitialState)),
}));

jest.mock('react-native-scrollable-tab-view', () => {
  const ScrollableTabViewMock = jest
    .fn()
    .mockImplementation(() => ScrollableTabViewMock);
  // TODO - Clean up mock.
  // eslint-disable-next-line @typescript-eslint/ban-ts-comment
  // @ts-ignore
  ScrollableTabViewMock.defaultProps = {
    onChangeTab: jest.fn(),
    renderTabBar: jest.fn(),
  };
  return ScrollableTabViewMock;
});

const render = (Component: React.ComponentType) =>
  renderScreen(
    Component,
    {
      name: Routes.WALLET_VIEW,
    },
    {
      state: mockInitialState,
    },
  );

describe('Wallet', () => {
  it('should render correctly', () => {
    const wrapper = shallow(
      <Provider store={store}>
        <Wallet />
      </Provider>,
    );
    expect(wrapper).toMatchSnapshot();
  });
  it('should render scan qr icon', () => {
    render(Wallet);
    const scanButton = screen.getByTestId('wallet-scan-button');
    expect(scanButton).toBeDefined();
  });
  it('should render ScrollableTabView', () => {
    render(Wallet);
    expect(ScrollableTabView).toHaveBeenCalled();
  });
  it('should render fox icon', () => {
    render(Wallet);
    const foxIcon = screen.getByTestId('fox-icon');
    expect(foxIcon).toBeDefined();
  });
});<|MERGE_RESOLUTION|>--- conflicted
+++ resolved
@@ -80,15 +80,11 @@
   security: {
     dataCollectionForMarketing: true,
   },
-<<<<<<< HEAD
-  swaps: { '0x1': { isLive: true }, hasOnboarded: false, isLive: true },
-=======
   swaps: {
     [MOCK_ADDRESS]: { isLive: true },
     hasOnboarded: false,
     isLive: true,
   },
->>>>>>> 1855bd67
   wizard: {
     step: 0,
   },
