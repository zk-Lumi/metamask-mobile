import React, { useEffect, useRef, useCallback, useContext } from 'react';
import {
  ActivityIndicator,
  StyleSheet,
  View,
  TextStyle,
  InteractionManager,
  Linking,
} from 'react-native';
import type { Theme } from '@metamask/design-tokens';
import { connect, useSelector } from 'react-redux';
import ScrollableTabView from 'react-native-scrollable-tab-view';
import DefaultTabBar from 'react-native-scrollable-tab-view/DefaultTabBar';
import { baseStyles } from '../../../styles/common';
import Tokens from '../../UI/Tokens';
import { getWalletNavbarOptions } from '../../UI/Navbar';
import { strings } from '../../../../locales/i18n';
import { renderFromWei, weiToFiat, hexToBN } from '../../../util/number';
import {
  isPastPrivacyPolicyDate,
  shouldShowNewPrivacyToastSelector,
  storePrivacyPolicyShownDate as storePrivacyPolicyShownDateAction,
  storePrivacyPolicyClickedOrClosed as storePrivacyPolicyClickedOrClosedAction,
} from '../../../reducers/legalNotices';
import { CONSENSYS_PRIVACY_POLICY } from '../../../constants/urls';
import {
  ToastContext,
  ToastVariants,
} from '../../../component-library/components/Toast';
import Engine from '../../../core/Engine';
import CollectibleContracts from '../../UI/CollectibleContracts';
import { MetaMetricsEvents } from '../../../core/Analytics';
import { getTicker } from '../../../util/transactions';
import OnboardingWizard from '../../UI/OnboardingWizard';
import ErrorBoundary from '../ErrorBoundary';
import { useTheme } from '../../../util/theme';
import {
  shouldShowSmartTransactionsOptInModal,
  shouldShowWhatsNewModal,
} from '../../../util/onboarding';
import Logger from '../../../util/Logger';
import Routes from '../../../constants/navigation/Routes';
import {
  getDecimalChainId,
  getIsNetworkOnboarded,
} from '../../../util/networks';
import generateTestId from '../../../../wdio/utils/generateTestId';
import {
  selectProviderConfig,
  selectTicker,
} from '../../../selectors/networkController';
import {
  selectNetworkName,
  selectNetworkImageSource,
} from '../../../selectors/networkInfos';
import { selectTokens } from '../../../selectors/tokensController';
import { useNavigation } from '@react-navigation/native';
import { WalletAccount } from '../../../components/UI/WalletAccount';
import {
  selectConversionRate,
  selectCurrentCurrency,
} from '../../../selectors/currencyRateController';
import BannerAlert from '../../../component-library/components/Banners/Banner/variants/BannerAlert/BannerAlert';
import { BannerAlertSeverity } from '../../../component-library/components/Banners/Banner/variants/BannerAlert/BannerAlert.types';
import Text, {
  TextColor,
} from '../../../component-library/components/Texts/Text';
import { useMetrics } from '../../../components/hooks/useMetrics';
import { RootState } from '../../../reducers';
import usePrevious from '../../hooks/usePrevious';
import { selectSelectedInternalAccountChecksummedAddress } from '../../../selectors/accountsController';
import { selectAccountBalanceByChainId } from '../../../selectors/accountTrackerController';

const createStyles = ({ colors, typography }: Theme) =>
  StyleSheet.create({
    base: {
      paddingHorizontal: 16,
    },
    wrapper: {
      flex: 1,
      backgroundColor: colors.background.default,
    },
    walletAccount: { marginTop: 28 },
    tabUnderlineStyle: {
      height: 2,
      backgroundColor: colors.primary.default,
    },
    tabStyle: {
      paddingBottom: 0,
      paddingVertical: 8,
    },
    tabBar: {
      borderColor: colors.background.default,
      marginTop: 16,
    },
    textStyle: {
      ...(typography.sBodyMD as TextStyle),
      fontWeight: '500',
    },
    loader: {
      backgroundColor: colors.background.default,
      flex: 1,
      justifyContent: 'center',
      alignItems: 'center',
    },
    banner: {
      widht: '80%',
      marginTop: 20,
      paddingHorizontal: 16,
    },
  });

/**
 * Main view for the wallet
 */
const Wallet = ({
  navigation,
  storePrivacyPolicyShownDate,
  shouldShowNewPrivacyToast,
  storePrivacyPolicyClickedOrClosed,
}: any) => {
  const { navigate } = useNavigation();
  const walletRef = useRef(null);
  const theme = useTheme();
  const { toastRef } = useContext(ToastContext);
  const { trackEvent } = useMetrics();
  const styles = createStyles(theme);
  const { colors } = theme;

  /**
   * Object containing the balance of the current selected account
   */
  const accountBalanceByChainId = useSelector(selectAccountBalanceByChainId);

  /**
   * ETH to current currency conversion rate
   */
  const conversionRate = useSelector(selectConversionRate);
  /**
   * Currency code of the currently-active currency
   */
  const currentCurrency = useSelector(selectCurrentCurrency);
  /**
   * A string that represents the selected address
   */
  const selectedAddress = useSelector(
    selectSelectedInternalAccountChecksummedAddress,
  );
  /**
   * An array that represents the user tokens
   */
  const tokens = useSelector(selectTokens);
  /**
   * Current provider ticker
   */
  const ticker = useSelector(selectTicker);
  /**
   * Current onboarding wizard step
   */
  const wizardStep = useSelector((state: any) => state.wizard.step);
  /**
   * Provider configuration for the current selected network
   */
  const providerConfig = useSelector(selectProviderConfig);
  const prevChainId = usePrevious(providerConfig.chainId);

  const isDataCollectionForMarketingEnabled = useSelector(
    (state: RootState) => state.security.dataCollectionForMarketing,
  );
  /**
   * Is basic functionality enabled
   */
  const basicFunctionalityEnabled = useSelector(
    (state: RootState) => state.settings.basicFunctionalityEnabled,
  );

<<<<<<< HEAD
  /**
   * A list of all the user accounts and a mapping of ENS name to account address if they exist
   */
  const { accounts, ensByAccountAddress } = useAccounts();

  const { isEnabled: getParticipationInMetaMetrics } = useMetrics();

  const isParticipatingInMetaMetrics = getParticipationInMetaMetrics();

=======
>>>>>>> d0b7cd90
  const currentToast = toastRef?.current;

  useEffect(() => {
    if (
      isDataCollectionForMarketingEnabled === null &&
      isParticipatingInMetaMetrics &&
      isPastPrivacyPolicyDate
    ) {
      navigate(Routes.MODAL.ROOT_MODAL_FLOW, {
        screen: Routes.SHEET.EXPERIENCE_ENHANCER,
      });
    }
  }, [
    isDataCollectionForMarketingEnabled,
    isParticipatingInMetaMetrics,
    navigate,
  ]);

  useEffect(() => {
    if (!shouldShowNewPrivacyToast) return;

    storePrivacyPolicyShownDate();
    currentToast?.showToast({
      variant: ToastVariants.Plain,
      labelOptions: [
        {
          label: strings(`privacy_policy.toast_message`),
          isBold: false,
        },
      ],
      closeButtonOptions: {
        label: strings(`privacy_policy.toast_action_button`),
        onPress: () => {
          storePrivacyPolicyClickedOrClosed();
          currentToast?.closeToast();
        },
      },
      linkButtonOptions: {
        label: strings(`privacy_policy.toast_read_more`),
        onPress: () => {
          storePrivacyPolicyClickedOrClosed();
          currentToast?.closeToast();
          Linking.openURL(CONSENSYS_PRIVACY_POLICY);
        },
      },
      hasNoTimeout: true,
    });
  }, [
    storePrivacyPolicyShownDate,
    shouldShowNewPrivacyToast,
    storePrivacyPolicyClickedOrClosed,
    currentToast,
  ]);

  /**
   * Network onboarding state
   */
  const networkOnboardingState = useSelector(
    (state: any) => state.networkOnboarded.networkOnboardedState,
  );

  const isNotificationEnabled = useSelector(
    (state: any) => state.notification?.notificationsSettings?.isEnabled,
  );

  const networkName = useSelector(selectNetworkName);

  const networkImageSource = useSelector(selectNetworkImageSource);

  /**
   * Callback to trigger when pressing the navigation title.
   */
  const onTitlePress = useCallback(() => {
    navigate(Routes.MODAL.ROOT_MODAL_FLOW, {
      screen: Routes.SHEET.NETWORK_SELECTOR,
    });
    trackEvent(MetaMetricsEvents.NETWORK_SELECTOR_PRESSED, {
      chain_id: getDecimalChainId(providerConfig.chainId),
    });
  }, [navigate, providerConfig.chainId, trackEvent]);

  /**
   * Check to see if we need to show What's New modal and Smart Transactions Opt In modal
   */
  useEffect(() => {
    const networkOnboarded = getIsNetworkOnboarded(
      providerConfig.chainId,
      networkOnboardingState,
    );

    if (
      wizardStep > 0 ||
      (!networkOnboarded && prevChainId !== providerConfig.chainId)
    ) {
      // Do not check since it will conflict with the onboarding wizard and/or network onboarding
      return;
    }

    const checkWhatsNewModal = async () => {
      try {
        const shouldShowWhatsNew = await shouldShowWhatsNewModal();
        if (shouldShowWhatsNew) {
          navigation.navigate(Routes.MODAL.ROOT_MODAL_FLOW, {
            screen: Routes.MODAL.WHATS_NEW,
          });
        }
      } catch (error) {
        Logger.log(error, "Error while checking What's New modal!");
      }
    };

    // Show STX opt in modal before What's New modal
    // Fired on the first load of the wallet and also on network switch
    const checkSmartTransactionsOptInModal = async () => {
      try {
        const showShowStxOptInModal =
          await shouldShowSmartTransactionsOptInModal(
            providerConfig.chainId,
            providerConfig.rpcUrl,
          );
        if (showShowStxOptInModal) {
          navigation.navigate(Routes.MODAL.ROOT_MODAL_FLOW, {
            screen: Routes.MODAL.SMART_TRANSACTIONS_OPT_IN,
          });
        } else {
          await checkWhatsNewModal();
        }
      } catch (error) {
        Logger.log(
          error,
          'Error while checking Smart Tranasctions Opt In modal!',
        );
      }
    };

    InteractionManager.runAfterInteractions(() => {
      checkSmartTransactionsOptInModal();
    });
  }, [
    wizardStep,
    navigation,
    providerConfig.chainId,
    providerConfig.rpcUrl,
    networkOnboardingState,
    prevChainId,
  ]);

  useEffect(
    () => {
      requestAnimationFrame(async () => {
        const {
          TokenDetectionController,
          NftDetectionController,
          AccountTrackerController,
        } = Engine.context as any;
        TokenDetectionController.detectTokens();
        NftDetectionController.detectNfts();
        AccountTrackerController.refresh();
      });
    },
    /* eslint-disable-next-line */
    [navigation, providerConfig.chainId],
  );

  useEffect(() => {
    navigation.setOptions(
      getWalletNavbarOptions(
        networkName,
        networkImageSource,
        onTitlePress,
        navigation,
        colors,
        isNotificationEnabled,
      ),
    );
    /* eslint-disable-next-line */
  }, [
    navigation,
    colors,
    networkName,
    networkImageSource,
    onTitlePress,
    isNotificationEnabled,
  ]);

  const renderTabBar = useCallback(
    (props) => (
      <View style={styles.base}>
        <DefaultTabBar
          underlineStyle={styles.tabUnderlineStyle}
          activeTextColor={colors.primary.default}
          inactiveTextColor={colors.text.default}
          backgroundColor={colors.background.default}
          tabStyle={styles.tabStyle}
          textStyle={styles.textStyle}
          tabPadding={16}
          style={styles.tabBar}
          {...props}
        />
      </View>
    ),
    [styles, colors],
  );

  const onChangeTab = useCallback(
    (obj) => {
      if (obj.ref.props.tabLabel === strings('wallet.tokens')) {
        trackEvent(MetaMetricsEvents.WALLET_TOKENS);
      } else {
        trackEvent(MetaMetricsEvents.WALLET_COLLECTIBLES);
      }
    },
    [trackEvent],
  );

  const turnOnBasicFunctionality = useCallback(() => {
    navigation.navigate(Routes.MODAL.ROOT_MODAL_FLOW, {
      screen: Routes.SHEET.BASIC_FUNCTIONALITY,
    });
  }, [navigation]);

  const renderContent = useCallback(() => {
    let balance: any = 0;
    let assets = tokens;

    if (accountBalanceByChainId) {
      balance = renderFromWei(accountBalanceByChainId.balance);

      assets = [
        {
          // TODO: Add name property to Token interface in controllers.
          name: getTicker(ticker) === 'ETH' ? 'Ethereum' : ticker,
          symbol: getTicker(ticker),
          isETH: true,
          balance,
          balanceFiat: weiToFiat(
            hexToBN(accountBalanceByChainId.balance) as any,
            conversionRate,
            currentCurrency,
          ),
          logo: '../images/eth-logo-new.png',
        } as any,
        ...(tokens || []),
      ];
    } else {
      assets = tokens;
    }
    return (
      <View style={styles.wrapper}>
        {!basicFunctionalityEnabled ? (
          <View style={styles.banner}>
            <BannerAlert
              severity={BannerAlertSeverity.Error}
              title={strings('wallet.banner.title')}
              description={
                <Text color={TextColor.Info} onPress={turnOnBasicFunctionality}>
                  {strings('wallet.banner.link')}
                </Text>
              }
            />
          </View>
        ) : null}
        {selectedAddress ? (
          <WalletAccount style={styles.walletAccount} ref={walletRef} />
        ) : null}
        <ScrollableTabView
          renderTabBar={renderTabBar}
          // eslint-disable-next-line react/jsx-no-bind
          onChangeTab={onChangeTab}
        >
          <Tokens
            tabLabel={strings('wallet.tokens')}
            key={'tokens-tab'}
            navigation={navigation}
            // TODO - Consolidate into the correct type.
            // eslint-disable-next-line @typescript-eslint/ban-ts-comment
            // @ts-ignore
            tokens={assets}
          />
          <CollectibleContracts
            // TODO - Extend component to support injected tabLabel prop.
            // eslint-disable-next-line @typescript-eslint/ban-ts-comment
            // @ts-ignore
            tabLabel={strings('wallet.collectibles')}
            key={'nfts-tab'}
            navigation={navigation}
          />
        </ScrollableTabView>
      </View>
    );
  }, [
    tokens,
    accountBalanceByChainId,
    selectedAddress,
    styles.wrapper,
    styles.banner,
    styles.walletAccount,
    basicFunctionalityEnabled,
    turnOnBasicFunctionality,
    renderTabBar,
    onChangeTab,
    navigation,
    ticker,
    conversionRate,
    currentCurrency,
  ]);
  const renderLoader = useCallback(
    () => (
      <View style={styles.loader}>
        <ActivityIndicator size="small" />
      </View>
    ),
    [styles],
  );

  /**
   * Return current step of onboarding wizard if not step 5 nor 0
   */
  const renderOnboardingWizard = useCallback(
    () =>
      [1, 2, 3, 4, 5, 6, 7].includes(wizardStep) && (
        <OnboardingWizard
          navigation={navigation}
          coachmarkRef={walletRef.current}
        />
      ),
    [navigation, wizardStep],
  );

  return (
    <ErrorBoundary navigation={navigation} view="Wallet">
      <View style={baseStyles.flexGrow} {...generateTestId('wallet-screen')}>
        {selectedAddress ? renderContent() : renderLoader()}

        {renderOnboardingWizard()}
      </View>
    </ErrorBoundary>
  );
};

const mapStateToProps = (state: any) => ({
  shouldShowNewPrivacyToast: shouldShowNewPrivacyToastSelector(state),
});

const mapDispatchToProps = (dispatch: any) => ({
  storePrivacyPolicyShownDate: () =>
    dispatch(storePrivacyPolicyShownDateAction(Date.now())),
  storePrivacyPolicyClickedOrClosed: () =>
    dispatch(storePrivacyPolicyClickedOrClosedAction()),
});

export default connect(mapStateToProps, mapDispatchToProps)(Wallet);<|MERGE_RESOLUTION|>--- conflicted
+++ resolved
@@ -174,18 +174,10 @@
     (state: RootState) => state.settings.basicFunctionalityEnabled,
   );
 
-<<<<<<< HEAD
-  /**
-   * A list of all the user accounts and a mapping of ENS name to account address if they exist
-   */
-  const { accounts, ensByAccountAddress } = useAccounts();
-
   const { isEnabled: getParticipationInMetaMetrics } = useMetrics();
 
   const isParticipatingInMetaMetrics = getParticipationInMetaMetrics();
 
-=======
->>>>>>> d0b7cd90
   const currentToast = toastRef?.current;
 
   useEffect(() => {
