// eslint-disable-next-line @typescript-eslint/ban-ts-comment
// @ts-nocheck
import React, {
  useEffect,
  useRef,
  useState,
  useCallback,
  useContext,
  useMemo,
} from 'react';
import {
  RefreshControl,
  ScrollView,
  InteractionManager,
  ActivityIndicator,
  StyleSheet,
  View,
  TextStyle,
} from 'react-native';
import { Theme } from '@metamask/design-tokens';
import { useDispatch, useSelector } from 'react-redux';
import ScrollableTabView from 'react-native-scrollable-tab-view';
import DefaultTabBar from 'react-native-scrollable-tab-view/DefaultTabBar';
import { baseStyles } from '../../../styles/common';
import AccountOverview from '../../UI/AccountOverview';
import Tokens from '../../UI/Tokens';
import { getWalletNavbarOptions } from '../../UI/Navbar';
import { strings } from '../../../../locales/i18n';
import { renderFromWei, weiToFiat, hexToBN } from '../../../util/number';
import Engine from '../../../core/Engine';
import CollectibleContracts from '../../UI/CollectibleContracts';
import Analytics from '../../../core/Analytics/Analytics';
import { MetaMetricsEvents } from '../../../core/Analytics';
import { getTicker } from '../../../util/transactions';
import OnboardingWizard from '../../UI/OnboardingWizard';
import ErrorBoundary from '../ErrorBoundary';
import { DrawerContext } from '../../Nav/Main/MainNavigator';
import { useTheme } from '../../../util/theme';
import { shouldShowWhatsNewModal } from '../../../util/onboarding';
import Logger from '../../../util/Logger';
import Routes from '../../../constants/navigation/Routes';
import {
  getNetworkImageSource,
  getNetworkNameFromProvider,
} from '../../../util/networks';
import { toggleNetworkModal } from '../../../actions/modals';
import generateTestId from '../../../../wdio/utils/generateTestId';

const createStyles = ({ colors, typography }: Theme) =>
  StyleSheet.create({
    wrapper: {
      flex: 1,
      backgroundColor: colors.background.default,
    },
    tabUnderlineStyle: {
      height: 2,
      backgroundColor: colors.primary.default,
    },
    tabStyle: {
      paddingBottom: 0,
    },
    tabBar: {
      borderColor: colors.border.muted,
      marginTop: 16,
    },
    textStyle: {
      ...(typography.sHeadingSM as TextStyle),
    },
    loader: {
      backgroundColor: colors.background.default,
      flex: 1,
      justifyContent: 'center',
      alignItems: 'center',
    },
  });

/**
 * Main view for the wallet
 */
const Wallet = ({ navigation }: any) => {
  const { drawerRef } = useContext(DrawerContext);
  const [refreshing, setRefreshing] = useState(false);
  const accountOverviewRef = useRef(null);
  const theme = useTheme();
  const styles = createStyles(theme);
  const { colors } = theme;
  /**
   * Map of accounts to information objects including balances
   */
  const accounts = useSelector(
    (state: any) =>
      state.engine.backgroundState.AccountTrackerController.accounts,
  );
  /**
   * ETH to current currency conversion rate
   */
  const conversionRate = useSelector(
    (state: any) =>
      state.engine.backgroundState.CurrencyRateController.conversionRate,
  );
  /**
   * Currency code of the currently-active currency
   */
  const currentCurrency = useSelector(
    (state: any) =>
      state.engine.backgroundState.CurrencyRateController.currentCurrency,
  );
  /**
   * An object containing each identity in the format address => account
   */
  const identities = useSelector(
    (state: any) =>
      state.engine.backgroundState.PreferencesController.identities,
  );
  /**
   * A string that represents the selected address
   */
  const selectedAddress = useSelector(
    (state: any) =>
      state.engine.backgroundState.PreferencesController.selectedAddress,
  );
  /**
   * An array that represents the user tokens
   */
  const tokens = useSelector(
    (state: any) => state.engine.backgroundState.TokensController.tokens,
  );
  /**
   * Current provider ticker
   */
  const ticker = useSelector(
    (state: any) =>
      state.engine.backgroundState.NetworkController.provider.ticker,
  );
  /**
   * Current onboarding wizard step
   */
  const wizardStep = useSelector((state: any) => state.wizard.step);
  /**
   * Current network
   */
  const networkProvider = useSelector(
    (state: any) => state.engine.backgroundState.NetworkController.provider,
  );
  const dispatch = useDispatch();
  const networkName = useMemo(
    () => getNetworkNameFromProvider(networkProvider),
    [networkProvider],
  );

  const networkImageSource = useMemo(
<<<<<<< HEAD
    () => getNetworkImageSource(networkProvider.chainId),
    [networkProvider.chainId],
=======
    () =>
      getNetworkImageSource({
        networkType: networkProvider.type,
        chainId: networkProvider.chainId,
      }),
    [networkProvider],
>>>>>>> 6e062b69
  );

  /**
   * Callback to trigger when pressing the navigation title.
   */
  const onTitlePress = () => dispatch(toggleNetworkModal());

  const { colors: themeColors } = useTheme();

  /**
   * Check to see if we need to show What's New modal
   */
  useEffect(() => {
    if (wizardStep > 0) {
      // Do not check since it will conflict with the onboarding wizard
      return;
    }
    const checkWhatsNewModal = async () => {
      try {
        const shouldShowWhatsNew = await shouldShowWhatsNewModal();
        if (shouldShowWhatsNew) {
          navigation.navigate(Routes.MODAL.ROOT_MODAL_FLOW, {
            screen: Routes.MODAL.WHATS_NEW,
          });
        }
      } catch (error) {
        Logger.log(error, "Error while checking What's New modal!");
      }
    };
    checkWhatsNewModal();
  }, [wizardStep, navigation]);

  useEffect(
    () => {
      requestAnimationFrame(async () => {
        const {
          TokenDetectionController,
          NftDetectionController,
          AccountTrackerController,
        } = Engine.context as any;
        TokenDetectionController.detectTokens();
        NftDetectionController.detectNfts();
        AccountTrackerController.refresh();
      });
    },
    /* eslint-disable-next-line */
    [navigation],
  );

  useEffect(() => {
    navigation.setOptions(
      getWalletNavbarOptions(
        networkName,
        networkImageSource,
        onTitlePress,
        navigation,
        drawerRef,
        themeColors,
      ),
    );
    /* eslint-disable-next-line */
  }, [navigation, themeColors, networkName, networkImageSource, onTitlePress]);

  const onRefresh = useCallback(async () => {
    requestAnimationFrame(async () => {
      setRefreshing(true);
      const {
        TokenDetectionController,
        NftDetectionController,
        AccountTrackerController,
        CurrencyRateController,
        TokenRatesController,
      } = Engine.context as any;
      const actions = [
        TokenDetectionController.detectTokens(),
        NftDetectionController.detectNfts(),
        AccountTrackerController.refresh(),
        CurrencyRateController.start(),
        TokenRatesController.poll(),
      ];
      await Promise.all(actions);
      setRefreshing(false);
    });
  }, [setRefreshing]);

  const renderTabBar = useCallback(
    () => (
      <DefaultTabBar
        underlineStyle={styles.tabUnderlineStyle}
        activeTextColor={colors.text.default}
        inactiveTextColor={colors.text.muted}
        backgroundColor={colors.background.default}
        tabStyle={styles.tabStyle}
        textStyle={styles.textStyle}
        style={styles.tabBar}
      />
    ),
    [styles, colors],
  );

  const onChangeTab = useCallback((obj) => {
    InteractionManager.runAfterInteractions(() => {
      if (obj.ref.props.tabLabel === strings('wallet.tokens')) {
        Analytics.trackEvent(MetaMetricsEvents.WALLET_TOKENS);
      } else {
        Analytics.trackEvent(MetaMetricsEvents.WALLET_COLLECTIBLES);
      }
    });
  }, []);

  const onRef = useCallback((ref) => {
    accountOverviewRef.current = ref;
  }, []);

  const renderContent = useCallback(() => {
    let balance: any = 0;
    let assets = tokens;
    if (accounts[selectedAddress]) {
      balance = renderFromWei(accounts[selectedAddress].balance);
      assets = [
        {
          name: 'Ether', // FIXME: use 'Ether' for mainnet only, what should it be for custom networks?
          symbol: getTicker(ticker),
          isETH: true,
          balance,
          balanceFiat: weiToFiat(
            hexToBN(accounts[selectedAddress].balance) as any,
            conversionRate,
            currentCurrency,
          ),
          logo: '../images/eth-logo-new.png',
        },
        ...(tokens || []),
      ];
    } else {
      assets = tokens;
    }
    const account = {
      address: selectedAddress,
      ...identities[selectedAddress],
      ...accounts[selectedAddress],
    };

    return (
      <View style={styles.wrapper}>
        <AccountOverview
          account={account}
          navigation={navigation}
          onRef={onRef}
        />
        <ScrollableTabView
          renderTabBar={renderTabBar}
          // eslint-disable-next-line react/jsx-no-bind
          onChangeTab={onChangeTab}
        >
          <Tokens
            tabLabel={strings('wallet.tokens')}
            key={'tokens-tab'}
            navigation={navigation}
            tokens={assets}
          />
          <CollectibleContracts
            tabLabel={strings('wallet.collectibles')}
            key={'nfts-tab'}
            navigation={navigation}
          />
        </ScrollableTabView>
      </View>
    );
  }, [
    renderTabBar,
    accounts,
    conversionRate,
    currentCurrency,
    identities,
    navigation,
    onChangeTab,
    onRef,
    selectedAddress,
    ticker,
    tokens,
    styles,
  ]);

  const renderLoader = useCallback(
    () => (
      <View style={styles.loader}>
        <ActivityIndicator size="small" />
      </View>
    ),
    [styles],
  );

  /**
   * Return current step of onboarding wizard if not step 5 nor 0
   */
  const renderOnboardingWizard = useCallback(
    () =>
      [1, 2, 3, 4].includes(wizardStep) && (
        <OnboardingWizard
          navigation={navigation}
          coachmarkRef={accountOverviewRef.current}
        />
      ),
    [navigation, wizardStep],
  );

  return (
    <ErrorBoundary view="Wallet">
      <View style={baseStyles.flexGrow} {...generateTestId('wallet-screen')}>
        <ScrollView
          style={styles.wrapper}
          refreshControl={
            <RefreshControl
              colors={[colors.primary.default]}
              tintColor={colors.icon.default}
              refreshing={refreshing}
              onRefresh={onRefresh}
            />
          }
        >
          {selectedAddress ? renderContent() : renderLoader()}
        </ScrollView>
        {renderOnboardingWizard()}
      </View>
    </ErrorBoundary>
  );
};

export default Wallet;<|MERGE_RESOLUTION|>--- conflicted
+++ resolved
@@ -149,17 +149,12 @@
   );
 
   const networkImageSource = useMemo(
-<<<<<<< HEAD
-    () => getNetworkImageSource(networkProvider.chainId),
-    [networkProvider.chainId],
-=======
     () =>
       getNetworkImageSource({
         networkType: networkProvider.type,
         chainId: networkProvider.chainId,
       }),
     [networkProvider],
->>>>>>> 6e062b69
   );
 
   /**
