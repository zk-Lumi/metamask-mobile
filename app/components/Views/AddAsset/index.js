import React, { PureComponent } from 'react';
import { SafeAreaView, View, StyleSheet } from 'react-native';
import { fontStyles } from '../../../styles/common';
import { connect } from 'react-redux';
import DefaultTabBar from 'react-native-scrollable-tab-view/DefaultTabBar';
import AddCustomToken from '../../UI/AddCustomToken';
import SearchTokenAutocomplete from '../../UI/SearchTokenAutocomplete';
import ScrollableTabView from 'react-native-scrollable-tab-view';
import PropTypes from 'prop-types';
import { strings } from '../../../../locales/i18n';
import AddCustomCollectible from '../../UI/AddCustomCollectible';
import { getNetworkNavbarOptions } from '../../UI/Navbar';
import CollectibleDetectionModal from '../../UI/CollectibleDetectionModal';
import { util as controllerUtils } from '@metamask/controllers';
import { ThemeContext, mockTheme } from '../../../util/theme';
import { MAINNET } from '../../../constants/network';

const createStyles = (colors) =>
  StyleSheet.create({
    wrapper: {
      flex: 1,
      backgroundColor: colors.background.default,
    },
    infoWrapper: {
      alignItems: 'center',
      marginTop: 10,
    },
    tabUnderlineStyle: {
      height: 2,
      backgroundColor: colors.primary.default,
    },
    tabBar: {
      borderColor: colors.border.muted,
    },
    tabStyle: {
      paddingBottom: 0,
    },
    textStyle: {
      fontSize: 16,
      letterSpacing: 0.5,
      ...fontStyles.bold,
    },
  });

/**
 * PureComponent that provides ability to add assets.
 */
class AddAsset extends PureComponent {
  state = {
    address: '',
    symbol: '',
    decimals: '',
    dismissNftInfo: false,
  };

  static propTypes = {
    /**
    /* navigation object required to push new views
    */
    navigation: PropTypes.object,
    /**
     * Network type
     */
    networkType: PropTypes.string,
    /**
     * Chain id
     */
    chainId: PropTypes.string,
    /**
     * Object that represents the current route info like params passed to it
     */
    route: PropTypes.object,
    /**
     * Boolean to show if NFT detection is enabled
     */
    useNftDetection: PropTypes.bool,
  };

  updateNavBar = () => {
    const { navigation, route } = this.props;
    const colors = this.context.colors || mockTheme.colors;
    navigation.setOptions(
      getNetworkNavbarOptions(
        `add_asset.${
          route.params.assetType === 'token' ? 'title' : 'title_nft'
        }`,
        true,
        navigation,
        colors,
      ),
    );
  };

  componentDidMount = () => {
    this.updateNavBar();
  };

  componentDidUpdate = () => {
    this.updateNavBar();
  };

  renderTabBar() {
    const colors = this.context.colors || mockTheme.colors;
    const styles = createStyles(colors);

    return (
      <DefaultTabBar
        underlineStyle={styles.tabUnderlineStyle}
        activeTextColor={colors.primary.default}
        inactiveTextColor={colors.text.alternative}
        backgroundColor={colors.background.default}
        tabStyle={styles.tabStyle}
        textStyle={styles.textStyle}
        style={styles.tabBar}
      />
    );
  }

  dismissNftInfo = async () => {
    this.setState({ dismissNftInfo: true });
  };

  render = () => {
    const {
      route: {
        params: { assetType, collectibleContract },
      },
      navigation,
      chainId,
<<<<<<< HEAD
      networkType,
      useCollectibleDetection,
=======
      useNftDetection,
      networkType,
>>>>>>> cced29e1
    } = this.props;
    const { dismissNftInfo } = this.state;
    const isTokenDetectionSupported =
      controllerUtils.isTokenDetectionSupportedForNetwork(chainId);
    const colors = this.context.colors || mockTheme.colors;
    const styles = createStyles(colors);

    return (
      <SafeAreaView style={styles.wrapper} testID={`add-${assetType}-screen`}>
        {networkType === MAINNET &&
          assetType !== 'token' &&
          !dismissNftInfo &&
          !useNftDetection && (
            <View style={styles.infoWrapper}>
              <CollectibleDetectionModal
                onDismiss={this.dismissNftInfo}
                navigation={navigation}
              />
            </View>
          )}
        {assetType === 'token' ? (
          <ScrollableTabView
            key={chainId}
            renderTabBar={() => this.renderTabBar()}
          >
            {isTokenDetectionSupported && (
              <SearchTokenAutocomplete
                navigation={navigation}
                tabLabel={strings('add_asset.search_token')}
                testID={'tab-search-token'}
              />
            )}
            <AddCustomToken
              navigation={navigation}
              tabLabel={strings('add_asset.custom_token')}
              testID={'tab-add-custom-token'}
              isTokenDetectionSupported={isTokenDetectionSupported}
            />
          </ScrollableTabView>
        ) : (
          <AddCustomCollectible
            navigation={navigation}
            collectibleContract={collectibleContract}
            testID={'add-custom-collectible'}
          />
        )}
      </SafeAreaView>
    );
  };
}

AddAsset.contextType = ThemeContext;

const mapStateToProps = (state) => ({
  networkType: state.engine.backgroundState.NetworkController.provider.type,
  chainId: state.engine.backgroundState.NetworkController.provider.chainId,
  useNftDetection:
    state.engine.backgroundState.PreferencesController.useNftDetection,
});

export default connect(mapStateToProps)(AddAsset);<|MERGE_RESOLUTION|>--- conflicted
+++ resolved
@@ -127,13 +127,8 @@
       },
       navigation,
       chainId,
-<<<<<<< HEAD
-      networkType,
-      useCollectibleDetection,
-=======
       useNftDetection,
       networkType,
->>>>>>> cced29e1
     } = this.props;
     const { dismissNftInfo } = this.state;
     const isTokenDetectionSupported =
