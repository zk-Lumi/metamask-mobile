import React, { useCallback, useEffect, useMemo, useState } from 'react';
import { Image, Text, TouchableOpacity, View } from 'react-native';
import Engine from '../../../core/Engine';
import AccountSelector from '../../UI/HardwareWallet/AccountSelector';
import BlockingActionModal from '../../UI/BlockingActionModal';
import { strings } from '../../../../locales/i18n';
import { MetaMetricsEvents } from '../../../core/Analytics';
import { useAssetFromTheme, useTheme } from '../../../util/theme';
import useMetrics from '../../hooks/useMetrics/useMetrics';
import ledgerDeviceLightImage from 'images/ledger-device-light.png';
import ledgerDeviceDarkImage from 'images/ledger-device-dark.png';
import {
  forgetLedger,
  getLedgerAccountsByOperation,
  unlockLedgerWalletAccount,
} from '../../../core/Ledger/Ledger';
import LedgerConnect from '../LedgerConnect';
import { setReloadAccounts } from '../../../actions/accounts';
import { StackActions, useNavigation } from '@react-navigation/native';
import { useDispatch } from 'react-redux';
import { KeyringController } from '@metamask/keyring-controller';
import { StackNavigationProp } from '@react-navigation/stack';
import createStyles from './index.styles';
import { HardwareDeviceTypes } from '../../../constants/keyringTypes';
import MaterialIcon from 'react-native-vector-icons/MaterialIcons';
import PAGINATION_OPERATIONS from '../../../constants/pagination';
import { Device as LedgerDevice } from '@ledgerhq/react-native-hw-transport-ble/lib/types';
import useLedgerBluetooth from '../../hooks/Ledger/useLedgerBluetooth';

const LedgerSelectAccount = () => {
  const navigation = useNavigation<StackNavigationProp<never>>();
  const [selectedDevice, setSelectedDevice] = useState<LedgerDevice>(null);
  const dispatch = useDispatch();
  const { colors } = useTheme();
  const { trackEvent } = useMetrics();
  const styles = createStyles(colors);
  const ledgerThemedImage = useAssetFromTheme(
    ledgerDeviceLightImage,
    ledgerDeviceDarkImage,
  );

  const {
    isSendingLedgerCommands,
    isAppLaunchConfirmationNeeded,
    ledgerLogicToRun,
    error: ledgerError,
  } = useLedgerBluetooth(selectedDevice?.id);

  const keyringController = useMemo(() => {
    const { KeyringController: controller } = Engine.context as {
      KeyringController: KeyringController;
    };
    return controller;
  }, []);

  const [blockingModalVisible, setBlockingModalVisible] = useState(false);
  const [accounts, setAccounts] = useState<
    { address: string; index: number; balance: string }[]
  >([]);

  const [unlockAccounts, setUnlockAccounts] = useState({
    trigger: false,
    accountIndexes: [] as number[],
  });

  const [forgetDevice, setForgetDevice] = useState(false);

  const [existingAccounts, setExistingAccounts] = useState<string[]>([]);

  useEffect(() => {
    keyringController.getAccounts().then((value: string[]) => {
      setExistingAccounts(value);
    });
  }, [keyringController]);

  useEffect(() => {
    if (ledgerError) {
      setBlockingModalVisible(false);
    }
  }, [ledgerError]);

  const onConnectHardware = useCallback(async () => {
    trackEvent(MetaMetricsEvents.CONTINUE_LEDGER_HARDWARE_WALLET, {
      device_type: HardwareDeviceTypes.LEDGER,
    });
    const _accounts = await getLedgerAccountsByOperation(
      PAGINATION_OPERATIONS.GET_FIRST_PAGE,
    );
    setAccounts(_accounts);
  }, [trackEvent]);

  const nextPage = useCallback(async () => {
    setBlockingModalVisible(true);
    const _accounts = await getLedgerAccountsByOperation(
      PAGINATION_OPERATIONS.GET_NEXT_PAGE,
    );
    setAccounts(_accounts);
    setBlockingModalVisible(false);
  }, []);

  const prevPage = useCallback(async () => {
    setBlockingModalVisible(true);
    const _accounts = await getLedgerAccountsByOperation(
      PAGINATION_OPERATIONS.GET_PREVIOUS_PAGE,
    );
    setAccounts(_accounts);
    setBlockingModalVisible(false);
  }, []);

  const onUnlock = useCallback(
    async (accountIndexes: number[]) => {
      setBlockingModalVisible(true);

      try {
        for (const index of accountIndexes) {
          await unlockLedgerWalletAccount(index);
        }
      } catch (err) {
        // Do nothing
      }
      setBlockingModalVisible(false);

      trackEvent(MetaMetricsEvents.CONNECT_LEDGER_SUCCESS, {
        device_type: HardwareDeviceTypes.LEDGER,
      });
      navigation.pop(2);
    },
    [navigation, trackEvent],
  );

  const onForget = useCallback(async () => {
    setBlockingModalVisible(true);
    await forgetLedger();
    dispatch(setReloadAccounts(true));
    trackEvent(MetaMetricsEvents.HARDWARE_WALLET_FORGOTTEN, {
      device_type: HardwareDeviceTypes.LEDGER,
    });
    setBlockingModalVisible(false);
    navigation.dispatch(StackActions.pop(2));
  }, [dispatch, navigation, trackEvent]);

  const onAnimationCompleted = useCallback(async () => {
    if (!blockingModalVisible) {
      return;
    }

    if (forgetDevice) {
      await onForget();
      setBlockingModalVisible(false);
      setForgetDevice(false);
    } else if (unlockAccounts.trigger) {
      await onUnlock(unlockAccounts.accountIndexes);
      setBlockingModalVisible(false);
      setUnlockAccounts({ trigger: false, accountIndexes: [] });
    }
  }, [
    blockingModalVisible,
    forgetDevice,
    onForget,
    onUnlock,
    unlockAccounts.accountIndexes,
    unlockAccounts.trigger,
  ]);

  return ledgerError || accounts.length <= 0 ? (
    <LedgerConnect
      onConnectLedger={onConnectHardware}
      selectedDevice={selectedDevice}
      setSelectedDevice={setSelectedDevice}
      ledgerLogicToRun={ledgerLogicToRun}
      isAppLaunchConfirmationNeeded={isAppLaunchConfirmationNeeded}
      isSendingLedgerCommands={isSendingLedgerCommands}
      ledgerError={ledgerError}
    />
  ) : (
    <>
      <View style={styles.container}>
        <View style={styles.header}>
          <Image
            source={ledgerThemedImage}
            resizeMode="contain"
            style={styles.ledgerIcon}
          />

          <TouchableOpacity
            onPress={navigation.goBack}
            style={styles.navbarRightButton}
          >
            <MaterialIcon name="close" size={15} style={styles.closeIcon} />
          </TouchableOpacity>
        </View>
        <AccountSelector
          accounts={accounts}
          selectedAccounts={existingAccounts}
          nextPage={nextPage}
          prevPage={prevPage}
          onUnlock={(accountIndex: number[]) => {
            setUnlockAccounts({ trigger: true, accountIndexes: accountIndex });
            setBlockingModalVisible(true);
          }}
          onForget={() => {
            setForgetDevice(true);
            setBlockingModalVisible(true);
          }}
          title={strings('ledger.select_accounts')}
<<<<<<< HEAD
          subMsg={strings('ledger.select_accounts_sub_msg')}
          warningMsg={strings('ledger.select_accounts_warning')}
=======
>>>>>>> c471ef76
        />
      </View>
      <BlockingActionModal
        modalVisible={blockingModalVisible}
        isLoadingAction
        onAnimationCompleted={onAnimationCompleted}
      >
        <Text style={styles.text}>{strings('common.please_wait')}</Text>
      </BlockingActionModal>
    </>
  );
};

export default LedgerSelectAccount;<|MERGE_RESOLUTION|>--- conflicted
+++ resolved
@@ -203,11 +203,6 @@
             setBlockingModalVisible(true);
           }}
           title={strings('ledger.select_accounts')}
-<<<<<<< HEAD
-          subMsg={strings('ledger.select_accounts_sub_msg')}
-          warningMsg={strings('ledger.select_accounts_warning')}
-=======
->>>>>>> c471ef76
         />
       </View>
       <BlockingActionModal
