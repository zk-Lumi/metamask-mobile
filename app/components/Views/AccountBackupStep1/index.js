import React, { useState, useEffect } from 'react';
import {
	ScrollView,
	TouchableOpacity,
	Text,
	View,
	SafeAreaView,
	StyleSheet,
	BackHandler,
	InteractionManager,
} from 'react-native';
import PropTypes from 'prop-types';
import { fontStyles } from '../../../styles/common';
import StyledButton from '../../UI/StyledButton';
import OnboardingProgress from '../../UI/OnboardingProgress';
import { strings } from '../../../../locales/i18n';
import AndroidBackHandler from '../AndroidBackHandler';
import Device from '../../../util/device';
import SeedphraseModal from '../../UI/SeedphraseModal';
import { getOnboardingNavbarOptions } from '../../UI/Navbar';
import scaling from '../../../util/scaling';
import Engine from '../../../core/Engine';
import { ONBOARDING_WIZARD } from '../../../constants/storage';
import { CHOOSE_PASSWORD_STEPS } from '../../../constants/onboarding';
import SkipAccountSecurityModal from '../../UI/SkipAccountSecurityModal';
import SeedPhraseVideo from '../../UI/SeedPhraseVideo';
import { connect } from 'react-redux';
import setOnboardingWizardStep from '../../../actions/wizard';
import AnalyticsV2 from '../../../util/analyticsV2';
import DefaultPreference from 'react-native-default-preference';
import { useAppThemeFromContext } from '../../../util/theme';

const createStyles = (colors) =>
	StyleSheet.create({
		mainWrapper: {
			backgroundColor: colors.background.default,
			flex: 1,
		},
		scrollviewWrapper: {
			flexGrow: 1,
		},
		wrapper: {
			flex: 1,
			padding: 20,
			paddingTop: 0,
			paddingBottom: 0,
		},
		content: {
			alignItems: 'center',
			justifyContent: 'flex-start',
			flex: 1,
			marginBottom: 10,
		},
		title: {
			fontSize: 24,
			marginBottom: 24,
			color: colors.text.default,
			textAlign: 'center',
			...fontStyles.bold,
		},
		text: {
			marginTop: 32,
			justifyContent: 'center',
		},
		label: {
			lineHeight: scaling.scale(20),
			fontSize: scaling.scale(14),
			color: colors.text.default,
			textAlign: 'center',
			...fontStyles.normal,
		},
		buttonWrapper: {
			flex: 1,
			justifyContent: 'flex-end',
		},
		bold: {
			...fontStyles.bold,
		},
		blue: {
			color: colors.primary.default,
		},
		remindLaterText: {
			textAlign: 'center',
			fontSize: 15,
			lineHeight: 20,
			color: colors.primary.default,
			...fontStyles.normal,
		},
		remindLaterSubText: {
			textAlign: 'center',
			fontSize: 11,
			lineHeight: 20,
			color: colors.text.alternative,
			...fontStyles.normal,
		},
		startSubText: {
			textAlign: 'center',
			fontSize: 11,
			marginTop: 12,
			color: colors.text.alternative,
			...fontStyles.normal,
		},
		remindLaterContainer: {
			marginBottom: 34,
		},
		remindLaterButton: {
			elevation: 10,
			zIndex: 10,
		},
		ctaContainer: {
			marginBottom: 30,
		},
	});

/**
 * View that's shown during the first step of
 * the backup seed phrase flow
 */
const AccountBackupStep1 = (props) => {
	const { navigation, route } = props;
	const [showRemindLaterModal, setRemindLaterModal] = useState(false);
	const [showWhatIsSeedphraseModal, setWhatIsSeedphraseModal] = useState(false);
	const [skipCheckbox, setToggleSkipCheckbox] = useState(false);
	const [hasFunds, setHasFunds] = useState(false);
	const { colors } = useAppThemeFromContext();
<<<<<<< HEAD
=======
	const styles = createStyles(colors);
>>>>>>> ee55a65c

	useEffect(() => {
		navigation.setOptions({
			// eslint-disable-next-line react/display-name
			...getOnboardingNavbarOptions(route, { headerLeft: () => <View /> }, colors),
			gesturesEnabled: false,
		});
	}, [navigation, route, colors]);

	useEffect(
		() => {
			// Check if user has funds
			if (Engine.hasFunds()) setHasFunds(true);

			// Disable back press
			const hardwareBackPress = () => true;

			// Add event listener
			BackHandler.addEventListener('hardwareBackPress', hardwareBackPress);

			// Remove event listener on cleanup
			return () => {
				BackHandler.removeEventListener('hardwareBackPress', hardwareBackPress);
			};
		},
		[] // Run only when component mounts
	);

	const goNext = () => {
		props.navigation.navigate('AccountBackupStep1B', { ...props.route.params });
		InteractionManager.runAfterInteractions(() => {
			AnalyticsV2.trackEvent(AnalyticsV2.ANALYTICS_EVENTS.WALLET_SECURITY_STARTED);
		});
	};

	const showRemindLater = () => {
		if (hasFunds) return;

		setRemindLaterModal(true);
		InteractionManager.runAfterInteractions(() => {
			AnalyticsV2.trackEvent(AnalyticsV2.ANALYTICS_EVENTS.WALLET_SECURITY_SKIP_INITIATED);
		});
	};

	const toggleSkipCheckbox = () => (skipCheckbox ? setToggleSkipCheckbox(false) : setToggleSkipCheckbox(true));

	const hideRemindLaterModal = () => {
		setToggleSkipCheckbox(false);
		setRemindLaterModal(false);
	};

	const secureNow = () => {
		hideRemindLaterModal();
		goNext();
	};

	const skip = async () => {
		hideRemindLaterModal();
		InteractionManager.runAfterInteractions(() => {
			AnalyticsV2.trackEvent(AnalyticsV2.ANALYTICS_EVENTS.WALLET_SECURITY_SKIP_CONFIRMED);
		});
		// Get onboarding wizard state
		const onboardingWizard = await DefaultPreference.get(ONBOARDING_WIZARD);
		if (onboardingWizard) {
			props.navigation.reset({ routes: [{ name: 'HomeNav' }] });
		} else {
			props.setOnboardingWizardStep(1);
			props.navigation.reset({ routes: [{ name: 'HomeNav' }] });
		}
	};

	const showWhatIsSeedphrase = () => setWhatIsSeedphraseModal(true);

	const hideWhatIsSeedphrase = () => setWhatIsSeedphraseModal(false);

	return (
		<SafeAreaView style={styles.mainWrapper}>
			<ScrollView
				contentContainerStyle={styles.scrollviewWrapper}
				style={styles.mainWrapper}
				testID={'account-backup-step-1-screen'}
			>
				<View style={styles.wrapper} testID={'protect-your-account-screen'}>
					<OnboardingProgress steps={CHOOSE_PASSWORD_STEPS} currentStep={1} />
					<View style={styles.content}>
						<Text style={styles.title}>{strings('account_backup_step_1.title')}</Text>
						<SeedPhraseVideo onClose={skip} />
						<View style={styles.text}>
							<Text style={styles.label}>
								{strings('account_backup_step_1.info_text_1_1')}{' '}
								<Text style={styles.blue} onPress={showWhatIsSeedphrase}>
									{strings('account_backup_step_1.info_text_1_2')}
								</Text>{' '}
								{strings('account_backup_step_1.info_text_1_3')}{' '}
								<Text style={styles.bold}>{strings('account_backup_step_1.info_text_1_4')}</Text>
							</Text>
						</View>
					</View>
					<View style={styles.buttonWrapper}>
						{!hasFunds && (
							<View style={styles.remindLaterContainer}>
								<TouchableOpacity
									style={styles.remindLaterButton}
									onPress={showRemindLater}
									hitSlop={{ top: 10, left: 10, bottom: 10, right: 10 }}
									testID={'remind-me-later-button'}
								>
									<Text style={styles.remindLaterText}>
										{strings('account_backup_step_1.remind_me_later')}
									</Text>
								</TouchableOpacity>
								<Text style={styles.remindLaterSubText}>
									{strings('account_backup_step_1.remind_me_later_subtext')}
								</Text>
							</View>
						)}
						<View style={styles.ctaContainer}>
							<StyledButton
								containerStyle={styles.button}
								type={'confirm'}
								onPress={goNext}
								testID={'submit-button'}
							>
								{strings('account_backup_step_1.cta_text')}
							</StyledButton>
							<Text style={styles.startSubText}>{strings('account_backup_step_1.cta_subText')}</Text>
						</View>
					</View>
				</View>
			</ScrollView>
			{Device.isAndroid() && <AndroidBackHandler customBackPress={showRemindLater} />}
			<SkipAccountSecurityModal
				modalVisible={showRemindLaterModal}
				onCancel={secureNow}
				onConfirm={skip}
				skipCheckbox={skipCheckbox}
				onPress={hideRemindLaterModal}
				toggleSkipCheckbox={toggleSkipCheckbox}
			/>
			<SeedphraseModal
				showWhatIsSeedphraseModal={showWhatIsSeedphraseModal}
				hideWhatIsSeedphrase={hideWhatIsSeedphrase}
			/>
		</SafeAreaView>
	);
};

AccountBackupStep1.propTypes = {
	/**
	/* navigation object required to push and pop other views
	*/
	navigation: PropTypes.object,
	/**
	 * Object that represents the current route info like params passed to it
	 */
	route: PropTypes.object,
	/**
	 * Action to set onboarding wizard step
	 */
	setOnboardingWizardStep: PropTypes.func,
};

const mapDispatchToProps = (dispatch) => ({
	setOnboardingWizardStep: (step) => dispatch(setOnboardingWizardStep(step)),
});

export default connect(null, mapDispatchToProps)(AccountBackupStep1);<|MERGE_RESOLUTION|>--- conflicted
+++ resolved
@@ -123,10 +123,7 @@
 	const [skipCheckbox, setToggleSkipCheckbox] = useState(false);
 	const [hasFunds, setHasFunds] = useState(false);
 	const { colors } = useAppThemeFromContext();
-<<<<<<< HEAD
-=======
 	const styles = createStyles(colors);
->>>>>>> ee55a65c
 
 	useEffect(() => {
 		navigation.setOptions({
