--- conflicted
+++ resolved
@@ -7,7 +7,7 @@
   View,
 } from 'react-native';
 import PropTypes from 'prop-types';
-import { KeyringTypes, GAS_ESTIMATE_TYPES, util } from '@metamask/controllers';
+import { KeyringTypes } from '@metamask/keyring-controller';
 import { getApproveNavbar } from '../../../UI/Navbar';
 import { connect } from 'react-redux';
 import {
@@ -21,11 +21,8 @@
 import Modal from 'react-native-modal';
 import { strings } from '../../../../../locales/i18n';
 import { setTransactionObject } from '../../../../actions/transaction';
-<<<<<<< HEAD
-=======
 import { GAS_ESTIMATE_TYPES } from '@metamask/gas-fee-controller';
 import { BNToHex, hexToBN } from '@metamask/controller-utils';
->>>>>>> 7f54f364
 import { addHexPrefix, fromWei, renderFromWei } from '../../../../util/number';
 import { getNormalizedTxState, getTicker } from '../../../../util/transactions';
 import { getGasLimit } from '../../../../util/custom-gas';
