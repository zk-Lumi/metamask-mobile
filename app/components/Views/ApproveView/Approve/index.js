import React, { PureComponent } from 'react';
import { Alert, InteractionManager, AppState, View } from 'react-native';
import PropTypes from 'prop-types';
import { getApproveNavbar } from '../../../UI/Navbar';
import { connect } from 'react-redux';
import { safeToChecksumAddress } from '../../../../util/address';
import Engine from '../../../../core/Engine';
import AnimatedTransactionModal from '../../../UI/AnimatedTransactionModal';
import ApproveTransactionReview from '../../../UI/ApproveTransactionReview';
import AddNickname from '../../../UI/ApproveTransactionReview/AddNickname';
import Modal from 'react-native-modal';
import { strings } from '../../../../../locales/i18n';
import { getNetworkNonce } from '../../../../util/networks';
import Analytics from '../../../../core/Analytics/Analytics';
import {
  setTransactionObject,
  setNonce,
  setProposedNonce,
} from '../../../../actions/transaction';
import { GAS_ESTIMATE_TYPES } from '@metamask/gas-fee-controller';
import { BNToHex, hexToBN } from '@metamask/controller-utils';
import { addHexPrefix, fromWei, renderFromWei } from '../../../../util/number';
import { getNormalizedTxState, getTicker } from '../../../../util/transactions';
import { getGasLimit } from '../../../../util/custom-gas';
import { KeyboardAwareScrollView } from 'react-native-keyboard-aware-scroll-view';
import NotificationManager from '../../../../core/NotificationManager';
import { MetaMetricsEvents } from '../../../../core/Analytics';
import Logger from '../../../../util/Logger';
import EditGasFee1559 from '../../../UI/EditGasFee1559Update';
import EditGasFeeLegacy from '../../../UI/EditGasFeeLegacyUpdate';
import AnalyticsV2 from '../../../../util/analyticsV2';
import AppConstants from '../../../../core/AppConstants';
import { shallowEqual } from '../../../../util/general';
import { KEYSTONE_TX_CANCELED } from '../../../../constants/error';
import GlobalAlert from '../../../UI/GlobalAlert';
import checkIfAddressIsSaved from '../../../../util/checkAddress';
import { ThemeContext, mockTheme } from '../../../../util/theme';
import {
  startGasPolling,
  stopGasPolling,
} from '../../../../core/GasPolling/GasPolling';
import {
  selectChainId,
  selectNetwork,
  selectProviderType,
  selectTicker,
  selectRpcTarget,
} from '../../../../selectors/networkController';
import ShowBlockExplorer from '../../../UI/ApproveTransactionReview/ShowBlockExplorer';
import createStyles from './styles';

const EDIT = 'edit';
const REVIEW = 'review';

/**
 * PureComponent that manages ERC20 approve from the dapp browser
 */
class Approve extends PureComponent {
  appStateListener;

  static navigationOptions = ({ navigation }) =>
    getApproveNavbar('approve.title', navigation);

  static propTypes = {
    /**
     * List of accounts from the AccountTrackerController
     */
    accounts: PropTypes.object,
    /**
     * Transaction state
     */
    transaction: PropTypes.object.isRequired,
    /**
     * Action that sets transaction attributes from object to a transaction
     */
    setTransactionObject: PropTypes.func.isRequired,
    /**
     * List of transactions
     */
    transactions: PropTypes.array,
    /**
     * Number of tokens
     */
    tokensLength: PropTypes.number,
    /**
     * Number of accounts
     */
    accountsLength: PropTypes.number,
    /**
     * A string representing the network name
     */
    providerType: PropTypes.string,
    /**
     * Whether the modal is visible
     */
    modalVisible: PropTypes.bool,
    /**
    /* Token approve modal visible or not
    */
    toggleApproveModal: PropTypes.func,
    /**
     * Current selected ticker
     */
    ticker: PropTypes.string,
    /**
     * Gas fee estimates returned by the gas fee controller
     */
    gasFeeEstimates: PropTypes.object,
    /**
     * Estimate type returned by the gas fee controller, can be market-fee, legacy or eth_gasPrice
     */
    gasEstimateType: PropTypes.string,
    /**
     * ETH or fiat, depending on user setting
     */
    primaryCurrency: PropTypes.string,
    /**
     * A string representing the network chainId
     */
    chainId: PropTypes.string,
    /**
     * An object of all saved addresses
     */
    addressBook: PropTypes.object,
    /**
     * The current network of the app
     */
    network: PropTypes.string,
    frequentRpcList: PropTypes.array,
    providerRpcTarget: PropTypes.string,
    /**
     * Set transaction nonce
     */
    setNonce: PropTypes.func,
    /**
     * Set proposed nonce (from network)
     */
    setProposedNonce: PropTypes.func,
    /**
     * Indicates whether custom nonce should be shown in transaction editor
     */
    showCustomNonce: PropTypes.bool,
  };

  state = {
    approved: false,
    gasError: undefined,
    ready: false,
    mode: REVIEW,
    over: false,
    analyticsParams: {},
    gasSelected: AppConstants.GAS_OPTIONS.MEDIUM,
    gasSelectedTemp: AppConstants.GAS_OPTIONS.MEDIUM,
    transactionConfirmed: false,
    shouldAddNickname: false,
    shouldVerifyContractDetails: false,
    suggestedGasLimit: undefined,
    eip1559GasObject: {},
    eip1559GasTransaction: {},
    legacyGasObject: {},
    legacyGasTransaction: {},
    isBlockExplorerVisible: false,
    address: '',
  };

  computeGasEstimates = (overrideGasLimit, gasEstimateTypeChanged) => {
    const { transaction, gasEstimateType } = this.props;

    const gasSelected = gasEstimateTypeChanged
      ? AppConstants.GAS_OPTIONS.MEDIUM
      : this.state.gasSelected;
    const gasSelectedTemp = gasEstimateTypeChanged
      ? AppConstants.GAS_OPTIONS.MEDIUM
      : this.state.gasSelectedTemp;

    if (gasEstimateType === GAS_ESTIMATE_TYPES.FEE_MARKET) {
      const suggestedGasLimit = fromWei(
        overrideGasLimit || transaction.gas,
        'wei',
      );

      // eslint-disable-next-line react/no-did-update-set-state
      this.setState(
        {
          ready: true,
          animateOnChange: true,
          gasSelected,
          gasSelectedTemp,
          suggestedGasLimit,
        },
        () => {
          this.setState({ animateOnChange: false });
        },
      );
    } else {
      const suggestedGasLimit = fromWei(
        overrideGasLimit || transaction.gas,
        'wei',
      );

      // eslint-disable-next-line react/no-did-update-set-state
      this.setState(
        {
          ready: true,
          animateOnChange: true,
          gasSelected,
          gasSelectedTemp,
          suggestedGasLimit,
        },
        () => {
          this.setState({ animateOnChange: false });
        },
      );
    }
  };

  showVerifyContractDetails = () =>
    this.setState({ shouldVerifyContractDetails: true });
  closeVerifyContractDetails = () =>
    this.setState({ shouldVerifyContractDetails: false });

  toggleModal = (val) => {
    this.setState({
      shouldAddNickname: !this.state.shouldAddNickname,
      address: val,
    });
  };

  startPolling = async () => {
    const pollToken = await startGasPolling(this.state.pollToken);
    this.setState({ pollToken });
  };

  setNetworkNonce = async () => {
    const { setNonce, setProposedNonce, transaction } = this.props;
    const proposedNonce = await getNetworkNonce(transaction);
    setNonce(proposedNonce);
    setProposedNonce(proposedNonce);
  };

  componentDidMount = async () => {
    const { showCustomNonce } = this.props;
    if (!this.props?.transaction?.id) {
      this.props.toggleApproveModal(false);
      return null;
    }
    if (!this.props?.transaction?.gas) this.handleGetGasLimit();

    this.startPolling();
<<<<<<< HEAD

    this.appStateListener = AppState.addEventListener(
      'change',
      this.handleAppStateChange,
    );
=======
    if (showCustomNonce) {
      await this.setNetworkNonce();
    }
    AppState.addEventListener('change', this.handleAppStateChange);
>>>>>>> 320a4fb0
  };

  handleGetGasLimit = async () => {
    const { setTransactionObject, transaction } = this.props;
    const estimation = await getGasLimit({ ...transaction, gas: undefined });
    setTransactionObject({ gas: estimation.gas });
  };

  componentDidUpdate = (prevProps) => {
    const { transaction } = this.props;

    const gasEstimateTypeChanged =
      prevProps.gasEstimateType !== this.props.gasEstimateType;

    if (
      (!this.state.stopUpdateGas && !this.state.advancedGasInserted) ||
      gasEstimateTypeChanged
    ) {
      if (
        this.props.gasFeeEstimates &&
        transaction.gas &&
        (!shallowEqual(prevProps.gasFeeEstimates, this.props.gasFeeEstimates) ||
          !transaction.gas.eq(prevProps?.transaction?.gas))
      ) {
        this.computeGasEstimates(null, null, gasEstimateTypeChanged);
      }
    }
  };

  componentWillUnmount = async () => {
    const { approved } = this.state;
    const { transaction } = this.props;

    await stopGasPolling(this.state.pollToken);
    this.appStateListener?.remove();
    Engine.context.TransactionController.hub.removeAllListeners(
      `${transaction.id}:finished`,
    );
    if (!approved)
      Engine.context.TransactionController.cancelTransaction(transaction.id);
  };

  handleAppStateChange = (appState) => {
    if (appState !== 'active') {
      const { transaction } = this.props;
      transaction &&
        transaction.id &&
        Engine.context.TransactionController.cancelTransaction(transaction.id);
      this.props.toggleApproveModal(false);
    }
  };

  trackApproveEvent = (event) => {
    const { transaction, tokensLength, accountsLength, providerType } =
      this.props;
    InteractionManager.runAfterInteractions(() => {
      Analytics.trackEventWithParameters(event, {
        view: transaction.origin,
        numberOfTokens: tokensLength,
        numberOfAccounts: accountsLength,
        network: providerType,
      });
    });
  };

  cancelGasEdition = () => {
    this.setState({
      stopUpdateGas: false,
      gasSelectedTemp: this.state.gasSelected,
    });
    this.review();
  };

  cancelGasEditionUpdate = () => {
    this.setState({
      stopUpdateGas: false,
      gasSelectedTemp: this.state.gasSelected,
    });
    this.review();
  };

  saveGasEditionLegacy = (
    legacyGasTransaction,
    legacyGasObject,
    gasSelected,
  ) => {
    legacyGasTransaction.error = this.validateGas(
      legacyGasTransaction.totalHex,
    );
    this.setState({
      gasSelected,
      gasSelectedTemp: gasSelected,
      advancedGasInserted: !gasSelected,
      stopUpdateGas: false,
      legacyGasTransaction,
      legacyGasObject,
    });
    this.review();
  };

  saveGasEdition = (eip1559GasTransaction, eip1559GasObject) => {
    this.setState({ eip1559GasTransaction, eip1559GasObject });
    this.review();
  };

  validateGas = (total) => {
    let error;
    const {
      ticker,
      transaction: { from },
      accounts,
    } = this.props;

    const fromAccount = accounts[safeToChecksumAddress(from)];

    const weiBalance = hexToBN(fromAccount.balance);
    const totalTransactionValue = hexToBN(total);
    if (!weiBalance.gte(totalTransactionValue)) {
      const amount = renderFromWei(totalTransactionValue.sub(weiBalance));
      const tokenSymbol = getTicker(ticker);
      error = strings('transaction.insufficient_amount', {
        amount,
        tokenSymbol,
      });
    }

    return error;
  };

  prepareTransaction = (transaction) => {
    const { gasEstimateType, showCustomNonce } = this.props;
    const { legacyGasTransaction, eip1559GasTransaction } = this.state;
    const transactionToSend = {
      ...transaction,
      value: BNToHex(transaction.value),
      to: safeToChecksumAddress(transaction.to),
      from: safeToChecksumAddress(transaction.from),
    };

    if (gasEstimateType === GAS_ESTIMATE_TYPES.FEE_MARKET) {
      transactionToSend.gas = eip1559GasTransaction.gasLimitHex;
      transactionToSend.maxFeePerGas = addHexPrefix(
        eip1559GasTransaction.suggestedMaxFeePerGasHex,
      ); //'0x2540be400'
      transactionToSend.maxPriorityFeePerGas = addHexPrefix(
        eip1559GasTransaction.suggestedMaxPriorityFeePerGasHex,
      ); //'0x3b9aca00';
      delete transactionToSend.gasPrice;
    } else {
      transactionToSend.gas = legacyGasTransaction.suggestedGasLimitHex;
      transactionToSend.gasPrice = addHexPrefix(
        legacyGasTransaction.suggestedGasPriceHex,
      );
    }

    if (showCustomNonce && transactionToSend.nonce) {
      transactionToSend.nonce = BNToHex(transactionToSend.nonce);
    }

    return transactionToSend;
  };

  getAnalyticsParams = () => {
    try {
      const { gasEstimateType } = this.props;
      const { analyticsParams, gasSelected } = this.state;
      return {
        ...analyticsParams,
        gas_estimate_type: gasEstimateType,
        gas_mode: gasSelected ? 'Basic' : 'Advanced',
        speed_set: gasSelected || undefined,
      };
    } catch (error) {
      return {};
    }
  };

  onConfirm = async () => {
    const { TransactionController, KeyringController } = Engine.context;
    const { transactions, gasEstimateType } = this.props;
    const {
      legacyGasTransaction,
      transactionConfirmed,
      eip1559GasTransaction,
    } = this.state;

    if (gasEstimateType === GAS_ESTIMATE_TYPES.FEE_MARKET) {
      if (this.validateGas(eip1559GasTransaction.totalMaxHex)) return;
    } else if (this.validateGas(legacyGasTransaction.totalHex)) return;
    if (transactionConfirmed) return;
    this.setState({ transactionConfirmed: true });
    try {
      const transaction = this.prepareTransaction(this.props.transaction);
      TransactionController.hub.once(
        `${transaction.id}:finished`,
        (transactionMeta) => {
          if (transactionMeta.status === 'submitted') {
            this.setState({ approved: true });
            this.props.toggleApproveModal();
            NotificationManager.watchSubmittedTransaction({
              ...transactionMeta,
              assetType: 'ETH',
            });
          } else {
            throw transactionMeta.error;
          }
        },
      );

      const fullTx = transactions.find(({ id }) => id === transaction.id);
      const updatedTx = { ...fullTx, transaction };
      await TransactionController.updateTransaction(updatedTx);
      await KeyringController.resetQRKeyringState();
      await TransactionController.approveTransaction(transaction.id);
      AnalyticsV2.trackEvent(
        MetaMetricsEvents.APPROVAL_COMPLETED,
        this.getAnalyticsParams(),
      );
    } catch (error) {
      if (!error?.message.startsWith(KEYSTONE_TX_CANCELED)) {
        Alert.alert(
          strings('transactions.transaction_error'),
          error && error.message,
          [{ text: 'OK' }],
        );
        Logger.error(error, 'error while trying to send transaction (Approve)');
      } else {
        AnalyticsV2.trackEvent(
          MetaMetricsEvents.QR_HARDWARE_TRANSACTION_CANCELED,
        );
      }
      this.setState({ transactionHandled: false });
    }
    this.setState({ transactionConfirmed: true });
  };

  onCancel = () => {
    const { TransactionController } = Engine.context;
    TransactionController.cancelTransaction(this.props.transaction.id);
    AnalyticsV2.trackEvent(
      MetaMetricsEvents.APPROVAL_CANCELLED,
      this.getAnalyticsParams(),
    );
    this.props.toggleApproveModal(false);

    NotificationManager.showSimpleNotification({
      status: `simple_notification_rejected`,
      duration: 5000,
      title: strings('notifications.approved_tx_rejected_title'),
      description: strings('notifications.wc_description'),
    });
  };

  review = () => {
    this.onModeChange(REVIEW);
  };

  onModeChange = (mode) => {
    this.setState({ mode });
    if (mode === EDIT) {
      InteractionManager.runAfterInteractions(() => {
        Analytics.trackEvent(
          MetaMetricsEvents.SEND_FLOW_ADJUSTS_TRANSACTION_FEE,
        );
      });
    }
  };

  setAnalyticsParams = (analyticsParams) => {
    this.setState({ analyticsParams });
  };

  getGasAnalyticsParams = () => {
    try {
      const { analyticsParams } = this.state;
      const { gasEstimateType } = this.props;
      return {
        dapp_host_name: analyticsParams?.dapp_host_name,
        dapp_url: analyticsParams?.dapp_url,
        active_currency: {
          value: analyticsParams?.active_currency,
          anonymous: true,
        },
        gas_estimate_type: gasEstimateType,
      };
    } catch (error) {
      return {};
    }
  };

  updateGasSelected = (selected) => {
    this.setState({
      stopUpdateGas: !selected,
      gasSelectedTemp: selected,
      gasSelected: selected,
    });
  };

  calculateTempGasFeeLegacy = (selected) => {
    this.setState({
      stopUpdateGas: !selected,
      gasSelectedTemp: selected,
    });
  };

  onUpdatingValuesStart = () => {
    this.setState({ isAnimating: true });
  };
  onUpdatingValuesEnd = () => {
    this.setState({ isAnimating: false });
  };

  updateTransactionState = (gas) => {
    const gasError = this.validateGas(gas.totalMaxHex || gas.totalHex);

    this.setState({
      eip1559GasTransaction: gas,
      legacyGasTransaction: gas,
      gasError,
    });
  };

  setIsBlockExplorerVisible = () => {
    this.setState({
      isBlockExplorerVisible: !this.state.isBlockExplorerVisible,
    });
  };

  render = () => {
    const colors = this.context.colors || mockTheme.colors;
    const styles = createStyles(colors);

    const {
      mode,
      ready,
      over,
      gasSelected,
      animateOnChange,
      isAnimating,
      transactionConfirmed,
      eip1559GasObject,
      eip1559GasTransaction,
      legacyGasObject,
      gasError,
      address,
      shouldAddNickname,
    } = this.state;

    const {
      transaction,
      addressBook,
      network,
      gasEstimateType,
      gasFeeEstimates,
      primaryCurrency,
      chainId,
      providerType,
      providerRpcTarget,
      frequentRpcList,
    } = this.props;

    const selectedGasObject = {
      suggestedMaxFeePerGas:
        eip1559GasObject.suggestedMaxFeePerGas ||
        gasFeeEstimates[gasSelected]?.suggestedMaxFeePerGas,
      suggestedMaxPriorityFeePerGas:
        eip1559GasObject.suggestedMaxPriorityFeePerGas ||
        gasFeeEstimates[gasSelected]?.suggestedMaxPriorityFeePerGas,
      suggestedGasLimit:
        eip1559GasObject.suggestedGasLimit ||
        eip1559GasTransaction.suggestedGasLimit,
    };

    const selectedLegacyGasObject = {
      legacyGasLimit: legacyGasObject?.legacyGasLimit,
      suggestedGasPrice: legacyGasObject?.suggestedGasPrice,
    };

    const savedContactList = checkIfAddressIsSaved(
      addressBook,
      network,
      transaction,
    );

    const savedContactListToArray = Object.values(addressBook).flatMap(
      (value) => Object.values(value),
    );

    let addressNickname = '';

    const filteredSavedContactList = savedContactListToArray.filter(
      (contact) => contact.address === safeToChecksumAddress(address),
    );

    if (filteredSavedContactList.length > 0) {
      addressNickname = filteredSavedContactList[0].name;
    }

    if (!transaction.id) return null;
    return (
      <Modal
        isVisible={this.props.modalVisible}
        animationIn="slideInUp"
        animationOut="slideOutDown"
        style={
          this.state.shouldAddNickname
            ? styles.updateNickView
            : styles.bottomModal
        }
        backdropColor={colors.overlay.default}
        backdropOpacity={1}
        animationInTiming={600}
        animationOutTiming={600}
        onBackdropPress={this.onCancel}
        onBackButtonPress={this.onCancel}
        onSwipeComplete={this.onCancel}
        swipeDirection={'down'}
        propagateSwipe
      >
        {shouldAddNickname ? (
          <AddNickname
            closeModal={this.toggleModal}
            address={address}
            savedContactListToArray={savedContactListToArray}
            addressNickname={addressNickname}
          />
        ) : this.state.isBlockExplorerVisible ? (
          <ShowBlockExplorer
            setIsBlockExplorerVisible={this.setIsBlockExplorerVisible}
            type={providerType}
            address={transaction.to}
            headerWrapperStyle={styles.headerWrapper}
            headerTextStyle={styles.headerText}
            iconStyle={styles.icon}
            providerRpcTarget={providerRpcTarget}
            frequentRpcList={frequentRpcList}
          />
        ) : (
          <KeyboardAwareScrollView
            contentContainerStyle={styles.keyboardAwareWrapper}
          >
            {mode === 'review' && (
              <AnimatedTransactionModal
                onModeChange={this.onModeChange}
                ready={ready}
                review={this.review}
              >
                <ApproveTransactionReview
                  gasError={gasError}
                  onCancel={this.onCancel}
                  onConfirm={this.onConfirm}
                  over={over}
                  gasSelected={gasSelected}
                  onSetAnalyticsParams={this.setAnalyticsParams}
                  gasEstimateType={gasEstimateType}
                  onUpdatingValuesStart={this.onUpdatingValuesStart}
                  onUpdatingValuesEnd={this.onUpdatingValuesEnd}
                  animateOnChange={animateOnChange}
                  isAnimating={isAnimating}
                  gasEstimationReady={ready}
                  savedContactListToArray={savedContactListToArray}
                  transactionConfirmed={transactionConfirmed}
                  showBlockExplorer={this.setIsBlockExplorerVisible}
                  onUpdateContractNickname={this.onUpdateContractNickname}
                  toggleModal={this.toggleModal}
                  showVerifyContractDetails={this.showVerifyContractDetails}
                  shouldVerifyContractDetails={
                    this.state.shouldVerifyContractDetails
                  }
                  closeVerifyContractDetails={this.closeVerifyContractDetails}
                  nicknameExists={savedContactList && !!savedContactList.length}
                  nickname={
                    savedContactList && savedContactList.length > 0
                      ? savedContactList[0].nickname
                      : ''
                  }
                  chainId={chainId}
                  updateTransactionState={this.updateTransactionState}
                  legacyGasObject={this.state.legacyGasObject}
                  eip1559GasObject={this.state.eip1559GasObject}
                />
                {/** View fixes layout issue after removing <CustomGas/> */}
                <View />
              </AnimatedTransactionModal>
            )}

            {mode !== 'review' &&
              (gasEstimateType === GAS_ESTIMATE_TYPES.FEE_MARKET ? (
                <EditGasFee1559
                  selectedGasValue={gasSelected}
                  initialSuggestedGasLimit={this.state.suggestedGasLimit}
                  gasOptions={gasFeeEstimates}
                  onChange={this.updateGasSelected}
                  primaryCurrency={primaryCurrency}
                  chainId={chainId}
                  onCancel={this.cancelGasEdition}
                  onSave={this.saveGasEdition}
                  animateOnChange={animateOnChange}
                  isAnimating={isAnimating}
                  view={'Approve'}
                  analyticsParams={this.getGasAnalyticsParams()}
                  onlyGas
                  selectedGasObject={selectedGasObject}
                />
              ) : (
                <EditGasFeeLegacy
                  selected={gasSelected}
                  gasEstimateType={gasEstimateType}
                  gasOptions={gasFeeEstimates}
                  onChange={this.calculateTempGasFeeLegacy}
                  primaryCurrency={primaryCurrency}
                  chainId={chainId}
                  onCancel={this.cancelGasEdition}
                  onSave={this.saveGasEditionLegacy}
                  animateOnChange={animateOnChange}
                  isAnimating={isAnimating}
                  view={'Approve'}
                  analyticsParams={this.getGasAnalyticsParams()}
                  onlyGas
                  selectedGasObject={selectedLegacyGasObject}
                />
              ))}
          </KeyboardAwareScrollView>
        )}
        <GlobalAlert />
      </Modal>
    );
  };
}

const mapStateToProps = (state) => ({
  accounts: state.engine.backgroundState.AccountTrackerController.accounts,
  ticker: selectTicker(state),
  transaction: getNormalizedTxState(state),
  transactions: state.engine.backgroundState.TransactionController.transactions,
  accountsLength: Object.keys(
    state.engine.backgroundState.AccountTrackerController.accounts || {},
  ).length,
  tokensLength: state.engine.backgroundState.TokensController.tokens.length,
  primaryCurrency: state.settings.primaryCurrency,
  chainId: selectChainId(state),
  gasFeeEstimates:
    state.engine.backgroundState.GasFeeController.gasFeeEstimates,
  gasEstimateType:
    state.engine.backgroundState.GasFeeController.gasEstimateType,
  currentCurrency:
    state.engine.backgroundState.CurrencyRateController.currentCurrency,
  nativeCurrency:
    state.engine.backgroundState.CurrencyRateController.nativeCurrency,
  conversionRate:
    state.engine.backgroundState.CurrencyRateController.conversionRate,
  showCustomNonce: state.settings.showCustomNonce,
  addressBook: state.engine.backgroundState.AddressBookController.addressBook,
  network: selectNetwork(state),
  providerType: selectProviderType(state),
  providerRpcTarget: selectRpcTarget(state),
  frequentRpcList:
    state.engine.backgroundState.PreferencesController.frequentRpcList,
});

const mapDispatchToProps = (dispatch) => ({
  setTransactionObject: (transaction) =>
    dispatch(setTransactionObject(transaction)),
  setNonce: (nonce) => dispatch(setNonce(nonce)),
  setProposedNonce: (nonce) => dispatch(setProposedNonce(nonce)),
});

Approve.contextType = ThemeContext;

export default connect(mapStateToProps, mapDispatchToProps)(Approve);<|MERGE_RESOLUTION|>--- conflicted
+++ resolved
@@ -247,18 +247,14 @@
     if (!this.props?.transaction?.gas) this.handleGetGasLimit();
 
     this.startPolling();
-<<<<<<< HEAD
-
+
+    if (showCustomNonce) {
+      await this.setNetworkNonce();
+    }
     this.appStateListener = AppState.addEventListener(
       'change',
       this.handleAppStateChange,
     );
-=======
-    if (showCustomNonce) {
-      await this.setNetworkNonce();
-    }
-    AppState.addEventListener('change', this.handleAppStateChange);
->>>>>>> 320a4fb0
   };
 
   handleGetGasLimit = async () => {
