--- conflicted
+++ resolved
@@ -163,9 +163,9 @@
      */
     showCustomNonce: PropTypes.bool,
     /**
-     * Set network
-     */
-    navigation: PropTypes.string,
+     * Object that represents the navigator
+     */
+    navigation: PropTypes.object,
   };
 
   state = {
@@ -324,27 +324,16 @@
     ]);
 
     this.appStateListener?.remove();
-<<<<<<< HEAD
-
     if (!isLedgerAccount) {
-      Engine.context.TransactionController.hub.removeAllListeners(
-        `${transaction.id}:finished`,
-=======
-    TransactionController.hub.removeAllListeners(`${transaction.id}:finished`);
-    if (!approved)
-      Engine.rejectPendingApproval(
-        transaction.id,
-        ethErrors.provider.userRejectedRequest(),
-        {
-          ignoreMissing: true,
-          logErrors: false,
-        },
->>>>>>> 1585519a
-      );
+      TransactionController.hub.removeAllListeners(`${transaction.id}:finished`);
       if (!approved)
-        Engine.context.ApprovalController.reject(
+        Engine.rejectPendingApproval(
           transaction.id,
           ethErrors.provider.userRejectedRequest(),
+          {
+            ignoreMissing: true,
+            logErrors: false,
+          },
         );
     }
   };
