import React, { PureComponent } from 'react';
import { Alert, InteractionManager, AppState, View } from 'react-native';
import PropTypes from 'prop-types';
import { getApproveNavbar } from '../../../UI/Navbar';
import { connect } from 'react-redux';
import { safeToChecksumAddress } from '../../../../util/address';
import Engine from '../../../../core/Engine';
import AnimatedTransactionModal from '../../../UI/AnimatedTransactionModal';
import ApproveTransactionReview from '../../../UI/ApproveTransactionReview';
import AddNickname from '../../../UI/ApproveTransactionReview/AddNickname';
import Modal from 'react-native-modal';
import { strings } from '../../../../../locales/i18n';
import { getNetworkNonce } from '../../../../util/networks';
import Analytics from '../../../../core/Analytics/Analytics';
import {
  setTransactionObject,
  setNonce,
  setProposedNonce,
} from '../../../../actions/transaction';
import { GAS_ESTIMATE_TYPES } from '@metamask/gas-fee-controller';
import { BNToHex, hexToBN } from '@metamask/controller-utils';
import { addHexPrefix, fromWei, renderFromWei } from '../../../../util/number';
import { getNormalizedTxState, getTicker } from '../../../../util/transactions';
import { getGasLimit } from '../../../../util/custom-gas';
import { KeyboardAwareScrollView } from 'react-native-keyboard-aware-scroll-view';
import NotificationManager from '../../../../core/NotificationManager';
import { MetaMetricsEvents } from '../../../../core/Analytics';
import Logger from '../../../../util/Logger';
import EditGasFee1559 from '../../../UI/EditGasFee1559Update';
import EditGasFeeLegacy from '../../../UI/EditGasFeeLegacyUpdate';
import AnalyticsV2 from '../../../../util/analyticsV2';
import AppConstants from '../../../../core/AppConstants';
import { shallowEqual } from '../../../../util/general';
import { KEYSTONE_TX_CANCELED } from '../../../../constants/error';
import GlobalAlert from '../../../UI/GlobalAlert';
import checkIfAddressIsSaved from '../../../../util/checkAddress';
import { ThemeContext, mockTheme } from '../../../../util/theme';
import {
  startGasPolling,
  stopGasPolling,
} from '../../../../core/GasPolling/GasPolling';
import {
  selectChainId,
  selectNetwork,
  selectProviderType,
  selectTicker,
  selectRpcTarget,
} from '../../../../selectors/networkController';
import ShowBlockExplorer from '../../../UI/ApproveTransactionReview/ShowBlockExplorer';
import createStyles from './styles';

const EDIT = 'edit';
const REVIEW = 'review';

/**
 * PureComponent that manages ERC20 approve from the dapp browser
 */
class Approve extends PureComponent {
  appStateListener;

  static navigationOptions = ({ navigation }) =>
    getApproveNavbar('approve.title', navigation);

  static propTypes = {
    /**
     * List of accounts from the AccountTrackerController
     */
    accounts: PropTypes.object,
    /**
     * Transaction state
     */
    transaction: PropTypes.object.isRequired,
    /**
     * Action that sets transaction attributes from object to a transaction
     */
    setTransactionObject: PropTypes.func.isRequired,
    /**
     * List of transactions
     */
    transactions: PropTypes.array,
    /**
     * Number of tokens
     */
    tokensLength: PropTypes.number,
    /**
     * Number of accounts
     */
    accountsLength: PropTypes.number,
    /**
     * A string representing the network name
     */
    providerType: PropTypes.string,
    /**
     * Whether the modal is visible
     */
    modalVisible: PropTypes.bool,
    /**
    /* Token approve modal visible or not
    */
    toggleApproveModal: PropTypes.func,
    /**
     * Current selected ticker
     */
    ticker: PropTypes.string,
    /**
     * Gas fee estimates returned by the gas fee controller
     */
    gasFeeEstimates: PropTypes.object,
    /**
     * Estimate type returned by the gas fee controller, can be market-fee, legacy or eth_gasPrice
     */
    gasEstimateType: PropTypes.string,
    /**
     * ETH or fiat, depending on user setting
     */
    primaryCurrency: PropTypes.string,
    /**
     * A string representing the network chainId
     */
    chainId: PropTypes.string,
    /**
     * An object of all saved addresses
     */
    addressBook: PropTypes.object,
    /**
     * The current network of the app
     */
    network: PropTypes.string,
    frequentRpcList: PropTypes.array,
    providerRpcTarget: PropTypes.string,
    /**
     * Set transaction nonce
     */
    setNonce: PropTypes.func,
    /**
     * Set proposed nonce (from network)
     */
    setProposedNonce: PropTypes.func,
    /**
     * Indicates whether custom nonce should be shown in transaction editor
     */
    showCustomNonce: PropTypes.bool,
  };

  state = {
    approved: false,
    gasError: undefined,
    ready: false,
    mode: REVIEW,
    over: false,
    analyticsParams: {},
    gasSelected: AppConstants.GAS_OPTIONS.MEDIUM,
    gasSelectedTemp: AppConstants.GAS_OPTIONS.MEDIUM,
    transactionConfirmed: false,
    shouldAddNickname: false,
    shouldVerifyContractDetails: false,
    suggestedGasLimit: undefined,
    eip1559GasObject: {},
    eip1559GasTransaction: {},
    legacyGasObject: {},
    legacyGasTransaction: {},
    isBlockExplorerVisible: false,
    address: '',
  };

  computeGasEstimates = (overrideGasLimit, gasEstimateTypeChanged) => {
    const { transaction, gasEstimateType } = this.props;

    const gasSelected = gasEstimateTypeChanged
      ? AppConstants.GAS_OPTIONS.MEDIUM
      : this.state.gasSelected;
    const gasSelectedTemp = gasEstimateTypeChanged
      ? AppConstants.GAS_OPTIONS.MEDIUM
      : this.state.gasSelectedTemp;

    if (gasEstimateType === GAS_ESTIMATE_TYPES.FEE_MARKET) {
      const suggestedGasLimit = fromWei(
        overrideGasLimit || transaction.gas,
        'wei',
      );

      // eslint-disable-next-line react/no-did-update-set-state
      this.setState(
        {
          ready: true,
          animateOnChange: true,
          gasSelected,
          gasSelectedTemp,
          suggestedGasLimit,
        },
        () => {
          this.setState({ animateOnChange: false });
        },
      );
    } else {
      const suggestedGasLimit = fromWei(
        overrideGasLimit || transaction.gas,
        'wei',
      );

      // eslint-disable-next-line react/no-did-update-set-state
      this.setState(
        {
          ready: true,
          animateOnChange: true,
          gasSelected,
          gasSelectedTemp,
          suggestedGasLimit,
        },
        () => {
          this.setState({ animateOnChange: false });
        },
      );
    }
  };

  showVerifyContractDetails = () =>
    this.setState({ shouldVerifyContractDetails: true });
  closeVerifyContractDetails = () =>
    this.setState({ shouldVerifyContractDetails: false });

  toggleModal = (val) => {
    this.setState({
      shouldAddNickname: !this.state.shouldAddNickname,
      address: val,
    });
  };

  startPolling = async () => {
    const pollToken = await startGasPolling(this.state.pollToken);
    this.setState({ pollToken });
  };

  setNetworkNonce = async () => {
    const { setNonce, setProposedNonce, transaction } = this.props;
    const proposedNonce = await getNetworkNonce(transaction);
    setNonce(proposedNonce);
    setProposedNonce(proposedNonce);
  };

  componentDidMount = async () => {
    const { showCustomNonce } = this.props;
    if (!this.props?.transaction?.id) {
      this.props.toggleApproveModal(false);
      return null;
    }
    if (!this.props?.transaction?.gas) this.handleGetGasLimit();

    this.startPolling();
<<<<<<< HEAD

    this.appStateListener = AppState.addEventListener(
      'change',
      this.handleAppStateChange,
    );
=======
    if (showCustomNonce) {
      await this.setNetworkNonce();
    }
    AppState.addEventListener('change', this.handleAppStateChange);
>>>>>>> 4777ddd0
  };

  handleGetGasLimit = async () => {
    const { setTransactionObject, transaction } = this.props;
    const estimation = await getGasLimit({ ...transaction, gas: undefined });
    setTransactionObject({ gas: estimation.gas });
  };

  componentDidUpdate = (prevProps) => {
    const { transaction } = this.props;

    const gasEstimateTypeChanged =
      prevProps.gasEstimateType !== this.props.gasEstimateType;

    if (
      (!this.state.stopUpdateGas && !this.state.advancedGasInserted) ||
      gasEstimateTypeChanged
    ) {
      if (
        this.props.gasFeeEstimates &&
        transaction.gas &&
        (!shallowEqual(prevProps.gasFeeEstimates, this.props.gasFeeEstimates) ||
          !transaction.gas.eq(prevProps?.transaction?.gas))
      ) {
        this.computeGasEstimates(null, null, gasEstimateTypeChanged);
      }
    }
  };

  componentWillUnmount = async () => {
    const { approved } = this.state;
    const { transaction } = this.props;

    await stopGasPolling(this.state.pollToken);
    this.appStateListener?.remove();
    Engine.context.TransactionController.hub.removeAllListeners(
      `${transaction.id}:finished`,
    );
    if (!approved)
      Engine.context.TransactionController.cancelTransaction(transaction.id);
  };

  handleAppStateChange = (appState) => {
    if (appState !== 'active') {
      const { transaction } = this.props;
      transaction &&
        transaction.id &&
        Engine.context.TransactionController.cancelTransaction(transaction.id);
      this.props.toggleApproveModal(false);
    }
  };

  trackApproveEvent = (event) => {
    const { transaction, tokensLength, accountsLength, providerType } =
      this.props;
    InteractionManager.runAfterInteractions(() => {
      Analytics.trackEventWithParameters(event, {
        view: transaction.origin,
        numberOfTokens: tokensLength,
        numberOfAccounts: accountsLength,
        network: providerType,
      });
    });
  };

  cancelGasEdition = () => {
    this.setState({
      stopUpdateGas: false,
      gasSelectedTemp: this.state.gasSelected,
    });
    this.review();
  };

  cancelGasEditionUpdate = () => {
    this.setState({
      stopUpdateGas: false,
      gasSelectedTemp: this.state.gasSelected,
    });
    this.review();
  };

  saveGasEditionLegacy = (
    legacyGasTransaction,
    legacyGasObject,
    gasSelected,
  ) => {
    legacyGasTransaction.error = this.validateGas(
      legacyGasTransaction.totalHex,
    );
    this.setState({
      gasSelected,
      gasSelectedTemp: gasSelected,
      advancedGasInserted: !gasSelected,
      stopUpdateGas: false,
      legacyGasTransaction,
      legacyGasObject,
    });
    this.review();
  };

  saveGasEdition = (eip1559GasTransaction, eip1559GasObject) => {
    this.setState({ eip1559GasTransaction, eip1559GasObject });
    this.review();
  };

  validateGas = (total) => {
    let error;
    const {
      ticker,
      transaction: { from },
      accounts,
    } = this.props;

    const fromAccount = accounts[safeToChecksumAddress(from)];

    const weiBalance = hexToBN(fromAccount.balance);
    const totalTransactionValue = hexToBN(total);
    if (!weiBalance.gte(totalTransactionValue)) {
      const amount = renderFromWei(totalTransactionValue.sub(weiBalance));
      const tokenSymbol = getTicker(ticker);
      error = strings('transaction.insufficient_amount', {
        amount,
        tokenSymbol,
      });
    }

    return error;
  };

  prepareTransaction = (transaction) => {
    const { gasEstimateType, showCustomNonce } = this.props;
    const { legacyGasTransaction, eip1559GasTransaction } = this.state;
    const transactionToSend = {
      ...transaction,
      value: BNToHex(transaction.value),
      to: safeToChecksumAddress(transaction.to),
      from: safeToChecksumAddress(transaction.from),
    };

    if (gasEstimateType === GAS_ESTIMATE_TYPES.FEE_MARKET) {
      transactionToSend.gas = eip1559GasTransaction.gasLimitHex;
      transactionToSend.maxFeePerGas = addHexPrefix(
        eip1559GasTransaction.suggestedMaxFeePerGasHex,
      ); //'0x2540be400'
      transactionToSend.maxPriorityFeePerGas = addHexPrefix(
        eip1559GasTransaction.suggestedMaxPriorityFeePerGasHex,
      ); //'0x3b9aca00';
      delete transactionToSend.gasPrice;
    } else {
      transactionToSend.gas = legacyGasTransaction.suggestedGasLimitHex;
      transactionToSend.gasPrice = addHexPrefix(
        legacyGasTransaction.suggestedGasPriceHex,
      );
    }

    if (showCustomNonce && transactionToSend.nonce) {
      transactionToSend.nonce = BNToHex(transactionToSend.nonce);
    }

    return transactionToSend;
  };

  getAnalyticsParams = () => {
    try {
      const { gasEstimateType } = this.props;
      const { analyticsParams, gasSelected } = this.state;
      return {
        ...analyticsParams,
        gas_estimate_type: gasEstimateType,
        gas_mode: gasSelected ? 'Basic' : 'Advanced',
        speed_set: gasSelected || undefined,
      };
    } catch (error) {
      return {};
    }
  };

  onConfirm = async () => {
    const { TransactionController, KeyringController } = Engine.context;
    const { transactions, gasEstimateType } = this.props;
    const {
      legacyGasTransaction,
      transactionConfirmed,
      eip1559GasTransaction,
    } = this.state;

    if (gasEstimateType === GAS_ESTIMATE_TYPES.FEE_MARKET) {
      if (this.validateGas(eip1559GasTransaction.totalMaxHex)) return;
    } else if (this.validateGas(legacyGasTransaction.totalHex)) return;
    if (transactionConfirmed) return;
    this.setState({ transactionConfirmed: true });
    try {
      const transaction = this.prepareTransaction(this.props.transaction);
      TransactionController.hub.once(
        `${transaction.id}:finished`,
        (transactionMeta) => {
          if (transactionMeta.status === 'submitted') {
            this.setState({ approved: true });
            this.props.toggleApproveModal();
            NotificationManager.watchSubmittedTransaction({
              ...transactionMeta,
              assetType: 'ETH',
            });
          } else {
            throw transactionMeta.error;
          }
        },
      );

      const fullTx = transactions.find(({ id }) => id === transaction.id);
      const updatedTx = { ...fullTx, transaction };
      await TransactionController.updateTransaction(updatedTx);
      await KeyringController.resetQRKeyringState();
      await TransactionController.approveTransaction(transaction.id);
      AnalyticsV2.trackEvent(
        MetaMetricsEvents.APPROVAL_COMPLETED,
        this.getAnalyticsParams(),
      );
    } catch (error) {
      if (!error?.message.startsWith(KEYSTONE_TX_CANCELED)) {
        Alert.alert(
          strings('transactions.transaction_error'),
          error && error.message,
          [{ text: 'OK' }],
        );
        Logger.error(error, 'error while trying to send transaction (Approve)');
      } else {
        AnalyticsV2.trackEvent(
          MetaMetricsEvents.QR_HARDWARE_TRANSACTION_CANCELED,
        );
      }
      this.setState({ transactionHandled: false });
    }
    this.setState({ transactionConfirmed: true });
  };

  onCancel = () => {
    const { TransactionController } = Engine.context;
    TransactionController.cancelTransaction(this.props.transaction.id);
    AnalyticsV2.trackEvent(
      MetaMetricsEvents.APPROVAL_CANCELLED,
      this.getAnalyticsParams(),
    );
    this.props.toggleApproveModal(false);

    NotificationManager.showSimpleNotification({
      status: `simple_notification_rejected`,
      duration: 5000,
      title: strings('notifications.approved_tx_rejected_title'),
      description: strings('notifications.wc_description'),
    });
  };

  review = () => {
    this.onModeChange(REVIEW);
  };

  onModeChange = (mode) => {
    this.setState({ mode });
    if (mode === EDIT) {
      InteractionManager.runAfterInteractions(() => {
        Analytics.trackEvent(
          MetaMetricsEvents.SEND_FLOW_ADJUSTS_TRANSACTION_FEE,
        );
      });
    }
  };

  setAnalyticsParams = (analyticsParams) => {
    this.setState({ analyticsParams });
  };

  getGasAnalyticsParams = () => {
    try {
      const { analyticsParams } = this.state;
      const { gasEstimateType } = this.props;
      return {
        dapp_host_name: analyticsParams?.dapp_host_name,
        dapp_url: analyticsParams?.dapp_url,
        active_currency: {
          value: analyticsParams?.active_currency,
          anonymous: true,
        },
        gas_estimate_type: gasEstimateType,
      };
    } catch (error) {
      return {};
    }
  };

  updateGasSelected = (selected) => {
    this.setState({
      stopUpdateGas: !selected,
      gasSelectedTemp: selected,
      gasSelected: selected,
    });
  };

  calculateTempGasFeeLegacy = (selected) => {
    this.setState({
      stopUpdateGas: !selected,
      gasSelectedTemp: selected,
    });
  };

  onUpdatingValuesStart = () => {
    this.setState({ isAnimating: true });
  };
  onUpdatingValuesEnd = () => {
    this.setState({ isAnimating: false });
  };

  updateTransactionState = (gas) => {
    const gasError = this.validateGas(gas.totalMaxHex || gas.totalHex);

    this.setState({
      eip1559GasTransaction: gas,
      legacyGasTransaction: gas,
      gasError,
    });
  };

  setIsBlockExplorerVisible = () => {
    this.setState({
      isBlockExplorerVisible: !this.state.isBlockExplorerVisible,
    });
  };

  render = () => {
    const colors = this.context.colors || mockTheme.colors;
    const styles = createStyles(colors);

    const {
      mode,
      ready,
      over,
      gasSelected,
      animateOnChange,
      isAnimating,
      transactionConfirmed,
      eip1559GasObject,
      eip1559GasTransaction,
      legacyGasObject,
      gasError,
      address,
      shouldAddNickname,
    } = this.state;

    const {
      transaction,
      addressBook,
      network,
      gasEstimateType,
      gasFeeEstimates,
      primaryCurrency,
      chainId,
      providerType,
      providerRpcTarget,
      frequentRpcList,
    } = this.props;

    const selectedGasObject = {
      suggestedMaxFeePerGas:
        eip1559GasObject.suggestedMaxFeePerGas ||
        gasFeeEstimates[gasSelected]?.suggestedMaxFeePerGas,
      suggestedMaxPriorityFeePerGas:
        eip1559GasObject.suggestedMaxPriorityFeePerGas ||
        gasFeeEstimates[gasSelected]?.suggestedMaxPriorityFeePerGas,
      suggestedGasLimit:
        eip1559GasObject.suggestedGasLimit ||
        eip1559GasTransaction.suggestedGasLimit,
    };

    const selectedLegacyGasObject = {
      legacyGasLimit: legacyGasObject?.legacyGasLimit,
      suggestedGasPrice: legacyGasObject?.suggestedGasPrice,
    };

    const savedContactList = checkIfAddressIsSaved(
      addressBook,
      network,
      transaction,
    );

    const savedContactListToArray = Object.values(addressBook).flatMap(
      (value) => Object.values(value),
    );

    let addressNickname = '';

    const filteredSavedContactList = savedContactListToArray.filter(
      (contact) => contact.address === safeToChecksumAddress(address),
    );

    if (filteredSavedContactList.length > 0) {
      addressNickname = filteredSavedContactList[0].name;
    }

    if (!transaction.id) return null;
    return (
      <Modal
        isVisible={this.props.modalVisible}
        animationIn="slideInUp"
        animationOut="slideOutDown"
        style={
          this.state.shouldAddNickname
            ? styles.updateNickView
            : styles.bottomModal
        }
        backdropColor={colors.overlay.default}
        backdropOpacity={1}
        animationInTiming={600}
        animationOutTiming={600}
        onBackdropPress={this.onCancel}
        onBackButtonPress={this.onCancel}
        onSwipeComplete={this.onCancel}
        swipeDirection={'down'}
        propagateSwipe
      >
        {shouldAddNickname ? (
          <AddNickname
            closeModal={this.toggleModal}
            address={address}
            savedContactListToArray={savedContactListToArray}
            addressNickname={addressNickname}
          />
        ) : this.state.isBlockExplorerVisible ? (
          <ShowBlockExplorer
            setIsBlockExplorerVisible={this.setIsBlockExplorerVisible}
            type={providerType}
            address={transaction.to}
            headerWrapperStyle={styles.headerWrapper}
            headerTextStyle={styles.headerText}
            iconStyle={styles.icon}
            providerRpcTarget={providerRpcTarget}
            frequentRpcList={frequentRpcList}
          />
        ) : (
          <KeyboardAwareScrollView
            contentContainerStyle={styles.keyboardAwareWrapper}
          >
            {mode === 'review' && (
              <AnimatedTransactionModal
                onModeChange={this.onModeChange}
                ready={ready}
                review={this.review}
              >
                <ApproveTransactionReview
                  gasError={gasError}
                  onCancel={this.onCancel}
                  onConfirm={this.onConfirm}
                  over={over}
                  gasSelected={gasSelected}
                  onSetAnalyticsParams={this.setAnalyticsParams}
                  gasEstimateType={gasEstimateType}
                  onUpdatingValuesStart={this.onUpdatingValuesStart}
                  onUpdatingValuesEnd={this.onUpdatingValuesEnd}
                  animateOnChange={animateOnChange}
                  isAnimating={isAnimating}
                  gasEstimationReady={ready}
                  savedContactListToArray={savedContactListToArray}
                  transactionConfirmed={transactionConfirmed}
                  showBlockExplorer={this.setIsBlockExplorerVisible}
                  onUpdateContractNickname={this.onUpdateContractNickname}
                  toggleModal={this.toggleModal}
                  showVerifyContractDetails={this.showVerifyContractDetails}
                  shouldVerifyContractDetails={
                    this.state.shouldVerifyContractDetails
                  }
                  closeVerifyContractDetails={this.closeVerifyContractDetails}
                  nicknameExists={savedContactList && !!savedContactList.length}
                  nickname={
                    savedContactList && savedContactList.length > 0
                      ? savedContactList[0].nickname
                      : ''
                  }
                  chainId={chainId}
                  updateTransactionState={this.updateTransactionState}
                  legacyGasObject={this.state.legacyGasObject}
                  eip1559GasObject={this.state.eip1559GasObject}
                />
                {/** View fixes layout issue after removing <CustomGas/> */}
                <View />
              </AnimatedTransactionModal>
            )}

            {mode !== 'review' &&
              (gasEstimateType === GAS_ESTIMATE_TYPES.FEE_MARKET ? (
                <EditGasFee1559
                  selectedGasValue={gasSelected}
                  initialSuggestedGasLimit={this.state.suggestedGasLimit}
                  gasOptions={gasFeeEstimates}
                  onChange={this.updateGasSelected}
                  primaryCurrency={primaryCurrency}
                  chainId={chainId}
                  onCancel={this.cancelGasEdition}
                  onSave={this.saveGasEdition}
                  animateOnChange={animateOnChange}
                  isAnimating={isAnimating}
                  view={'Approve'}
                  analyticsParams={this.getGasAnalyticsParams()}
                  onlyGas
                  selectedGasObject={selectedGasObject}
                />
              ) : (
                <EditGasFeeLegacy
                  selected={gasSelected}
                  gasEstimateType={gasEstimateType}
                  gasOptions={gasFeeEstimates}
                  onChange={this.calculateTempGasFeeLegacy}
                  primaryCurrency={primaryCurrency}
                  chainId={chainId}
                  onCancel={this.cancelGasEdition}
                  onSave={this.saveGasEditionLegacy}
                  animateOnChange={animateOnChange}
                  isAnimating={isAnimating}
                  view={'Approve'}
                  analyticsParams={this.getGasAnalyticsParams()}
                  onlyGas
                  selectedGasObject={selectedLegacyGasObject}
                />
              ))}
          </KeyboardAwareScrollView>
        )}
        <GlobalAlert />
      </Modal>
    );
  };
}

const mapStateToProps = (state) => ({
  accounts: state.engine.backgroundState.AccountTrackerController.accounts,
  ticker: selectTicker(state),
  transaction: getNormalizedTxState(state),
  transactions: state.engine.backgroundState.TransactionController.transactions,
  accountsLength: Object.keys(
    state.engine.backgroundState.AccountTrackerController.accounts || {},
  ).length,
  tokensLength: state.engine.backgroundState.TokensController.tokens.length,
  primaryCurrency: state.settings.primaryCurrency,
  chainId: selectChainId(state),
  gasFeeEstimates:
    state.engine.backgroundState.GasFeeController.gasFeeEstimates,
  gasEstimateType:
    state.engine.backgroundState.GasFeeController.gasEstimateType,
  currentCurrency:
    state.engine.backgroundState.CurrencyRateController.currentCurrency,
  nativeCurrency:
    state.engine.backgroundState.CurrencyRateController.nativeCurrency,
  conversionRate:
    state.engine.backgroundState.CurrencyRateController.conversionRate,
  showCustomNonce: state.settings.showCustomNonce,
  addressBook: state.engine.backgroundState.AddressBookController.addressBook,
  network: selectNetwork(state),
  providerType: selectProviderType(state),
  providerRpcTarget: selectRpcTarget(state),
  frequentRpcList:
    state.engine.backgroundState.PreferencesController.frequentRpcList,
});

const mapDispatchToProps = (dispatch) => ({
  setTransactionObject: (transaction) =>
    dispatch(setTransactionObject(transaction)),
  setNonce: (nonce) => dispatch(setNonce(nonce)),
  setProposedNonce: (nonce) => dispatch(setProposedNonce(nonce)),
});

Approve.contextType = ThemeContext;

export default connect(mapStateToProps, mapDispatchToProps)(Approve);<|MERGE_RESOLUTION|>--- conflicted
+++ resolved
@@ -56,8 +56,6 @@
  * PureComponent that manages ERC20 approve from the dapp browser
  */
 class Approve extends PureComponent {
-  appStateListener;
-
   static navigationOptions = ({ navigation }) =>
     getApproveNavbar('approve.title', navigation);
 
@@ -247,18 +245,10 @@
     if (!this.props?.transaction?.gas) this.handleGetGasLimit();
 
     this.startPolling();
-<<<<<<< HEAD
-
-    this.appStateListener = AppState.addEventListener(
-      'change',
-      this.handleAppStateChange,
-    );
-=======
     if (showCustomNonce) {
       await this.setNetworkNonce();
     }
     AppState.addEventListener('change', this.handleAppStateChange);
->>>>>>> 4777ddd0
   };
 
   handleGetGasLimit = async () => {
@@ -293,7 +283,7 @@
     const { transaction } = this.props;
 
     await stopGasPolling(this.state.pollToken);
-    this.appStateListener?.remove();
+    AppState.removeEventListener('change', this.handleAppStateChange);
     Engine.context.TransactionController.hub.removeAllListeners(
       `${transaction.id}:finished`,
     );
