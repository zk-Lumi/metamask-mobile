--- conflicted
+++ resolved
@@ -35,189 +35,7 @@
 
 import { MetaMetricsEvents } from '../../../core/Analytics';
 import AnalyticsV2 from '../../../util/analyticsV2';
-<<<<<<< HEAD
-import { ThemeContext, mockTheme } from '../../../util/theme';
-
-const createStyles = (colors) =>
-  StyleSheet.create({
-    mainWrapper: {
-      backgroundColor: colors.background.default,
-      flex: 1,
-    },
-    wrapper: {
-      flex: 1,
-      paddingHorizontal: 32,
-      ...(Device.isIpad()
-        ? { width: Device.maxWidth, alignSelf: 'center' }
-        : {}),
-    },
-    onBoardingWrapper: {
-      paddingHorizontal: 20,
-    },
-    loader: {
-      backgroundColor: colors.background.default,
-      flex: 1,
-      minHeight: 300,
-      justifyContent: 'center',
-      alignItems: 'center',
-    },
-    action: {
-      fontSize: 18,
-      marginVertical: 16,
-      color: colors.text.default,
-      justifyContent: 'center',
-      textAlign: 'center',
-      ...fontStyles.bold,
-    },
-    infoWrapper: {
-      marginBottom: 16,
-      justifyContent: 'center',
-    },
-    info: {
-      fontSize: 14,
-      color: colors.text.default,
-      textAlign: 'center',
-      ...fontStyles.normal,
-      paddingHorizontal: 6,
-    },
-    seedPhraseConcealerContainer: {
-      flex: 1,
-      borderRadius: 8,
-    },
-    seedPhraseConcealer: {
-      backgroundColor: colors.overlay.alternative,
-      alignItems: 'center',
-      borderRadius: 8,
-      paddingHorizontal: 24,
-      paddingVertical: 45,
-    },
-    blurView: {
-      position: 'absolute',
-      top: 0,
-      left: 0,
-      bottom: 0,
-      right: 0,
-      borderRadius: 8,
-    },
-    icon: {
-      width: 24,
-      height: 24,
-      color: colors.overlay.inverse,
-      textAlign: 'center',
-      marginBottom: 32,
-    },
-    reveal: {
-      fontSize: Device.isMediumDevice() ? 13 : 16,
-      ...fontStyles.bold,
-      color: colors.overlay.inverse,
-      lineHeight: 22,
-      marginBottom: 8,
-      textAlign: 'center',
-    },
-    watching: {
-      fontSize: Device.isMediumDevice() ? 10 : 12,
-      color: colors.overlay.inverse,
-      lineHeight: 17,
-      marginBottom: 32,
-      textAlign: 'center',
-    },
-    viewButtonContainer: {
-      width: 155,
-      padding: 12,
-    },
-    seedPhraseWrapper: {
-      backgroundColor: colors.background.default,
-      borderRadius: 8,
-      flexDirection: 'row',
-      borderColor: colors.border.default,
-      borderWidth: 1,
-      marginBottom: 64,
-      minHeight: 275,
-    },
-    wordColumn: {
-      flex: 1,
-      alignItems: 'center',
-      paddingHorizontal: Device.isMediumDevice() ? 18 : 24,
-      paddingVertical: 18,
-      justifyContent: 'space-between',
-    },
-    wordWrapper: {
-      flexDirection: 'row',
-    },
-    word: {
-      paddingHorizontal: 8,
-      paddingVertical: 6,
-      fontSize: 14,
-      color: colors.text.default,
-      backgroundColor: colors.background.default,
-      borderColor: colors.primary.default,
-      borderWidth: 1,
-      borderRadius: 13,
-      textAlign: 'center',
-      textAlignVertical: 'center',
-      lineHeight: 14,
-      flex: 1,
-    },
-    confirmPasswordWrapper: {
-      flex: 1,
-      padding: 30,
-      paddingTop: 0,
-    },
-    passwordRequiredContent: {
-      marginBottom: 20,
-    },
-    content: {
-      alignItems: 'flex-start',
-    },
-    title: {
-      fontSize: 32,
-      marginTop: 20,
-      marginBottom: 10,
-      color: colors.text.default,
-      justifyContent: 'center',
-      textAlign: 'left',
-      ...fontStyles.normal,
-    },
-    text: {
-      marginBottom: 10,
-      marginTop: 20,
-      justifyContent: 'center',
-    },
-    label: {
-      fontSize: 16,
-      lineHeight: 23,
-      color: colors.text.default,
-      textAlign: 'left',
-      ...fontStyles.normal,
-    },
-    buttonWrapper: {
-      flex: 1,
-      marginTop: 20,
-      justifyContent: 'flex-end',
-    },
-    input: {
-      borderWidth: 2,
-      borderRadius: 5,
-      width: '100%',
-      borderColor: colors.border.default,
-      padding: 10,
-      height: 40,
-      color: colors.text.default,
-    },
-    warningMessageText: {
-      paddingVertical: 10,
-      color: colors.error.default,
-      ...fontStyles.normal,
-    },
-    keyboardAvoidingView: {
-      flex: 1,
-      flexDirection: 'row',
-      alignSelf: 'center',
-    },
-  });
-=======
 import { Authentication } from '../../../core';
->>>>>>> 151b54e0
 
 /**
  * View that's shown during the second step of
