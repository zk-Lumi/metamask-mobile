<<<<<<< HEAD
import React, { useCallback, useEffect, useState } from 'react';
import {
  StyleSheet,
  Text,
  ScrollView,
  View,
  Switch,
  InteractionManager,
} from 'react-native';
import AsyncStorage from '@react-native-community/async-storage';
=======
import React, { useCallback, useEffect } from 'react';
import { StyleSheet, Text, ScrollView, View } from 'react-native';
>>>>>>> cecdfc5a
import StyledButton from '../../../UI/StyledButton';
import { fontStyles } from '../../../../styles/common';
import { getNavigationOptionsTitle } from '../../../UI/Navbar';
import { strings } from '../../../../../locales/i18n';
<<<<<<< HEAD
import Engine from '../../../../core/Engine';
import { useSelector } from 'react-redux';
import { MAINNET } from '../../../../constants/network';
import AnalyticsV2 from '../../../../util/analyticsV2';
import { useAppThemeFromContext, mockTheme } from '../../../../util/theme';
import ActionModal from '../../../../components/UI/ActionModal';
import SDKConnect from '../../../../core/SDKConnect';
=======
import { useTheme } from '../../../../util/theme';
>>>>>>> cecdfc5a

const createStyles = (colors: any) =>
  StyleSheet.create({
    wrapper: {
      backgroundColor: colors.background.default,
      flex: 1,
      padding: 24,
      paddingBottom: 48,
    },
    title: {
      ...(fontStyles.normal as any),
      color: colors.text.default,
      fontSize: 20,
      lineHeight: 20,
      paddingTop: 4,
      marginTop: -4,
    },
    desc: {
      ...(fontStyles.normal as any),
      color: colors.text.alternative,
      fontSize: 14,
      lineHeight: 20,
      marginTop: 12,
    },
    setting: {
      marginVertical: 18,
    },
    clearHistoryConfirm: {
      marginTop: 18,
    },
<<<<<<< HEAD
    switchElement: {
      marginTop: 18,
      alignItems: 'flex-start',
    },
    modalView: {
      alignItems: 'center',
      flex: 1,
      flexDirection: 'column',
      justifyContent: 'center',
      padding: 20,
    },
    modalText: {
      ...fontStyles.normal,
      fontSize: 18,
      textAlign: 'center',
      color: colors.text.default,
    },
    modalTitle: {
      ...fontStyles.bold,
      fontSize: 22,
      textAlign: 'center',
      marginBottom: 20,
      color: colors.text.default,
    },
=======
>>>>>>> cecdfc5a
  });

interface Props {
  /**
	/* navigation object required to push new views
	*/
  navigation: any;
  /**
   * contains params that are passed in from navigation
   */
  route: any;
}

/**
 * Main view for app Experimental Settings
 */
const ExperimentalSettings = ({ navigation, route }: Props) => {
  const [showClearMMSDKConnectionsModal, setshowClearMMSDKConnectionsModal] =
    useState(false);

  const isFullScreenModal = route?.params?.isFullScreenModal;
  const { colors } = useTheme();
  const styles = createStyles(colors);

  useEffect(
    () => {
      navigation.setOptions(
        getNavigationOptionsTitle(
          strings('app_settings.experimental_title'),
          navigation,
          isFullScreenModal,
          colors,
        ),
      );
    },
    // eslint-disable-next-line react-hooks/exhaustive-deps
    [colors],
  );

  const goToWalletConnectSessions = useCallback(() => {
    navigation.navigate('WalletConnectSessionsView');
  }, [navigation]);

<<<<<<< HEAD
  const toggleTokenDetection = useCallback(
    (enabled) => {
      const { PreferencesController } = Engine.context as any;
      const eventOn = AnalyticsV2.ANALYTICS_EVENTS.SETTINGS_TOKEN_DETECTION_ON;
      const eventOff =
        AnalyticsV2.ANALYTICS_EVENTS.SETTINGS_TOKEN_DETECTION_OFF;
      PreferencesController.setUseStaticTokenList(!enabled);
      InteractionManager.runAfterInteractions(() => {
        AnalyticsV2.trackEvent((enabled ? eventOn : eventOff) as any, {
          chain_id: chainId,
        });
      });
    },
    [chainId],
  );

  const renderTokenDetectionSection = useCallback(
    () =>
      isMainnet ? (
        <View style={styles.setting} testID={'token-detection-section'}>
          <Text style={styles.title}>
            {strings('app_settings.token_detection_title')}
          </Text>
          <Text style={styles.desc}>
            {strings('app_settings.token_detection_description')}
          </Text>
          <View style={styles.switchElement}>
            <Switch
              value={isTokenDetectionEnabled}
              onValueChange={toggleTokenDetection}
              trackColor={{
                true: colors.primary.default,
                false: colors.border.muted,
              }}
              thumbColor={importedColors.white}
              ios_backgroundColor={colors.border.muted}
            />
          </View>
        </View>
      ) : null,
    [isTokenDetectionEnabled, toggleTokenDetection, isMainnet, colors, styles],
  );

  const toggleClearMMSDKConnectionModal = () => {
    setshowClearMMSDKConnectionsModal((show) => !show);
  };

  const clearMMSDKConnections = async () => {
    SDKConnect.disconnectAll();
    await AsyncStorage.setItem('sdkConnections', JSON.stringify({}));
    await AsyncStorage.setItem('sdkApprovedHosts', JSON.stringify({}));
    toggleClearMMSDKConnectionModal();
  };

  const renderMMSDKConnectionsModal = () => (
    <ActionModal
      modalVisible={showClearMMSDKConnectionsModal}
      confirmText={strings('app_settings.clear')}
      cancelText={strings('app_settings.reset_account_cancel_button')}
      onCancelPress={toggleClearMMSDKConnectionModal}
      onRequestClose={toggleClearMMSDKConnectionModal}
      onConfirmPress={clearMMSDKConnections}
    >
      <View style={styles.modalView}>
        <Text style={styles.modalTitle}>
          {'Clear all MetaMask SDK Connections'}
        </Text>
        <Text style={styles.modalText}>
          {
            'All connections will be cleared and dapps will need to request connection again'
          }
        </Text>
      </View>
    </ActionModal>
  );

=======
>>>>>>> cecdfc5a
  return (
    <ScrollView style={styles.wrapper}>
      <View style={styles.setting}>
        <View>
          <Text style={styles.title}>{'MetaMask SDK Connections'}</Text>
          <Text style={styles.desc}>
            {'Clear all MetaMask SDK connections'}
          </Text>
          <StyledButton
            type="signingCancel"
            onPress={toggleClearMMSDKConnectionModal}
            containerStyle={styles.clearHistoryConfirm}
          >
            {'Clear MetaMask SDK connections'}
          </StyledButton>
        </View>
      </View>
      <View style={styles.setting}>
        <View>
          <Text style={styles.title}>
            {strings('experimental_settings.wallet_connect_dapps')}
          </Text>
          <Text style={styles.desc}>
            {strings('experimental_settings.wallet_connect_dapps_desc')}
          </Text>
          <StyledButton
            type="normal"
            onPress={goToWalletConnectSessions}
            containerStyle={styles.clearHistoryConfirm}
          >
            {strings('experimental_settings.wallet_connect_dapps_cta')}
          </StyledButton>
        </View>
      </View>
<<<<<<< HEAD
      {renderTokenDetectionSection()}
      {renderMMSDKConnectionsModal()}
=======
>>>>>>> cecdfc5a
    </ScrollView>
  );
};

export default ExperimentalSettings;<|MERGE_RESOLUTION|>--- conflicted
+++ resolved
@@ -1,33 +1,13 @@
-<<<<<<< HEAD
 import React, { useCallback, useEffect, useState } from 'react';
-import {
-  StyleSheet,
-  Text,
-  ScrollView,
-  View,
-  Switch,
-  InteractionManager,
-} from 'react-native';
+import { StyleSheet, Text, ScrollView, View } from 'react-native';
 import AsyncStorage from '@react-native-community/async-storage';
-=======
-import React, { useCallback, useEffect } from 'react';
-import { StyleSheet, Text, ScrollView, View } from 'react-native';
->>>>>>> cecdfc5a
 import StyledButton from '../../../UI/StyledButton';
 import { fontStyles } from '../../../../styles/common';
 import { getNavigationOptionsTitle } from '../../../UI/Navbar';
 import { strings } from '../../../../../locales/i18n';
-<<<<<<< HEAD
-import Engine from '../../../../core/Engine';
-import { useSelector } from 'react-redux';
-import { MAINNET } from '../../../../constants/network';
-import AnalyticsV2 from '../../../../util/analyticsV2';
-import { useAppThemeFromContext, mockTheme } from '../../../../util/theme';
 import ActionModal from '../../../../components/UI/ActionModal';
 import SDKConnect from '../../../../core/SDKConnect';
-=======
 import { useTheme } from '../../../../util/theme';
->>>>>>> cecdfc5a
 
 const createStyles = (colors: any) =>
   StyleSheet.create({
@@ -58,7 +38,6 @@
     clearHistoryConfirm: {
       marginTop: 18,
     },
-<<<<<<< HEAD
     switchElement: {
       marginTop: 18,
       alignItems: 'flex-start',
@@ -83,8 +62,6 @@
       marginBottom: 20,
       color: colors.text.default,
     },
-=======
->>>>>>> cecdfc5a
   });
 
 interface Props {
@@ -128,50 +105,6 @@
     navigation.navigate('WalletConnectSessionsView');
   }, [navigation]);
 
-<<<<<<< HEAD
-  const toggleTokenDetection = useCallback(
-    (enabled) => {
-      const { PreferencesController } = Engine.context as any;
-      const eventOn = AnalyticsV2.ANALYTICS_EVENTS.SETTINGS_TOKEN_DETECTION_ON;
-      const eventOff =
-        AnalyticsV2.ANALYTICS_EVENTS.SETTINGS_TOKEN_DETECTION_OFF;
-      PreferencesController.setUseStaticTokenList(!enabled);
-      InteractionManager.runAfterInteractions(() => {
-        AnalyticsV2.trackEvent((enabled ? eventOn : eventOff) as any, {
-          chain_id: chainId,
-        });
-      });
-    },
-    [chainId],
-  );
-
-  const renderTokenDetectionSection = useCallback(
-    () =>
-      isMainnet ? (
-        <View style={styles.setting} testID={'token-detection-section'}>
-          <Text style={styles.title}>
-            {strings('app_settings.token_detection_title')}
-          </Text>
-          <Text style={styles.desc}>
-            {strings('app_settings.token_detection_description')}
-          </Text>
-          <View style={styles.switchElement}>
-            <Switch
-              value={isTokenDetectionEnabled}
-              onValueChange={toggleTokenDetection}
-              trackColor={{
-                true: colors.primary.default,
-                false: colors.border.muted,
-              }}
-              thumbColor={importedColors.white}
-              ios_backgroundColor={colors.border.muted}
-            />
-          </View>
-        </View>
-      ) : null,
-    [isTokenDetectionEnabled, toggleTokenDetection, isMainnet, colors, styles],
-  );
-
   const toggleClearMMSDKConnectionModal = () => {
     setshowClearMMSDKConnectionsModal((show) => !show);
   };
@@ -205,8 +138,6 @@
     </ActionModal>
   );
 
-=======
->>>>>>> cecdfc5a
   return (
     <ScrollView style={styles.wrapper}>
       <View style={styles.setting}>
@@ -241,11 +172,7 @@
           </StyledButton>
         </View>
       </View>
-<<<<<<< HEAD
-      {renderTokenDetectionSection()}
       {renderMMSDKConnectionsModal()}
-=======
->>>>>>> cecdfc5a
     </ScrollView>
   );
 };
