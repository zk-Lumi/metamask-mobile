import React, { useCallback, useEffect } from 'react';
import { StyleSheet, Text, ScrollView, View, Switch, InteractionManager } from 'react-native';
import StyledButton from '../../../UI/StyledButton';
<<<<<<< HEAD
import { colors as importedColors, fontStyles } from '../../../../styles/common';
=======
import { fontStyles } from '../../../../styles/common';
>>>>>>> f5b4a9f0
import { getNavigationOptionsTitle } from '../../../UI/Navbar';
import { strings } from '../../../../../locales/i18n';
import Device from '../../../../util/device';
import Engine from '../../../../core/Engine';
import { useSelector } from 'react-redux';
import { MAINNET } from '../../../../constants/network';
import AnalyticsV2 from '../../../../util/analyticsV2';
import { useAppThemeFromContext } from '../../../../util/theme';

<<<<<<< HEAD
const styles = StyleSheet.create({
	wrapper: {
		backgroundColor: importedColors.white,
		flex: 1,
		padding: 24,
		paddingBottom: 48,
	},
	title: {
		...(fontStyles.normal as any),
		color: importedColors.fontPrimary,
		fontSize: 20,
		lineHeight: 20,
	},
	desc: {
		...(fontStyles.normal as any),
		color: importedColors.grey500,
		fontSize: 14,
		lineHeight: 20,
		marginTop: 12,
	},
	setting: {
		marginVertical: 18,
	},
	clearHistoryConfirm: {
		marginTop: 18,
	},
	switchElement: {
		marginTop: 18,
	},
});
=======
const createStyles = (colors: any) =>
	StyleSheet.create({
		wrapper: {
			backgroundColor: colors.background.default,
			flex: 1,
			padding: 24,
			paddingBottom: 48,
		},
		title: {
			...(fontStyles.normal as any),
			color: colors.text.default,
			fontSize: 20,
			lineHeight: 20,
		},
		desc: {
			...(fontStyles.normal as any),
			color: colors.text.alternative,
			fontSize: 14,
			lineHeight: 20,
			marginTop: 12,
		},
		setting: {
			marginVertical: 18,
		},
		clearHistoryConfirm: {
			marginTop: 18,
		},
		switchElement: {
			marginTop: 18,
		},
	});
>>>>>>> f5b4a9f0

interface Props {
	/**
	/* navigation object required to push new views
	*/
	navigation: any;
	/**
	 * contains params that are passed in from navigation
	 */
	route: any;
}

/**
 * Main view for app Experimental Settings
 */
const ExperimentalSettings = ({ navigation, route }: Props) => {
	const isFullScreenModal = route?.params?.isFullScreenModal;
	const isTokenDetectionEnabled = useSelector(
		(state: any) => !state.engine.backgroundState.PreferencesController.useStaticTokenList
	);
	const isMainnet = useSelector(
		(state: any) => state.engine.backgroundState.NetworkController.provider.type === MAINNET
	);
	const chainId = useSelector((state: any) => state.engine.backgroundState.NetworkController.provider.chainId);

	const { colors } = useAppThemeFromContext();
<<<<<<< HEAD
=======
	const styles = createStyles(colors);
>>>>>>> f5b4a9f0

	useEffect(
		() => {
			navigation.setOptions(
				getNavigationOptionsTitle(
					strings('app_settings.experimental_title'),
					navigation,
					isFullScreenModal,
					colors
				)
			);
		},
		// eslint-disable-next-line react-hooks/exhaustive-deps
		[colors]
	);

	const goToWalletConnectSessions = useCallback(() => {
		navigation.navigate('WalletConnectSessionsView');
	}, [navigation]);

	const toggleTokenDetection = useCallback(
		(enabled) => {
			const { PreferencesController } = Engine.context as any;
			const eventOn = AnalyticsV2.ANALYTICS_EVENTS.SETTINGS_TOKEN_DETECTION_ON;
			const eventOff = AnalyticsV2.ANALYTICS_EVENTS.SETTINGS_TOKEN_DETECTION_OFF;
			PreferencesController.setUseStaticTokenList(!enabled);
			InteractionManager.runAfterInteractions(() => {
				AnalyticsV2.trackEvent((enabled ? eventOn : eventOff) as any, {
					chain_id: chainId,
				});
			});
		},
		[chainId]
	);

	const renderTokenDetectionSection = useCallback(
		() =>
			isMainnet ? (
				<View style={styles.setting} testID={'token-detection-section'}>
					<Text style={styles.title}>{strings('app_settings.token_detection_title')}</Text>
					<Text style={styles.desc}>{strings('app_settings.token_detection_description')}</Text>
					<View style={styles.switchElement}>
						<Switch
							value={isTokenDetectionEnabled}
							onValueChange={toggleTokenDetection}
							trackColor={
<<<<<<< HEAD
								Device.isIos()
									? { true: importedColors.blue, false: importedColors.grey000 }
									: undefined
							}
							ios_backgroundColor={importedColors.grey000}
=======
								Device.isIos() ? { true: colors.primary.default, false: colors.grey000 } : undefined
							}
							ios_backgroundColor={colors.grey000}
>>>>>>> f5b4a9f0
						/>
					</View>
				</View>
			) : null,
		[isTokenDetectionEnabled, toggleTokenDetection, isMainnet, colors, styles]
	);

	return (
		<ScrollView style={styles.wrapper}>
			<View style={styles.setting}>
				<View>
					<Text style={styles.title}>{strings('experimental_settings.wallet_connect_dapps')}</Text>
					<Text style={styles.desc}>{strings('experimental_settings.wallet_connect_dapps_desc')}</Text>
					<StyledButton
						type="normal"
						onPress={goToWalletConnectSessions}
						containerStyle={styles.clearHistoryConfirm}
					>
						{strings('experimental_settings.wallet_connect_dapps_cta')}
					</StyledButton>
				</View>
			</View>
			{renderTokenDetectionSection()}
		</ScrollView>
	);
};

export default ExperimentalSettings;<|MERGE_RESOLUTION|>--- conflicted
+++ resolved
@@ -1,11 +1,7 @@
 import React, { useCallback, useEffect } from 'react';
 import { StyleSheet, Text, ScrollView, View, Switch, InteractionManager } from 'react-native';
 import StyledButton from '../../../UI/StyledButton';
-<<<<<<< HEAD
-import { colors as importedColors, fontStyles } from '../../../../styles/common';
-=======
 import { fontStyles } from '../../../../styles/common';
->>>>>>> f5b4a9f0
 import { getNavigationOptionsTitle } from '../../../UI/Navbar';
 import { strings } from '../../../../../locales/i18n';
 import Device from '../../../../util/device';
@@ -15,38 +11,6 @@
 import AnalyticsV2 from '../../../../util/analyticsV2';
 import { useAppThemeFromContext } from '../../../../util/theme';
 
-<<<<<<< HEAD
-const styles = StyleSheet.create({
-	wrapper: {
-		backgroundColor: importedColors.white,
-		flex: 1,
-		padding: 24,
-		paddingBottom: 48,
-	},
-	title: {
-		...(fontStyles.normal as any),
-		color: importedColors.fontPrimary,
-		fontSize: 20,
-		lineHeight: 20,
-	},
-	desc: {
-		...(fontStyles.normal as any),
-		color: importedColors.grey500,
-		fontSize: 14,
-		lineHeight: 20,
-		marginTop: 12,
-	},
-	setting: {
-		marginVertical: 18,
-	},
-	clearHistoryConfirm: {
-		marginTop: 18,
-	},
-	switchElement: {
-		marginTop: 18,
-	},
-});
-=======
 const createStyles = (colors: any) =>
 	StyleSheet.create({
 		wrapper: {
@@ -78,7 +42,6 @@
 			marginTop: 18,
 		},
 	});
->>>>>>> f5b4a9f0
 
 interface Props {
 	/**
@@ -105,10 +68,7 @@
 	const chainId = useSelector((state: any) => state.engine.backgroundState.NetworkController.provider.chainId);
 
 	const { colors } = useAppThemeFromContext();
-<<<<<<< HEAD
-=======
 	const styles = createStyles(colors);
->>>>>>> f5b4a9f0
 
 	useEffect(
 		() => {
@@ -155,17 +115,9 @@
 							value={isTokenDetectionEnabled}
 							onValueChange={toggleTokenDetection}
 							trackColor={
-<<<<<<< HEAD
-								Device.isIos()
-									? { true: importedColors.blue, false: importedColors.grey000 }
-									: undefined
-							}
-							ios_backgroundColor={importedColors.grey000}
-=======
 								Device.isIos() ? { true: colors.primary.default, false: colors.grey000 } : undefined
 							}
 							ios_backgroundColor={colors.grey000}
->>>>>>> f5b4a9f0
 						/>
 					</View>
 				</View>
