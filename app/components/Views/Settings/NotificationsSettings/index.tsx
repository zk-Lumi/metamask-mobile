/* eslint-disable react-native/no-inline-styles */
/* eslint-disable react/display-name */
import React, { useEffect, useMemo, useCallback } from 'react';
import { ScrollView, Switch, View, Linking } from 'react-native';
import { useSelector } from 'react-redux';
import { NavigationProp, ParamListBase } from '@react-navigation/native';

import { RootState } from '../../../../reducers';

import { strings } from '../../../../../locales/i18n';
import { useTheme } from '../../../../util/theme';
import Text, {
  TextVariant,
  TextColor,
} from '../../../../component-library/components/Texts/Text';
import { useAccounts } from '../../../../components/hooks/useAccounts';
import { AvatarAccountType } from '../../../../component-library/components/Avatars/Avatar';
import { getNavigationOptionsTitle } from '../../../UI/Navbar';
import SwitchLoadingModal from '../../../UI/Notification/SwitchLoadingModal';
import { Props } from './NotificationsSettings.types';
import { useStyles } from '../../../../component-library/hooks';

import NotificationOptionToggle from './NotificationOptionToggle';
import CustomNotificationsRow from './CustomNotificationsRow';
import { NotificationsToggleTypes } from './NotificationsSettings.constants';
import { selectIsFeatureAnnouncementsEnabled, selectIsMetamaskNotificationsEnabled, selectIsUpdatingMetamaskNotificationsAccount } from '../../../../selectors/notifications';

import {
  requestPushNotificationsPermission,
  asyncAlert,
} from '../../../../util/notifications';
import Routes from '../../../../constants/navigation/Routes';

import ButtonIcon, {
  ButtonIconSizes,
} from '../../../../component-library/components/Buttons/ButtonIcon';
import SessionHeader from './sectionHeader';
import {
  useDisableNotifications,
  useEnableNotifications,
} from '../../../../util/notifications/hooks/useNotifications';
import {
  useAccountSettingsProps,
  useSwitchNotifications,
} from '../../../../util/notifications/hooks/useSwitchNotifications';
import styleSheet from './NotificationsSettings.styles';
import AppConstants from '../../../../core/AppConstants';
import notificationsRows from './notificationsRows';
import { IconName } from '../../../../component-library/components/Icons/Icon';

interface MainNotificationSettingsProps extends Props {
  toggleNotificationsEnabled: () => void;
  isMetamaskNotificationsEnabled: boolean;
  goToLearnMore: () => void;
  styles: ReturnType<typeof styleSheet>;
}
const MainNotificationSettings = ({
  styles,
  toggleNotificationsEnabled,
  isMetamaskNotificationsEnabled,
  goToLearnMore,
}: MainNotificationSettingsProps) => {
  const { colors, brandColors } = useTheme();

  return (
    <>
<<<<<<< HEAD
      <Pressable
        style={styles.switchElement}
        onPressOut={toggleNotificationsEnabled}
=======
      <View
        style={styles.switchElement}
>>>>>>> 2ef39a0a
      >
        <Text color={TextColor.Default} variant={TextVariant.BodyLGMedium}>
          {strings('app_settings.allow_notifications')}
        </Text>
        <Switch
          value={isMetamaskNotificationsEnabled}
          onChange={toggleNotificationsEnabled}
          trackColor={{
            true: colors.primary.default,
            false: colors.border.muted,
          }}
          thumbColor={brandColors.white}
          style={styles.switch}
          ios_backgroundColor={colors.border.muted}
        />
<<<<<<< HEAD
      </Pressable>
=======
      </View>
>>>>>>> 2ef39a0a
      <View style={styles.setting}>
        <Text color={TextColor.Alternative} variant={TextVariant.BodyMD}>
          {strings('app_settings.allow_notifications_desc')}{' '}
          <Text
            variant={TextVariant.BodyMD}
            color={TextColor.Info}
            onPress={goToLearnMore}
          >
            {strings('notifications.activation_card.learn_more')}
          </Text>
        </Text>
      </View>
    </>
  );
};
const NotificationsSettings = ({ navigation, route }: Props) => {
  const { accounts } = useAccounts();
  const theme = useTheme();
  const isMetamaskNotificationsEnabled = useSelector(
    selectIsMetamaskNotificationsEnabled,
  );
  const isFeatureAnnouncementsEnabled = useSelector(
    selectIsFeatureAnnouncementsEnabled,
  );

  const isUpdatingMetamaskNotificationsAccount = useSelector(
    selectIsUpdatingMetamaskNotificationsAccount,
  );


  const accountAddresses = useMemo(
    () => accounts.map((a) => a.address),
    [accounts],
  );

  const { switchFeatureAnnouncements } = useSwitchNotifications();

  // Account Settings
  const accountSettingsProps = useAccountSettingsProps(accountAddresses);
  const refetchAccountSettings = useCallback(
    async () => {
      await accountSettingsProps.update(accountAddresses);
    },
    [accountAddresses, accountSettingsProps],
  );

  const {
    enableNotifications,
    loading: enableLoading,
    error: enablingError,
  } = useEnableNotifications();

  const {
    disableNotifications,
    loading: disableLoading,
    error: disablingError,
  } = useDisableNotifications();


  const accountAvatarType = useSelector((state: RootState) =>
    state.settings.useBlockieIcon
      ? AvatarAccountType.Blockies
      : AvatarAccountType.JazzIcon,
  );
  const basicFunctionalityEnabled = useSelector(
    (state: RootState) => state.settings.basicFunctionalityEnabled,
  );
  const [uiNotificationStatus, setUiNotificationStatus] = React.useState(false);
<<<<<<< HEAD
  const [platformAnnouncementsState, setPlatformAnnouncementsState] =
    React.useState(false);
=======
  const [platformAnnouncementsState, setPlatformAnnouncementsState] = React.useState(isFeatureAnnouncementsEnabled);
>>>>>>> 2ef39a0a

  const loading = enableLoading || disableLoading;
  const errorText = enablingError || disablingError;
  const loadingText = !uiNotificationStatus
    ? strings('app_settings.disabling_notifications')
    : strings('app_settings.enabling_notifications');



  // Params
  const isFullScreenModal = route?.params?.isFullScreenModal;
  // Style
  const { colors } = theme;
  const { styles } = useStyles(styleSheet, {});

  /**
   * Initializes the notifications feature.
   * If the notifications are disabled and the basic functionality is enabled,
   * it will request the push notifications permission and enable the notifications
   * if the permission is granted.
   */
  const toggleNotificationsEnabled = useCallback(async () => {
    if (!basicFunctionalityEnabled) {
      navigation.navigate(Routes.MODAL.ROOT_MODAL_FLOW, {
        screen: Routes.SHEET.BASIC_FUNCTIONALITY,
        params: {
          caller: Routes.SETTINGS.NOTIFICATIONS,
        },
      });
    } else if (isMetamaskNotificationsEnabled) {
      disableNotifications();
      setUiNotificationStatus(false);
    } else {
      const nativeNotificationStatus = await requestPushNotificationsPermission(
        asyncAlert,
      );

      if (nativeNotificationStatus) {
        /**
         * Although this is an async function, we are dispatching an action (firing & forget)
         * to emulate optimistic UI.
         */
        enableNotifications();
        setUiNotificationStatus(true);
      }
    }
  }, [
    basicFunctionalityEnabled,
    disableNotifications,
    enableNotifications,
    isMetamaskNotificationsEnabled,
    navigation,
  ]);

  const toggleCustomNotificationsEnabled = useCallback(async () => {
    setPlatformAnnouncementsState(!platformAnnouncementsState);
    await switchFeatureAnnouncements(!platformAnnouncementsState);
  }, [platformAnnouncementsState, switchFeatureAnnouncements]);

  const goToLearnMore = () => {
    Linking.openURL(AppConstants.URLS.PROFILE_SYNC);
  };


  useEffect(() => {
    navigation.setOptions(
      getNavigationOptionsTitle(
        strings('app_settings.notifications_title'),
        navigation,
        isFullScreenModal,
        colors,
        null,
      ),
    );
  }, [colors, isFullScreenModal, navigation]);

  const renderAccounts = useCallback(
    () =>
      accounts.map((account) => {
<<<<<<< HEAD
        const isEnabled =
          accountsNotificationState[account.address.toLowerCase()];
=======
        const isEnabled = accountSettingsProps.data?.[account.address.toLowerCase()];
>>>>>>> 2ef39a0a
        return (
          <NotificationOptionToggle
            type={NotificationsToggleTypes.ACCOUNT}
            icon={accountAvatarType}
            key={account.address}
            title={account.name}
            address={account.address}
            disabledSwitch={isUpdatingMetamaskNotificationsAccount.length > 0}
            isLoading={(accountSettingsProps.accountsBeingUpdated.includes(
              account.address.toLowerCase(),
            ))}
            isEnabled={isEnabled ?? false}
            refetchAccountSettings={refetchAccountSettings}
          />
        );
      }),
<<<<<<< HEAD
    [
      accountAvatarType,
      accounts,
      accountsNotificationState,
      refetchAccountSettings,
    ],
=======
    // eslint-disable-next-line react-hooks/exhaustive-deps
    [ accountSettingsProps.data, accountSettingsProps.accountsBeingUpdated, accountAvatarType, isUpdatingMetamaskNotificationsAccount.length, refetchAccountSettings],
>>>>>>> 2ef39a0a
  );

  return (
    <ScrollView style={styles.wrapper}>
      <MainNotificationSettings
        styles={styles}
        toggleNotificationsEnabled={toggleNotificationsEnabled}
        isMetamaskNotificationsEnabled={isMetamaskNotificationsEnabled}
        goToLearnMore={goToLearnMore}
        navigation={navigation}
        route={route}
      />

      {isMetamaskNotificationsEnabled && (
        <>
          <SessionHeader
            title={strings(
              'app_settings.notifications_opts.customize_session_title',
            )}
            description={strings(
              'app_settings.notifications_opts.customize_session_desc',
            )}
            styles={styles}
          />
          <CustomNotificationsRow
            title={notificationsRows[4].title}
            icon={notificationsRows[4].icon}
            isEnabled={platformAnnouncementsState}
<<<<<<< HEAD
            onChange={toggleCustomNotificationsEnabled}
          />
=======
            toggleCustomNotificationsEnabled={toggleCustomNotificationsEnabled}
            />
>>>>>>> 2ef39a0a
          <SessionHeader
            title={strings(
              'app_settings.notifications_opts.account_session_title',
            )}
            description={strings(
              'app_settings.notifications_opts.account_session_desc',
            )}
            styles={styles}
          />

          {renderAccounts()}
        </>
      )}
      <SwitchLoadingModal
        loading={loading}
        loadingText={loadingText}
        error={errorText}
      />
    </ScrollView>
  );
};

export default NotificationsSettings;

NotificationsSettings.navigationOptions = ({
  navigation,
  isNotificationEnabled,
}: {
  navigation: NavigationProp<ParamListBase>;
  isNotificationEnabled: boolean;
}) => ({
  headerLeft: () => (
    <ButtonIcon
      size={ButtonIconSizes.Lg}
      iconName={IconName.ArrowLeft}
      onPress={() =>
        !isNotificationEnabled
          ? navigation.navigate(Routes.WALLET.HOME)
          : navigation.goBack()
      }
      style={{ marginHorizontal: 16 }}
    />
  ),
});<|MERGE_RESOLUTION|>--- conflicted
+++ resolved
@@ -23,7 +23,11 @@
 import NotificationOptionToggle from './NotificationOptionToggle';
 import CustomNotificationsRow from './CustomNotificationsRow';
 import { NotificationsToggleTypes } from './NotificationsSettings.constants';
-import { selectIsFeatureAnnouncementsEnabled, selectIsMetamaskNotificationsEnabled, selectIsUpdatingMetamaskNotificationsAccount } from '../../../../selectors/notifications';
+import {
+  selectIsFeatureAnnouncementsEnabled,
+  selectIsMetamaskNotificationsEnabled,
+  selectIsUpdatingMetamaskNotificationsAccount,
+} from '../../../../selectors/notifications';
 
 import {
   requestPushNotificationsPermission,
@@ -64,15 +68,7 @@
 
   return (
     <>
-<<<<<<< HEAD
-      <Pressable
-        style={styles.switchElement}
-        onPressOut={toggleNotificationsEnabled}
-=======
-      <View
-        style={styles.switchElement}
->>>>>>> 2ef39a0a
-      >
+      <View style={styles.switchElement}>
         <Text color={TextColor.Default} variant={TextVariant.BodyLGMedium}>
           {strings('app_settings.allow_notifications')}
         </Text>
@@ -87,11 +83,7 @@
           style={styles.switch}
           ios_backgroundColor={colors.border.muted}
         />
-<<<<<<< HEAD
-      </Pressable>
-=======
       </View>
->>>>>>> 2ef39a0a
       <View style={styles.setting}>
         <Text color={TextColor.Alternative} variant={TextVariant.BodyMD}>
           {strings('app_settings.allow_notifications_desc')}{' '}
@@ -121,7 +113,6 @@
     selectIsUpdatingMetamaskNotificationsAccount,
   );
 
-
   const accountAddresses = useMemo(
     () => accounts.map((a) => a.address),
     [accounts],
@@ -131,12 +122,9 @@
 
   // Account Settings
   const accountSettingsProps = useAccountSettingsProps(accountAddresses);
-  const refetchAccountSettings = useCallback(
-    async () => {
-      await accountSettingsProps.update(accountAddresses);
-    },
-    [accountAddresses, accountSettingsProps],
-  );
+  const refetchAccountSettings = useCallback(async () => {
+    await accountSettingsProps.update(accountAddresses);
+  }, [accountAddresses, accountSettingsProps]);
 
   const {
     enableNotifications,
@@ -150,7 +138,6 @@
     error: disablingError,
   } = useDisableNotifications();
 
-
   const accountAvatarType = useSelector((state: RootState) =>
     state.settings.useBlockieIcon
       ? AvatarAccountType.Blockies
@@ -160,20 +147,14 @@
     (state: RootState) => state.settings.basicFunctionalityEnabled,
   );
   const [uiNotificationStatus, setUiNotificationStatus] = React.useState(false);
-<<<<<<< HEAD
   const [platformAnnouncementsState, setPlatformAnnouncementsState] =
-    React.useState(false);
-=======
-  const [platformAnnouncementsState, setPlatformAnnouncementsState] = React.useState(isFeatureAnnouncementsEnabled);
->>>>>>> 2ef39a0a
+    React.useState(isFeatureAnnouncementsEnabled);
 
   const loading = enableLoading || disableLoading;
   const errorText = enablingError || disablingError;
   const loadingText = !uiNotificationStatus
     ? strings('app_settings.disabling_notifications')
     : strings('app_settings.enabling_notifications');
-
-
 
   // Params
   const isFullScreenModal = route?.params?.isFullScreenModal;
@@ -229,7 +210,6 @@
     Linking.openURL(AppConstants.URLS.PROFILE_SYNC);
   };
 
-
   useEffect(() => {
     navigation.setOptions(
       getNavigationOptionsTitle(
@@ -245,12 +225,8 @@
   const renderAccounts = useCallback(
     () =>
       accounts.map((account) => {
-<<<<<<< HEAD
         const isEnabled =
-          accountsNotificationState[account.address.toLowerCase()];
-=======
-        const isEnabled = accountSettingsProps.data?.[account.address.toLowerCase()];
->>>>>>> 2ef39a0a
+          accountSettingsProps.data?.[account.address.toLowerCase()];
         return (
           <NotificationOptionToggle
             type={NotificationsToggleTypes.ACCOUNT}
@@ -259,25 +235,22 @@
             title={account.name}
             address={account.address}
             disabledSwitch={isUpdatingMetamaskNotificationsAccount.length > 0}
-            isLoading={(accountSettingsProps.accountsBeingUpdated.includes(
+            isLoading={accountSettingsProps.accountsBeingUpdated.includes(
               account.address.toLowerCase(),
-            ))}
+            )}
             isEnabled={isEnabled ?? false}
             refetchAccountSettings={refetchAccountSettings}
           />
         );
       }),
-<<<<<<< HEAD
+    // eslint-disable-next-line react-hooks/exhaustive-deps
     [
+      accountSettingsProps.data,
+      accountSettingsProps.accountsBeingUpdated,
       accountAvatarType,
-      accounts,
-      accountsNotificationState,
+      isUpdatingMetamaskNotificationsAccount.length,
       refetchAccountSettings,
     ],
-=======
-    // eslint-disable-next-line react-hooks/exhaustive-deps
-    [ accountSettingsProps.data, accountSettingsProps.accountsBeingUpdated, accountAvatarType, isUpdatingMetamaskNotificationsAccount.length, refetchAccountSettings],
->>>>>>> 2ef39a0a
   );
 
   return (
@@ -306,13 +279,8 @@
             title={notificationsRows[4].title}
             icon={notificationsRows[4].icon}
             isEnabled={platformAnnouncementsState}
-<<<<<<< HEAD
-            onChange={toggleCustomNotificationsEnabled}
+            toggleCustomNotificationsEnabled={toggleCustomNotificationsEnabled}
           />
-=======
-            toggleCustomNotificationsEnabled={toggleCustomNotificationsEnabled}
-            />
->>>>>>> 2ef39a0a
           <SessionHeader
             title={strings(
               'app_settings.notifications_opts.account_session_title',
