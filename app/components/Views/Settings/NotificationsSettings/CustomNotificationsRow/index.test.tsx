import React from 'react';
import CustomNotificationsRow from '../CustomNotificationsRow/index';
import { render } from '@testing-library/react-native';
import notificationsRows from '../notificationsRows';

describe('CustomNotificationsRow', () => {
  it('should render correctly', () => {
    const { toJSON } = render(
      <CustomNotificationsRow
<<<<<<< HEAD
        title={notificationsRows[0].title}
        description={notificationsRows[0].description}
        icon={notificationsRows[0].icon}
        isEnabled={notificationsRows[0].value}
        onChange={() => jest.fn()}
=======
      title={notificationsRows[0].title}
      description={notificationsRows[0].description}
      icon={notificationsRows[0].icon}
      isEnabled={notificationsRows[0].value}
      toggleCustomNotificationsEnabled={()=> jest.fn()}
>>>>>>> 2ef39a0a
      />,
    );
    expect(toJSON()).toMatchSnapshot();
  });
});<|MERGE_RESOLUTION|>--- conflicted
+++ resolved
@@ -7,19 +7,11 @@
   it('should render correctly', () => {
     const { toJSON } = render(
       <CustomNotificationsRow
-<<<<<<< HEAD
         title={notificationsRows[0].title}
         description={notificationsRows[0].description}
         icon={notificationsRows[0].icon}
         isEnabled={notificationsRows[0].value}
-        onChange={() => jest.fn()}
-=======
-      title={notificationsRows[0].title}
-      description={notificationsRows[0].description}
-      icon={notificationsRows[0].icon}
-      isEnabled={notificationsRows[0].value}
-      toggleCustomNotificationsEnabled={()=> jest.fn()}
->>>>>>> 2ef39a0a
+        toggleCustomNotificationsEnabled={() => jest.fn()}
       />,
     );
     expect(toJSON()).toMatchSnapshot();
