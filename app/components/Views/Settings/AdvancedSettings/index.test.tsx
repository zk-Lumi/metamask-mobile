--- conflicted
+++ resolved
@@ -10,11 +10,8 @@
 
 const originalFetch = global.fetch;
 
-<<<<<<< HEAD
-=======
 // TODO: Replace "any" with type
 // eslint-disable-next-line @typescript-eslint/no-explicit-any
->>>>>>> b37df95b
 let initialState: any;
 const mockNavigate = jest.fn();
 // TODO: Replace "any" with type
