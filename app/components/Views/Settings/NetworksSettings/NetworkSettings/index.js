import PropTypes from 'prop-types';
import React, { PureComponent } from 'react';
import {
  StyleSheet,
  Text,
  View,
  TextInput,
  SafeAreaView,
  Linking,
} from 'react-native';
import { connect } from 'react-redux';
import { fontStyles } from '../../../../../styles/common';
import { getNavigationOptionsTitle } from '../../../../UI/Navbar';
import { strings } from '../../../../../../locales/i18n';
import Networks, {
  isprivateConnection,
  getAllNetworks,
  isSafeChainId,
} from '../../../../../util/networks';
import { getEtherscanBaseUrl } from '../../../../../util/etherscan';
import StyledButton from '../../../../UI/StyledButton';
import Engine from '../../../../../core/Engine';
import { isWebUri } from 'valid-url';
import URL from 'url-parse';
import CustomText from '../../../../Base/Text';
import { KeyboardAwareScrollView } from 'react-native-keyboard-aware-scroll-view';
import BigNumber from 'bignumber.js';
import { jsonRpcRequest } from '../../../../../util/jsonRpcRequest';
import Logger from '../../../../../util/Logger';
import { isPrefixedFormattedHexString } from '../../../../../util/number';
import AppConstants from '../../../../../core/AppConstants';
import AnalyticsV2 from '../../../../../util/analyticsV2';
import ScrollableTabView from 'react-native-scrollable-tab-view';
import DefaultTabBar from 'react-native-scrollable-tab-view/DefaultTabBar';
import PopularList from '../../../../../util/networks/customNetworks';
import WarningMessage from '../../../../Views/SendFlow/WarningMessage';
import InfoModal from '../../../../UI/Swaps/components/InfoModal';
import { MAINNET, PRIVATENETWORK, RPC } from '../../../../../constants/network';
import { ThemeContext, mockTheme } from '../../../../../util/theme';
import { showNetworkOnboardingAction } from '../../../../../actions/onboardNetwork';
import sanitizeUrl from '../../../../../util/sanitizeUrl';
import {
  REMOVE_NETWORK_ID,
  ADD_NETWORKS_ID,
  RPC_VIEW_CONTAINER_ID,
  ADD_CUSTOM_RPC_NETWORK_BUTTON_ID,
  INPUT_NETWORK_NAME,
} from '../../../../../constants/test-ids';
import hideKeyFromUrl from '../../../../../util/hideKeyFromUrl';
import { themeAppearanceLight } from '../../../../../constants/storage';
import CustomNetwork from './CustomNetworkView/CustomNetwork';

const createStyles = (colors) =>
  StyleSheet.create({
    wrapper: {
      backgroundColor: colors.background.default,
      flex: 1,
      flexDirection: 'column',
    },
    informationWrapper: {
      flex: 1,
    },
    informationCustomWrapper: {
      paddingHorizontal: 20,
    },
    scrollWrapper: {
      flex: 1,
      paddingVertical: 12,
    },
    input: {
      ...fontStyles.normal,
      borderColor: colors.border.default,
      borderRadius: 5,
      borderWidth: 2,
      padding: 10,
      color: colors.text.default,
    },
    warningText: {
      ...fontStyles.normal,
      color: colors.error.default,
      marginTop: 4,
      paddingLeft: 2,
      paddingRight: 4,
    },
    warningContainer: {
      marginTop: 24,
      flexGrow: 1,
      flexShrink: 1,
    },
    label: {
      fontSize: 14,
      paddingVertical: 12,
      color: colors.text.default,
      ...fontStyles.bold,
    },
    title: {
      fontSize: 20,
      paddingVertical: 12,
      color: colors.text.default,
      ...fontStyles.bold,
    },
    desc: {
      fontSize: 14,
      color: colors.text.default,
      ...fontStyles.normal,
    },
    buttonsWrapper: {
      marginVertical: 12,
      flexDirection: 'row',
      alignSelf: 'flex-end',
    },
    buttonsContainer: {
      flex: 1,
      flexDirection: 'column',
      alignSelf: 'flex-end',
    },
    editableButtonsContainer: {
      flex: 1,
      flexDirection: 'row',
    },
    networksWrapper: {
      marginTop: 12,
      paddingHorizontal: 20,
    },
    popularNetwork: {
      flexDirection: 'row',
      alignItems: 'center',
      justifyContent: 'space-between',
      marginVertical: 12,
    },
    tabUnderlineStyle: {
      height: 2,
      backgroundColor: colors.primary.default,
    },
    tabStyle: {
      paddingVertical: 8,
    },
    textStyle: {
      ...fontStyles.bold,
      fontSize: 14,
    },
    popularNetworkImage: {
      width: 20,
      height: 20,
      marginRight: 10,
      borderRadius: 10,
    },
    popularWrapper: {
      flexDirection: 'row',
      alignItems: 'center',
    },
    icon: {
      marginRight: 16,
      marginTop: 4,
    },
    button: {
      flex: 1,
    },
    cancel: {
      marginRight: 8,
      backgroundColor: colors.white,
      borderWidth: 1,
    },
    confirm: {
      marginLeft: 8,
    },
    blueText: {
      color: colors.primary.default,
      marginTop: 1,
    },
  });

const allNetworks = getAllNetworks();
const allNetworksblockExplorerUrl = `https://api.infura.io/v1/jsonrpc/`;
/**
 * Main view for app configurations
 */
class NetworkSettings extends PureComponent {
  static propTypes = {
    /**
     * A list of custom RPCs to provide the user
     */
    frequentRpcList: PropTypes.array,
    /**
     * Object that represents the navigator
     */
    navigation: PropTypes.object,
    /**
     * Object that represents the current route info like params passed to it
     */
    route: PropTypes.object,
    /**
     * handles action for onboarding to a network
     */
    showNetworkOnboardingAction: PropTypes.func,
    /**
     * returns an array of onboarded networks
     */
    networkOnboardedState: PropTypes.array,
    /**
     * Indicates whether third party API mode is enabled
     */
    thirdPartyApiMode: PropTypes.bool,
  };

  state = {
    rpcUrl: undefined,
    blockExplorerUrl: undefined,
    nickname: undefined,
    chainId: undefined,
    ticker: undefined,
    editable: undefined,
    addMode: false,
    warningRpcUrl: undefined,
    warningChainId: undefined,
    validatedRpcURL: true,
    validatedChainId: true,
    initialState: undefined,
    enableAction: false,
    inputWidth: { width: '99%' },
    showPopularNetworkModal: false,
    popularNetwork: {},
    showWarningModal: false,
  };

  inputRpcURL = React.createRef();
  inputChainId = React.createRef();
  inputSymbol = React.createRef();
  inputBlockExplorerURL = React.createRef();

  getOtherNetworks = () => allNetworks.slice(1);

  updateNavBar = () => {
    const { navigation, route } = this.props;
    const colors = this.context.colors || mockTheme.colors;
    navigation.setOptions(
      getNavigationOptionsTitle(
        strings('app_settings.networks_title'),
        navigation,
        route?.params?.isFullScreenModal,
        colors,
      ),
    );
  };

  componentDidMount = () => {
    this.updateNavBar();
    const { route, frequentRpcList } = this.props;
    const network = route.params?.network;
    // if network is main, don't show popular network
    let blockExplorerUrl, chainId, nickname, ticker, editable, rpcUrl;
    // If no navigation param, user clicked on add network
    if (network) {
      if (allNetworks.find((net) => network === net)) {
        blockExplorerUrl = getEtherscanBaseUrl(network);
        const networkInformation = Networks[network];
        nickname = networkInformation.name;
        chainId = networkInformation.chainId.toString();
        editable = false;
        rpcUrl = allNetworksblockExplorerUrl + network;
        ticker = strings('unit.eth');
      } else {
        const networkInformation = frequentRpcList.find(
          ({ rpcUrl }) => rpcUrl === network,
        );
        nickname = networkInformation.nickname;
        chainId = networkInformation.chainId;
        blockExplorerUrl =
          networkInformation.rpcPrefs &&
          networkInformation.rpcPrefs.blockExplorerUrl;
        ticker = networkInformation.ticker;
        editable = true;
        rpcUrl = network;
      }
      const initialState =
        rpcUrl + blockExplorerUrl + nickname + chainId + ticker + editable;
      this.setState({
        rpcUrl,
        blockExplorerUrl,
        nickname,
        chainId,
        ticker,
        editable,
        initialState,
      });
    } else {
      this.setState({ addMode: true });
    }
    setTimeout(() => {
      this.setState({
        inputWidth: { width: '100%' },
      });
    }, 100);
  };

  componentDidUpdate = () => {
    this.updateNavBar();
  };

  /**
   * Attempts to convert the given chainId to a decimal string, for display
   * purposes.
   *
   * Should be called with the props chainId whenever it is used to set the
   * component's state.
   *
   * @param {unknown} chainId - The chainId to convert.
   * @returns {string} The props chainId in decimal, or the original value if
   * it can't be converted.
   */
  getDecimalChainId(chainId) {
    if (!chainId || typeof chainId !== 'string' || !chainId.startsWith('0x')) {
      return chainId;
    }
    return parseInt(chainId, 16).toString(10);
  }

  /**
   * Return the decimal chainId string as number
   *
   * @param {string} chainId - The chainId decimal as string to convert.
   * @returns {number} The chainId decimal as number
   */
  getDecimalChainIdNumber(chainId) {
    const decimalChainIdString = this.getDecimalChainId(chainId);
    const decimalChainIdNumber = parseInt(decimalChainIdString, 10);
    return decimalChainIdNumber;
  }

  /**
   * Validates the chain ID by checking it against the `eth_chainId` return
   * value from the given RPC URL.
   * Assumes that all strings are non-empty and correctly formatted.
   *
   * @param {string} formChainId - Non-empty, hex or decimal number string from
   * the form.
   * @param {string} parsedChainId - The parsed, hex string chain ID.
   * @param {string} rpcUrl - The RPC URL from the form.
   */
  validateChainIdOnSubmit = async (formChainId, parsedChainId, rpcUrl) => {
    let errorMessage;
    let endpointChainId;
    let providerError;

    try {
      endpointChainId = await jsonRpcRequest(rpcUrl, 'eth_chainId');
    } catch (err) {
      Logger.error('Failed to fetch the chainId from the endpoint.', err);
      providerError = err;
    }

    if (providerError || typeof endpointChainId !== 'string') {
      errorMessage = strings('app_settings.failed_to_fetch_chain_id');
    } else if (parsedChainId !== endpointChainId) {
      // Here, we are in an error state. The endpoint should always return a
      // hexadecimal string. If the user entered a decimal string, we attempt
      // to convert the endpoint's return value to decimal before rendering it
      // in an error message in the form.
      if (!formChainId.startsWith('0x')) {
        try {
          endpointChainId = new BigNumber(endpointChainId, 16).toString(10);
        } catch (err) {
          Logger.error(
            'Failed to convert endpoint chain ID to decimal',
            endpointChainId,
          );
        }
      }

      errorMessage = strings(
        'app_settings.endpoint_returned_different_chain_id',
        {
          chainIdReturned: endpointChainId,
        },
      );
    }

    if (errorMessage) {
      this.setState({ warningChainId: errorMessage });
      return false;
    }
    return true;
  };

  checkIfNetworkExists = async (rpcUrl) => {
    const checkCustomNetworks = this.props.frequentRpcList.filter(
      (item) => item.rpcUrl === rpcUrl,
    );
    if (checkCustomNetworks.length > 0) {
      this.setState({ warningRpcUrl: strings('app_settings.network_exists') });
      return checkCustomNetworks;
    }
    const defaultNetworks = getAllNetworks().map((item) => Networks[item]);
    const checkDefaultNetworks = defaultNetworks.filter(
      (item) => Number(item.rpcUrl) === rpcUrl,
    );
    if (checkDefaultNetworks.length > 0) {
      return checkDefaultNetworks;
    }
    return [];
  };

  /**
   * Add rpc url and parameters to PreferencesController
   * Setting NetworkController provider to this custom rpc
   */
  addRpcUrl = async () => {
    const { PreferencesController, NetworkController, CurrencyRateController } =
      Engine.context;
    const {
      rpcUrl,
      chainId: stateChainId,
      nickname,
      blockExplorerUrl,
      editable,
      enableAction,
    } = this.state;
    const ticker = this.state.ticker && this.state.ticker.toUpperCase();
    const { navigation, route, networkOnboardedState } = this.props;
    const shouldNetworkSwitchPopToWallet =
      route.params?.shouldNetworkSwitchPopToWallet ?? true;
    // Check if CTA is disabled
    const isCtaDisabled =
      !enableAction || this.disabledByRpcUrl() || this.disabledByChainId();
    if (isCtaDisabled) {
      return;
    }
    // Conditionally check existence of network (Only check in Add Mode)
    const isNetworkExists = editable
      ? []
      : await this.checkIfNetworkExists(rpcUrl);
    let isOnboarded = false;
    const isNetworkOnboarded = networkOnboardedState.filter(
      (item) => item.network === sanitizeUrl(rpcUrl),
    );
    if (isNetworkOnboarded.length === 0) {
      isOnboarded = true;
    }

    const nativeToken = ticker || PRIVATENETWORK;
    const networkType = nickname || rpcUrl;
    const networkUrl = sanitizeUrl(rpcUrl);
    const showNetworkOnboarding = isOnboarded;

    const formChainId = stateChainId.trim().toLowerCase();

    // Ensure chainId is a 0x-prefixed, lowercase hex string
    let chainId = formChainId;
    if (!chainId.startsWith('0x')) {
      chainId = `0x${parseInt(chainId, 10).toString(16)}`;
    }

    if (!(await this.validateChainIdOnSubmit(formChainId, chainId, rpcUrl))) {
      return;
    }

    if (this.validateRpcUrl() && isNetworkExists.length === 0) {
      const url = new URL(rpcUrl);
      const decimalChainId = this.getDecimalChainId(chainId);
      !isprivateConnection(url.hostname) && url.set('protocol', 'https:');
      CurrencyRateController.setNativeCurrency(ticker);
      // Remove trailing slashes
      const formattedHref = url.href.replace(/\/+$/, '');
      PreferencesController.addToFrequentRpcList(
        url.href,
        decimalChainId,
        ticker,
        nickname,
        {
          blockExplorerUrl,
        },
      );
      NetworkController.setRpcTarget(
        formattedHref,
        decimalChainId,
        ticker,
        nickname,
      );

      const analyticsParamsAdd = {
        rpc_url: formattedHref,
        chain_id: decimalChainId,
        source: 'Custom network form',
        symbol: ticker,
        block_explorer_url: blockExplorerUrl,
        network_name: nickname || RPC,
      };
      AnalyticsV2.trackEvent(
        AnalyticsV2.ANALYTICS_EVENTS.NETWORK_ADDED,
        analyticsParamsAdd,
      );
      this.props.showNetworkOnboardingAction({
        networkUrl,
        networkType,
        nativeToken,
        showNetworkOnboarding,
      });
      shouldNetworkSwitchPopToWallet
        ? navigation.navigate('WalletView')
        : navigation.goBack();
    }
  };

  /**
   * Validates rpc url, setting a warningRpcUrl if is invalid
   * It also changes validatedRpcURL to true, indicating that was validated
   */
  validateRpcUrl = async () => {
    const { rpcUrl } = this.state;
    const isNetworkExists = await this.checkIfNetworkExists(rpcUrl);
    if (!isWebUri(rpcUrl)) {
      const appendedRpc = `http://${rpcUrl}`;
      if (isWebUri(appendedRpc)) {
        this.setState({
          warningRpcUrl: strings('app_settings.invalid_rpc_prefix'),
        });
      } else {
        this.setState({
          warningRpcUrl: strings('app_settings.invalid_rpc_url'),
        });
      }
      return false;
    }

    if (isNetworkExists.length > 0) {
      return this.setState({
        validatedRpcURL: true,
        warningRpcUrl: strings('app_settings.network_exists'),
      });
    }
    const url = new URL(rpcUrl);
    const privateConnection = isprivateConnection(url.hostname);
    if (!privateConnection && url.protocol === 'http:') {
      this.setState({
        warningRpcUrl: strings('app_settings.invalid_rpc_prefix'),
      });
      return false;
    }
    this.setState({ validatedRpcURL: true, warningRpcUrl: undefined });
    return true;
  };

  /**
   * Validates that chain id is a valid integer number, setting a warningChainId if is invalid
   */
  validateChainId = () => {
    const { chainId } = this.state;
    if (!chainId) {
      return this.setState({
        warningChainId: strings('app_settings.chain_id_required'),
        validatedChainId: true,
      });
    }

    let errorMessage = '';

    // Check if it's a valid chainId format
    if (chainId.startsWith('0x')) {
      if (!/^0x[0-9a-f]+$/iu.test(chainId)) {
        errorMessage = strings('app_settings.invalid_hex_number');
      } else if (!isPrefixedFormattedHexString(chainId)) {
        errorMessage = strings('app_settings.invalid_hex_number_leading_zeros');
      }
    } else if (!/^[0-9]+$/u.test(chainId)) {
      errorMessage = strings('app_settings.invalid_number');
    } else if (chainId.startsWith('0')) {
      errorMessage = strings('app_settings.invalid_number_leading_zeros');
    }

    if (errorMessage) {
      return this.setState({
        warningChainId: errorMessage,
        validatedChainId: true,
      });
    }

    // Check if it's a valid chainId number
    if (!isSafeChainId(this.getDecimalChainIdNumber(chainId))) {
      return this.setState({
        warningChainId: strings('app_settings.invalid_number_range', {
          maxSafeChainId: AppConstants.MAX_SAFE_CHAIN_ID,
        }),
        validatedChainId: true,
      });
    }

    this.setState({ warningChainId: undefined, validatedChainId: true });
  };

  /**
   * Allows to identify if any element of the form changed, in order to enable add or save button
   */
  getCurrentState = () => {
    const {
      rpcUrl,
      blockExplorerUrl,
      nickname,
      chainId,
      ticker,
      editable,
      initialState,
    } = this.state;
    const actualState =
      rpcUrl + blockExplorerUrl + nickname + chainId + ticker + editable;
    let enableAction;
    // If concstenation of parameters changed, user changed something so we are going to enable the action button
    if (actualState !== initialState) {
      enableAction = true;
    } else {
      enableAction = false;
    }
    this.setState({ enableAction });
  };

  /**
   * Returns if action button should be disabled because of the rpc url
   * No rpc url set or rpc url set but, rpc url has not been validated yet or there is a warning for rpc url
   */
  disabledByRpcUrl = () => {
    const { rpcUrl, validatedRpcURL, warningRpcUrl } = this.state;
    return (
      !rpcUrl || (rpcUrl && (!validatedRpcURL || warningRpcUrl !== undefined))
    );
  };

  /**
   * Returns if action button should be disabled because of the rpc url
   * Chain ID set but, chain id has not been validated yet or there is a warning for chain id
   */
  disabledByChainId = () => {
    const { chainId, validatedChainId, warningChainId } = this.state;
    if (!chainId) return true;
    return validatedChainId && !!warningChainId;
  };

  onRpcUrlChange = async (url) => {
    await this.setState({ rpcUrl: url, validatedRpcURL: false });
    this.getCurrentState();
  };

  onNicknameChange = async (nickname) => {
    await this.setState({ nickname });
    this.getCurrentState();
  };

  onChainIDChange = async (chainId) => {
    await this.setState({ chainId, validatedChainId: false });
    this.getCurrentState();
  };

  onTickerChange = async (ticker) => {
    await this.setState({ ticker });
    this.getCurrentState();
  };

  onBlockExplorerUrlChange = async (blockExplorerUrl) => {
    await this.setState({ blockExplorerUrl });
    this.getCurrentState();
  };

  jumpToRpcURL = () => {
    const { current } = this.inputRpcURL;
    current && current.focus();
  };
  jumpToChainId = () => {
    const { current } = this.inputChainId;
    current && current.focus();
  };
  jumpToSymbol = () => {
    const { current } = this.inputSymbol;
    current && current.focus();
  };
  jumpBlockExplorerURL = () => {
    const { current } = this.inputBlockExplorerURL;
    current && current.focus();
  };

  switchToMainnet = () => {
    const { NetworkController, CurrencyRateController } = Engine.context;
    CurrencyRateController.setNativeCurrency('ETH');
    NetworkController.setProviderType(MAINNET);
    this.props.thirdPartyApiMode &&
      setTimeout(() => {
        Engine.refreshTransactionHistory();
      }, 1000);
  };

  removeRpcUrl = () => {
    const { navigation } = this.props;
    this.switchToMainnet();
    const { PreferencesController } = Engine.context;
    PreferencesController.removeFromFrequentRpcList(this.state.rpcUrl);
    navigation.goBack();
  };

  customNetwork = (network) => {
    const {
      rpcUrl,
      blockExplorerUrl,
      nickname,
      chainId,
      ticker,
      editable,
      addMode,
      warningRpcUrl,
      warningChainId,
      enableAction,
      inputWidth,
    } = this.state;
    const colors = this.context.colors || mockTheme.colors;
    const themeAppearance =
      this.context.themeAppearance || themeAppearanceLight;
    const styles = createStyles(colors);

    const formatNetworkRpcUrl = (rpcUrl, chainId) => {
      const isNetworkPrePopulated = PopularList.find(
        (val) => val.rpcUrl === rpcUrl && val.chainId === chainId,
      );
      if (isNetworkPrePopulated !== undefined) {
        if (isNetworkPrePopulated.warning) {
          return null;
        }
        return hideKeyFromUrl(isNetworkPrePopulated.rpcUrl);
      }
    };

    return (
      <SafeAreaView style={styles.wrapper} testID={RPC_VIEW_CONTAINER_ID}>
        <KeyboardAwareScrollView style={styles.informationCustomWrapper}>
          {!network ? (
            <WarningMessage
              style={styles.warningContainer}
              warningMessage={strings('networks.malicious_network_warning')}
            />
          ) : null}
          <View style={styles.scrollWrapper}>
            <Text style={styles.label}>
              {strings('app_settings.network_name_label')}
            </Text>
            <TextInput
              style={[styles.input, inputWidth]}
              autoCapitalize={'none'}
              autoCorrect={false}
              value={nickname}
              editable={editable}
              onChangeText={this.onNicknameChange}
              placeholder={strings('app_settings.network_name_placeholder')}
              placeholderTextColor={colors.text.muted}
              onSubmitEditing={this.jumpToRpcURL}
              testID={INPUT_NETWORK_NAME}
              keyboardAppearance={themeAppearance}
            />
            <Text style={styles.label}>
              {strings('app_settings.network_rpc_url_label')}
            </Text>
            <TextInput
              ref={this.inputRpcURL}
              style={[styles.input, inputWidth]}
              autoCapitalize={'none'}
              autoCorrect={false}
              value={formatNetworkRpcUrl(rpcUrl, chainId) || rpcUrl}
              editable={editable}
              onChangeText={this.onRpcUrlChange}
              onBlur={this.validateRpcUrl}
              placeholder={strings('app_settings.network_rpc_placeholder')}
              placeholderTextColor={colors.text.muted}
              onSubmitEditing={this.jumpToChainId}
              testID={'input-rpc-url'}
              keyboardAppearance={themeAppearance}
            />
            {warningRpcUrl && (
              <View style={styles.warningContainer} testID={'rpc-url-warning'}>
                <Text style={styles.warningText}>{warningRpcUrl}</Text>
              </View>
            )}

            <Text style={styles.label}>
              {strings('app_settings.network_chain_id_label')}
            </Text>
            <TextInput
              ref={this.inputChainId}
              style={[styles.input, inputWidth]}
              autoCapitalize={'none'}
              autoCorrect={false}
              value={chainId}
              editable={editable}
              onChangeText={this.onChainIDChange}
              onBlur={this.validateChainId}
              placeholder={strings('app_settings.network_chain_id_placeholder')}
              placeholderTextColor={colors.text.muted}
              onSubmitEditing={this.jumpToSymbol}
              keyboardType={'numbers-and-punctuation'}
              testID={'input-chain-id'}
              keyboardAppearance={themeAppearance}
            />
            {warningChainId ? (
              <View style={styles.warningContainer}>
                <Text style={styles.warningText}>{warningChainId}</Text>
              </View>
            ) : null}

            <Text style={styles.label}>
              {strings('app_settings.network_symbol_label')}
            </Text>
            <TextInput
              ref={this.inputSymbol}
              style={[styles.input, inputWidth]}
              autoCapitalize={'none'}
              autoCorrect={false}
              value={ticker}
              editable={editable}
              onChangeText={this.onTickerChange}
              placeholder={strings('app_settings.network_symbol_placeholder')}
              placeholderTextColor={colors.text.muted}
              onSubmitEditing={this.jumpBlockExplorerURL}
              testID={'input-network-symbol'}
              keyboardAppearance={themeAppearance}
            />

            <Text style={styles.label}>
              {strings('app_settings.network_block_explorer_label')}
            </Text>
            <TextInput
              ref={this.inputBlockExplorerURL}
              style={[styles.input, inputWidth]}
              autoCapitalize={'none'}
              autoCorrect={false}
              value={blockExplorerUrl}
              editable={editable}
              onChangeText={this.onBlockExplorerUrlChange}
              placeholder={strings(
                'app_settings.network_block_explorer_placeholder',
              )}
              placeholderTextColor={colors.text.muted}
              onSubmitEditing={this.addRpcUrl}
              keyboardAppearance={themeAppearance}
            />
          </View>
          {(addMode || editable) && (
            <View style={styles.buttonsWrapper}>
              {editable ? (
                <View style={styles.editableButtonsContainer}>
                  <StyledButton
                    type="danger"
                    onPress={this.removeRpcUrl}
                    testID={REMOVE_NETWORK_ID}
                    containerStyle={[styles.button, styles.cancel]}
                  >
                    <CustomText centered red>
                      {strings('app_settings.delete')}
                    </CustomText>
                  </StyledButton>
                  <StyledButton
                    type="confirm"
                    onPress={this.addRpcUrl}
                    testID={ADD_NETWORKS_ID}
                    containerStyle={[styles.button, styles.confirm]}
                    disabled={
                      !enableAction ||
                      this.disabledByRpcUrl() ||
                      this.disabledByChainId()
                    }
                  >
                    {strings('app_settings.network_save')}
                  </StyledButton>
                </View>
              ) : (
                <View style={styles.buttonsContainer}>
                  <StyledButton
                    type="confirm"
                    onPress={this.addRpcUrl}
                    testID={ADD_CUSTOM_RPC_NETWORK_BUTTON_ID}
                    containerStyle={styles.syncConfirm}
                    disabled={
                      !enableAction ||
                      this.disabledByRpcUrl() ||
                      this.disabledByChainId()
                    }
                  >
                    {strings('app_settings.network_add')}
                  </StyledButton>
                </View>
              )}
            </View>
          )}
        </KeyboardAwareScrollView>
      </SafeAreaView>
    );
  };

  showNetworkModal = (network) =>
    this.setState({
      showPopularNetworkModal: true,
      popularNetwork: {
        ...network,
        formattedRpcUrl: network.warning
          ? null
          : hideKeyFromUrl(network.rpcUrl),
      },
    });

  onCancel = () =>
    this.setState({ showPopularNetworkModal: false, popularNetwork: {} });

  toggleWarningModal = () =>
    this.setState({ showWarningModal: !this.state.showWarningModal });

  goToLearnMore = () => Linking.openURL(strings('networks.learn_more_url'));

  renderTabBar = () => {
    const colors = this.context.colors || mockTheme.colors;
    const styles = createStyles(colors);
    return (
      <DefaultTabBar
        underlineStyle={styles.tabUnderlineStyle}
        activeTextColor={colors.primary.default}
        inactiveTextColor={colors.text.muted}
        backgroundColor={colors.background.default}
        tabStyle={styles.tabStyle}
        textStyle={styles.textStyle}
      />
    );
  };

  render() {
    const { route } = this.props;
    const network = route.params?.network;
    const shouldNetworkSwitchPopToWallet =
      route.params?.shouldNetworkSwitchPopToWallet ?? true;
    const colors = this.context.colors || mockTheme.colors;
    const styles = createStyles(colors);

    return (
      <SafeAreaView style={styles.wrapper} testID={RPC_VIEW_CONTAINER_ID}>
        <KeyboardAwareScrollView style={styles.informationWrapper}>
          {network ? (
            this.customNetwork(network)
          ) : (
            <ScrollableTabView
              renderTabBar={this.renderTabBar}
              ref={(tabView) => {
                this.tabView = tabView;
              }}
            >
              <View
                tabLabel={strings('app_settings.popular').toUpperCase()}
                key={AppConstants.ADD_CUSTOM_NETWORK_POPULAR_TAB_ID}
                style={styles.networksWrapper}
              >
<<<<<<< HEAD
                {this.popularNetworks()}
                {this.state.showPopularNetworkModal && (
                  <NetworkModals
                    isVisible={this.state.showPopularNetworkModal}
                    onClose={this.onCancel}
                    network={this.state.popularNetwork}
                    navigation={navigation}
                    shouldNetworkSwitchPopToWallet={
                      shouldNetworkSwitchPopToWallet
                    }
                  />
                )}
=======
                <CustomNetwork
                  isNetworkModalVisible={this.state.showPopularNetworkModal}
                  closeNetworkModal={this.onCancel}
                  selectedNetwork={this.state.popularNetwork}
                  toggleWarningModal={this.toggleWarningModal}
                  showNetworkModal={this.showNetworkModal}
                  switchTab={this.tabView}
                />
>>>>>>> 94f5501f
              </View>
              <View
                tabLabel={strings(
                  'app_settings.custom_network_name',
                ).toUpperCase()}
                key={AppConstants.ADD_CUSTOM_NETWORK_CUSTOM_TAB_ID}
              >
                {this.customNetwork()}
              </View>
            </ScrollableTabView>
          )}
        </KeyboardAwareScrollView>
        {this.state.showWarningModal ? (
          <InfoModal
            isVisible={this.state.showWarningModal}
            title={strings('networks.network_warning_title')}
            body={
              <Text>
                <Text style={styles.desc}>
                  {strings('networks.network_warning_desc')}
                </Text>{' '}
                <Text style={[styles.blueText]} onPress={this.goToLearnMore}>
                  {strings('networks.learn_more')}
                </Text>
              </Text>
            }
            toggleModal={this.toggleWarningModal}
          />
        ) : null}
      </SafeAreaView>
    );
  }
}

NetworkSettings.contextType = ThemeContext;
const mapDispatchToProps = (dispatch) => ({
  showNetworkOnboardingAction: ({
    networkUrl,
    networkType,
    nativeToken,
    showNetworkOnboarding,
  }) =>
    dispatch(
      showNetworkOnboardingAction({
        networkUrl,
        networkType,
        nativeToken,
        showNetworkOnboarding,
      }),
    ),
});

const mapStateToProps = (state) => ({
  frequentRpcList:
    state.engine.backgroundState.PreferencesController.frequentRpcList,
  networkOnboardedState: state.networkOnboarded.networkOnboardedState,
  thirdPartyApiMode: state.privacy.thirdPartyApiMode,
});

export default connect(mapStateToProps, mapDispatchToProps)(NetworkSettings);<|MERGE_RESOLUTION|>--- conflicted
+++ resolved
@@ -947,20 +947,6 @@
                 key={AppConstants.ADD_CUSTOM_NETWORK_POPULAR_TAB_ID}
                 style={styles.networksWrapper}
               >
-<<<<<<< HEAD
-                {this.popularNetworks()}
-                {this.state.showPopularNetworkModal && (
-                  <NetworkModals
-                    isVisible={this.state.showPopularNetworkModal}
-                    onClose={this.onCancel}
-                    network={this.state.popularNetwork}
-                    navigation={navigation}
-                    shouldNetworkSwitchPopToWallet={
-                      shouldNetworkSwitchPopToWallet
-                    }
-                  />
-                )}
-=======
                 <CustomNetwork
                   isNetworkModalVisible={this.state.showPopularNetworkModal}
                   closeNetworkModal={this.onCancel}
@@ -969,7 +955,6 @@
                   showNetworkModal={this.showNetworkModal}
                   switchTab={this.tabView}
                 />
->>>>>>> 94f5501f
               </View>
               <View
                 tabLabel={strings(
