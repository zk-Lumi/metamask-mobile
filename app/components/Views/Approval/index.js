--- conflicted
+++ resolved
@@ -1,10 +1,5 @@
 import React, { PureComponent } from 'react';
 import { StyleSheet, AppState, Alert, InteractionManager } from 'react-native';
-<<<<<<< HEAD
-import { KeyringTypes } from '@metamask/keyring-controller';
-import Engine from '../../../core/Engine';
-=======
->>>>>>> 1474d44e
 import PropTypes from 'prop-types';
 import { connect } from 'react-redux';
 import { GAS_ESTIMATE_TYPES } from '@metamask/gas-fee-controller';
@@ -429,14 +424,11 @@
       }
       this.setState({ transactionHandled: false });
     }
-<<<<<<< HEAD
-=======
     trackEvent(
       MetaMetricsEvents.DAPP_TRANSACTION_COMPLETED,
       this.getAnalyticsParams({ gasEstimateType, gasSelected }),
     );
     this.setState({ transactionConfirmed: false });
->>>>>>> 1474d44e
   };
 
   /**
