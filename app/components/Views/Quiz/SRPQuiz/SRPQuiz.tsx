--- conflicted
+++ resolved
@@ -122,11 +122,7 @@
         header={`1 ${strings('srp_security_quiz.of')} 2`}
         title={{
           content: strings('srp_security_quiz.question_one.question'),
-<<<<<<< HEAD
-          testID: SecurityQuizQuestionOneModalSelectorsText.QUIZ_QUESTION_ONE,
-=======
           testID: SrpSecurityQuestionOneSelectorsText.QUESTION,
->>>>>>> ce6310d1
         }}
         buttons={[
           {
