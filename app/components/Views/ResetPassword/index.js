--- conflicted
+++ resolved
@@ -462,24 +462,6 @@
     );
   };
 
-<<<<<<< HEAD
-=======
-  /**
-   * Returns current vault seed phrase
-   * It does it using an empty password or a password set by the user
-   * depending on the state the app is currently in
-   */
-  getSeedPhrase = async () => {
-    const { KeyringController } = Engine.context;
-    const { originalPassword } = this.state;
-    const keychainPassword = originalPassword;
-    const mnemonic = await KeyringController.exportSeedPhrase(
-      keychainPassword,
-    ).toString();
-    return JSON.stringify(mnemonic).replace(regex.privateCredentials, '');
-  };
-
->>>>>>> 481412d6
   jumpToConfirmPassword = () => {
     const { current } = this.confirmPasswordInput;
     current && current.focus();
