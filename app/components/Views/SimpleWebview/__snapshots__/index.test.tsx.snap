// Jest Snapshot v1, https://goo.gl/fbAQLP

exports[`SimpleWebview should render correctly 1`] = `
<View
  style={
    {
      "flex": 1,
    }
  }
>
  <WebView
<<<<<<< HEAD
=======
    cacheEnabled={true}
    javaScriptEnabled={true}
    originWhitelist={
      [
        "http://*",
        "https://*",
      ]
    }
>>>>>>> 9797655d
    source={
      {
        "uri": "https://etherscan.io",
      }
    }
  />
</View>
`;<|MERGE_RESOLUTION|>--- conflicted
+++ resolved
@@ -9,17 +9,6 @@
   }
 >
   <WebView
-<<<<<<< HEAD
-=======
-    cacheEnabled={true}
-    javaScriptEnabled={true}
-    originWhitelist={
-      [
-        "http://*",
-        "https://*",
-      ]
-    }
->>>>>>> 9797655d
     source={
       {
         "uri": "https://etherscan.io",
