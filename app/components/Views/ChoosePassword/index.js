--- conflicted
+++ resolved
@@ -24,12 +24,8 @@
 import StyledButton from '../../UI/StyledButton';
 import Engine from '../../../core/Engine';
 import Device from '../../../util/device';
-<<<<<<< HEAD
 import { passcodeType } from '../../../util/auth';
-import { fontStyles, colors as importedColors } from '../../../styles/common';
-=======
 import { fontStyles } from '../../../styles/common';
->>>>>>> 90630828
 import { strings } from '../../../../locales/i18n';
 import { getOnboardingNavbarOptions } from '../../UI/Navbar';
 import Icon from 'react-native-vector-icons/FontAwesome';
