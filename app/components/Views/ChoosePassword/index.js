--- conflicted
+++ resolved
@@ -8,11 +8,6 @@
   SafeAreaView,
   StyleSheet,
   Image,
-<<<<<<< HEAD
-  Platform,
-=======
-  InteractionManager,
->>>>>>> f71c426f
 } from 'react-native';
 import CheckBox from '@react-native-community/checkbox';
 import { KeyboardAwareScrollView } from 'react-native-keyboard-aware-scroll-view';
