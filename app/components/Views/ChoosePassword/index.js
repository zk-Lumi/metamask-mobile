--- conflicted
+++ resolved
@@ -552,14 +552,7 @@
     const { KeyringController } = Engine.context;
     const { password } = this.state;
     const keychainPassword = this.keyringControllerPasswordSet ? password : '';
-<<<<<<< HEAD
     return await KeyringController.exportSeedPhrase(keychainPassword);
-=======
-    const mnemonic = await KeyringController.exportSeedPhrase(
-      keychainPassword,
-    ).toString();
-    return JSON.stringify(mnemonic).replace(regex.privateCredentials, '');
->>>>>>> 3635e729
   };
 
   jumpToConfirmPassword = () => {
