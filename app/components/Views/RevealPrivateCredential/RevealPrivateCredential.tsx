--- conflicted
+++ resolved
@@ -478,10 +478,7 @@
               size={ButtonSize.Lg}
               onPress={revealCredential}
               style={styles.revealButton}
-<<<<<<< HEAD
-=======
               testID={RevealSeedViewSelectorsIDs.REVEAL_CREDENTIAL_BUTTON_ID}
->>>>>>> ce6310d1
             />
           ) : (
             <ButtonReveal
