--- conflicted
+++ resolved
@@ -60,10 +60,7 @@
           undefined,
         ]
       }
-<<<<<<< HEAD
-=======
       testID="reveal-credential-scroll"
->>>>>>> ce6310d1
       update={[Function]}
       viewIsInsideTabBar={false}
     >
@@ -510,10 +507,7 @@
           undefined,
         ]
       }
-<<<<<<< HEAD
-=======
       testID="reveal-credential-scroll"
->>>>>>> ce6310d1
       update={[Function]}
       viewIsInsideTabBar={false}
     >
@@ -960,10 +954,7 @@
           undefined,
         ]
       }
-<<<<<<< HEAD
-=======
       testID="reveal-credential-scroll"
->>>>>>> ce6310d1
       update={[Function]}
       viewIsInsideTabBar={false}
     >
