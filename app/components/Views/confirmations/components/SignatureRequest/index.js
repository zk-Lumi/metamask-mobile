--- conflicted
+++ resolved
@@ -297,12 +297,7 @@
   };
 
   renderSignatureRequest() {
-<<<<<<< HEAD
-    const { securityAlertResponse, showWarning, type, fromAddress } =
-      this.props;
-=======
     const { securityAlertResponse, fromAddress } = this.props;
->>>>>>> d897bb68
     let expandedHeight;
     const styles = this.getStyles();
     const isLedgerAccount = isHardwareAccount(fromAddress, [
