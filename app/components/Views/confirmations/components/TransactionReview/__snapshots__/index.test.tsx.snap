// Jest Snapshot v1, https://goo.gl/fbAQLP

exports[`TransactionReview should match snapshot 1`] = `
[
  <View
    collapsable={false}
    style={{}}
  >
    <View
      style={
        {
<<<<<<< HEAD
          "alignItems": "center",
          "justifyContent": "center",
        }
      }
    >
      <TouchableOpacity
        style={
          {
            "backgroundColor": "#ffffff",
            "borderColor": "#bbc0c5",
            "borderRadius": 4,
            "borderWidth": 1,
            "flexDirection": "row",
            "justifyContent": "space-between",
            "marginHorizontal": 10,
            "padding": 16,
          }
        }
        testID="account-balance"
      >
        <View
          style={
            {
              "flex": 1,
              "flexDirection": "row",
              "justifyContent": "space-between",
            }
          }
          testID="account-base"
        >
          <View
            style={
              {
                "alignItems": "center",
                "flexDirection": "row",
              }
            }
          >
            <View
              onLayout={[Function]}
              style={
                {
                  "alignSelf": "center",
                  "marginRight": 8,
                  "position": "relative",
                }
              }
              testID="badge-wrapper-badge"
            >
              <View>
                <View
                  style={
                    {
                      "backgroundColor": "#ffffff",
                      "borderRadius": 16,
                      "height": 32,
                      "overflow": "hidden",
                      "width": 32,
                    }
                  }
                  testID="account-avatar"
                >
                  <View
                    style={
                      [
                        {
                          "overflow": "hidden",
                        },
                        {
                          "backgroundColor": "#C7144F",
                          "borderRadius": 16,
                          "height": 32,
                          "width": 32,
                        },
                        undefined,
                      ]
                    }
                  >
                    <RNSVGSvgView
                      bbHeight={32}
                      bbWidth={32}
                      focusable={false}
                      height={32}
                      style={
                        [
                          {
                            "backgroundColor": "transparent",
                            "borderWidth": 0,
                          },
                          {
                            "flex": 0,
                            "height": 32,
                            "width": 32,
                          },
                        ]
                      }
                      width={32}
                    >
                      <RNSVGGroup
                        fill={
                          {
                            "payload": 4278190080,
                            "type": 0,
                          }
                        }
                      >
                        <RNSVGRect
                          fill={
                            {
                              "payload": 4294711651,
                              "type": 0,
                            }
                          }
                          height={32}
                          matrix={
                            [
                              0.46329603511986217,
                              0.8862035792312145,
                              -0.8862035792312145,
                              0.46329603511986217,
                              29.06767649409735,
                              -8.290603334655817,
                            ]
                          }
                          propList={
                            [
                              "fill",
                            ]
                          }
                          width={32}
                          x={0}
                          y={0}
                        />
                        <RNSVGRect
                          fill={
                            {
                              "payload": 4280576225,
                              "type": 0,
                            }
                          }
                          height={32}
                          matrix={
                            [
                              -0.5778576243835052,
                              0.8161375900801603,
                              -0.8161375900801603,
                              -0.5778576243835052,
                              51.62016714634118,
                              17.239003094412087,
                            ]
                          }
                          propList={
                            [
                              "fill",
                            ]
                          }
                          width={32}
                          x={0}
                          y={0}
                        />
                        <RNSVGRect
                          fill={
                            {
                              "payload": 4278407261,
                              "type": 0,
                            }
                          }
                          height={32}
                          matrix={
                            [
                              0.7046342099635947,
                              -0.7095707365365209,
                              0.7095707365365209,
                              0.7046342099635947,
                              -25.225718686778755,
                              -4.611026307883787,
                            ]
                          }
                          propList={
                            [
                              "fill",
                            ]
                          }
                          width={32}
                          x={0}
                          y={0}
                        />
                      </RNSVGGroup>
                    </RNSVGSvgView>
                  </View>
                </View>
              </View>
              <View
                style={
                  {
                    "alignItems": "center",
                    "aspectRatio": 1,
                    "height": 0,
                    "justifyContent": "center",
                    "position": "absolute",
                    "right": 0,
                    "top": 0,
                    "transform": [
                      {
                        "translateX": 0,
                      },
                      {
                        "translateY": -0,
                      },
                    ],
                  }
                }
              >
                <View
                  onLayout={[Function]}
                  style={
                    {
                      "alignItems": "center",
                      "aspectRatio": 1,
                      "height": "50%",
                      "justifyContent": "center",
                      "maxHeight": 24,
                      "minHeight": 8,
                      "opacity": 0,
                    }
                  }
                  testID="badgenetwork"
                >
                  <View
                    style={
                      {
                        "alignItems": "center",
                        "backgroundColor": "#ffffff",
                        "borderColor": "#ffffff",
                        "borderRadius": 16,
                        "borderWidth": 2,
                        "height": 32,
                        "justifyContent": "center",
                        "overflow": "hidden",
                        "shadowColor": "#0000001a",
                        "shadowOffset": {
                          "height": 2,
                          "width": 0,
                        },
                        "shadowOpacity": 1,
                        "shadowRadius": 4,
                        "transform": [
                          {
                            "scale": 1,
                          },
                        ],
                        "width": 32,
                      }
                    }
                  >
                    <Image
                      onError={[Function]}
                      resizeMode="contain"
                      source={
                        {
                          "default": {
                            "uri": "MockImage",
                          },
                        }
                      }
                      style={
                        {
                          "height": 32,
                          "width": 32,
                        }
                      }
                      testID="network-avatar-image"
                    />
                  </View>
                </View>
              </View>
            </View>
            <View>
              <Text
                accessibilityRole="text"
                style={
                  {
                    "color": "#141618",
                    "fontFamily": "EuclidCircularB-Regular",
                    "fontSize": 12,
                    "fontWeight": "400",
                    "letterSpacing": 0,
                    "lineHeight": 20,
                  }
                }
              >
                Ethereum Main Network
              </Text>
              <View
                style={
                  {
                    "alignItems": "center",
                    "flexDirection": "row",
                    "justifyContent": "flex-start",
                  }
                }
              >
                <Text
                  accessibilityRole="text"
                  style={
                    {
                      "color": "#141618",
                      "fontFamily": "EuclidCircularB-Bold",
                      "fontSize": 14,
                      "fontWeight": "700",
                      "letterSpacing": 0,
                      "lineHeight": 22,
                    }
                  }
                />
              </View>
            </View>
          </View>
          <View>
            <Text
              accessibilityRole="text"
              style={
                {
                  "color": "#141618",
                  "fontFamily": "EuclidCircularB-Regular",
                  "fontSize": 12,
                  "fontWeight": "400",
                  "letterSpacing": 0,
                  "lineHeight": 20,
                  "marginLeft": "auto",
                }
              }
            >
              Balance
            </Text>
            <Text
              accessibilityRole="text"
              style={
                {
                  "color": "#141618",
                  "fontFamily": "EuclidCircularB-Bold",
                  "fontSize": 14,
                  "fontWeight": "700",
                  "letterSpacing": 0,
                  "lineHeight": 22,
                }
              }
            >
              &lt; 0.00001 ETH
            </Text>
          </View>
        </View>
      </TouchableOpacity>
    </View>
    <View
      style={
        {
          "height": 550,
=======
          "height": 670,
>>>>>>> 7361422a
        }
      }
    >
      <View
        style={
          {
            "flex": 1,
          }
        }
      >
        <RCTScrollView
          keyboardShouldPersistTaps="never"
          resetScrollToCoords={
            {
              "x": 0,
              "y": 0,
            }
          }
          style={
            [
              {
                "flex": 1,
              },
              undefined,
            ]
          }
        >
          <View>
            <View
              accessibilityState={
                {
                  "busy": undefined,
                  "checked": undefined,
                  "disabled": undefined,
                  "expanded": undefined,
                  "selected": undefined,
                }
              }
              accessible={true}
              focusable={true}
              onClick={[Function]}
              onResponderGrant={[Function]}
              onResponderMove={[Function]}
              onResponderRelease={[Function]}
              onResponderTerminate={[Function]}
              onResponderTerminationRequest={[Function]}
              onStartShouldSetResponder={[Function]}
              style={
                {
                  "height": 590,
                }
              }
            >
              <RCTScrollView
                nestedScrollEnabled={true}
              >
                <View>
                  <View
                    onStartShouldSetResponder={[Function]}
                    style={
                      {
                        "flex": 1,
                      }
                    }
                  >
                    <View
                      style={
                        {
                          "marginBottom": -8,
                          "marginHorizontal": 16,
                        }
                      }
                    />
                    <View>
                      <View
                        style={
                          {
                            "marginHorizontal": 16,
                          }
                        }
                      >
                        <View
                          style={{}}
                        >
                          <View
                            style={
                              {
                                "marginHorizontal": 8,
                                "marginVertical": 8,
                              }
                            }
                          >
                            <Text
                              accessibilityRole="text"
                              style={
                                {
                                  "color": "#141618",
                                  "fontFamily": "EuclidCircularB-Regular",
                                  "fontSize": 16,
                                  "fontWeight": "400",
                                  "letterSpacing": 0,
                                  "lineHeight": 22,
                                }
                              }
                            >
                              From:
                            </Text>
                          </View>
                          <TouchableOpacity
                            style={
                              {
                                "backgroundColor": "#ffffff",
                                "borderColor": "#bbc0c5",
                                "borderRadius": 4,
                                "borderWidth": 1,
                                "flexDirection": "row",
                                "justifyContent": "space-between",
                                "marginHorizontal": 10,
                                "padding": 16,
                              }
                            }
                            testID="account-balance"
                          >
                            <View
                              style={
                                {
                                  "flex": 1,
                                  "flexDirection": "row",
                                  "justifyContent": "space-between",
                                }
                              }
                              testID="account-base"
                            >
                              <View
                                style={
                                  {
                                    "alignItems": "center",
                                    "flexDirection": "row",
                                  }
                                }
                              >
                                <View
                                  onLayout={[Function]}
                                  style={
                                    {
                                      "alignSelf": "center",
                                      "marginRight": 8,
                                      "position": "relative",
                                    }
                                  }
                                  testID="badge-wrapper-badge"
                                >
                                  <View>
                                    <View
                                      style={
                                        {
                                          "backgroundColor": "#ffffff",
                                          "borderRadius": 16,
                                          "height": 32,
                                          "overflow": "hidden",
                                          "width": 32,
                                        }
                                      }
                                      testID="account-avatar"
                                    >
                                      <View
                                        style={
                                          [
                                            {
                                              "overflow": "hidden",
                                            },
                                            {
                                              "backgroundColor": "#C7144F",
                                              "borderRadius": 16,
                                              "height": 32,
                                              "width": 32,
                                            },
                                            undefined,
                                          ]
                                        }
                                      >
                                        <RNSVGSvgView
                                          bbHeight={32}
                                          bbWidth={32}
                                          focusable={false}
                                          height={32}
                                          style={
                                            [
                                              {
                                                "backgroundColor": "transparent",
                                                "borderWidth": 0,
                                              },
                                              {
                                                "flex": 0,
                                                "height": 32,
                                                "width": 32,
                                              },
                                            ]
                                          }
                                          width={32}
                                        >
                                          <RNSVGGroup
                                            fill={
                                              {
                                                "payload": 4278190080,
                                                "type": 0,
                                              }
                                            }
                                          >
                                            <RNSVGRect
                                              fill={
                                                {
                                                  "payload": 4294711651,
                                                  "type": 0,
                                                }
                                              }
                                              height={32}
                                              matrix={
                                                [
                                                  0.46329603511986217,
                                                  0.8862035792312145,
                                                  -0.8862035792312145,
                                                  0.46329603511986217,
                                                  29.06767649409735,
                                                  -8.290603334655817,
                                                ]
                                              }
                                              propList={
                                                [
                                                  "fill",
                                                ]
                                              }
                                              width={32}
                                              x={0}
                                              y={0}
                                            />
                                            <RNSVGRect
                                              fill={
                                                {
                                                  "payload": 4280576225,
                                                  "type": 0,
                                                }
                                              }
                                              height={32}
                                              matrix={
                                                [
                                                  -0.5778576243835052,
                                                  0.8161375900801603,
                                                  -0.8161375900801603,
                                                  -0.5778576243835052,
                                                  51.62016714634118,
                                                  17.239003094412087,
                                                ]
                                              }
                                              propList={
                                                [
                                                  "fill",
                                                ]
                                              }
                                              width={32}
                                              x={0}
                                              y={0}
                                            />
                                            <RNSVGRect
                                              fill={
                                                {
                                                  "payload": 4278407261,
                                                  "type": 0,
                                                }
                                              }
                                              height={32}
                                              matrix={
                                                [
                                                  0.7046342099635947,
                                                  -0.7095707365365209,
                                                  0.7095707365365209,
                                                  0.7046342099635947,
                                                  -25.225718686778755,
                                                  -4.611026307883787,
                                                ]
                                              }
                                              propList={
                                                [
                                                  "fill",
                                                ]
                                              }
                                              width={32}
                                              x={0}
                                              y={0}
                                            />
                                          </RNSVGGroup>
                                        </RNSVGSvgView>
                                      </View>
                                    </View>
                                  </View>
                                  <View
                                    style={
                                      {
                                        "alignItems": "center",
                                        "aspectRatio": 1,
                                        "height": 0,
                                        "justifyContent": "center",
                                        "position": "absolute",
                                        "right": 0,
                                        "top": 0,
                                        "transform": [
                                          {
                                            "translateX": 0,
                                          },
                                          {
                                            "translateY": -0,
                                          },
                                        ],
                                      }
                                    }
                                  >
                                    <View
                                      onLayout={[Function]}
                                      style={
                                        {
                                          "alignItems": "center",
                                          "aspectRatio": 1,
                                          "height": "50%",
                                          "justifyContent": "center",
                                          "maxHeight": 24,
                                          "minHeight": 8,
                                          "opacity": 0,
                                        }
                                      }
                                      testID="badgenetwork"
                                    >
                                      <View
                                        style={
                                          {
                                            "alignItems": "center",
                                            "backgroundColor": "#ffffff",
                                            "borderColor": "#ffffff",
                                            "borderRadius": 16,
                                            "borderWidth": 2,
                                            "height": 32,
                                            "justifyContent": "center",
                                            "overflow": "hidden",
                                            "shadowColor": "#0000001a",
                                            "shadowOffset": {
                                              "height": 2,
                                              "width": 0,
                                            },
                                            "shadowOpacity": 1,
                                            "shadowRadius": 4,
                                            "transform": [
                                              {
                                                "scale": 1,
                                              },
                                            ],
                                            "width": 32,
                                          }
                                        }
                                      >
                                        <Image
                                          onError={[Function]}
                                          resizeMode="contain"
                                          source={
                                            {
                                              "uri": "MockImage",
                                            }
                                          }
                                          style={
                                            {
                                              "height": 32,
                                              "width": 32,
                                            }
                                          }
                                          testID="network-avatar-image"
                                        />
                                      </View>
                                    </View>
                                  </View>
                                </View>
                                <View>
                                  <Text
                                    accessibilityRole="text"
                                    style={
                                      {
                                        "color": "#141618",
                                        "fontFamily": "EuclidCircularB-Regular",
                                        "fontSize": 12,
                                        "fontWeight": "400",
                                        "letterSpacing": 0,
                                        "lineHeight": 20,
                                      }
                                    }
                                  >
                                    Sepolia
                                  </Text>
                                  <View
                                    style={
                                      {
                                        "alignItems": "center",
                                        "flexDirection": "row",
                                        "justifyContent": "flex-start",
                                      }
                                    }
                                  >
                                    <Text
                                      accessibilityRole="text"
                                      style={
                                        {
                                          "color": "#141618",
                                          "fontFamily": "EuclidCircularB-Bold",
                                          "fontSize": 14,
                                          "fontWeight": "700",
                                          "letterSpacing": 0,
                                          "lineHeight": 22,
                                        }
                                      }
                                    />
                                  </View>
                                </View>
                              </View>
                              <View>
                                <Text
                                  accessibilityRole="text"
                                  style={
                                    {
                                      "color": "#141618",
                                      "fontFamily": "EuclidCircularB-Regular",
                                      "fontSize": 12,
                                      "fontWeight": "400",
                                      "letterSpacing": 0,
                                      "lineHeight": 20,
                                      "marginLeft": "auto",
                                    }
                                  }
                                >
                                  Balance
                                </Text>
                                <Text
                                  accessibilityRole="text"
                                  style={
                                    {
                                      "color": "#141618",
                                      "fontFamily": "EuclidCircularB-Bold",
                                      "fontSize": 14,
                                      "fontWeight": "700",
                                      "letterSpacing": 0,
                                      "lineHeight": 22,
                                    }
                                  }
                                >
                                  &lt; 0.00001 ETH
                                </Text>
                              </View>
                            </View>
                          </TouchableOpacity>
                        </View>
                        <View
                          style={
                            [
                              {
                                "flexDirection": "column",
                                "marginHorizontal": 8,
                                "minHeight": 82,
                              },
                              {
                                "marginTop": 8,
                              },
                            ]
                          }
                        >
                          <View
                            style={
                              {
                                "alignItems": "center",
                                "flexDirection": "row",
                                "width": "15%",
                              }
                            }
                          >
                            <Text
                              accessibilityRole="text"
                              style={
                                {
                                  "color": "#141618",
                                  "fontFamily": "EuclidCircularB-Regular",
                                  "fontSize": 16,
                                  "fontWeight": "400",
                                  "letterSpacing": 0,
                                  "lineHeight": 22,
                                }
                              }
                            >
                              To:
                            </Text>
                          </View>
                          <View
                            style={
                              [
                                {
                                  "borderRadius": 8,
                                  "borderWidth": 1,
                                  "flex": 1,
                                  "flexDirection": "row",
                                  "marginLeft": 0,
                                  "marginVertical": 8,
                                  "minHeight": 52,
                                  "paddingHorizontal": 10,
                                },
                                {
                                  "borderColor": "#bbc0c5",
                                },
                              ]
                            }
                          >
                            <View
                              style={
                                {
                                  "alignItems": "center",
                                  "flex": 1,
                                  "flexDirection": "row",
                                  "position": "relative",
                                }
                              }
                            >
                              <View
                                placeholderStyle={
                                  {
                                    "backgroundColor": "#f2f4f6",
                                  }
                                }
                                useNativeDriver={true}
                              >
                                <Image
                                  onLoadEnd={[Function]}
                                  source={
                                    {
                                      "uri": "data:image/png;base64,iVBORw0KGgoAAAANSUhEUgAAAIAAAACACAMAAAD04JH5AAAACVBMVEWnE1uH/lDViLvLV8cCAAAAA3RSTlP////6yOLMAABAi0lEQVR42gGAQH+/AAEBAQEBAQEBAQEBAQEBAQEBAQEBAQEBAQEBAQEBAQEBAAAAAAAAAAAAAAAAAAAAAAEBAQEBAQEBAQEBAQEBAQEBAQEBAQEBAQEBAQEBAQEBAAAAAAAAAAAAAAAAAAAAAAEBAQEBAQEBAQEBAQEBAQEBAQEBAQEBAQEBAQEBAQEBAAEBAQEBAQEBAQEBAQEBAQEBAQEBAQEBAQEBAQEBAQEBAAAAAAAAAAAAAAAAAAAAAAEBAQEBAQEBAQEBAQEBAQEBAQEBAQEBAQEBAQEBAQEBAAAAAAAAAAAAAAAAAAAAAAEBAQEBAQEBAQEBAQEBAQEBAQEBAQEBAQEBAQEBAQEBAAEBAQEBAQEBAQEBAQEBAQEBAQEBAQEBAQEBAQEBAQEBAAAAAAAAAAAAAAAAAAAAAAEBAQEBAQEBAQEBAQEBAQEBAQEBAQEBAQEBAQEBAQEBAAAAAAAAAAAAAAAAAAAAAAEBAQEBAQEBAQEBAQEBAQEBAQEBAQEBAQEBAQEBAQEBAAEBAQEBAQEBAQEBAQEBAQEBAQEBAQEBAQEBAQEBAQEBAAAAAAAAAAAAAAAAAAAAAAEBAQEBAQEBAQEBAQEBAQEBAQEBAQEBAQEBAQEBAQEBAAAAAAAAAAAAAAAAAAAAAAEBAQEBAQEBAQEBAQEBAQEBAQEBAQEBAQEBAQEBAQEBAAEBAQEBAQEBAQEBAQEBAQEBAQEBAQEBAQEBAQEBAQEBAAAAAAAAAAAAAAAAAAAAAAEBAQEBAQEBAQEBAQEBAQEBAQEBAQEBAQEBAQEBAQEBAAAAAAAAAAAAAAAAAAAAAAEBAQEBAQEBAQEBAQEBAQEBAQEBAQEBAQEBAQEBAQEBAAEBAQEBAQEBAQEBAQEBAQEBAQEBAQEBAQEBAQEBAQEBAAAAAAAAAAAAAAAAAAAAAAEBAQEBAQEBAQEBAQEBAQEBAQEBAQEBAQEBAQEBAQEBAAAAAAAAAAAAAAAAAAAAAAEBAQEBAQEBAQEBAQEBAQEBAQEBAQEBAQEBAQEBAQEBAAEBAQEBAQEBAQEBAQEBAQEBAQEBAQEBAQEBAQEBAQEBAAAAAAAAAAAAAAAAAAAAAAEBAQEBAQEBAQEBAQEBAQEBAQEBAQEBAQEBAQEBAQEBAAAAAAAAAAAAAAAAAAAAAAEBAQEBAQEBAQEBAQEBAQEBAQEBAQEBAQEBAQEBAQEBAAEBAQEBAQEBAQEBAQEBAQEBAQEBAQEBAQEBAQEBAQEBAAAAAAAAAAAAAAAAAAAAAAEBAQEBAQEBAQEBAQEBAQEBAQEBAQEBAQEBAQEBAQEBAAAAAAAAAAAAAAAAAAAAAAEBAQEBAQEBAQEBAQEBAQEBAQEBAQEBAQEBAQEBAQEBAAEBAQEBAQEBAQEBAQEBAQEBAQEBAQEBAQEBAQEBAQEBAAAAAAAAAAAAAAAAAAAAAAEBAQEBAQEBAQEBAQEBAQEBAQEBAQEBAQEBAQEBAQEBAAAAAAAAAAAAAAAAAAAAAAEBAQEBAQEBAQEBAQEBAQEBAQEBAQEBAQEBAQEBAQEBAAEBAQEBAQEBAQEBAQEBAQEBAQEBAQEBAQEBAQEBAQEBAAAAAAAAAAAAAAAAAAAAAAEBAQEBAQEBAQEBAQEBAQEBAQEBAQEBAQEBAQEBAQEBAAAAAAAAAAAAAAAAAAAAAAEBAQEBAQEBAQEBAQEBAQEBAQEBAQEBAQEBAQEBAQEBAAEBAQEBAQEBAQEBAQEBAQEBAQEBAQEBAQEBAQEBAQEBAAAAAAAAAAAAAAAAAAAAAAEBAQEBAQEBAQEBAQEBAQEBAQEBAQEBAQEBAQEBAQEBAAAAAAAAAAAAAAAAAAAAAAEBAQEBAQEBAQEBAQEBAQEBAQEBAQEBAQEBAQEBAQEBAAEBAQEBAQEBAQEBAQEBAQEBAQEBAQEBAQEBAQEBAQEBAAAAAAAAAAAAAAAAAAAAAAEBAQEBAQEBAQEBAQEBAQEBAQEBAQEBAQEBAQEBAQEBAAAAAAAAAAAAAAAAAAAAAAEBAQEBAQEBAQEBAQEBAQEBAQEBAQEBAQEBAQEBAQEBAAEBAQEBAQEBAQEBAQEBAQEBAQEBAQEBAQEBAQEBAQEBAAAAAAAAAAAAAAAAAAAAAAEBAQEBAQEBAQEBAQEBAQEBAQEBAQEBAQEBAQEBAQEBAAAAAAAAAAAAAAAAAAAAAAEBAQEBAQEBAQEBAQEBAQEBAQEBAQEBAQEBAQEBAQEBAAEBAQEBAQEBAQEBAQEBAQEBAQEBAQEBAQEBAQEBAQEBAAAAAAAAAAAAAAAAAAAAAAEBAQEBAQEBAQEBAQEBAQEBAQEBAQEBAQEBAQEBAQEBAAAAAAAAAAAAAAAAAAAAAAEBAQEBAQEBAQEBAQEBAQEBAQEBAQEBAQEBAQEBAQEBAAEBAQEBAQEBAQEBAQEBAQEBAQEBAQEBAQEBAQEBAQEBAAAAAAAAAAAAAAAAAAAAAAEBAQEBAQEBAQEBAQEBAQEBAQEBAQEBAQEBAQEBAQEBAAAAAAAAAAAAAAAAAAAAAAEBAQEBAQEBAQEBAQEBAQEBAQEBAQEBAQEBAQEBAQEBAAEBAQEBAQEBAQEBAQEBAQEBAQEBAQEBAQEBAQEBAQEBAAAAAAAAAAAAAAAAAAAAAAEBAQEBAQEBAQEBAQEBAQEBAQEBAQEBAQEBAQEBAQEBAAAAAAAAAAAAAAAAAAAAAAEBAQEBAQEBAQEBAQEBAQEBAQEBAQEBAQEBAQEBAQEBAAICAgICAgICAgICAgICAgIBAQEBAQEBAQEBAQEBAQEBAQEBAQEBAQEBAQEBAQEBAQEBAQEBAQEBAQEBAQEBAQEBAQEBAQEBAQEBAQEBAQEBAQEBAQEBAQEBAQEBAQEBAQEBAQEBAQEBAQEBAQEBAQECAgICAgICAgICAgICAgICAAICAgICAgICAgICAgICAgIBAQEBAQEBAQEBAQEBAQEBAQEBAQEBAQEBAQEBAQEBAQEBAQEBAQEBAQEBAQEBAQEBAQEBAQEBAQEBAQEBAQEBAQEBAQEBAQEBAQEBAQEBAQEBAQEBAQEBAQEBAQEBAQECAgICAgICAgICAgICAgICAAICAgICAgICAgICAgICAgIBAQEBAQEBAQEBAQEBAQEBAQEBAQEBAQEBAQEBAQEBAQEBAQEBAQEBAQEBAQEBAQEBAQEBAQEBAQEBAQEBAQEBAQEBAQEBAQEBAQEBAQEBAQEBAQEBAQEBAQEBAQEBAQECAgICAgICAgICAgICAgICAAICAgICAgICAgICAgICAgIBAQEBAQEBAQEBAQEBAQEBAQEBAQEBAQEBAQEBAQEBAQEBAQEBAQEBAQEBAQEBAQEBAQEBAQEBAQEBAQEBAQEBAQEBAQEBAQEBAQEBAQEBAQEBAQEBAQEBAQEBAQEBAQECAgICAgICAgICAgICAgICAAICAgICAgICAgICAgICAgIBAQEBAQEBAQEBAQEBAQEBAQEBAQEBAQEBAQEBAQEBAQEBAQEBAQEBAQEBAQEBAQEBAQEBAQEBAQEBAQEBAQEBAQEBAQEBAQEBAQEBAQEBAQEBAQEBAQEBAQEBAQEBAQECAgICAgICAgICAgICAgICAAICAgICAgICAgICAgICAgIBAQEBAQEBAQEBAQEBAQEBAQEBAQEBAQEBAQEBAQEBAQEBAQEBAQEBAQEBAQEBAQEBAQEBAQEBAQEBAQEBAQEBAQEBAQEBAQEBAQEBAQEBAQEBAQEBAQEBAQEBAQEBAQECAgICAgICAgICAgICAgICAAICAgICAgICAgICAgICAgIBAQEBAQEBAQEBAQEBAQEBAQEBAQEBAQEBAQEBAQEBAQEBAQEBAQEBAQEBAQEBAQEBAQEBAQEBAQEBAQEBAQEBAQEBAQEBAQEBAQEBAQEBAQEBAQEBAQEBAQEBAQEBAQECAgICAgICAgICAgICAgICAAICAgICAgICAgICAgICAgIBAQEBAQEBAQEBAQEBAQEBAQEBAQEBAQEBAQEBAQEBAQEBAQEBAQEBAQEBAQEBAQEBAQEBAQEBAQEBAQEBAQEBAQEBAQEBAQEBAQEBAQEBAQEBAQEBAQEBAQEBAQEBAQECAgICAgICAgICAgICAgICAAICAgICAgICAgICAgICAgIBAQEBAQEBAQEBAQEBAQEBAQEBAQEBAQEBAQEBAQEBAQEBAQEBAQEBAQEBAQEBAQEBAQEBAQEBAQEBAQEBAQEBAQEBAQEBAQEBAQEBAQEBAQEBAQEBAQEBAQEBAQEBAQECAgICAgICAgICAgICAgICAAICAgICAgICAgICAgICAgIBAQEBAQEBAQEBAQEBAQEBAQEBAQEBAQEBAQEBAQEBAQEBAQEBAQEBAQEBAQEBAQEBAQEBAQEBAQEBAQEBAQEBAQEBAQEBAQEBAQEBAQEBAQEBAQEBAQEBAQEBAQEBAQECAgICAgICAgICAgICAgICAAICAgICAgICAgICAgICAgIBAQEBAQEBAQEBAQEBAQEBAQEBAQEBAQEBAQEBAQEBAQEBAQEBAQEBAQEBAQEBAQEBAQEBAQEBAQEBAQEBAQEBAQEBAQEBAQEBAQEBAQEBAQEBAQEBAQEBAQEBAQEBAQECAgICAgICAgICAgICAgICAAICAgICAgICAgICAgICAgIBAQEBAQEBAQEBAQEBAQEBAQEBAQEBAQEBAQEBAQEBAQEBAQEBAQEBAQEBAQEBAQEBAQEBAQEBAQEBAQEBAQEBAQEBAQEBAQEBAQEBAQEBAQEBAQEBAQEBAQEBAQEBAQECAgICAgICAgICAgICAgICAAICAgICAgICAgICAgICAgIBAQEBAQEBAQEBAQEBAQEBAQEBAQEBAQEBAQEBAQEBAQEBAQEBAQEBAQEBAQEBAQEBAQEBAQEBAQEBAQEBAQEBAQEBAQEBAQEBAQEBAQEBAQEBAQEBAQEBAQEBAQEBAQECAgICAgICAgICAgICAgICAAICAgICAgICAgICAgICAgIBAQEBAQEBAQEBAQEBAQEBAQEBAQEBAQEBAQEBAQEBAQEBAQEBAQEBAQEBAQEBAQEBAQEBAQEBAQEBAQEBAQEBAQEBAQEBAQEBAQEBAQEBAQEBAQEBAQEBAQEBAQEBAQECAgICAgICAgICAgICAgICAAICAgICAgICAgICAgICAgIBAQEBAQEBAQEBAQEBAQEBAQEBAQEBAQEBAQEBAQEBAQEBAQEBAQEBAQEBAQEBAQEBAQEBAQEBAQEBAQEBAQEBAQEBAQEBAQEBAQEBAQEBAQEBAQEBAQEBAQEBAQEBAQECAgICAgICAgICAgICAgICAAICAgICAgICAgICAgICAgIBAQEBAQEBAQEBAQEBAQEBAQEBAQEBAQEBAQEBAQEBAQEBAQEBAQEBAQEBAQEBAQEBAQEBAQEBAQEBAQEBAQEBAQEBAQEBAQEBAQEBAQEBAQEBAQEBAQEBAQEBAQEBAQECAgICAgICAgICAgICAgICAAAAAAAAAAAAAAAAAAAAAAABAQEBAQEBAQEBAQEBAQEBAQEBAQEBAQEBAQEBAQEBAQEBAQEBAQEBAQEBAQEBAQEBAQEBAQEBAQEBAQEBAQEBAQEBAQEBAQEBAQEBAQEBAQEBAQEBAQEBAQEBAQEBAQEAAAAAAAAAAAAAAAAAAAAAAAAAAAAAAAAAAAAAAAAAAAABAQEBAQEBAQEBAQEBAQEBAQEBAQEBAQEBAQEBAQEBAQEBAQEBAQEBAQEBAQEBAQEBAQEBAQEBAQEBAQEBAQEBAQEBAQEBAQEBAQEBAQEBAQEBAQEBAQEBAQEBAQEBAQEAAAAAAAAAAAAAAAAAAAAAAAAAAAAAAAAAAAAAAAAAAAABAQEBAQEBAQEBAQEBAQEBAQEBAQEBAQEBAQEBAQEBAQEBAQEBAQEBAQEBAQEBAQEBAQEBAQEBAQEBAQEBAQEBAQEBAQEBAQEBAQEBAQEBAQEBAQEBAQEBAQEBAQEBAQEAAAAAAAAAAAAAAAAAAAAAAAAAAAAAAAAAAAAAAAAAAAABAQEBAQEBAQEBAQEBAQEBAQEBAQEBAQEBAQEBAQEBAQEBAQEBAQEBAQEBAQEBAQEBAQEBAQEBAQEBAQEBAQEBAQEBAQEBAQEBAQEBAQEBAQEBAQEBAQEBAQEBAQEBAQEAAAAAAAAAAAAAAAAAAAAAAAAAAAAAAAAAAAAAAAAAAAABAQEBAQEBAQEBAQEBAQEBAQEBAQEBAQEBAQEBAQEBAQEBAQEBAQEBAQEBAQEBAQEBAQEBAQEBAQEBAQEBAQEBAQEBAQEBAQEBAQEBAQEBAQEBAQEBAQEBAQEBAQEBAQEAAAAAAAAAAAAAAAAAAAAAAAAAAAAAAAAAAAAAAAAAAAABAQEBAQEBAQEBAQEBAQEBAQEBAQEBAQEBAQEBAQEBAQEBAQEBAQEBAQEBAQEBAQEBAQEBAQEBAQEBAQEBAQEBAQEBAQEBAQEBAQEBAQEBAQEBAQEBAQEBAQEBAQEBAQEAAAAAAAAAAAAAAAAAAAAAAAAAAAAAAAAAAAAAAAAAAAABAQEBAQEBAQEBAQEBAQEBAQEBAQEBAQEBAQEBAQEBAQEBAQEBAQEBAQEBAQEBAQEBAQEBAQEBAQEBAQEBAQEBAQEBAQEBAQEBAQEBAQEBAQEBAQEBAQEBAQEBAQEBAQEAAAAAAAAAAAAAAAAAAAAAAAAAAAAAAAAAAAAAAAAAAAABAQEBAQEBAQEBAQEBAQEBAQEBAQEBAQEBAQEBAQEBAQEBAQEBAQEBAQEBAQEBAQEBAQEBAQEBAQEBAQEBAQEBAQEBAQEBAQEBAQEBAQEBAQEBAQEBAQEBAQEBAQEBAQEAAAAAAAAAAAAAAAAAAAAAAAAAAAAAAAAAAAAAAAAAAAABAQEBAQEBAQEBAQEBAQEBAQEBAQEBAQEBAQEBAQEBAQEBAQEBAQEBAQEBAQEBAQEBAQEBAQEBAQEBAQEBAQEBAQEBAQEBAQEBAQEBAQEBAQEBAQEBAQEBAQEBAQEBAQEAAAAAAAAAAAAAAAAAAAAAAAAAAAAAAAAAAAAAAAAAAAABAQEBAQEBAQEBAQEBAQEBAQEBAQEBAQEBAQEBAQEBAQEBAQEBAQEBAQEBAQEBAQEBAQEBAQEBAQEBAQEBAQEBAQEBAQEBAQEBAQEBAQEBAQEBAQEBAQEBAQEBAQEBAQEAAAAAAAAAAAAAAAAAAAAAAAAAAAAAAAAAAAAAAAAAAAABAQEBAQEBAQEBAQEBAQEBAQEBAQEBAQEBAQEBAQEBAQEBAQEBAQEBAQEBAQEBAQEBAQEBAQEBAQEBAQEBAQEBAQEBAQEBAQEBAQEBAQEBAQEBAQEBAQEBAQEBAQEBAQEAAAAAAAAAAAAAAAAAAAAAAAAAAAAAAAAAAAAAAAAAAAABAQEBAQEBAQEBAQEBAQEBAQEBAQEBAQEBAQEBAQEBAQEBAQEBAQEBAQEBAQEBAQEBAQEBAQEBAQEBAQEBAQEBAQEBAQEBAQEBAQEBAQEBAQEBAQEBAQEBAQEBAQEBAQEAAAAAAAAAAAAAAAAAAAAAAAAAAAAAAAAAAAAAAAAAAAABAQEBAQEBAQEBAQEBAQEBAQEBAQEBAQEBAQEBAQEBAQEBAQEBAQEBAQEBAQEBAQEBAQEBAQEBAQEBAQEBAQEBAQEBAQEBAQEBAQEBAQEBAQEBAQEBAQEBAQEBAQEBAQEAAAAAAAAAAAAAAAAAAAAAAAAAAAAAAAAAAAAAAAAAAAABAQEBAQEBAQEBAQEBAQEBAQEBAQEBAQEBAQEBAQEBAQEBAQEBAQEBAQEBAQEBAQEBAQEBAQEBAQEBAQEBAQEBAQEBAQEBAQEBAQEBAQEBAQEBAQEBAQEBAQEBAQEBAQEAAAAAAAAAAAAAAAAAAAAAAAAAAAAAAAAAAAAAAAAAAAABAQEBAQEBAQEBAQEBAQEBAQEBAQEBAQEBAQEBAQEBAQEBAQEBAQEBAQEBAQEBAQEBAQEBAQEBAQEBAQEBAQEBAQEBAQEBAQEBAQEBAQEBAQEBAQEBAQEBAQEBAQEBAQEAAAAAAAAAAAAAAAAAAAAAAAAAAAAAAAAAAAAAAAAAAAABAQEBAQEBAQEBAQEBAQEBAQEBAQEBAQEBAQEBAQEBAQEBAQEBAQEBAQEBAQEBAQEBAQEBAQEBAQEBAQEBAQEBAQEBAQEBAQEBAQEBAQEBAQEBAQEBAQEBAQEBAQEBAQEAAAAAAAAAAAAAAAAAAAAAAAEBAQEBAQEBAQEBAQEBAQECAgICAgICAgICAgICAgICAAAAAAAAAAAAAAAAAAAAAAEBAQEBAQEBAQEBAQEBAQEBAQEBAQEBAQEBAQEBAQEBAAAAAAAAAAAAAAAAAAAAAAICAgICAgICAgICAgICAgIBAQEBAQEBAQEBAQEBAQEBAAEBAQEBAQEBAQEBAQEBAQECAgICAgICAgICAgICAgICAAAAAAAAAAAAAAAAAAAAAAEBAQEBAQEBAQEBAQEBAQEBAQEBAQEBAQEBAQEBAQEBAAAAAAAAAAAAAAAAAAAAAAICAgICAgICAgICAgICAgIBAQEBAQEBAQEBAQEBAQEBAAEBAQEBAQEBAQEBAQEBAQECAgICAgICAgICAgICAgICAAAAAAAAAAAAAAAAAAAAAAEBAQEBAQEBAQEBAQEBAQEBAQEBAQEBAQEBAQEBAQEBAAAAAAAAAAAAAAAAAAAAAAICAgICAgICAgICAgICAgIBAQEBAQEBAQEBAQEBAQEBAAEBAQEBAQEBAQEBAQEBAQECAgICAgICAgICAgICAgICAAAAAAAAAAAAAAAAAAAAAAEBAQEBAQEBAQEBAQEBAQEBAQEBAQEBAQEBAQEBAQEBAAAAAAAAAAAAAAAAAAAAAAICAgICAgICAgICAgICAgIBAQEBAQEBAQEBAQEBAQEBAAEBAQEBAQEBAQEBAQEBAQECAgICAgICAgICAgICAgICAAAAAAAAAAAAAAAAAAAAAAEBAQEBAQEBAQEBAQEBAQEBAQEBAQEBAQEBAQEBAQEBAAAAAAAAAAAAAAAAAAAAAAICAgICAgICAgICAgICAgIBAQEBAQEBAQEBAQEBAQEBAAEBAQEBAQEBAQEBAQEBAQECAgICAgICAgICAgICAgICAAAAAAAAAAAAAAAAAAAAAAEBAQEBAQEBAQEBAQEBAQEBAQEBAQEBAQEBAQEBAQEBAAAAAAAAAAAAAAAAAAAAAAICAgICAgICAgICAgICAgIBAQEBAQEBAQEBAQEBAQEBAAEBAQEBAQEBAQEBAQEBAQECAgICAgICAgICAgICAgICAAAAAAAAAAAAAAAAAAAAAAEBAQEBAQEBAQEBAQEBAQEBAQEBAQEBAQEBAQEBAQEBAAAAAAAAAAAAAAAAAAAAAAICAgICAgICAgICAgICAgIBAQEBAQEBAQEBAQEBAQEBAAEBAQEBAQEBAQEBAQEBAQECAgICAgICAgICAgICAgICAAAAAAAAAAAAAAAAAAAAAAEBAQEBAQEBAQEBAQEBAQEBAQEBAQEBAQEBAQEBAQEBAAAAAAAAAAAAAAAAAAAAAAICAgICAgICAgICAgICAgIBAQEBAQEBAQEBAQEBAQEBAAEBAQEBAQEBAQEBAQEBAQECAgICAgICAgICAgICAgICAAAAAAAAAAAAAAAAAAAAAAEBAQEBAQEBAQEBAQEBAQEBAQEBAQEBAQEBAQEBAQEBAAAAAAAAAAAAAAAAAAAAAAICAgICAgICAgICAgICAgIBAQEBAQEBAQEBAQEBAQEBAAEBAQEBAQEBAQEBAQEBAQECAgICAgICAgICAgICAgICAAAAAAAAAAAAAAAAAAAAAAEBAQEBAQEBAQEBAQEBAQEBAQEBAQEBAQEBAQEBAQEBAAAAAAAAAAAAAAAAAAAAAAICAgICAgICAgICAgICAgIBAQEBAQEBAQEBAQEBAQEBAAEBAQEBAQEBAQEBAQEBAQECAgICAgICAgICAgICAgICAAAAAAAAAAAAAAAAAAAAAAEBAQEBAQEBAQEBAQEBAQEBAQEBAQEBAQEBAQEBAQEBAAAAAAAAAAAAAAAAAAAAAAICAgICAgICAgICAgICAgIBAQEBAQEBAQEBAQEBAQEBAAEBAQEBAQEBAQEBAQEBAQECAgICAgICAgICAgICAgICAAAAAAAAAAAAAAAAAAAAAAEBAQEBAQEBAQEBAQEBAQEBAQEBAQEBAQEBAQEBAQEBAAAAAAAAAAAAAAAAAAAAAAICAgICAgICAgICAgICAgIBAQEBAQEBAQEBAQEBAQEBAAEBAQEBAQEBAQEBAQEBAQECAgICAgICAgICAgICAgICAAAAAAAAAAAAAAAAAAAAAAEBAQEBAQEBAQEBAQEBAQEBAQEBAQEBAQEBAQEBAQEBAAAAAAAAAAAAAAAAAAAAAAICAgICAgICAgICAgICAgIBAQEBAQEBAQEBAQEBAQEBAAEBAQEBAQEBAQEBAQEBAQECAgICAgICAgICAgICAgICAAAAAAAAAAAAAAAAAAAAAAEBAQEBAQEBAQEBAQEBAQEBAQEBAQEBAQEBAQEBAQEBAAAAAAAAAAAAAAAAAAAAAAICAgICAgICAgICAgICAgIBAQEBAQEBAQEBAQEBAQEBAAEBAQEBAQEBAQEBAQEBAQECAgICAgICAgICAgICAgICAAAAAAAAAAAAAAAAAAAAAAEBAQEBAQEBAQEBAQEBAQEBAQEBAQEBAQEBAQEBAQEBAAAAAAAAAAAAAAAAAAAAAAICAgICAgICAgICAgICAgIBAQEBAQEBAQEBAQEBAQEBAAEBAQEBAQEBAQEBAQEBAQECAgICAgICAgICAgICAgICAAAAAAAAAAAAAAAAAAAAAAEBAQEBAQEBAQEBAQEBAQEBAQEBAQEBAQEBAQEBAQEBAAAAAAAAAAAAAAAAAAAAAAICAgICAgICAgICAgICAgIBAQEBAQEBAQEBAQEBAQEBAAEBAQEBAQEBAQEBAQEBAQEBAQEBAQEBAQEBAQEBAQEBAAAAAAAAAAAAAAAAAAAAAAAAAAAAAAAAAAAAAAAAAAAAAAAAAAAAAAAAAAAAAAAAAAAAAAAAAAAAAAAAAAAAAAEBAQEBAQEBAQEBAQEBAQEBAQEBAQEBAQEBAQEBAQEBAAEBAQEBAQEBAQEBAQEBAQEBAQEBAQEBAQEBAQEBAQEBAAAAAAAAAAAAAAAAAAAAAAAAAAAAAAAAAAAAAAAAAAAAAAAAAAAAAAAAAAAAAAAAAAAAAAAAAAAAAAAAAAAAAAEBAQEBAQEBAQEBAQEBAQEBAQEBAQEBAQEBAQEBAQEBAAEBAQEBAQEBAQEBAQEBAQEBAQEBAQEBAQEBAQEBAQEBAAAAAAAAAAAAAAAAAAAAAAAAAAAAAAAAAAAAAAAAAAAAAAAAAAAAAAAAAAAAAAAAAAAAAAAAAAAAAAAAAAAAAAEBAQEBAQEBAQEBAQEBAQEBAQEBAQEBAQEBAQEBAQEBAAEBAQEBAQEBAQEBAQEBAQEBAQEBAQEBAQEBAQEBAQEBAAAAAAAAAAAAAAAAAAAAAAAAAAAAAAAAAAAAAAAAAAAAAAAAAAAAAAAAAAAAAAAAAAAAAAAAAAAAAAAAAAAAAAEBAQEBAQEBAQEBAQEBAQEBAQEBAQEBAQEBAQEBAQEBAAEBAQEBAQEBAQEBAQEBAQEBAQEBAQEBAQEBAQEBAQEBAAAAAAAAAAAAAAAAAAAAAAAAAAAAAAAAAAAAAAAAAAAAAAAAAAAAAAAAAAAAAAAAAAAAAAAAAAAAAAAAAAAAAAEBAQEBAQEBAQEBAQEBAQEBAQEBAQEBAQEBAQEBAQEBAAEBAQEBAQEBAQEBAQEBAQEBAQEBAQEBAQEBAQEBAQEBAAAAAAAAAAAAAAAAAAAAAAAAAAAAAAAAAAAAAAAAAAAAAAAAAAAAAAAAAAAAAAAAAAAAAAAAAAAAAAAAAAAAAAEBAQEBAQEBAQEBAQEBAQEBAQEBAQEBAQEBAQEBAQEBAAEBAQEBAQEBAQEBAQEBAQEBAQEBAQEBAQEBAQEBAQEBAAAAAAAAAAAAAAAAAAAAAAAAAAAAAAAAAAAAAAAAAAAAAAAAAAAAAAAAAAAAAAAAAAAAAAAAAAAAAAAAAAAAAAEBAQEBAQEBAQEBAQEBAQEBAQEBAQEBAQEBAQEBAQEBAAEBAQEBAQEBAQEBAQEBAQEBAQEBAQEBAQEBAQEBAQEBAAAAAAAAAAAAAAAAAAAAAAAAAAAAAAAAAAAAAAAAAAAAAAAAAAAAAAAAAAAAAAAAAAAAAAAAAAAAAAAAAAAAAAEBAQEBAQEBAQEBAQEBAQEBAQEBAQEBAQEBAQEBAQEBAAEBAQEBAQEBAQEBAQEBAQEBAQEBAQEBAQEBAQEBAQEBAAAAAAAAAAAAAAAAAAAAAAAAAAAAAAAAAAAAAAAAAAAAAAAAAAAAAAAAAAAAAAAAAAAAAAAAAAAAAAAAAAAAAAEBAQEBAQEBAQEBAQEBAQEBAQEBAQEBAQEBAQEBAQEBAAEBAQEBAQEBAQEBAQEBAQEBAQEBAQEBAQEBAQEBAQEBAAAAAAAAAAAAAAAAAAAAAAAAAAAAAAAAAAAAAAAAAAAAAAAAAAAAAAAAAAAAAAAAAAAAAAAAAAAAAAAAAAAAAAEBAQEBAQEBAQEBAQEBAQEBAQEBAQEBAQEBAQEBAQEBAAEBAQEBAQEBAQEBAQEBAQEBAQEBAQEBAQEBAQEBAQEBAAAAAAAAAAAAAAAAAAAAAAAAAAAAAAAAAAAAAAAAAAAAAAAAAAAAAAAAAAAAAAAAAAAAAAAAAAAAAAAAAAAAAAEBAQEBAQEBAQEBAQEBAQEBAQEBAQEBAQEBAQEBAQEBAAEBAQEBAQEBAQEBAQEBAQEBAQEBAQEBAQEBAQEBAQEBAAAAAAAAAAAAAAAAAAAAAAAAAAAAAAAAAAAAAAAAAAAAAAAAAAAAAAAAAAAAAAAAAAAAAAAAAAAAAAAAAAAAAAEBAQEBAQEBAQEBAQEBAQEBAQEBAQEBAQEBAQEBAQEBAAEBAQEBAQEBAQEBAQEBAQEBAQEBAQEBAQEBAQEBAQEBAAAAAAAAAAAAAAAAAAAAAAAAAAAAAAAAAAAAAAAAAAAAAAAAAAAAAAAAAAAAAAAAAAAAAAAAAAAAAAAAAAAAAAEBAQEBAQEBAQEBAQEBAQEBAQEBAQEBAQEBAQEBAQEBAAEBAQEBAQEBAQEBAQEBAQEBAQEBAQEBAQEBAQEBAQEBAAAAAAAAAAAAAAAAAAAAAAAAAAAAAAAAAAAAAAAAAAAAAAAAAAAAAAAAAAAAAAAAAAAAAAAAAAAAAAAAAAAAAAEBAQEBAQEBAQEBAQEBAQEBAQEBAQEBAQEBAQEBAQEBAAEBAQEBAQEBAQEBAQEBAQEBAQEBAQEBAQEBAQEBAQEBAAAAAAAAAAAAAAAAAAAAAAAAAAAAAAAAAAAAAAAAAAAAAAAAAAAAAAAAAAAAAAAAAAAAAAAAAAAAAAAAAAAAAAEBAQEBAQEBAQEBAQEBAQEBAQEBAQEBAQEBAQEBAQEBAAEBAQEBAQEBAQEBAQEBAQEBAQEBAQEBAQEBAQEBAQEBAAAAAAAAAAAAAAAAAAAAAAAAAAAAAAAAAAAAAAAAAAAAAAAAAAAAAAAAAAAAAAAAAAAAAAAAAAAAAAAAAAAAAAEBAQEBAQEBAQEBAQEBAQEBAQEBAQEBAQEBAQEBAQEBAAICAgICAgICAgICAgICAgIAAAAAAAAAAAAAAAAAAAAAAAAAAAAAAAAAAAAAAAAAAAAAAAAAAAAAAAAAAAAAAAAAAAAAAAAAAAAAAAAAAAAAAAAAAAAAAAAAAAAAAAAAAAAAAAAAAAAAAAAAAAAAAAACAgICAgICAgICAgICAgICAAICAgICAgICAgICAgICAgIAAAAAAAAAAAAAAAAAAAAAAAAAAAAAAAAAAAAAAAAAAAAAAAAAAAAAAAAAAAAAAAAAAAAAAAAAAAAAAAAAAAAAAAAAAAAAAAAAAAAAAAAAAAAAAAAAAAAAAAAAAAAAAAACAgICAgICAgICAgICAgICAAICAgICAgICAgICAgICAgIAAAAAAAAAAAAAAAAAAAAAAAAAAAAAAAAAAAAAAAAAAAAAAAAAAAAAAAAAAAAAAAAAAAAAAAAAAAAAAAAAAAAAAAAAAAAAAAAAAAAAAAAAAAAAAAAAAAAAAAAAAAAAAAACAgICAgICAgICAgICAgICAAICAgICAgICAgICAgICAgIAAAAAAAAAAAAAAAAAAAAAAAAAAAAAAAAAAAAAAAAAAAAAAAAAAAAAAAAAAAAAAAAAAAAAAAAAAAAAAAAAAAAAAAAAAAAAAAAAAAAAAAAAAAAAAAAAAAAAAAAAAAAAAAACAgICAgICAgICAgICAgICAAICAgICAgICAgICAgICAgIAAAAAAAAAAAAAAAAAAAAAAAAAAAAAAAAAAAAAAAAAAAAAAAAAAAAAAAAAAAAAAAAAAAAAAAAAAAAAAAAAAAAAAAAAAAAAAAAAAAAAAAAAAAAAAAAAAAAAAAAAAAAAAAACAgICAgICAgICAgICAgICAAICAgICAgICAgICAgICAgIAAAAAAAAAAAAAAAAAAAAAAAAAAAAAAAAAAAAAAAAAAAAAAAAAAAAAAAAAAAAAAAAAAAAAAAAAAAAAAAAAAAAAAAAAAAAAAAAAAAAAAAAAAAAAAAAAAAAAAAAAAAAAAAACAgICAgICAgICAgICAgICAAICAgICAgICAgICAgICAgIAAAAAAAAAAAAAAAAAAAAAAAAAAAAAAAAAAAAAAAAAAAAAAAAAAAAAAAAAAAAAAAAAAAAAAAAAAAAAAAAAAAAAAAAAAAAAAAAAAAAAAAAAAAAAAAAAAAAAAAAAAAAAAAACAgICAgICAgICAgICAgICAAICAgICAgICAgICAgICAgIAAAAAAAAAAAAAAAAAAAAAAAAAAAAAAAAAAAAAAAAAAAAAAAAAAAAAAAAAAAAAAAAAAAAAAAAAAAAAAAAAAAAAAAAAAAAAAAAAAAAAAAAAAAAAAAAAAAAAAAAAAAAAAAACAgICAgICAgICAgICAgICAAICAgICAgICAgICAgICAgIAAAAAAAAAAAAAAAAAAAAAAAAAAAAAAAAAAAAAAAAAAAAAAAAAAAAAAAAAAAAAAAAAAAAAAAAAAAAAAAAAAAAAAAAAAAAAAAAAAAAAAAAAAAAAAAAAAAAAAAAAAAAAAAACAgICAgICAgICAgICAgICAAICAgICAgICAgICAgICAgIAAAAAAAAAAAAAAAAAAAAAAAAAAAAAAAAAAAAAAAAAAAAAAAAAAAAAAAAAAAAAAAAAAAAAAAAAAAAAAAAAAAAAAAAAAAAAAAAAAAAAAAAAAAAAAAAAAAAAAAAAAAAAAAACAgICAgICAgICAgICAgICAAICAgICAgICAgICAgICAgIAAAAAAAAAAAAAAAAAAAAAAAAAAAAAAAAAAAAAAAAAAAAAAAAAAAAAAAAAAAAAAAAAAAAAAAAAAAAAAAAAAAAAAAAAAAAAAAAAAAAAAAAAAAAAAAAAAAAAAAAAAAAAAAACAgICAgICAgICAgICAgICAAICAgICAgICAgICAgICAgIAAAAAAAAAAAAAAAAAAAAAAAAAAAAAAAAAAAAAAAAAAAAAAAAAAAAAAAAAAAAAAAAAAAAAAAAAAAAAAAAAAAAAAAAAAAAAAAAAAAAAAAAAAAAAAAAAAAAAAAAAAAAAAAACAgICAgICAgICAgICAgICAAICAgICAgICAgICAgICAgIAAAAAAAAAAAAAAAAAAAAAAAAAAAAAAAAAAAAAAAAAAAAAAAAAAAAAAAAAAAAAAAAAAAAAAAAAAAAAAAAAAAAAAAAAAAAAAAAAAAAAAAAAAAAAAAAAAAAAAAAAAAAAAAACAgICAgICAgICAgICAgICAAICAgICAgICAgICAgICAgIAAAAAAAAAAAAAAAAAAAAAAAAAAAAAAAAAAAAAAAAAAAAAAAAAAAAAAAAAAAAAAAAAAAAAAAAAAAAAAAAAAAAAAAAAAAAAAAAAAAAAAAAAAAAAAAAAAAAAAAAAAAAAAAACAgICAgICAgICAgICAgICAAICAgICAgICAgICAgICAgIAAAAAAAAAAAAAAAAAAAAAAAAAAAAAAAAAAAAAAAAAAAAAAAAAAAAAAAAAAAAAAAAAAAAAAAAAAAAAAAAAAAAAAAAAAAAAAAAAAAAAAAAAAAAAAAAAAAAAAAAAAAAAAAACAgICAgICAgICAgICAgICAAICAgICAgICAgICAgICAgIAAAAAAAAAAAAAAAAAAAAAAAAAAAAAAAAAAAAAAAAAAAAAAAAAAAAAAAAAAAAAAAAAAAAAAAAAAAAAAAAAAAAAAAAAAAAAAAAAAAAAAAAAAAAAAAAAAAAAAAAAAAAAAAACAgICAgICAgICAgICAgICAAAAAAAAAAAAAAAAAAAAAAABAQEBAQEBAQEBAQEBAQEBAAAAAAAAAAAAAAAAAAAAAAAAAAAAAAAAAAAAAAAAAAAAAAAAAAAAAAAAAAAAAAAAAAAAAAAAAAAAAAAAAAAAAAEBAQEBAQEBAQEBAQEBAQEAAAAAAAAAAAAAAAAAAAAAAAAAAAAAAAAAAAAAAAAAAAABAQEBAQEBAQEBAQEBAQEBAAAAAAAAAAAAAAAAAAAAAAAAAAAAAAAAAAAAAAAAAAAAAAAAAAAAAAAAAAAAAAAAAAAAAAAAAAAAAAAAAAAAAAEBAQEBAQEBAQEBAQEBAQEAAAAAAAAAAAAAAAAAAAAAAAAAAAAAAAAAAAAAAAAAAAABAQEBAQEBAQEBAQEBAQEBAAAAAAAAAAAAAAAAAAAAAAAAAAAAAAAAAAAAAAAAAAAAAAAAAAAAAAAAAAAAAAAAAAAAAAAAAAAAAAAAAAAAAAEBAQEBAQEBAQEBAQEBAQEAAAAAAAAAAAAAAAAAAAAAAAAAAAAAAAAAAAAAAAAAAAABAQEBAQEBAQEBAQEBAQEBAAAAAAAAAAAAAAAAAAAAAAAAAAAAAAAAAAAAAAAAAAAAAAAAAAAAAAAAAAAAAAAAAAAAAAAAAAAAAAAAAAAAAAEBAQEBAQEBAQEBAQEBAQEAAAAAAAAAAAAAAAAAAAAAAAAAAAAAAAAAAAAAAAAAAAABAQEBAQEBAQEBAQEBAQEBAAAAAAAAAAAAAAAAAAAAAAAAAAAAAAAAAAAAAAAAAAAAAAAAAAAAAAAAAAAAAAAAAAAAAAAAAAAAAAAAAAAAAAEBAQEBAQEBAQEBAQEBAQEAAAAAAAAAAAAAAAAAAAAAAAAAAAAAAAAAAAAAAAAAAAABAQEBAQEBAQEBAQEBAQEBAAAAAAAAAAAAAAAAAAAAAAAAAAAAAAAAAAAAAAAAAAAAAAAAAAAAAAAAAAAAAAAAAAAAAAAAAAAAAAAAAAAAAAEBAQEBAQEBAQEBAQEBAQEAAAAAAAAAAAAAAAAAAAAAAAAAAAAAAAAAAAAAAAAAAAABAQEBAQEBAQEBAQEBAQEBAAAAAAAAAAAAAAAAAAAAAAAAAAAAAAAAAAAAAAAAAAAAAAAAAAAAAAAAAAAAAAAAAAAAAAAAAAAAAAAAAAAAAAEBAQEBAQEBAQEBAQEBAQEAAAAAAAAAAAAAAAAAAAAAAAAAAAAAAAAAAAAAAAAAAAABAQEBAQEBAQEBAQEBAQEBAAAAAAAAAAAAAAAAAAAAAAAAAAAAAAAAAAAAAAAAAAAAAAAAAAAAAAAAAAAAAAAAAAAAAAAAAAAAAAAAAAAAAAEBAQEBAQEBAQEBAQEBAQEAAAAAAAAAAAAAAAAAAAAAAAAAAAAAAAAAAAAAAAAAAAABAQEBAQEBAQEBAQEBAQEBAAAAAAAAAAAAAAAAAAAAAAAAAAAAAAAAAAAAAAAAAAAAAAAAAAAAAAAAAAAAAAAAAAAAAAAAAAAAAAAAAAAAAAEBAQEBAQEBAQEBAQEBAQEAAAAAAAAAAAAAAAAAAAAAAAAAAAAAAAAAAAAAAAAAAAABAQEBAQEBAQEBAQEBAQEBAAAAAAAAAAAAAAAAAAAAAAAAAAAAAAAAAAAAAAAAAAAAAAAAAAAAAAAAAAAAAAAAAAAAAAAAAAAAAAAAAAAAAAEBAQEBAQEBAQEBAQEBAQEAAAAAAAAAAAAAAAAAAAAAAAAAAAAAAAAAAAAAAAAAAAABAQEBAQEBAQEBAQEBAQEBAAAAAAAAAAAAAAAAAAAAAAAAAAAAAAAAAAAAAAAAAAAAAAAAAAAAAAAAAAAAAAAAAAAAAAAAAAAAAAAAAAAAAAEBAQEBAQEBAQEBAQEBAQEAAAAAAAAAAAAAAAAAAAAAAAAAAAAAAAAAAAAAAAAAAAABAQEBAQEBAQEBAQEBAQEBAAAAAAAAAAAAAAAAAAAAAAAAAAAAAAAAAAAAAAAAAAAAAAAAAAAAAAAAAAAAAAAAAAAAAAAAAAAAAAAAAAAAAAEBAQEBAQEBAQEBAQEBAQEAAAAAAAAAAAAAAAAAAAAAAAAAAAAAAAAAAAAAAAAAAAABAQEBAQEBAQEBAQEBAQEBAAAAAAAAAAAAAAAAAAAAAAAAAAAAAAAAAAAAAAAAAAAAAAAAAAAAAAAAAAAAAAAAAAAAAAAAAAAAAAAAAAAAAAEBAQEBAQEBAQEBAQEBAQEAAAAAAAAAAAAAAAAAAAAAAAAAAAAAAAAAAAAAAAAAAAABAQEBAQEBAQEBAQEBAQEBAAAAAAAAAAAAAAAAAAAAAAAAAAAAAAAAAAAAAAAAAAAAAAAAAAAAAAAAAAAAAAAAAAAAAAAAAAAAAAAAAAAAAAEBAQEBAQEBAQEBAQEBAQEAAAAAAAAAAAAAAAAAAAAAAAAAAAAAAAAAAAAAAAAAAAABAQEBAQEBAQEBAQEBAQEBAAAAAAAAAAAAAAAAAAAAAAAAAAAAAAAAAAAAAAAAAAAAAAAAAAAAAAAAAAAAAAAAAAAAAAAAAAAAAAAAAAAAAAEBAQEBAQEBAQEBAQEBAQEAAAAAAAAAAAAAAAAAAAAAAAAAAAAAAAAAAAAAAAAAAAABAQEBAQEBAQEBAQEBAQEBAAAAAAAAAAAAAAAAAAAAAAAAAAAAAAAAAAAAAAAAAAAAAAAAAAAAAAAAAAAAAAAAAAAAAAAAAAAAAAAAAAAAAAEBAQEBAQEBAQEBAQEBAQEAAAAAAAAAAAAAAAAAAAAAAAEBAQEBAQEBAQEBAQEBAQEBAQEBAQEBAQEBAQEBAQEBAAAAAAAAAAAAAAAAAAAAAAAAAAAAAAAAAAAAAAAAAAAAAAAAAAAAAAAAAAAAAAAAAAAAAAAAAAAAAAAAAAAAAAEBAQEBAQEBAQEBAQEBAQEBAQEBAQEBAQEBAQEBAQEBAAEBAQEBAQEBAQEBAQEBAQEBAQEBAQEBAQEBAQEBAQEBAAAAAAAAAAAAAAAAAAAAAAAAAAAAAAAAAAAAAAAAAAAAAAAAAAAAAAAAAAAAAAAAAAAAAAAAAAAAAAAAAAAAAAEBAQEBAQEBAQEBAQEBAQEBAQEBAQEBAQEBAQEBAQEBAAEBAQEBAQEBAQEBAQEBAQEBAQEBAQEBAQEBAQEBAQEBAAAAAAAAAAAAAAAAAAAAAAAAAAAAAAAAAAAAAAAAAAAAAAAAAAAAAAAAAAAAAAAAAAAAAAAAAAAAAAAAAAAAAAEBAQEBAQEBAQEBAQEBAQEBAQEBAQEBAQEBAQEBAQEBAAEBAQEBAQEBAQEBAQEBAQEBAQEBAQEBAQEBAQEBAQEBAAAAAAAAAAAAAAAAAAAAAAAAAAAAAAAAAAAAAAAAAAAAAAAAAAAAAAAAAAAAAAAAAAAAAAAAAAAAAAAAAAAAAAEBAQEBAQEBAQEBAQEBAQEBAQEBAQEBAQEBAQEBAQEBAAEBAQEBAQEBAQEBAQEBAQEBAQEBAQEBAQEBAQEBAQEBAAAAAAAAAAAAAAAAAAAAAAAAAAAAAAAAAAAAAAAAAAAAAAAAAAAAAAAAAAAAAAAAAAAAAAAAAAAAAAAAAAAAAAEBAQEBAQEBAQEBAQEBAQEBAQEBAQEBAQEBAQEBAQEBAAEBAQEBAQEBAQEBAQEBAQEBAQEBAQEBAQEBAQEBAQEBAAAAAAAAAAAAAAAAAAAAAAAAAAAAAAAAAAAAAAAAAAAAAAAAAAAAAAAAAAAAAAAAAAAAAAAAAAAAAAAAAAAAAAEBAQEBAQEBAQEBAQEBAQEBAQEBAQEBAQEBAQEBAQEBAAEBAQEBAQEBAQEBAQEBAQEBAQEBAQEBAQEBAQEBAQEBAAAAAAAAAAAAAAAAAAAAAAAAAAAAAAAAAAAAAAAAAAAAAAAAAAAAAAAAAAAAAAAAAAAAAAAAAAAAAAAAAAAAAAEBAQEBAQEBAQEBAQEBAQEBAQEBAQEBAQEBAQEBAQEBAAEBAQEBAQEBAQEBAQEBAQEBAQEBAQEBAQEBAQEBAQEBAAAAAAAAAAAAAAAAAAAAAAAAAAAAAAAAAAAAAAAAAAAAAAAAAAAAAAAAAAAAAAAAAAAAAAAAAAAAAAAAAAAAAAEBAQEBAQEBAQEBAQEBAQEBAQEBAQEBAQEBAQEBAQEBAAEBAQEBAQEBAQEBAQEBAQEBAQEBAQEBAQEBAQEBAQEBAAAAAAAAAAAAAAAAAAAAAAAAAAAAAAAAAAAAAAAAAAAAAAAAAAAAAAAAAAAAAAAAAAAAAAAAAAAAAAAAAAAAAAEBAQEBAQEBAQEBAQEBAQEBAQEBAQEBAQEBAQEBAQEBAAEBAQEBAQEBAQEBAQEBAQEBAQEBAQEBAQEBAQEBAQEBAAAAAAAAAAAAAAAAAAAAAAAAAAAAAAAAAAAAAAAAAAAAAAAAAAAAAAAAAAAAAAAAAAAAAAAAAAAAAAAAAAAAAAEBAQEBAQEBAQEBAQEBAQEBAQEBAQEBAQEBAQEBAQEBAAEBAQEBAQEBAQEBAQEBAQEBAQEBAQEBAQEBAQEBAQEBAAAAAAAAAAAAAAAAAAAAAAAAAAAAAAAAAAAAAAAAAAAAAAAAAAAAAAAAAAAAAAAAAAAAAAAAAAAAAAAAAAAAAAEBAQEBAQEBAQEBAQEBAQEBAQEBAQEBAQEBAQEBAQEBAAEBAQEBAQEBAQEBAQEBAQEBAQEBAQEBAQEBAQEBAQEBAAAAAAAAAAAAAAAAAAAAAAAAAAAAAAAAAAAAAAAAAAAAAAAAAAAAAAAAAAAAAAAAAAAAAAAAAAAAAAAAAAAAAAEBAQEBAQEBAQEBAQEBAQEBAQEBAQEBAQEBAQEBAQEBAAEBAQEBAQEBAQEBAQEBAQEBAQEBAQEBAQEBAQEBAQEBAAAAAAAAAAAAAAAAAAAAAAAAAAAAAAAAAAAAAAAAAAAAAAAAAAAAAAAAAAAAAAAAAAAAAAAAAAAAAAAAAAAAAAEBAQEBAQEBAQEBAQEBAQEBAQEBAQEBAQEBAQEBAQEBAAEBAQEBAQEBAQEBAQEBAQEBAQEBAQEBAQEBAQEBAQEBAAAAAAAAAAAAAAAAAAAAAAAAAAAAAAAAAAAAAAAAAAAAAAAAAAAAAAAAAAAAAAAAAAAAAAAAAAAAAAAAAAAAAAEBAQEBAQEBAQEBAQEBAQEBAQEBAQEBAQEBAQEBAQEBAAEBAQEBAQEBAQEBAQEBAQEBAQEBAQEBAQEBAQEBAQEBAAAAAAAAAAAAAAAAAAAAAAAAAAAAAAAAAAAAAAAAAAAAAAAAAAAAAAAAAAAAAAAAAAAAAAAAAAAAAAAAAAAAAAEBAQEBAQEBAQEBAQEBAQEBAQEBAQEBAQEBAQEBAQEBAAEBAQEBAQEBAQEBAQEBAQEBAQEBAQEBAQEBAQEBAQEBAAAAAAAAAAAAAAAAAAAAAAAAAAAAAAAAAAAAAAAAAAAAAAAAAAAAAAAAAAAAAAAAAAAAAAAAAAAAAAAAAAAAAAEBAQEBAQEBAQEBAQEBAQEBAQEBAQEBAQEBAQEBAQEBosMsAcM36bMAAAAASUVORK5CYII=",
                                    }
                                  }
                                  style={
                                    [
                                      {
                                        "borderRadius": 15,
                                        "height": 30,
                                        "width": 30,
                                      },
                                      undefined,
                                    ]
                                  }
                                />
                                <View
                                  collapsable={false}
                                  style={
                                    {
                                      "bottom": 0,
                                      "left": 0,
                                      "opacity": 1,
                                      "position": "absolute",
                                      "right": 0,
                                      "top": 0,
                                    }
                                  }
                                >
                                  <View
                                    style={
                                      [
                                        {
                                          "borderRadius": 15,
                                          "height": 30,
                                          "width": 30,
                                        },
                                        {
                                          "backgroundColor": "#eee",
                                        },
                                        {
                                          "backgroundColor": "#f2f4f6",
                                        },
                                      ]
                                    }
                                  />
                                </View>
                              </View>
                              <View
                                style={
                                  {
                                    "flexDirection": "row",
                                  }
                                }
                              >
                                <View
                                  style={
                                    [
                                      {
                                        "alignItems": "flex-start",
                                        "flexDirection": "column",
                                        "marginHorizontal": 8,
                                      },
                                      {
                                        "flex": 0.9,
                                      },
                                    ]
                                  }
                                >
                                  <View
                                    style={
                                      {
                                        "alignItems": "center",
                                        "flexDirection": "row",
                                        "justifyContent": "center",
                                      }
                                    }
                                  >
                                    <Text
                                      accessibilityRole="text"
                                      numberOfLines={1}
                                      style={
                                        {
                                          "color": "#141618",
                                          "fontFamily": "EuclidCircularB-Regular",
                                          "fontSize": 14,
                                          "fontWeight": "400",
                                          "letterSpacing": 0,
                                          "lineHeight": 22,
                                        }
                                      }
                                    >
                                      Account 2
                                    </Text>
                                  </View>
                                  <View
                                    style={
                                      {
                                        "flexDirection": "row",
                                      }
                                    }
                                  >
                                    <Text
                                      accessibilityRole="text"
                                      numberOfLines={1}
                                      style={
                                        {
                                          "color": "#6a737d",
                                          "fontFamily": "EuclidCircularB-Regular",
                                          "fontSize": 12,
                                          "fontWeight": "400",
                                          "letterSpacing": 0,
                                          "lineHeight": 22,
                                        }
                                      }
                                    >
                                      0xB374...2389
                                    </Text>
                                    <View
                                      style={
                                        {
                                          "paddingTop": 2,
                                        }
                                      }
                                    >
                                      <Text
                                        allowFontScaling={false}
                                        style={
                                          [
                                            {
                                              "color": "#1c8234",
                                              "fontSize": 15,
                                            },
                                            undefined,
                                            {
                                              "fontFamily": "anticon",
                                              "fontStyle": "normal",
                                              "fontWeight": "normal",
                                            },
                                            {},
                                          ]
                                        }
                                      >
                                        
                                      </Text>
                                    </View>
                                  </View>
                                </View>
                              </View>
                            </View>
                          </View>
                        </View>
                        <Modal
                          animationType="none"
                          deviceHeight={null}
                          deviceWidth={null}
                          hardwareAccelerated={false}
                          hideModalContentWhileAnimating={false}
                          onBackdropPress={[Function]}
                          onModalHide={[Function]}
                          onModalWillHide={[Function]}
                          onModalWillShow={[Function]}
                          onRequestClose={[Function]}
                          onSwipeComplete={[Function]}
                          panResponderThreshold={4}
                          scrollHorizontal={false}
                          scrollOffset={0}
                          scrollOffsetMax={0}
                          scrollTo={null}
                          statusBarTranslucent={false}
                          supportedOrientations={
                            [
                              "portrait",
                              "landscape",
                            ]
                          }
                          swipeDirection="down"
                          swipeThreshold={100}
                          transparent={true}
                          visible={false}
                        />
                      </View>
                    </View>
                    <View>
                      <View
                        style={
                          {
                            "alignItems": "center",
                            "backgroundColor": "#ffffff",
                            "padding": 24,
                            "paddingBottom": 16,
                            "paddingTop": 12,
                          }
                        }
                      >
                        <Text
                          numberOfLines={1}
                          style={
                            {
                              "alignItems": "center",
                              "borderColor": "#bbc0c5",
                              "borderRadius": 12,
                              "borderWidth": 1,
                              "color": "#141618",
                              "fontFamily": "EuclidCircularB-Regular",
                              "fontSize": 10,
                              "fontWeight": "400",
                              "paddingHorizontal": 8,
                              "paddingVertical": 4,
                              "textAlign": "center",
                            }
                          }
                        >
                          Confirm
                        </Text>
                        <Text
                          style={
                            {
                              "color": "#141618",
                              "fontFamily": "EuclidCircularB-Regular",
                              "fontSize": 44,
                              "fontWeight": "400",
                              "paddingBottom": 4,
                              "paddingTop": 16,
                              "textAlign": "center",
                              "textTransform": "uppercase",
                            }
                          }
                        />
                      </View>
                    </View>
                    <View
                      style={
                        {
                          "paddingBottom": 12,
                        }
                      }
                    >
                      <View
                        style={
                          [
                            {
                              "borderColor": "#bbc0c566",
                              "borderRadius": 8,
                              "borderWidth": 1,
                              "padding": 16,
                            },
                            {
                              "marginHorizontal": 24,
                              "paddingBottom": 10,
                              "paddingTop": 10,
                            },
                          ]
                        }
                      >
                        <View
                          style={
                            [
                              {
                                "flexDirection": "row",
                                "justifyContent": "space-between",
                                "marginVertical": 3,
                              },
                              undefined,
                              undefined,
                              undefined,
                            ]
                          }
                        >
                          <View
                            style={
                              {
                                "alignItems": "center",
                                "flex": 1,
                                "flexDirection": "row",
                                "marginBottom": 2,
                              }
                            }
                          >
                            <View
                              style={
                                {
                                  "alignItems": "center",
                                  "flex": 1,
                                  "flexDirection": "row",
                                  "marginBottom": 2,
                                }
                              }
                            >
                              <Text
                                style={
                                  [
                                    {
                                      "color": "#141618",
                                      "fontFamily": "EuclidCircularB-Regular",
                                      "fontSize": 30,
                                      "fontWeight": "400",
                                      "marginVertical": 2,
                                    },
                                    undefined,
                                    undefined,
                                    {
                                      "fontFamily": "EuclidCircularB-Bold",
                                      "fontWeight": "600",
                                    },
                                    undefined,
                                    undefined,
                                    undefined,
                                    undefined,
                                    undefined,
                                    false,
                                    undefined,
                                    {
                                      "color": "#141618",
                                    },
                                    undefined,
                                    undefined,
                                    undefined,
                                    undefined,
                                    undefined,
                                    undefined,
                                    undefined,
                                    undefined,
                                    undefined,
                                    undefined,
                                    undefined,
                                    {
                                      "marginVertical": 0,
                                    },
                                    undefined,
                                  ]
                                }
                              >
                                Estimated gas fee
                                <TouchableOpacity
                                  hitSlop={
                                    {
                                      "bottom": 10,
                                      "left": 10,
                                      "right": 10,
                                      "top": 10,
                                    }
                                  }
                                  onPress={[Function]}
                                  style={
                                    {
                                      "paddingLeft": 2,
                                    }
                                  }
                                >
                                  <Text
                                    allowFontScaling={false}
                                    style={
                                      [
                                        {
                                          "color": undefined,
                                          "fontSize": 13,
                                        },
                                        {
                                          "color": "#9fa6ae",
                                        },
                                        {
                                          "fontFamily": "Material Design Icons",
                                          "fontStyle": "normal",
                                          "fontWeight": "normal",
                                        },
                                        {},
                                      ]
                                    }
                                  >
                                    
                                  </Text>
                                </TouchableOpacity>
                              </Text>
                            </View>
                            <View
                              style={
                                [
                                  {
                                    "flex": 1,
                                    "flexDirection": "row",
                                    "justifyContent": "flex-end",
                                  },
                                ]
                              }
                            >
                              <View
                                onLayout={[Function]}
                              >
                                <View
                                  style={
                                    {
                                      "position": "relative",
                                    }
                                  }
                                >
                                  <View
                                    style={
                                      [
                                        {
                                          "borderRadius": 4,
                                          "height": 10,
                                          "width": 80,
                                        },
                                        {
                                          "backgroundColor": "#E1E9EE",
                                          "overflow": "hidden",
                                        },
                                      ]
                                    }
                                  />
                                </View>
                              </View>
                            </View>
                          </View>
                        </View>
                        <View
                          style={
                            [
                              {
                                "flexDirection": "row",
                                "justifyContent": "space-between",
                                "marginVertical": 3,
                              },
                              undefined,
                              undefined,
                              undefined,
                            ]
                          }
                        >
                          <View
                            style={
                              {
                                "alignItems": "center",
                                "flex": 1,
                                "flexDirection": "row",
                                "marginBottom": 2,
                              }
                            }
                          >
                            <View
                              style={
                                [
                                  false,
                                ]
                              }
                            >
                              <View
                                onLayout={[Function]}
                              >
                                <View
                                  style={
                                    {
                                      "position": "relative",
                                    }
                                  }
                                >
                                  <View
                                    style={
                                      [
                                        {
                                          "borderRadius": 4,
                                          "height": 10,
                                          "width": 120,
                                        },
                                        {
                                          "backgroundColor": "#E1E9EE",
                                          "overflow": "hidden",
                                        },
                                      ]
                                    }
                                  />
                                </View>
                              </View>
                            </View>
                            <View
                              style={
                                [
                                  {
                                    "flex": 1,
                                    "flexDirection": "row",
                                    "justifyContent": "flex-end",
                                  },
                                ]
                              }
                            >
                              <View
                                onLayout={[Function]}
                              >
                                <View
                                  style={
                                    {
                                      "position": "relative",
                                    }
                                  }
                                >
                                  <View
                                    style={
                                      [
                                        {
                                          "borderRadius": 4,
                                          "height": 10,
                                          "width": 120,
                                        },
                                        {
                                          "backgroundColor": "#E1E9EE",
                                          "overflow": "hidden",
                                        },
                                      ]
                                    }
                                  />
                                </View>
                              </View>
                            </View>
                          </View>
                        </View>
                        <Modal
                          animationType="none"
                          deviceHeight={null}
                          deviceWidth={null}
                          hardwareAccelerated={false}
                          hideModalContentWhileAnimating={false}
                          onBackdropPress={[Function]}
                          onModalHide={[Function]}
                          onModalWillHide={[Function]}
                          onModalWillShow={[Function]}
                          onRequestClose={[Function]}
                          onSwipeComplete={[Function]}
                          panResponderThreshold={4}
                          scrollHorizontal={false}
                          scrollOffset={0}
                          scrollOffsetMax={0}
                          scrollTo={null}
                          statusBarTranslucent={false}
                          supportedOrientations={
                            [
                              "portrait",
                              "landscape",
                            ]
                          }
                          swipeDirection="down"
                          swipeThreshold={100}
                          transparent={true}
                          visible={false}
                        />
                        <Modal
                          animationType="none"
                          deviceHeight={null}
                          deviceWidth={null}
                          hardwareAccelerated={false}
                          hideModalContentWhileAnimating={false}
                          onBackdropPress={[Function]}
                          onModalHide={[Function]}
                          onModalWillHide={[Function]}
                          onModalWillShow={[Function]}
                          onRequestClose={[Function]}
                          onSwipeComplete={[Function]}
                          panResponderThreshold={4}
                          scrollHorizontal={false}
                          scrollOffset={0}
                          scrollOffsetMax={0}
                          scrollTo={null}
                          statusBarTranslucent={false}
                          supportedOrientations={
                            [
                              "portrait",
                              "landscape",
                            ]
                          }
                          swipeDirection="down"
                          swipeThreshold={100}
                          transparent={true}
                          visible={false}
                        />
                        <Modal
                          animationType="none"
                          deviceHeight={null}
                          deviceWidth={null}
                          hardwareAccelerated={false}
                          hideModalContentWhileAnimating={false}
                          onBackdropPress={[Function]}
                          onModalHide={[Function]}
                          onModalWillHide={[Function]}
                          onModalWillShow={[Function]}
                          onRequestClose={[Function]}
                          onSwipeComplete={[Function]}
                          panResponderThreshold={4}
                          scrollHorizontal={false}
                          scrollOffset={0}
                          scrollOffsetMax={0}
                          scrollTo={null}
                          statusBarTranslucent={false}
                          supportedOrientations={
                            [
                              "portrait",
                              "landscape",
                            ]
                          }
                          swipeDirection="down"
                          swipeThreshold={100}
                          transparent={true}
                          visible={false}
                        />
                      </View>
                      <View
                        style={
                          {
                            "flex": 1,
                            "marginTop": 16,
                          }
                        }
                      >
                        <TouchableOpacity
                          onPress={[Function]}
                          style={
                            {
                              "alignSelf": "center",
                            }
                          }
                        >
                          <Text
                            style={
                              {
                                "alignSelf": "center",
                                "color": "#0376c9",
                                "fontFamily": "EuclidCircularB-Bold",
                                "fontSize": 12,
                                "fontWeight": "600",
                                "textAlign": "center",
                              }
                            }
                          >
                            View Data
                          </Text>
                        </TouchableOpacity>
                      </View>
                    </View>
                  </View>
                </View>
              </RCTScrollView>
            </View>
            <View
              style={
                {
                  "flex": 0,
                  "flexDirection": "row",
                  "paddingHorizontal": 24,
                  "paddingVertical": 16,
                }
              }
            >
              <TouchableOpacity
                accessibilityRole="button"
                accessible={true}
                activeOpacity={0.2}
                disabled={false}
                style={
                  [
                    [
                      {
                        "borderRadius": 100,
                        "justifyContent": "center",
                        "padding": 15,
                      },
                      {
                        "backgroundColor": "#ffffff",
                        "borderColor": "#6a737d",
                        "borderWidth": 1,
                      },
                      [
                        {
                          "flex": 1,
                        },
                        {
                          "marginRight": 8,
                        },
                      ],
                    ],
                    null,
                  ]
                }
                testID=""
              >
                <Text
                  style={
                    [
                      {
                        "color": "#007aff",
                        "fontSize": 17,
                        "fontWeight": "500",
                        "textAlign": "center",
                      },
                      null,
                      [
                        {
                          "fontFamily": "EuclidCircularB-Bold",
                          "fontSize": 14,
                          "fontWeight": "600",
                          "textAlign": "center",
                        },
                        {
                          "color": "#6a737d",
                        },
                        undefined,
                      ],
                      null,
                    ]
                  }
                >
                  Reject
                </Text>
              </TouchableOpacity>
              <TouchableOpacity
                accessibilityRole="button"
                accessible={true}
                activeOpacity={0.2}
                disabled={false}
                style={
                  [
                    [
                      {
                        "borderRadius": 100,
                        "justifyContent": "center",
                        "padding": 15,
                      },
                      {
                        "backgroundColor": "#0376c9",
                        "minHeight": 50,
                      },
                      [
                        {
                          "flex": 1,
                        },
                        {
                          "marginLeft": 8,
                        },
                        {},
                        {},
                      ],
                    ],
                    null,
                  ]
                }
                testID=""
              >
                <Text
                  style={
                    [
                      {
                        "color": "#007aff",
                        "fontSize": 17,
                        "fontWeight": "500",
                        "textAlign": "center",
                      },
                      null,
                      [
                        {
                          "fontFamily": "EuclidCircularB-Bold",
                          "fontSize": 14,
                          "fontWeight": "600",
                          "textAlign": "center",
                        },
                        {
                          "color": "#ffffff",
                        },
                        undefined,
                      ],
                      null,
                    ]
                  }
                >
                  Confirm
                </Text>
              </TouchableOpacity>
            </View>
          </View>
        </RCTScrollView>
      </View>
    </View>
  </View>,
  <View
    collapsable={false}
    style={
      {
        "height": "100%",
        "position": "absolute",
        "width": "100%",
      }
    }
  >
    <View
      style={
        [
          {
            "paddingBottom": 48,
            "paddingHorizontal": 24,
            "paddingTop": 24,
          },
          {
            "height": undefined,
          },
        ]
      }
    >
      <View
        style={
          {
            "alignItems": "center",
            "flexDirection": "row",
            "justifyContent": "space-between",
            "marginBottom": 28,
            "width": "100%",
          }
        }
      >
        <TouchableOpacity
          onPress={[Function]}
        >
          <Text
            allowFontScaling={false}
            style={
              [
                {
                  "color": "#141618",
                  "fontSize": 24,
                },
                undefined,
                {
                  "fontFamily": "Ionicons",
                  "fontStyle": "normal",
                  "fontWeight": "normal",
                },
                {},
              ]
            }
          >
            
          </Text>
        </TouchableOpacity>
        <Text
          style={
            {
              "alignSelf": "center",
              "color": "#141618",
              "fontFamily": "EuclidCircularB-Bold",
              "fontSize": 14,
              "fontWeight": "600",
            }
          }
        >
          Data
        </Text>
        <Text
          allowFontScaling={false}
          style={
            [
              {
                "color": "#ffffff",
                "fontSize": 24,
              },
              undefined,
              {
                "fontFamily": "Ionicons",
                "fontStyle": "normal",
                "fontWeight": "normal",
              },
              {},
            ]
          }
        >
          
        </Text>
      </View>
      <Text
        style={
          {
            "color": "#141618",
            "fontFamily": "EuclidCircularB-Regular",
            "fontSize": 14,
            "fontWeight": "400",
            "marginBottom": 28,
            "textAlign": "center",
          }
        }
      >
        Data associated with this transaction
      </Text>
      <View
        style={
          {
            "borderColor": "#bbc0c5",
            "borderRadius": 8,
            "borderWidth": 1,
            "flex": 1,
            "padding": 12,
          }
        }
      >
        <Text
          style={
            [
              {
                "color": "#141618",
                "fontFamily": "EuclidCircularB-Regular",
                "fontSize": 14,
                "fontWeight": "400",
              },
              {
                "fontFamily": "EuclidCircularB-Bold",
                "fontWeight": "600",
              },
            ]
          }
        >
          Hex data
          :
           
        </Text>
        <View
          style={
            {
              "flex": 1,
            }
          }
        >
          <RCTScrollView
            style={
              {
                "flex": 1,
              }
            }
          >
            <View>
              <TouchableOpacity
                activeOpacity={0.8}
                onPress={[Function]}
                style={
                  {
                    "flex": 1,
                  }
                }
              >
                <Text
                  style={
                    {
                      "backgroundColor": "#ffffff",
                      "color": "#141618",
                      "fontFamily": "EuclidCircularB-Regular",
                      "fontSize": 14,
                      "fontWeight": "400",
                      "paddingTop": 0,
                    }
                  }
                />
              </TouchableOpacity>
            </View>
          </RCTScrollView>
        </View>
      </View>
      <Modal
        animationType="none"
        deviceHeight={null}
        deviceWidth={null}
        hardwareAccelerated={false}
        hideModalContentWhileAnimating={false}
        onBackdropPress={[Function]}
        onModalHide={[Function]}
        onModalWillHide={[Function]}
        onModalWillShow={[Function]}
        onRequestClose={[Function]}
        panResponderThreshold={4}
        scrollHorizontal={false}
        scrollOffset={0}
        scrollOffsetMax={0}
        scrollTo={null}
        statusBarTranslucent={false}
        supportedOrientations={
          [
            "portrait",
            "landscape",
          ]
        }
        swipeThreshold={100}
        transparent={true}
        visible={false}
      />
    </View>
  </View>,
]
`;

exports[`TransactionReview should render correctly 1`] = `
<ContextProvider
  value={
    {
      "getServerState": undefined,
      "noopCheck": "once",
      "stabilityCheck": "once",
      "store": {
        "clearActions": [Function],
        "dispatch": [Function],
        "getActions": [Function],
        "getState": [Function],
        "replaceReducer": [Function],
        "subscribe": [Function],
      },
      "subscription": {
        "addNestedSub": [Function],
        "getListeners": [Function],
        "handleChangeWrapper": [Function],
        "isSubscribed": [Function],
        "notifyNestedSubs": [Function],
        "trySubscribe": [Function],
        "tryUnsubscribe": [Function],
      },
    }
  }
>
  <Component
    generateTransform={[MockFunction]}
  />
</ContextProvider>
`;<|MERGE_RESOLUTION|>--- conflicted
+++ resolved
@@ -9,368 +9,7 @@
     <View
       style={
         {
-<<<<<<< HEAD
-          "alignItems": "center",
-          "justifyContent": "center",
-        }
-      }
-    >
-      <TouchableOpacity
-        style={
-          {
-            "backgroundColor": "#ffffff",
-            "borderColor": "#bbc0c5",
-            "borderRadius": 4,
-            "borderWidth": 1,
-            "flexDirection": "row",
-            "justifyContent": "space-between",
-            "marginHorizontal": 10,
-            "padding": 16,
-          }
-        }
-        testID="account-balance"
-      >
-        <View
-          style={
-            {
-              "flex": 1,
-              "flexDirection": "row",
-              "justifyContent": "space-between",
-            }
-          }
-          testID="account-base"
-        >
-          <View
-            style={
-              {
-                "alignItems": "center",
-                "flexDirection": "row",
-              }
-            }
-          >
-            <View
-              onLayout={[Function]}
-              style={
-                {
-                  "alignSelf": "center",
-                  "marginRight": 8,
-                  "position": "relative",
-                }
-              }
-              testID="badge-wrapper-badge"
-            >
-              <View>
-                <View
-                  style={
-                    {
-                      "backgroundColor": "#ffffff",
-                      "borderRadius": 16,
-                      "height": 32,
-                      "overflow": "hidden",
-                      "width": 32,
-                    }
-                  }
-                  testID="account-avatar"
-                >
-                  <View
-                    style={
-                      [
-                        {
-                          "overflow": "hidden",
-                        },
-                        {
-                          "backgroundColor": "#C7144F",
-                          "borderRadius": 16,
-                          "height": 32,
-                          "width": 32,
-                        },
-                        undefined,
-                      ]
-                    }
-                  >
-                    <RNSVGSvgView
-                      bbHeight={32}
-                      bbWidth={32}
-                      focusable={false}
-                      height={32}
-                      style={
-                        [
-                          {
-                            "backgroundColor": "transparent",
-                            "borderWidth": 0,
-                          },
-                          {
-                            "flex": 0,
-                            "height": 32,
-                            "width": 32,
-                          },
-                        ]
-                      }
-                      width={32}
-                    >
-                      <RNSVGGroup
-                        fill={
-                          {
-                            "payload": 4278190080,
-                            "type": 0,
-                          }
-                        }
-                      >
-                        <RNSVGRect
-                          fill={
-                            {
-                              "payload": 4294711651,
-                              "type": 0,
-                            }
-                          }
-                          height={32}
-                          matrix={
-                            [
-                              0.46329603511986217,
-                              0.8862035792312145,
-                              -0.8862035792312145,
-                              0.46329603511986217,
-                              29.06767649409735,
-                              -8.290603334655817,
-                            ]
-                          }
-                          propList={
-                            [
-                              "fill",
-                            ]
-                          }
-                          width={32}
-                          x={0}
-                          y={0}
-                        />
-                        <RNSVGRect
-                          fill={
-                            {
-                              "payload": 4280576225,
-                              "type": 0,
-                            }
-                          }
-                          height={32}
-                          matrix={
-                            [
-                              -0.5778576243835052,
-                              0.8161375900801603,
-                              -0.8161375900801603,
-                              -0.5778576243835052,
-                              51.62016714634118,
-                              17.239003094412087,
-                            ]
-                          }
-                          propList={
-                            [
-                              "fill",
-                            ]
-                          }
-                          width={32}
-                          x={0}
-                          y={0}
-                        />
-                        <RNSVGRect
-                          fill={
-                            {
-                              "payload": 4278407261,
-                              "type": 0,
-                            }
-                          }
-                          height={32}
-                          matrix={
-                            [
-                              0.7046342099635947,
-                              -0.7095707365365209,
-                              0.7095707365365209,
-                              0.7046342099635947,
-                              -25.225718686778755,
-                              -4.611026307883787,
-                            ]
-                          }
-                          propList={
-                            [
-                              "fill",
-                            ]
-                          }
-                          width={32}
-                          x={0}
-                          y={0}
-                        />
-                      </RNSVGGroup>
-                    </RNSVGSvgView>
-                  </View>
-                </View>
-              </View>
-              <View
-                style={
-                  {
-                    "alignItems": "center",
-                    "aspectRatio": 1,
-                    "height": 0,
-                    "justifyContent": "center",
-                    "position": "absolute",
-                    "right": 0,
-                    "top": 0,
-                    "transform": [
-                      {
-                        "translateX": 0,
-                      },
-                      {
-                        "translateY": -0,
-                      },
-                    ],
-                  }
-                }
-              >
-                <View
-                  onLayout={[Function]}
-                  style={
-                    {
-                      "alignItems": "center",
-                      "aspectRatio": 1,
-                      "height": "50%",
-                      "justifyContent": "center",
-                      "maxHeight": 24,
-                      "minHeight": 8,
-                      "opacity": 0,
-                    }
-                  }
-                  testID="badgenetwork"
-                >
-                  <View
-                    style={
-                      {
-                        "alignItems": "center",
-                        "backgroundColor": "#ffffff",
-                        "borderColor": "#ffffff",
-                        "borderRadius": 16,
-                        "borderWidth": 2,
-                        "height": 32,
-                        "justifyContent": "center",
-                        "overflow": "hidden",
-                        "shadowColor": "#0000001a",
-                        "shadowOffset": {
-                          "height": 2,
-                          "width": 0,
-                        },
-                        "shadowOpacity": 1,
-                        "shadowRadius": 4,
-                        "transform": [
-                          {
-                            "scale": 1,
-                          },
-                        ],
-                        "width": 32,
-                      }
-                    }
-                  >
-                    <Image
-                      onError={[Function]}
-                      resizeMode="contain"
-                      source={
-                        {
-                          "default": {
-                            "uri": "MockImage",
-                          },
-                        }
-                      }
-                      style={
-                        {
-                          "height": 32,
-                          "width": 32,
-                        }
-                      }
-                      testID="network-avatar-image"
-                    />
-                  </View>
-                </View>
-              </View>
-            </View>
-            <View>
-              <Text
-                accessibilityRole="text"
-                style={
-                  {
-                    "color": "#141618",
-                    "fontFamily": "EuclidCircularB-Regular",
-                    "fontSize": 12,
-                    "fontWeight": "400",
-                    "letterSpacing": 0,
-                    "lineHeight": 20,
-                  }
-                }
-              >
-                Ethereum Main Network
-              </Text>
-              <View
-                style={
-                  {
-                    "alignItems": "center",
-                    "flexDirection": "row",
-                    "justifyContent": "flex-start",
-                  }
-                }
-              >
-                <Text
-                  accessibilityRole="text"
-                  style={
-                    {
-                      "color": "#141618",
-                      "fontFamily": "EuclidCircularB-Bold",
-                      "fontSize": 14,
-                      "fontWeight": "700",
-                      "letterSpacing": 0,
-                      "lineHeight": 22,
-                    }
-                  }
-                />
-              </View>
-            </View>
-          </View>
-          <View>
-            <Text
-              accessibilityRole="text"
-              style={
-                {
-                  "color": "#141618",
-                  "fontFamily": "EuclidCircularB-Regular",
-                  "fontSize": 12,
-                  "fontWeight": "400",
-                  "letterSpacing": 0,
-                  "lineHeight": 20,
-                  "marginLeft": "auto",
-                }
-              }
-            >
-              Balance
-            </Text>
-            <Text
-              accessibilityRole="text"
-              style={
-                {
-                  "color": "#141618",
-                  "fontFamily": "EuclidCircularB-Bold",
-                  "fontSize": 14,
-                  "fontWeight": "700",
-                  "letterSpacing": 0,
-                  "lineHeight": 22,
-                }
-              }
-            >
-              &lt; 0.00001 ETH
-            </Text>
-          </View>
-        </View>
-      </TouchableOpacity>
-    </View>
-    <View
-      style={
-        {
-          "height": 550,
-=======
           "height": 670,
->>>>>>> 7361422a
         }
       }
     >
@@ -1820,7 +1459,7 @@
         >
           Hex data
           :
-           
+
         </Text>
         <View
           style={
