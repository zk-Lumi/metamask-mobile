--- conflicted
+++ resolved
@@ -1,9 +1,5 @@
 import React from 'react';
-<<<<<<< HEAD
-import { Platform, View } from 'react-native';
-=======
 import { View } from 'react-native';
->>>>>>> 9b8599ec
 import styleSheet from './AssetDetailsActions.styles';
 import { useStyles } from '../../../../component-library/hooks';
 import WalletAction from '../../../../components/UI/WalletAction';
@@ -13,19 +9,9 @@
 import Text, {
   TextVariant,
 } from '../../../../component-library/components/Texts/Text';
-<<<<<<< HEAD
-import {
-  TOKEN_OVERVIEW_BRIDGE_BUTTON,
-  TOKEN_OVERVIEW_BUY_BUTTON,
-  TOKEN_OVERVIEW_RECEIVE_BUTTON,
-  TOKEN_OVERVIEW_SEND_BUTTON,
-  TOKEN_OVERVIEW_SWAP_BUTTON,
-} from '../../../../../wdio/screen-objects/testIDs/Screens/TokenOverviewScreen.testIds';
+import { TokenOverviewSelectorsIDs } from '../../../../../e2e/selectors/TokenOverview.selectors';
 import { useSelector } from 'react-redux';
 import { selectCanSignTransactions } from '../../../../selectors/accountsController';
-=======
-import { TokenOverviewSelectorsIDs } from '../../../../../e2e/selectors/TokenOverview.selectors';
->>>>>>> 9b8599ec
 
 export interface AssetDetailsActionsProps {
   displayBuyButton: boolean | undefined;
@@ -58,13 +44,9 @@
             onPress={onBuy}
             iconStyle={styles.icon}
             containerStyle={styles.containerStyle}
-<<<<<<< HEAD
             iconSize={AvatarSize.Lg}
             disabled={!canSignTransactions}
-            {...generateTestId(Platform, TOKEN_OVERVIEW_BUY_BUTTON)}
-=======
             actionID={TokenOverviewSelectorsIDs.BUY_BUTTON}
->>>>>>> 9b8599ec
           />
           <Text variant={TextVariant.BodyMD}>
             {strings('asset_overview.buy_button')}
@@ -78,13 +60,9 @@
             onPress={goToSwaps}
             iconStyle={styles.icon}
             containerStyle={styles.containerStyle}
-<<<<<<< HEAD
             iconSize={AvatarSize.Lg}
             disabled={!canSignTransactions}
-            {...generateTestId(Platform, TOKEN_OVERVIEW_SWAP_BUTTON)}
-=======
             actionID={TokenOverviewSelectorsIDs.SWAP_BUTTON}
->>>>>>> 9b8599ec
           />
           <Text variant={TextVariant.BodyMD}>
             {strings('asset_overview.swap')}
@@ -97,13 +75,9 @@
           onPress={goToBridge}
           iconStyle={styles.icon}
           containerStyle={styles.containerStyle}
-<<<<<<< HEAD
           iconSize={AvatarSize.Lg}
           disabled={!canSignTransactions}
-          {...generateTestId(Platform, TOKEN_OVERVIEW_BRIDGE_BUTTON)}
-=======
           actionID={TokenOverviewSelectorsIDs.BRIDGE_BUTTON}
->>>>>>> 9b8599ec
         />
         <Text variant={TextVariant.BodyMD}>
           {strings('asset_overview.bridge')}
@@ -115,13 +89,9 @@
           onPress={onSend}
           iconStyle={styles.icon}
           containerStyle={styles.containerStyle}
-<<<<<<< HEAD
           iconSize={AvatarSize.Lg}
           disabled={!canSignTransactions}
-          {...generateTestId(Platform, TOKEN_OVERVIEW_SEND_BUTTON)}
-=======
           actionID={TokenOverviewSelectorsIDs.SEND_BUTTON}
->>>>>>> 9b8599ec
         />
         <Text variant={TextVariant.BodyMD}>
           {strings('asset_overview.send_button')}
@@ -133,13 +103,9 @@
           onPress={onReceive}
           iconStyle={styles.icon}
           containerStyle={styles.containerStyle}
-<<<<<<< HEAD
           iconSize={AvatarSize.Lg}
           disabled={false}
-          {...generateTestId(Platform, TOKEN_OVERVIEW_RECEIVE_BUTTON)}
-=======
           actionID={TokenOverviewSelectorsIDs.RECEIVE_BUTTON}
->>>>>>> 9b8599ec
         />
         <Text variant={TextVariant.BodyMD}>
           {strings('asset_overview.receive_button')}
