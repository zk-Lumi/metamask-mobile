--- conflicted
+++ resolved
@@ -980,8 +980,6 @@
           icon: icon.current,
           error,
           setAccountsPermissionsVisible: () => {
-<<<<<<< HEAD
-=======
             // Track Event: "Opened Acount Switcher"
             AnalyticsV2.trackEvent(
               MetaMetricsEvents.BROWSER_OPEN_ACCOUNT_SWITCH,
@@ -989,7 +987,6 @@
                 number_of_accounts: accounts?.length,
               },
             );
->>>>>>> 57f54324
             props.navigation.navigate(Routes.MODAL.ROOT_MODAL_FLOW, {
               screen: Routes.SHEET.ACCOUNT_PERMISSIONS,
               params: {
@@ -1385,13 +1382,6 @@
    */
   navigation: PropTypes.object,
   /**
-<<<<<<< HEAD
-   * A string representing the network id
-   */
-  network: PropTypes.string,
-  /**
-=======
->>>>>>> 57f54324
    * A string that represents the selected address
    */
   selectedAddress: PropTypes.string,
