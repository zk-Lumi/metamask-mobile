import React, { useRef, useState, useCallback, useMemo } from 'react';
import { StyleSheet, View, Text, InteractionManager } from 'react-native';
import { useSelector } from 'react-redux';
<<<<<<< HEAD
import { MetaMetricsEvents } from '../../../core/Analytics';
=======
import { useSafeAreaInsets } from 'react-native-safe-area-context';
>>>>>>> 4777ddd0
import { fontStyles } from '../../../styles/common';
import StyledButton from '../../UI/StyledButton';
import { Token as TokenType } from '@metamask/assets-controllers';
import Token from './components/Token';
import Engine from '../../../core/Engine';
import { useNavigation } from '@react-navigation/native';
import NotificationManager from '../../../core/NotificationManager';
import { strings } from '../../../../locales/i18n';
import Logger from '../../../util/Logger';
import { useTheme } from '../../../util/theme';
import { MetaMetricsEvents } from '../../../core/Analytics';
import AnalyticsV2 from '../../../util/analyticsV2';

import { getDecimalChainId } from '../../../util/networks';
import { FlatList } from 'react-native-gesture-handler';
import { createNavigationDetails } from '../../../util/navigation/navUtils';
import Routes from '../../../constants/navigation/Routes';
import SheetBottom, {
  SheetBottomRef,
} from '../../../component-library/components/Sheet/SheetBottom';

const createStyles = (colors: any) =>
  StyleSheet.create({
    fill: {
      flex: 1,
    },
    sheet: {
      backgroundColor: colors.background.default,
      borderTopLeftRadius: 20,
      borderTopRightRadius: 20,
      height: '75%',
    },
    notch: {
      width: 48,
      height: 5,
      borderRadius: 4,
      backgroundColor: colors.border.default,
      marginTop: 12,
      alignSelf: 'center',
    },
    headerLabel: {
      textAlign: 'center',
      ...(fontStyles.normal as any),
      fontSize: 18,
      paddingVertical: 16,
      color: colors.text.default,
    },
    tokenList: { paddingHorizontal: 16 },
    buttonsContainer: {
      padding: 16,
      flexDirection: 'row',
    },
    buttonDivider: {
      width: 8,
    },
  });

interface IgnoredTokensByAddress {
  [address: string]: true;
}

const DetectedTokens = () => {
  const navigation = useNavigation();
  const sheetRef = useRef<SheetBottomRef>(null);
  const detectedTokens = useSelector<any, TokenType[]>(
    (state) =>
      state.engine.backgroundState.TokensController
        .detectedTokens as TokenType[],
  );
  const [ignoredTokens, setIgnoredTokens] = useState<IgnoredTokensByAddress>(
    {},
  );
  const { colors } = useTheme();
  const styles = createStyles(colors);

  const detectedTokensForAnalytics = useMemo(
    () => detectedTokens.map((token) => `${token.symbol} - ${token.address}`),
    [detectedTokens],
  );

  const dismissModalAndTriggerAction = useCallback(
    (ignoreAllTokens?: boolean) => {
      const { TokensController } = Engine.context as any;
      let title = '';
      let description = '';
      let errorMsg = '';
      const tokensToIgnore: string[] = [];
      const tokensToImport = detectedTokens.filter((token) => {
        const isIgnored = ignoreAllTokens || ignoredTokens[token.address];
        if (isIgnored) {
          tokensToIgnore.push(token.address);
        }
        return !isIgnored;
      });

      // Update toast description accordingly
      if (tokensToImport.length === 0 && tokensToIgnore.length > 0) {
        // Ignoring all tokens
        title = strings('wallet.token_toast.tokens_hidden_title');
        description = strings('wallet.token_toast.tokens_hidden_desc');
        errorMsg = 'DetectedTokens: Failed to hide all detected tokens!';
      } else if (
        (tokensToImport.length > 0 && tokensToIgnore.length > 0) ||
        (tokensToImport.length > 0 && tokensToIgnore.length === 0)
      ) {
        // At least some tokens are imported
        title = strings('wallet.token_toast.tokens_imported_title');
        description = strings('wallet.token_toast.tokens_imported_desc', {
          tokenSymbols: tokensToImport
            .map((token) => token.symbol.toUpperCase())
            .join(', '),
        });
        errorMsg = 'DetectedTokens: Failed to import detected tokens!';
      }

      sheetRef.current?.hide(async () => {
        const { NetworkController } = Engine.context as any;

        try {
          tokensToIgnore.length > 0 &&
            (await TokensController.ignoreTokens(tokensToIgnore));
          if (tokensToImport.length > 0) {
            await TokensController.addTokens(tokensToImport);
            InteractionManager.runAfterInteractions(() =>
              tokensToImport.forEach(({ address, symbol }) =>
                AnalyticsV2.trackEvent(MetaMetricsEvents.TOKEN_ADDED, {
                  token_address: address,
                  token_symbol: symbol,
                  chain_id: getDecimalChainId(
                    NetworkController?.state?.providerConfig?.chainId,
                  ),
                  source: 'detected',
                }),
              ),
            );
          }
          NotificationManager.showSimpleNotification({
            status: `simple_notification`,
            duration: 5000,
            title,
            description,
          });
        } catch (err) {
          Logger.log(err, errorMsg);
        }
      });
    },
    [detectedTokens, ignoredTokens],
  );

  const triggerIgnoreAllTokens = () => {
    const { NetworkController } = Engine.context as any;

    navigation.navigate('DetectedTokensConfirmation', {
      onConfirm: () => dismissModalAndTriggerAction(true),
      isHidingAll: true,
    });
    InteractionManager.runAfterInteractions(() =>
      AnalyticsV2.trackEvent(MetaMetricsEvents.TOKENS_HIDDEN, {
        location: 'token_detection',
        token_standard: 'ERC20',
        asset_type: 'token',
        tokens: detectedTokensForAnalytics,
        chain_id: getDecimalChainId(
          NetworkController?.state?.providerConfig?.chainId,
        ),
      }),
    );
  };

  const triggerImportTokens = async () => {
    if (Object.keys(ignoredTokens).length === 0) {
      // Import all tokens
      dismissModalAndTriggerAction();
    } else {
      // Handle ignoring all or mix of imports and ignored tokens
      navigation.navigate('DetectedTokensConfirmation', {
        onConfirm: () => dismissModalAndTriggerAction(),
      });
    }
  };

  const renderHeader = () => (
    <Text style={styles.headerLabel}>
      {strings(
        `detected_tokens.title${detectedTokens.length > 1 ? '_plural' : ''}`,
        {
          tokenCount: detectedTokens.length,
        },
      )}
    </Text>
  );

  const renderToken = ({ item }: { item: TokenType }) => {
    const { address } = item;
    const isChecked = !ignoredTokens[address];

    return (
      <Token
        token={item}
        selected={isChecked}
        toggleSelected={(selected) => {
          const newIgnoredTokens = { ...ignoredTokens };
          if (selected) {
            delete newIgnoredTokens[address];
          } else {
            newIgnoredTokens[address] = true;
          }
          setIgnoredTokens(newIgnoredTokens);
        }}
      />
    );
  };

  const getTokenId = (item: TokenType) => item.address;

  const renderDetectedTokens = () => (
    <FlatList
      style={styles.tokenList}
      data={detectedTokens}
      keyExtractor={getTokenId}
      renderItem={renderToken}
      showsVerticalScrollIndicator={false}
    />
  );

  const renderButtons = () => {
    const importTokenCount =
      detectedTokens.length - Object.keys(ignoredTokens).length;
    return (
      <View style={styles.buttonsContainer}>
        <StyledButton
          onPress={triggerIgnoreAllTokens}
          containerStyle={styles.fill}
          type={'normal'}
        >
          {strings('detected_tokens.hide_cta')}
        </StyledButton>
        <View style={styles.buttonDivider} />
        <StyledButton
          onPress={triggerImportTokens}
          containerStyle={styles.fill}
          type={'confirm'}
          disabled={importTokenCount <= 0}
        >
          {strings('detected_tokens.import_cta', {
            tokenCount: importTokenCount,
          })}
        </StyledButton>
      </View>
    );
  };

  const trackCancelWithoutAction = (hasPendingAction: boolean) => {
    const { NetworkController } = Engine.context as any;
    if (hasPendingAction) {
      return;
    }
    AnalyticsV2.trackEvent(MetaMetricsEvents.TOKEN_IMPORT_CANCELED, {
      source: 'detected',
      tokens: detectedTokensForAnalytics,
      chain_id: getDecimalChainId(
        NetworkController?.state?.providerConfig?.chainId,
      ),
    });
  };

  return (
    <SheetBottom
      ref={sheetRef}
      reservedMinOverlayHeight={250}
      onDismissed={trackCancelWithoutAction}
    >
      {renderHeader()}
      {renderDetectedTokens()}
      {renderButtons()}
    </SheetBottom>
  );
};

export const createDetectedTokensNavDetails = createNavigationDetails(
  Routes.MODAL.ROOT_MODAL_FLOW,
  Routes.MODAL.DETECTED_TOKENS,
);

export default DetectedTokens;<|MERGE_RESOLUTION|>--- conflicted
+++ resolved
@@ -1,11 +1,8 @@
 import React, { useRef, useState, useCallback, useMemo } from 'react';
 import { StyleSheet, View, Text, InteractionManager } from 'react-native';
+import ReusableModal, { ReusableModalRef } from '../../UI/ReusableModal';
 import { useSelector } from 'react-redux';
-<<<<<<< HEAD
-import { MetaMetricsEvents } from '../../../core/Analytics';
-=======
 import { useSafeAreaInsets } from 'react-native-safe-area-context';
->>>>>>> 4777ddd0
 import { fontStyles } from '../../../styles/common';
 import StyledButton from '../../UI/StyledButton';
 import { Token as TokenType } from '@metamask/assets-controllers';
@@ -23,15 +20,13 @@
 import { FlatList } from 'react-native-gesture-handler';
 import { createNavigationDetails } from '../../../util/navigation/navUtils';
 import Routes from '../../../constants/navigation/Routes';
-import SheetBottom, {
-  SheetBottomRef,
-} from '../../../component-library/components/Sheet/SheetBottom';
 
 const createStyles = (colors: any) =>
   StyleSheet.create({
     fill: {
       flex: 1,
     },
+    screen: { justifyContent: 'flex-end' },
     sheet: {
       backgroundColor: colors.background.default,
       borderTopLeftRadius: 20,
@@ -53,7 +48,7 @@
       paddingVertical: 16,
       color: colors.text.default,
     },
-    tokenList: { paddingHorizontal: 16 },
+    tokenList: { flex: 1, paddingHorizontal: 16 },
     buttonsContainer: {
       padding: 16,
       flexDirection: 'row',
@@ -68,8 +63,9 @@
 }
 
 const DetectedTokens = () => {
+  const safeAreaInsets = useSafeAreaInsets();
   const navigation = useNavigation();
-  const sheetRef = useRef<SheetBottomRef>(null);
+  const modalRef = useRef<ReusableModalRef>(null);
   const detectedTokens = useSelector<any, TokenType[]>(
     (state) =>
       state.engine.backgroundState.TokensController
@@ -121,7 +117,7 @@
         errorMsg = 'DetectedTokens: Failed to import detected tokens!';
       }
 
-      sheetRef.current?.hide(async () => {
+      modalRef.current?.dismissModal(async () => {
         const { NetworkController } = Engine.context as any;
 
         try {
@@ -274,15 +270,18 @@
   };
 
   return (
-    <SheetBottom
-      ref={sheetRef}
-      reservedMinOverlayHeight={250}
-      onDismissed={trackCancelWithoutAction}
+    <ReusableModal
+      ref={modalRef}
+      style={styles.screen}
+      onDismiss={trackCancelWithoutAction}
     >
-      {renderHeader()}
-      {renderDetectedTokens()}
-      {renderButtons()}
-    </SheetBottom>
+      <View style={[styles.sheet, { paddingBottom: safeAreaInsets.bottom }]}>
+        <View style={styles.notch} />
+        {renderHeader()}
+        {renderDetectedTokens()}
+        {renderButtons()}
+      </View>
+    </ReusableModal>
   );
 };
 
