--- conflicted
+++ resolved
@@ -60,10 +60,6 @@
   const theme = useAppThemeFromContext() ?? mockTheme;
   const navigation = useNavigation();
   const styles = useMemo(() => createStyles(theme.colors), [theme]);
-<<<<<<< HEAD
-  const [selectedDevice, setSelectedDevice] = useState<LedgerDevice>(null);
-=======
->>>>>>> c471ef76
   const [errorDetail, setErrorDetails] = useState<LedgerConnectionErrorProps>();
   const [loading, setLoading] = useState(false);
   const [retryTimes, setRetryTimes] = useState(0);
