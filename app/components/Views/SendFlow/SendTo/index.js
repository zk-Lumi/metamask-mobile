import React, { PureComponent } from 'react';
import { colors, fontStyles, baseStyles } from '../../../../styles/common';
import { getSendFlowTitle } from '../../../UI/Navbar';
import AddressList from './../AddressList';
import PropTypes from 'prop-types';
import {
	StyleSheet,
	View,
	TouchableOpacity,
	TextInput,
	SafeAreaView,
	InteractionManager,
	ScrollView
} from 'react-native';
import { AddressFrom, AddressTo } from './../AddressInputs';
import Modal from 'react-native-modal';
import AccountList from '../../../UI/AccountList';
import { connect } from 'react-redux';
import { renderFromWei } from '../../../../util/number';
import ActionModal from '../../../UI/ActionModal';
import Engine from '../../../../core/Engine';
import { isValidAddress, toChecksumAddress } from 'ethereumjs-util';
import { doENSLookup, doENSReverseLookup } from '../../../../util/ENSUtils';
import StyledButton from '../../../UI/StyledButton';
import { setSelectedAsset, setRecipient, newAssetTransaction } from '../../../../actions/transaction';
import { isENS } from '../../../../util/address';
import { getTicker, getEther } from '../../../../util/transactions';
import ErrorMessage from '../ErrorMessage';
import { strings } from '../../../../../locales/i18n';
import WarningMessage from '../WarningMessage';
import { util } from '@metamask/controllers';
import Analytics from '../../../../core/Analytics';
import { ANALYTICS_EVENT_OPTS } from '../../../../util/analytics';
import { allowedToBuy } from '../../../UI/FiatOrders';
import NetworkList from '../../../../util/networks';
import Text from '../../../Base/Text';
import Icon from 'react-native-vector-icons/FontAwesome';
import { collectConfusables } from '../../../../util/validators';

const { hexToBN } = util;
const styles = StyleSheet.create({
	wrapper: {
		flex: 1,
		backgroundColor: colors.white
	},
	imputWrapper: {
		flex: 0,
		borderBottomWidth: 1,
		borderBottomColor: colors.grey050,
		paddingHorizontal: 8
	},
	bottomModal: {
		justifyContent: 'flex-end',
		margin: 0
	},
	myAccountsText: {
		...fontStyles.normal,
		color: colors.blue,
		fontSize: 16,
		alignSelf: 'center'
	},
	myAccountsTouchable: {
		padding: 28
	},
	addToAddressBookRoot: {
		flex: 1,
		padding: 24
	},
	addToAddressBookWrapper: {
		flexDirection: 'row',
		alignItems: 'center'
	},
	addTextTitle: {
		...fontStyles.normal,
		fontSize: 24,
		color: colors.black,
		marginBottom: 24
	},
	addTextSubtitle: {
		...fontStyles.normal,
		fontSize: 16,
		color: colors.grey600,
		marginBottom: 24
	},
	addTextInput: {
		...fontStyles.normal,
		color: colors.black,
		fontSize: 20
	},
	addInputWrapper: {
		flexDirection: 'row',
		borderWidth: 1,
		borderRadius: 8,
		borderColor: colors.grey050,
		height: 50,
		width: '100%'
	},
	input: {
		flex: 1,
		flexDirection: 'row',
		alignItems: 'center',
		marginHorizontal: 6,
		width: '100%'
	},
	nextActionWrapper: {
		flex: 1,
		marginBottom: 16
	},
	buttonNextWrapper: {
		flexDirection: 'row',
		alignItems: 'flex-end'
	},
	buttonNext: {
		flex: 1,
		marginHorizontal: 24
	},
	addressErrorWrapper: {
		margin: 16
	},
	footerContainer: {
		flex: 1,
		justifyContent: 'flex-end'
	},
	warningContainer: {
		marginTop: 20,
		marginHorizontal: 24,
		marginBottom: 32
	},
	buyEth: {
		color: colors.black,
		textDecorationLine: 'underline'
	},
	confusabeError: {
		display: 'flex',
		flexDirection: 'row',
		margin: 16,
		padding: 16,
		borderWidth: 1,
		borderColor: colors.red,
		backgroundColor: colors.red000,
		borderRadius: 8
	},
	confusableTitle: {
		marginTop: -3,
		color: colors.red,
		...fontStyles.bold,
		fontSize: 14
	},
	confusableMsg: {
		color: colors.red,
		fontSize: 12,
		lineHeight: 16
	},
	warningIcon: {
		paddingRight: 8
	}
});

const dummy = () => true;

/**
 * View that wraps the wraps the "Send" screen
 */
class SendFlow extends PureComponent {
	static navigationOptions = ({ navigation, screenProps }) =>
		getSendFlowTitle('send.send_to', navigation, screenProps);

	static propTypes = {
		/**
		 * Map of accounts to information objects including balances
		 */
		accounts: PropTypes.object,
		/**
		 * Map representing the address book
		 */
		addressBook: PropTypes.object,
		/**
		 * Network id
		 */
		network: PropTypes.string,
		/**
		 * Object that represents the navigator
		 */
		navigation: PropTypes.object,
		/**
		 * Start transaction with asset
		 */
		newAssetTransaction: PropTypes.func.isRequired,
		/**
		 * Selected address as string
		 */
		selectedAddress: PropTypes.string,
		/**
		 * List of accounts from the PreferencesController
		 */
		identities: PropTypes.object,
		/**
		 * List of keyrings
		 */
		keyrings: PropTypes.array,
		/**
		 * Current provider ticker
		 */
		ticker: PropTypes.string,
		/**
		 * Action that sets transaction to and ensRecipient in case is available
		 */
		setRecipient: PropTypes.func,
		/**
		 * Set selected in transaction state
		 */
		setSelectedAsset: PropTypes.func,
		/**
		 * Network provider type as mainnet
		 */
		providerType: PropTypes.string
	};

	addressToInputRef = React.createRef();

	state = {
		addressError: undefined,
		balanceIsZero: false,
		fromAccountModalVisible: false,
		addToAddressBookModalVisible: false,
		fromSelectedAddress: this.props.selectedAddress,
		fromAccountName: this.props.identities[this.props.selectedAddress].name,
		fromAccountBalance: undefined,
		toSelectedAddress: undefined,
		toSelectedAddressName: undefined,
		toSelectedAddressReady: false,
		toEnsName: undefined,
		addToAddressToAddressBook: false,
		alias: undefined,
		confusableCollection: [],
		inputWidth: { width: '99%' }
	};

	componentDidMount = async () => {
		const { addressBook, selectedAddress, accounts, ticker, network, navigation, providerType } = this.props;
		const { fromAccountName } = this.state;
		// For analytics
		navigation.setParams({ providerType });
		const networkAddressBook = addressBook[network] || {};
		const ens = await doENSReverseLookup(selectedAddress, network);
		const fromAccountBalance = `${renderFromWei(accounts[selectedAddress].balance)} ${getTicker(ticker)}`;

		setTimeout(() => {
			this.setState({
				fromAccountName: ens || fromAccountName,
				fromAccountBalance,
				balanceIsZero: hexToBN(accounts[selectedAddress].balance).isZero(),
				inputWidth: { width: '100%' }
			});
		}, 100);
		if (!Object.keys(networkAddressBook).length) {
			this.addressToInputRef && this.addressToInputRef.current && this.addressToInputRef.current.focus();
		}
		//Fills in to address and sets the transaction if coming from QR code scan
		const targetAddress = navigation.getParam('txMeta', null)?.target_address;
		if (targetAddress) {
			this.props.newAssetTransaction(getEther(ticker));
			this.onToSelectedAddressChange(targetAddress);
		}
	};

	toggleFromAccountModal = () => {
		const { fromAccountModalVisible } = this.state;
		this.setState({ fromAccountModalVisible: !fromAccountModalVisible });
	};

	toggleAddToAddressBookModal = () => {
		const { addToAddressBookModalVisible } = this.state;
		this.setState({ addToAddressBookModalVisible: !addToAddressBookModalVisible });
	};

	onAccountChange = async accountAddress => {
		const { identities, ticker, accounts } = this.props;
		const { name } = identities[accountAddress];
		const { PreferencesController } = Engine.context;
		const fromAccountBalance = `${renderFromWei(accounts[accountAddress].balance)} ${getTicker(ticker)}`;
		const ens = await doENSReverseLookup(accountAddress);
		const fromAccountName = ens || name;
		PreferencesController.setSelectedAddress(accountAddress);
		// If new account doesn't have the asset
		this.props.setSelectedAsset(getEther(ticker));
		this.setState({
			fromAccountName,
			fromAccountBalance,
			fromSelectedAddress: accountAddress,
			balanceIsZero: hexToBN(accounts[accountAddress].balance).isZero()
		});
		this.toggleFromAccountModal();
	};

	onToSelectedAddressChange = async toSelectedAddress => {
		const { AssetsContractController } = Engine.context;
		const { addressBook, network, identities, providerType } = this.props;
		const networkAddressBook = addressBook[network] || {};
		let addressError, toAddressName, toEnsName, errorContinue, isOnlyWarning, confusableCollection;
		let [addToAddressToAddressBook, toSelectedAddressReady] = [false, false];
		if (isValidAddress(toSelectedAddress)) {
			const checksummedToSelectedAddress = toChecksumAddress(toSelectedAddress);
			toSelectedAddressReady = true;
			const ens = await doENSReverseLookup(toSelectedAddress);
			if (ens) {
				toAddressName = ens;
				if (!networkAddressBook[checksummedToSelectedAddress] && !identities[checksummedToSelectedAddress]) {
					addToAddressToAddressBook = true;
				}
			} else if (networkAddressBook[checksummedToSelectedAddress] || identities[checksummedToSelectedAddress]) {
				toAddressName =
					(networkAddressBook[checksummedToSelectedAddress] &&
						networkAddressBook[checksummedToSelectedAddress].name) ||
					(identities[checksummedToSelectedAddress] && identities[checksummedToSelectedAddress].name);
			} else {
				// If not in address book nor user accounts
				addToAddressToAddressBook = true;
			}

			// Check if it's token contract address on mainnet
			const networkId = NetworkList[providerType].networkId;
			if (networkId === 1) {
				try {
					const symbol = await AssetsContractController.getAssetSymbol(toSelectedAddress);
					if (symbol) {
						addressError = (
							<Text>
								<Text>{strings('transaction.tokenContractAddressWarning_1')}</Text>
								<Text bold>{strings('transaction.tokenContractAddressWarning_2')}</Text>
								<Text>{strings('transaction.tokenContractAddressWarning_3')}</Text>
							</Text>
						);
						errorContinue = true;
					}
				} catch (e) {
					// Not a token address
				}
			}

			/**
			 * Not using this for now; Import isSmartContractAddress from utils/transaction and use this for checking smart contract: await isSmartContractAddress(toSelectedAddress);
			 * Check if it's smart contract address
			 */
			/*
			const smart = false; //

			if (smart) {
				addressError = strings('transaction.smartContractAddressWarning');
				isOnlyWarning = true;
			}
			*/
		} else if (isENS(toSelectedAddress)) {
			toEnsName = toSelectedAddress;
			confusableCollection = collectConfusables(toEnsName);
			const resolvedAddress = await doENSLookup(toSelectedAddress, network);
			if (resolvedAddress) {
				const checksummedResolvedAddress = toChecksumAddress(resolvedAddress);
				toAddressName = toSelectedAddress;
				toSelectedAddress = resolvedAddress;
				toSelectedAddressReady = true;
				if (!networkAddressBook[checksummedResolvedAddress] && !identities[checksummedResolvedAddress]) {
					addToAddressToAddressBook = true;
				}
			} else {
				addressError = strings('transaction.could_not_resolve_ens');
			}
		} else if (toSelectedAddress && toSelectedAddress.length >= 42) {
			addressError = strings('transaction.invalid_address');
		}
		this.setState({
			addressError,
			toSelectedAddress,
			addToAddressToAddressBook,
			toSelectedAddressReady,
			toSelectedAddressName: toAddressName,
			toEnsName,
			errorContinue,
			isOnlyWarning,
			confusableCollection
		});
	};

	validateToAddress = async () => {
		const { toSelectedAddress } = this.state;
		const { network } = this.props;
		let addressError;
		if (isENS(toSelectedAddress)) {
			const resolvedAddress = await doENSLookup(toSelectedAddress, network);
			if (!resolvedAddress) {
				addressError = strings('transaction.could_not_resolve_ens');
			}
		} else if (!isValidAddress(toSelectedAddress)) {
			addressError = strings('transaction.invalid_address');
		}
		this.setState({ addressError });
		return addressError;
	};

	onToClear = () => {
		this.onToSelectedAddressChange();
	};

	onChangeAlias = alias => {
		this.setState({ alias });
	};

	onSaveToAddressBook = () => {
		const { network } = this.props;
		const { toSelectedAddress, alias } = this.state;
		const { AddressBookController } = Engine.context;
		AddressBookController.set(toSelectedAddress, alias, network);
		this.toggleAddToAddressBookModal();
		this.setState({ toSelectedAddressName: alias, addToAddressToAddressBook: false, alias: undefined });
	};

	onScan = () => {
		this.props.navigation.navigate('QRScanner', {
			onScanSuccess: meta => {
				if (meta.target_address) {
					this.onToSelectedAddressChange(meta.target_address);
				}
			}
		});
	};

	onTransactionDirectionSet = async () => {
		const { setRecipient, navigation, providerType } = this.props;
		const {
			fromSelectedAddress,
			toSelectedAddress,
			toEnsName,
			toSelectedAddressName,
			fromAccountName
		} = this.state;
		const addressError = await this.validateToAddress();
		if (addressError) return;
		setRecipient(fromSelectedAddress, toSelectedAddress, toEnsName, toSelectedAddressName, fromAccountName);
		InteractionManager.runAfterInteractions(() => {
			Analytics.trackEventWithParameters(ANALYTICS_EVENT_OPTS.SEND_FLOW_ADDS_RECIPIENT, {
				network: providerType
			});
		});
		navigation.navigate('Amount');
	};

	renderAddToAddressBookModal = () => {
		const { addToAddressBookModalVisible, alias } = this.state;
		return (
			<ActionModal
				modalVisible={addToAddressBookModalVisible}
				confirmText={strings('address_book.save')}
				cancelText={strings('address_book.cancel')}
				onCancelPress={this.toggleAddToAddressBookModal}
				onRequestClose={this.toggleAddToAddressBookModal}
				onConfirmPress={this.onSaveToAddressBook}
				cancelButtonMode={'normal'}
				confirmButtonMode={'confirm'}
				confirmDisabled={!alias}
			>
				<View style={styles.addToAddressBookRoot}>
					<View style={styles.addToAddressBookWrapper} testID={'add-address-modal'}>
						<View style={baseStyles.flexGrow}>
							<Text style={styles.addTextTitle}>{strings('address_book.add_to_address_book')}</Text>
							<Text style={styles.addTextSubtitle}>{strings('address_book.enter_an_alias')}</Text>
							<View style={styles.addInputWrapper}>
								<View style={styles.input}>
									<TextInput
										autoFocus
										autoCapitalize="none"
										autoCorrect={false}
										onChangeText={this.onChangeAlias}
										placeholder={strings('address_book.enter_an_alias_placeholder')}
										placeholderTextColor={colors.grey100}
										spellCheck={false}
										style={styles.addTextInput}
										numberOfLines={1}
										onBlur={this.onBlur}
										onFocus={this.onInputFocus}
										onSubmitEditing={this.onFocus}
										value={alias}
										testID={'address-alias-input'}
									/>
								</View>
							</View>
						</View>
					</View>
				</View>
			</ActionModal>
		);
	};

	renderFromAccountModal = () => {
		const { identities, keyrings, ticker } = this.props;
		const { fromAccountModalVisible, fromSelectedAddress } = this.state;
		return (
			<Modal
				isVisible={fromAccountModalVisible}
				style={styles.bottomModal}
				onBackdropPress={this.toggleFromAccountModal}
				onBackButtonPress={this.toggleFromAccountModal}
				onSwipeComplete={this.toggleFromAccountModal}
				swipeDirection={'down'}
				propagateSwipe
			>
				<AccountList
					enableAccountsAddition={false}
					identities={identities}
					selectedAddress={fromSelectedAddress}
					keyrings={keyrings}
					onAccountChange={this.onAccountChange}
					ticker={ticker}
				/>
			</Modal>
		);
	};

	onToInputFocus = () => {
		const { toInputHighlighted } = this.state;
		this.setState({ toInputHighlighted: !toInputHighlighted });
	};

	goToBuy = () => {
		this.props.navigation.navigate('PaymentMethodSelector');
		InteractionManager.runAfterInteractions(() => {
			Analytics.trackEvent(ANALYTICS_EVENT_OPTS.WALLET_BUY_ETH);
		});
	};

	renderBuyEth = () => {
		if (!allowedToBuy(this.props.network)) {
			return null;
		}

		return (
			<>
				{'\n'}
				<Text bold style={styles.buyEth} onPress={this.goToBuy}>
					{strings('fiat_on_ramp.buy_eth')}
				</Text>
			</>
		);
	};

	render = () => {
<<<<<<< HEAD
		const { isPaymentChannelTransaction, addressBook, network } = this.props;
=======
		const { ticker } = this.props;
>>>>>>> ade0934d
		const {
			fromSelectedAddress,
			fromAccountName,
			fromAccountBalance,
			toSelectedAddress,
			toSelectedAddressReady,
			toSelectedAddressName,
			addToAddressToAddressBook,
			addressError,
			balanceIsZero,
			toInputHighlighted,
			inputWidth,
			errorContinue,
			isOnlyWarning,
			confusableCollection
		} = this.state;

		const checksummedAddress = toSelectedAddress && toChecksumAddress(toSelectedAddress);
		const existingContact = checksummedAddress && addressBook[network] && addressBook[network][checksummedAddress];
		const displayConfusableWarning = !existingContact && confusableCollection && !!confusableCollection.length;

		return (
			<SafeAreaView style={styles.wrapper} testID={'send-screen'}>
				<View style={styles.imputWrapper}>
					<AddressFrom
						onPressIcon={this.toggleFromAccountModal}
						fromAccountAddress={fromSelectedAddress}
						fromAccountName={fromAccountName}
						fromAccountBalance={fromAccountBalance}
					/>
					<AddressTo
						inputRef={this.addressToInputRef}
						highlighted={toInputHighlighted}
						addressToReady={toSelectedAddressReady}
						toSelectedAddress={toSelectedAddress}
						toAddressName={toSelectedAddressName}
						onToSelectedAddressChange={this.onToSelectedAddressChange}
						onScan={this.onScan}
						onClear={this.onToClear}
						onInputFocus={this.onToInputFocus}
						onInputBlur={this.onToInputFocus}
						onSubmit={this.onTransactionDirectionSet}
						inputWidth={inputWidth}
						confusableCollection={confusableCollection}
					/>
				</View>

				{!toSelectedAddressReady ? (
					<AddressList
						inputSearch={toSelectedAddress}
						onAccountPress={this.onToSelectedAddressChange}
						onAccountLongPress={dummy}
					/>
				) : (
					<View style={styles.nextActionWrapper}>
						<ScrollView>
							{addressError && (
								<View style={styles.addressErrorWrapper} testID={'address-error'}>
									<ErrorMessage
										errorMessage={addressError}
										errorContinue={!!errorContinue}
										onContinue={this.onTransactionDirectionSet}
										isOnlyWarning={!!isOnlyWarning}
									/>
								</View>
							)}
							{displayConfusableWarning && (
								<View style={styles.confusabeError}>
									<View style={styles.warningIcon}>
										<Icon size={16} color={colors.red} name="exclamation-triangle" />
									</View>
									<View>
										<Text style={styles.confusableTitle}>
											{strings('transaction.confusable_title')}
										</Text>
										<Text style={styles.confusableMsg}>
											{strings('transaction.confusable_msg')}
										</Text>
									</View>
								</View>
							)}
							{addToAddressToAddressBook && (
								<TouchableOpacity
									style={styles.myAccountsTouchable}
									onPress={this.toggleAddToAddressBookModal}
									testID={'add-address-button'}
								>
									<Text style={styles.myAccountsText}>
										{strings('address_book.add_this_address')}
									</Text>
								</TouchableOpacity>
							)}
							{balanceIsZero && (
								<View style={styles.warningContainer}>
									<WarningMessage
										warningMessage={
											<>
												{strings('transaction.not_enough_for_gas', {
													ticker: getTicker(ticker)
												})}

												{this.renderBuyEth()}
											</>
										}
									/>
								</View>
							)}
						</ScrollView>
						<View style={styles.footerContainer} testID={'no-eth-message'}>
							{!errorContinue && (
								<View style={styles.buttonNextWrapper}>
									<StyledButton
										type={'confirm'}
										containerStyle={styles.buttonNext}
										onPress={this.onTransactionDirectionSet}
										testID={'address-book-next-button'}
									>
										{strings('address_book.next')}
									</StyledButton>
								</View>
							)}
						</View>
					</View>
				)}

				{this.renderFromAccountModal()}
				{this.renderAddToAddressBookModal()}
			</SafeAreaView>
		);
	};
}

const mapStateToProps = state => ({
	accounts: state.engine.backgroundState.AccountTrackerController.accounts,
	addressBook: state.engine.backgroundState.AddressBookController.addressBook,
	selectedAddress: state.engine.backgroundState.PreferencesController.selectedAddress,
	selectedAsset: state.transaction.selectedAsset,
	identities: state.engine.backgroundState.PreferencesController.identities,
	keyrings: state.engine.backgroundState.KeyringController.keyrings,
	ticker: state.engine.backgroundState.NetworkController.provider.ticker,
	network: state.engine.backgroundState.NetworkController.network,
	providerType: state.engine.backgroundState.NetworkController.provider.type
});

const mapDispatchToProps = dispatch => ({
	setRecipient: (from, to, ensRecipient, transactionToName, transactionFromName) =>
		dispatch(setRecipient(from, to, ensRecipient, transactionToName, transactionFromName)),
	newAssetTransaction: selectedAsset => dispatch(newAssetTransaction(selectedAsset)),
	setSelectedAsset: selectedAsset => dispatch(setSelectedAsset(selectedAsset))
});

export default connect(
	mapStateToProps,
	mapDispatchToProps
)(SendFlow);<|MERGE_RESOLUTION|>--- conflicted
+++ resolved
@@ -543,11 +543,8 @@
 	};
 
 	render = () => {
-<<<<<<< HEAD
-		const { isPaymentChannelTransaction, addressBook, network } = this.props;
-=======
+		const { addressBook, network } = this.props;
 		const { ticker } = this.props;
->>>>>>> ade0934d
 		const {
 			fromSelectedAddress,
 			fromAccountName,
