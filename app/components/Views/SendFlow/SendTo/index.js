--- conflicted
+++ resolved
@@ -365,20 +365,17 @@
   };
   /**
    * This returns the address name from the address book or user accounts if the selectedAddress exist there
-   * @param {String} toSelectedAddress - Address input
-   * @returns {String | null} - Address or null if toSelectedAddress is not in the addressBook or identities array
+   * @param {String} toAccount - Address input
+   * @returns {String | null} - Address or null if toAccount is not in the addressBook or identities array
    */
-  getAddressNameFromBookOrIdentities = (toSelectedAddress) => {
-    if (!toSelectedAddress) return;
+  getAddressNameFromBookOrIdentities = (toAccount) => {
+    if (!toAccount) return;
 
     const { addressBook, network, identities } = this.props;
     const networkAddressBook = addressBook[network] || {};
 
-    const checksummedAddress = toChecksumAddress(toSelectedAddress);
-
-<<<<<<< HEAD
-  validateAddress = async (toAccount) => {
-=======
+    const checksummedAddress = toChecksumAddress(toAccount);
+
     return networkAddressBook[checksummedAddress]
       ? networkAddressBook[checksummedAddress].name
       : identities[checksummedAddress]
@@ -386,8 +383,7 @@
       : null;
   };
 
-  validateAddressOrENSFromInput = async (toSelectedAddress) => {
->>>>>>> a2b965c3
+  validateAddressOrENSFromInput = async (toAccount) => {
     const { AssetsContractController } = Engine.context;
     const { addressBook, network, identities, providerType } = this.props;
     const networkAddressBook = addressBook[network] || {};
@@ -399,17 +395,10 @@
       confusableCollection,
       toEnsAddressResolved;
     let [addToAddressToAddressBook, toSelectedAddressReady] = [false, false];
-<<<<<<< HEAD
-    if (isValidAddress(toAccount)) {
-      const checksummedToSelectedAddress = toChecksumAddress(toAccount);
-      toSelectedAddressReady = true;
-      const ens = await doENSReverseLookup(toAccount);
-=======
-    if (isValidHexAddress(toSelectedAddress, { mixedCaseUseChecksum: true })) {
-      const checksummedAddress = toChecksumAddress(toSelectedAddress);
+    if (isValidHexAddress(toAccount, { mixedCaseUseChecksum: true })) {
+      const checksummedAddress = toChecksumAddress(toAccount);
       toSelectedAddressReady = true;
       const ens = await doENSReverseLookup(checksummedAddress);
->>>>>>> a2b965c3
       if (ens) {
         toAddressName = ens;
         if (
@@ -422,20 +411,8 @@
         !networkAddressBook[checksummedAddress] &&
         !identities[checksummedAddress]
       ) {
-<<<<<<< HEAD
-        toAddressName =
-          (networkAddressBook[checksummedToSelectedAddress] &&
-            networkAddressBook[checksummedToSelectedAddress].name) ||
-          (identities[checksummedToSelectedAddress] &&
-            identities[checksummedToSelectedAddress].name);
-        isFromAddressBook = true;
-      } else {
-        toAddressName = ens || toAccount;
-        // If not in address book nor user accounts
-=======
-        toAddressName = toSelectedAddress;
+        toAddressName = toAccount;
         // If not in the addressBook nor user accounts
->>>>>>> a2b965c3
         addToAddressToAddressBook = true;
       }
 
@@ -444,11 +421,7 @@
       if (networkId === 1) {
         try {
           const symbol = await AssetsContractController.getERC721AssetSymbol(
-<<<<<<< HEAD
-            toAccount,
-=======
             checksummedAddress,
->>>>>>> a2b965c3
           );
           if (symbol) {
             addressError = (
@@ -488,13 +461,8 @@
       confusableCollection = collectConfusables(toEnsName);
       const resolvedAddress = await doENSLookup(toAccount, network);
       if (resolvedAddress) {
-<<<<<<< HEAD
-        const checksummedResolvedAddress = toChecksumAddress(resolvedAddress);
+        const checksummedAddress = toChecksumAddress(resolvedAddress);
         toAddressName = toAccount;
-=======
-        const checksummedAddress = toChecksumAddress(resolvedAddress);
-        toAddressName = toSelectedAddress;
->>>>>>> a2b965c3
         toEnsAddressResolved = resolvedAddress;
         toSelectedAddressReady = true;
         if (
@@ -523,16 +491,8 @@
     });
   };
 
-<<<<<<< HEAD
   onToSelectedAddressChange = (toAccount) => {
-    this.validateAddress(toAccount);
-    this.setState({
-      toAccount,
-    });
-=======
-  onToSelectedAddressChange = (toSelectedAddress) => {
-    const addressName =
-      this.getAddressNameFromBookOrIdentities(toSelectedAddress);
+    const addressName = this.getAddressNameFromBookOrIdentities(toAccount);
 
     /**
      * If the address is from addressBook or identities
@@ -540,23 +500,22 @@
      */
     if (addressName) {
       this.setState({
-        toSelectedAddress,
+        toAccount,
         toSelectedAddressReady: true,
         isFromAddressBook: true,
         toSelectedAddressName: addressName,
       });
     } else {
-      this.validateAddressOrENSFromInput(toSelectedAddress);
+      this.validateAddressOrENSFromInput(toAccount);
       /**
        * Because validateAddressOrENSFromInput is an asynchronous function
        * we are setting the state here synchronously, so it does not block the UI
        * */
       this.setState({
-        toSelectedAddress,
+        toAccount,
         isFromAddressBook: false,
       });
     }
->>>>>>> a2b965c3
   };
 
   validateToAddress = async () => {
@@ -568,13 +527,7 @@
       if (!resolvedAddress) {
         addressError = strings('transaction.could_not_resolve_ens');
       }
-<<<<<<< HEAD
-    } else if (!isValidAddress(toAccount)) {
-=======
-    } else if (
-      !isValidHexAddress(toSelectedAddress, { mixedCaseUseChecksum: true })
-    ) {
->>>>>>> a2b965c3
+    } else if (!isValidHexAddress(toAccount, { mixedCaseUseChecksum: true })) {
       addressError = strings('transaction.invalid_address');
     }
     this.setState({ addressError });
@@ -828,7 +781,7 @@
             inputRef={this.addressToInputRef}
             highlighted={toInputHighlighted}
             addressToReady={toSelectedAddressReady}
-            toSelectedAddress={toEnsAddressResolved || toAccount}
+            toAccount={toEnsAddressResolved || toAccount}
             toAddressName={toSelectedAddressName}
             onToSelectedAddressChange={this.onToSelectedAddressChange}
             onScan={this.onScan}
