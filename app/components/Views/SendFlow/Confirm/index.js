import React, { PureComponent } from 'react';
import { baseStyles } from '../../../../styles/common';
import {
  InteractionManager,
  View,
  Alert,
  ScrollView,
  TouchableOpacity,
  ActivityIndicator,
} from 'react-native';
import { KeyboardAwareScrollView } from 'react-native-keyboard-aware-scroll-view';
import { connect } from 'react-redux';
import { getSendFlowTitle } from '../../../UI/Navbar';
import { AddressFrom, AddressTo } from '../AddressInputs';
import PropTypes from 'prop-types';
import Eth from 'ethjs-query';
import {
  renderFromWei,
  renderFromTokenMinimalUnit,
  weiToFiat,
  balanceToFiat,
  isDecimal,
  fromWei,
} from '../../../../util/number';

import {
  getTicker,
  decodeTransferData,
  getNormalizedTxState,
} from '../../../../util/transactions';
import StyledButton from '../../../UI/StyledButton';
<<<<<<< HEAD
import {
  util,
  WalletDevice,
  NetworksChainId,
  GAS_ESTIMATE_TYPES,
  KeyringTypes,
} from '@metamask/controllers';
=======
import { WalletDevice } from '@metamask/transaction-controller';
import { hexToBN, BNToHex, NetworksChainId } from '@metamask/controller-utils';
import { GAS_ESTIMATE_TYPES } from '@metamask/gas-fee-controller';
>>>>>>> 7f54f364
import {
  prepareTransaction,
  resetTransaction,
  setNonce,
  setProposedNonce,
} from '../../../../actions/transaction';
import { getGasLimit } from '../../../../util/custom-gas';
import Engine from '../../../../core/Engine';
import Logger from '../../../../util/Logger';
import AccountList from '../../../UI/AccountList';
import CustomNonceModal from '../../../UI/CustomNonceModal';
import { doENSReverseLookup } from '../../../../util/ENSUtils';
import NotificationManager from '../../../../core/NotificationManager';
import { strings } from '../../../../../locales/i18n';
import collectiblesTransferInformation from '../../../../util/collectibles-transfer';
import CollectibleMedia from '../../../UI/CollectibleMedia';
import Modal from 'react-native-modal';
import IonicIcon from 'react-native-vector-icons/Ionicons';
import TransactionTypes from '../../../../core/TransactionTypes';
import Analytics from '../../../../core/Analytics/Analytics';
import { MetaMetricsEvents } from '../../../../core/Analytics';
import { shallowEqual, renderShortText } from '../../../../util/general';
import {
  isTestNet,
  getNetworkNonce,
  isMainnetByChainId,
  isMultiLayerFeeNetwork,
  fetchEstimatedMultiLayerL1Fee,
} from '../../../../util/networks';
import Text from '../../../Base/Text';
import AnalyticsV2 from '../../../../util/analyticsV2';
import { collectConfusables } from '../../../../util/confusables';
import InfoModal from '../../../UI/Swaps/components/InfoModal';
import { addHexPrefix, toChecksumAddress } from 'ethereumjs-util';
import { removeFavoriteCollectible } from '../../../../actions/collectibles';
import { SafeAreaView } from 'react-native-safe-area-context';
import TransactionReview from '../../../UI/TransactionReview/TransactionReviewEIP1559Update';
import EditGasFee1559 from '../../../UI/EditGasFee1559Update';
import EditGasFeeLegacy from '../../../UI/EditGasFeeLegacyUpdate';
import CustomNonce from '../../../UI/CustomNonce';
import AppConstants from '../../../../core/AppConstants';
import {
  getAddressAccountType,
  isQRHardwareAccount,
  isHardwareAccount,
} from '../../../../util/address';
import { KEYSTONE_TX_CANCELED } from '../../../../constants/error';
import { ThemeContext, mockTheme } from '../../../../util/theme';
import Routes from '../../../../constants/navigation/Routes';
import { createLedgerTransactionModalNavDetails } from '../../../UI/LedgerModals/LedgerTransactionModal';
import WarningMessage from '../WarningMessage';
import { showAlert } from '../../../../actions/alert';
import ClipboardManager from '../../../../core/ClipboardManager';
import GlobalAlert from '../../../UI/GlobalAlert';
import { allowedToBuy } from '../../../UI/FiatOnRampAggregator';
import createStyles from './styles';
import {
  startGasPolling,
  stopGasPolling,
} from '../../../../core/GasPolling/GasPolling';

const EDIT = 'edit';
const EDIT_NONCE = 'edit_nonce';
const EDIT_EIP1559 = 'edit_eip1559';
const REVIEW = 'review';
const POLLING_INTERVAL_ESTIMATED_L1_FEE = 30000;

let intervalIdForEstimatedL1Fee;

/**
 * View that wraps the wraps the "Send" screen
 */
class Confirm extends PureComponent {
  static propTypes = {
    /**
     * Object that represents the navigator
     */
    navigation: PropTypes.object,
    /**
     * Object that contains navigation props
     */
    route: PropTypes.object,
    /**
     * Map of accounts to information objects including balances
     */
    accounts: PropTypes.object,
    /**
     * Map representing the address book
     */
    addressBook: PropTypes.object,
    /**
     * Object containing token balances in the format address => balance
     */
    contractBalances: PropTypes.object,
    /**
     * Current provider ticker
     */
    ticker: PropTypes.string,
    /**
     * Current transaction state
     */
    transactionState: PropTypes.object,
    /**
     * Normalized transaction state
     */
    transaction: PropTypes.object.isRequired,
    /**
     * ETH to current currency conversion rate
     */
    conversionRate: PropTypes.number,
    /**
     * Currency code of the currently-active currency
     */
    currentCurrency: PropTypes.string,
    /**
     * Object containing token exchange rates in the format address => exchangeRate
     */
    contractExchangeRates: PropTypes.object,
    /**
     * Set transaction object to be sent
     */
    prepareTransaction: PropTypes.func,
    /**
     * Chain Id
     */
    chainId: PropTypes.string,
    /**
     * Network id
     */
    network: PropTypes.string,
    /**
     * Indicates whether hex data should be shown in transaction editor
     */
    showHexData: PropTypes.bool,
    /**
     * Indicates whether custom nonce should be shown in transaction editor
     */
    showCustomNonce: PropTypes.bool,
    /**
     * Network provider type as mainnet
     */
    providerType: PropTypes.string,
    /**
     * List of accounts from the PreferencesController
     */
    identities: PropTypes.object,
    /**
     * List of keyrings
     */
    keyrings: PropTypes.array,
    /**
     * Selected asset from current transaction state
     */
    selectedAsset: PropTypes.object,
    /**
     * Resets transaction state
     */
    resetTransaction: PropTypes.func,
    /**
     * ETH or fiat, depending on user setting
     */
    primaryCurrency: PropTypes.string,
    /**
     * Set transaction nonce
     */
    setNonce: PropTypes.func,
    /**
     * Set proposed nonce (from network)
     */
    setProposedNonce: PropTypes.func,
    /**
     * Gas fee estimates returned by the gas fee controller
     */
    gasFeeEstimates: PropTypes.object,
    /**
     * Estimate type returned by the gas fee controller, can be market-fee, legacy or eth_gasPrice
     */
    gasEstimateType: PropTypes.string,
    /**
     * Indicates whether the current transaction is a deep link transaction
     */
    isPaymentRequest: PropTypes.bool,
    /**
     * Triggers global alert
     */
    showAlert: PropTypes.func,
  };

  state = {
    confusableCollection: [],
    gasEstimationReady: false,
    fromAccountBalance: undefined,
    fromAccountName: this.props.transactionState.transactionFromName,
    fromSelectedAddress: this.props.transactionState.transaction.from,
    hexDataModalVisible: false,
    warningGasPriceHigh: undefined,
    ready: false,
    transactionValue: undefined,
    transactionValueFiat: undefined,
    errorMessage: undefined,
    fromAccountModalVisible: false,
    warningModalVisible: false,
    mode: REVIEW,
    gasSelected: AppConstants.GAS_OPTIONS.MEDIUM,
    gasSelectedTemp: AppConstants.GAS_OPTIONS.MEDIUM,
    stopUpdateGas: false,
    advancedGasInserted: false,
    gasSpeedSelected: AppConstants.GAS_OPTIONS.MEDIUM,
    suggestedGasLimit: undefined,
    EIP1559GasTransaction: {},
    EIP1559GasObject: {},
    legacyGasObject: {},
    legacyGasTransaction: {},
    multiLayerL1FeeTotal: '0x0',
  };

  setNetworkNonce = async () => {
    const { setNonce, setProposedNonce, transaction } = this.props;
    const proposedNonce = await getNetworkNonce(transaction);
    setNonce(proposedNonce);
    setProposedNonce(proposedNonce);
  };

  getAnalyticsParams = () => {
    try {
      const { selectedAsset, gasEstimateType, chainId } = this.props;
      const { gasSelected, fromSelectedAddress } = this.state;

      return {
        active_currency: { value: selectedAsset?.symbol, anonymous: true },
        account_type: getAddressAccountType(fromSelectedAddress),
        chain_id: chainId,
        gas_estimate_type: gasEstimateType,
        gas_mode: gasSelected ? 'Basic' : 'Advanced',
        speed_set: gasSelected || undefined,
      };
    } catch (error) {
      return {};
    }
  };

  getGasAnalyticsParams = () => {
    try {
      const { selectedAsset, gasEstimateType } = this.props;
      return {
        active_currency: { value: selectedAsset.symbol, anonymous: true },
        gas_estimate_type: gasEstimateType,
      };
    } catch (error) {
      return {};
    }
  };

  handleConfusables = () => {
    const { identities = undefined, transactionState } = this.props;
    const { ensRecipient } = transactionState;
    const accountNames =
      (identities &&
        Object.keys(identities).map((hash) => identities[hash].name)) ||
      [];
    const isOwnAccount = accountNames.includes(ensRecipient);
    if (ensRecipient && !isOwnAccount) {
      this.setState({
        confusableCollection: collectConfusables(ensRecipient),
      });
    }
  };

  toggleWarningModal = () =>
    this.setState((state) => ({
      warningModalVisible: !state.warningModalVisible,
    }));

  updateNavBar = () => {
    const { navigation, route } = this.props;
    const colors = this.context.colors || mockTheme.colors;
    navigation.setOptions(
      getSendFlowTitle('send.confirm', navigation, route, colors),
    );
  };

  componentWillUnmount = async () => {
    await stopGasPolling(this.state.pollToken);
    clearInterval(intervalIdForEstimatedL1Fee);
  };

  fetchEstimatedL1Fee = async () => {
    const { transaction, chainId } = this.props;
    if (!transaction?.transaction) {
      return;
    }
    try {
      const eth = new Eth(Engine.context.NetworkController.provider);
      const result = await fetchEstimatedMultiLayerL1Fee(eth, {
        txParams: transaction.transaction,
        chainId,
      });
      this.setState({
        multiLayerL1FeeTotal: result,
      });
    } catch (e) {
      Logger.error(e, 'fetchEstimatedMultiLayerL1Fee call failed');
      this.setState({
        multiLayerL1FeeTotal: '0x0',
      });
    }
  };

  componentDidMount = async () => {
    const { chainId } = this.props;
    this.updateNavBar();
    this.getGasLimit();

    const pollToken = await startGasPolling(this.state.pollToken);
    this.setState({
      pollToken,
    });
    // For analytics
    AnalyticsV2.trackEvent(
      MetaMetricsEvents.SEND_TRANSACTION_STARTED,
      this.getAnalyticsParams(),
    );

    const { showCustomNonce, navigation, providerType, isPaymentRequest } =
      this.props;
    showCustomNonce && (await this.setNetworkNonce());
    navigation.setParams({ providerType, isPaymentRequest });
    this.handleConfusables();
    this.parseTransactionDataHeader();
    if (isMultiLayerFeeNetwork(chainId)) {
      this.fetchEstimatedL1Fee();
      intervalIdForEstimatedL1Fee = setInterval(
        this.fetchEstimatedL1Fee,
        POLLING_INTERVAL_ESTIMATED_L1_FEE,
      );
    }
  };

  componentDidUpdate = (prevProps, prevState) => {
    const {
      transactionState: {
        transactionTo,
        transaction: { value, gas },
      },
      contractBalances,
      selectedAsset,
    } = this.props;
    this.updateNavBar();
    const { errorMessage, fromSelectedAddress } = this.state;
    const valueChanged = prevProps.transactionState.transaction.value !== value;
    const fromAddressChanged =
      prevState.fromSelectedAddress !== fromSelectedAddress;
    const previousContractBalance =
      prevProps.contractBalances[selectedAsset.address];
    const newContractBalance = contractBalances[selectedAsset.address];
    const contractBalanceChanged =
      previousContractBalance !== newContractBalance;
    const recipientIsDefined = transactionTo !== undefined;
    if (
      recipientIsDefined &&
      (valueChanged || fromAddressChanged || contractBalanceChanged)
    ) {
      this.parseTransactionDataHeader();
    }
    if (!prevState.errorMessage && errorMessage) {
      this.scrollView.scrollToEnd({ animated: true });
    }

    if (
      this.props.gasFeeEstimates &&
      gas &&
      (!shallowEqual(prevProps.gasFeeEstimates, this.props.gasFeeEstimates) ||
        gas !== prevProps?.transactionState?.transaction?.gas)
    ) {
      const gasEstimateTypeChanged =
        prevProps.gasEstimateType !== this.props.gasEstimateType;
      const gasSelected = gasEstimateTypeChanged
        ? AppConstants.GAS_OPTIONS.MEDIUM
        : this.state.gasSelected;
      const gasSelectedTemp = gasEstimateTypeChanged
        ? AppConstants.GAS_OPTIONS.MEDIUM
        : this.state.gasSelectedTemp;

      if (
        (!this.state.stopUpdateGas && !this.state.advancedGasInserted) ||
        gasEstimateTypeChanged
      ) {
        if (this.props.gasEstimateType === GAS_ESTIMATE_TYPES.FEE_MARKET) {
          // eslint-disable-next-line react/no-did-update-set-state
          this.setState(
            {
              gasEstimationReady: true,
              animateOnChange: true,
              gasSelected,
              gasSelectedTemp,
            },
            () => {
              this.setState({ animateOnChange: false });
            },
          );
        } else if (this.props.gasEstimateType !== GAS_ESTIMATE_TYPES.NONE) {
          const suggestedGasLimit = fromWei(gas, 'wei');

          this.setError(this.state.legacyGasTransaction.error);

          // eslint-disable-next-line react/no-did-update-set-state
          this.setState(
            {
              gasEstimationReady: true,
              animateOnChange: true,
              gasSelected,
              gasSelectedTemp,
              suggestedGasLimit,
            },
            () => {
              this.setState({ animateOnChange: false });
            },
          );
        }
        this.parseTransactionDataHeader();
      }
    }
  };

  setScrollViewRef = (ref) => {
    this.scrollView = ref;
  };

  review = () => {
    this.onModeChange(REVIEW);
  };

  edit = (MODE) => {
    this.onModeChange(MODE);
  };

  onModeChange = (mode) => {
    this.setState({ mode });
    if (mode === EDIT) {
      InteractionManager.runAfterInteractions(() => {
        Analytics.trackEvent(
          MetaMetricsEvents.SEND_FLOW_ADJUSTS_TRANSACTION_FEE,
        );
      });
    }
  };

  getGasLimit = async () => {
    const {
      prepareTransaction,
      transactionState: { transaction },
    } = this.props;
    const estimation = await getGasLimit(transaction);
    prepareTransaction({ ...transaction, ...estimation });
  };

  parseTransactionDataHeader = () => {
    const {
      accounts,
      contractBalances,
      contractExchangeRates,
      conversionRate,
      currentCurrency,
      transactionState: {
        selectedAsset,
        transactionTo: to,
        transaction: { from, value, data },
      },
      ticker,
    } = this.props;
    const { fromSelectedAddress } = this.state;
    let fromAccountBalance,
      transactionValue,
      transactionValueFiat,
      transactionTo;
    const valueBN = hexToBN(value);
    const parsedTicker = getTicker(ticker);

    if (selectedAsset.isETH) {
      fromAccountBalance = `${renderFromWei(
        accounts[fromSelectedAddress].balance,
      )} ${parsedTicker}`;
      transactionValue = `${renderFromWei(value)} ${parsedTicker}`;
      transactionValueFiat = weiToFiat(
        valueBN,
        conversionRate,
        currentCurrency,
      );
      transactionTo = to;
    } else if (selectedAsset.tokenId) {
      fromAccountBalance = `${renderFromWei(
        accounts[from].balance,
      )} ${parsedTicker}`;
      const collectibleTransferInformation =
        selectedAsset.address.toLowerCase() in
          collectiblesTransferInformation &&
        collectiblesTransferInformation[selectedAsset.address.toLowerCase()];
      if (
        !collectibleTransferInformation ||
        (collectibleTransferInformation.tradable &&
          collectibleTransferInformation.method === 'transferFrom')
      ) {
        [, transactionTo] = decodeTransferData('transferFrom', data);
      } else if (
        collectibleTransferInformation.tradable &&
        collectibleTransferInformation.method === 'transfer'
      ) {
        [transactionTo, ,] = decodeTransferData('transfer', data);
      }
      transactionValueFiat = weiToFiat(
        valueBN,
        conversionRate,
        currentCurrency,
      );
    } else {
      let rawAmount;
      const { address, symbol = 'ERC20', decimals } = selectedAsset;
      fromAccountBalance = `${renderFromTokenMinimalUnit(
        contractBalances[address] ? contractBalances[address] : '0',
        decimals,
      )} ${symbol}`;
      [transactionTo, , rawAmount] = decodeTransferData('transfer', data);
      const rawAmountString = parseInt(rawAmount, 16).toLocaleString(
        'fullwide',
        { useGrouping: false },
      );
      const transferValue = renderFromTokenMinimalUnit(
        rawAmountString,
        decimals,
      );
      transactionValue = `${transferValue} ${symbol}`;
      const exchangeRate = contractExchangeRates[address];
      transactionValueFiat =
        balanceToFiat(
          transferValue,
          conversionRate,
          exchangeRate,
          currentCurrency,
        ) || `0 ${currentCurrency}`;
    }
    this.setState({
      fromAccountBalance,
      transactionValue,
      transactionValueFiat,
      transactionTo,
    });
  };

  handleSetGasSpeed = (speed) => {
    this.setState({ gasSpeedSelected: speed });
  };

  validateGas = () => {
    const { accounts } = this.props;
    const { gas, gasPrice, value, from } =
      this.props.transactionState.transaction;
    let errorMessage;
    const totalGas = gas.mul(gasPrice);
    const valueBN = hexToBN(value);
    const balanceBN = hexToBN(accounts[from].balance);
    if (valueBN.add(totalGas).gt(balanceBN)) {
      errorMessage = strings('transaction.insufficient');
      this.setState({ errorMessage });
    }
    return errorMessage;
  };

  prepareTransactionToSend = () => {
    const {
      transactionState: { transaction },
      showCustomNonce,
      gasEstimateType,
    } = this.props;
    const { fromSelectedAddress, legacyGasTransaction, EIP1559GasTransaction } =
      this.state;
    const { nonce } = this.props.transaction;
    const transactionToSend = { ...transaction };

    if (gasEstimateType === GAS_ESTIMATE_TYPES.FEE_MARKET) {
      transactionToSend.gas = EIP1559GasTransaction.gasLimitHex;
      transactionToSend.maxFeePerGas = addHexPrefix(
        EIP1559GasTransaction.suggestedMaxFeePerGasHex,
      ); //'0x2540be400'
      transactionToSend.maxPriorityFeePerGas = addHexPrefix(
        EIP1559GasTransaction.suggestedMaxPriorityFeePerGasHex,
      ); //'0x3b9aca00';
      transactionToSend.estimatedBaseFee = addHexPrefix(
        EIP1559GasTransaction.estimatedBaseFeeHex,
      );
      delete transactionToSend.gasPrice;
    } else {
      transactionToSend.gas = legacyGasTransaction.suggestedGasLimitHex;
      transactionToSend.gasPrice = addHexPrefix(
        legacyGasTransaction.suggestedGasPriceHex,
      );
    }

    transactionToSend.from = fromSelectedAddress;
    if (showCustomNonce && nonce) transactionToSend.nonce = BNToHex(nonce);

    return transactionToSend;
  };

  /**
   * Removes collectible in case an ERC721 asset is being sent, when not in mainnet
   */
  checkRemoveCollectible = () => {
    const {
      transactionState: { selectedAsset, assetType },
      chainId,
    } = this.props;
    const { fromSelectedAddress } = this.state;
    if (assetType === 'ERC721' && chainId !== NetworksChainId.mainnet) {
      const { NftController } = Engine.context;
      removeFavoriteCollectible(fromSelectedAddress, chainId, selectedAsset);
      NftController.removeNft(selectedAsset.address, selectedAsset.tokenId);
    }
  };

  /**
   * Validates crypto value only
   * Independent of current internalPrimaryCurrencyIsCrypto
   *
   * @param {string} - Crypto value
   * @returns - Whether there is an error with the amount
   */
  validateAmount = ({ transaction, total }) => {
    const {
      accounts,
      contractBalances,
      selectedAsset,
      ticker,
      transactionState: {
        transaction: { value },
      },
    } = this.props;
    const selectedAddress = transaction.from;
    let weiBalance, weiInput, error;

    if (isDecimal(value)) {
      if (selectedAsset.isETH || selectedAsset.tokenId) {
        weiBalance = hexToBN(accounts[selectedAddress].balance);
        const totalTransactionValue = hexToBN(total);
        if (!weiBalance.gte(totalTransactionValue)) {
          const amount = renderFromWei(totalTransactionValue.sub(weiBalance));
          const tokenSymbol = getTicker(ticker);
          error = strings('transaction.insufficient_amount', {
            amount,
            tokenSymbol,
          });
        }
      } else {
        const [, , amount] = decodeTransferData('transfer', transaction.data);
        weiBalance = contractBalances[selectedAsset.address];
        weiInput = hexToBN(amount);
        error =
          weiBalance && weiBalance.gte(weiInput)
            ? undefined
            : strings('transaction.insufficient_tokens', {
                token: selectedAsset.symbol,
              });
      }
    } else {
      error = strings('transaction.invalid_amount');
    }

    return error;
  };

  setError = (errorMessage) => {
    this.setState({ errorMessage }, () => {
      if (errorMessage) {
        this.scrollView.scrollToEnd({ animated: true });
      }
    });
  };

  onNext = async () => {
    const { TransactionController, KeyringController } = Engine.context;
    const {
      transactionState: { assetType },
      navigation,
      resetTransaction,
      gasEstimateType,
    } = this.props;

    const {
      legacyGasTransaction,
      transactionConfirmed,
      EIP1559GasTransaction,
    } = this.state;
    if (transactionConfirmed) return;

    this.setState({ transactionConfirmed: true, stopUpdateGas: true });
    try {
      const transaction = this.prepareTransactionToSend();
      let error;
      if (gasEstimateType === GAS_ESTIMATE_TYPES.FEE_MARKET) {
        error = this.validateAmount({
          transaction,
          total: EIP1559GasTransaction.totalMaxHex,
        });
      } else {
        error = this.validateAmount({
          transaction,
          total: legacyGasTransaction.totalHex,
        });
      }
      this.setError(error);
      if (error) {
        this.setState({ transactionConfirmed: false, stopUpdateGas: true });
        return;
      }

      const { result, transactionMeta } =
        await TransactionController.addTransaction(
          transaction,
          TransactionTypes.MMM,
          WalletDevice.MM_MOBILE,
        );
      await KeyringController.resetQRKeyringState();
      await TransactionController.approveTransaction(transactionMeta.id);
      await new Promise((resolve) => resolve(result));

      const finalizeConfirmation = async (confirmed) => {
        const rejectTransaction = () => {
          this.setState({ transactionConfirmed: false });
          navigation && navigation.dangerouslyGetParent()?.popToTop();
        };

        if (confirmed === false) {
          // Transaction was rejected by the user
          return rejectTransaction();
        }

        try {
          await new Promise((resolve) => resolve(result));
        } catch (e) {
          // This is the LedgerCode for device rejection
          if (e.message.includes('0x6985')) {
            return rejectTransaction();
          }

          throw e;
        }

        if (transactionMeta.error) {
          if (transactionMeta?.message.startsWith(KEYSTONE_TX_CANCELED)) {
            AnalyticsV2.trackEvent(
              MetaMetricsEvents.QR_HARDWARE_TRANSACTION_CANCELED,
            );
          } else {
            Alert.alert(
              strings('transactions.transaction_error'),
              error && error.message,
              [{ text: 'OK' }],
            );
            Logger.error(
              transactionMeta.error,
              'error while trying to send transaction (Confirm)',
            );
          }
          throw transactionMeta.error;
        }

        InteractionManager.runAfterInteractions(() => {
          NotificationManager.watchSubmittedTransaction({
            ...transactionMeta,
            assetType,
          });
          this.checkRemoveCollectible();
          AnalyticsV2.trackEvent(
            MetaMetricsEvents.SEND_TRANSACTION_COMPLETED,
            this.getAnalyticsParams(),
          );
          stopGasPolling();
          resetTransaction();
          navigation && navigation.dangerouslyGetParent()?.pop();
        });

        this.setState({ transactionConfirmed: false });
      };

      if (isHardwareAccount(transaction.from, [KeyringTypes.ledger])) {
        const ledgerKeyring = await KeyringController.getLedgerKeyring();
        // Approve transaction for ledger is called in the Confirmation Flow (modals) after user prompt

        this.props.navigation.navigate(
          ...createLedgerTransactionModalNavDetails({
            transactionId: transactionMeta.id,
            deviceId: ledgerKeyring.deviceId,
            onConfirmationComplete: finalizeConfirmation,
            type: 'signTransaction',
          }),
        );
      } else {
        await TransactionController.approveTransaction(transactionMeta.id);
        await finalizeConfirmation(true);
      }
    } catch (error) {
      if (!error?.message.startsWith(KEYSTONE_TX_CANCELED)) {
        Alert.alert(
          strings('transactions.transaction_error'),
          error && error.message,
          [{ text: 'OK' }],
        );
        Logger.error(error, 'error while trying to send transaction (Confirm)');
      } else {
        AnalyticsV2.trackEvent(
          MetaMetricsEvents.QR_HARDWARE_TRANSACTION_CANCELED,
        );
      }
    }
  };

  getBalanceError = (balance) => {
    const {
      transactionState: {
        transaction: { value = '0x0', gas = '0x0', gasPrice = '0x0' },
      },
    } = this.props;

    const gasBN = hexToBN(gas);
    const weiTransactionFee = gasBN.mul(hexToBN(gasPrice));
    const valueBN = hexToBN(value);
    const transactionTotalAmountBN = weiTransactionFee.add(valueBN);

    const balanceIsInsufficient = hexToBN(balance).lt(transactionTotalAmountBN);

    return balanceIsInsufficient ? strings('transaction.insufficient') : null;
  };

  onAccountChange = async (accountAddress) => {
    const { identities, accounts } = this.props;
    const { name } = identities[accountAddress];
    const { PreferencesController } = Engine.context;
    const ens = await doENSReverseLookup(accountAddress);
    const fromAccountName = ens || name;
    PreferencesController.setSelectedAddress(accountAddress);
    // If new account doesn't have the asset
    this.setState({
      fromAccountName,
      fromSelectedAddress: accountAddress,
      balanceIsZero: hexToBN(accounts[accountAddress].balance).isZero(),
    });
    this.parseTransactionDataHeader();
    this.toggleFromAccountModal();
  };

  toggleHexDataModal = () => {
    const { hexDataModalVisible } = this.state;
    this.setState({ hexDataModalVisible: !hexDataModalVisible });
  };

  toggleFromAccountModal = () => {
    const { fromAccountModalVisible } = this.state;
    this.setState({ fromAccountModalVisible: !fromAccountModalVisible });
  };

  cancelGasEdition = () => {
    this.setState({
      stopUpdateGas: false,
      gasSelectedTemp: this.state.gasSelected,
    });
    this.review();
  };

  saveGasEdition = (EIP1559GasTransaction, EIP1559GasObject) => {
    const { transaction } = this.props;
    EIP1559GasTransaction.error = this.validateAmount({
      transaction,
      total: EIP1559GasTransaction.totalMaxHex,
    });

    this.setState({ EIP1559GasTransaction, EIP1559GasObject });

    this.review();
  };

  saveGasEditionLegacy = (
    legacyGasTransaction,
    legacyGasObject,
    gasSelected,
  ) => {
    const { transaction } = this.props;

    legacyGasTransaction.error = this.validateAmount({
      transaction,
      total: legacyGasTransaction.totalHex,
    });
    this.setState({
      gasSelected,
      gasSelectedTemp: gasSelected,
      advancedGasInserted: !gasSelected,
      stopUpdateGas: false,
      legacyGasTransaction,
      legacyGasObject,
    });
    this.review();
  };

  renderCustomGasModalEIP1559 = () => {
    const { primaryCurrency, chainId, gasFeeEstimates } = this.props;
    const {
      gasSelected,
      isAnimating,
      animateOnChange,
      EIP1559GasObject,
      EIP1559GasTransaction,
    } = this.state;

    const selectedGasObject = {
      suggestedMaxFeePerGas:
        EIP1559GasObject.suggestedMaxFeePerGas ||
        gasFeeEstimates[gasSelected]?.suggestedMaxFeePerGas,
      suggestedMaxPriorityFeePerGas:
        EIP1559GasObject.suggestedMaxPriorityFeePerGas ||
        gasFeeEstimates[gasSelected]?.suggestedMaxPriorityFeePerGas,
      suggestedGasLimit:
        EIP1559GasObject.suggestedGasLimit ||
        EIP1559GasTransaction.suggestedGasLimit,
    };

    const colors = this.context.colors || mockTheme.colors;
    const styles = createStyles(colors);

    return (
      <Modal
        isVisible
        animationIn="slideInUp"
        animationOut="slideOutDown"
        style={styles.bottomModal}
        backdropColor={colors.overlay.default}
        backdropOpacity={1}
        animationInTiming={600}
        animationOutTiming={600}
        onBackdropPress={this.cancelGasEdition}
        onBackButtonPress={this.cancelGasEdition}
        onSwipeComplete={this.cancelGasEdition}
        swipeDirection={'down'}
        propagateSwipe
      >
        <KeyboardAwareScrollView
          contentContainerStyle={styles.keyboardAwareWrapper}
        >
          <EditGasFee1559
            selectedGasValue={gasSelected}
            initialSuggestedGasLimit={this.state.suggestedGasLimit}
            gasOptions={gasFeeEstimates}
            onChange={this.updateGasSelected}
            primaryCurrency={primaryCurrency}
            chainId={chainId}
            onCancel={this.cancelGasEdition}
            onSave={this.saveGasEdition}
            animateOnChange={animateOnChange}
            isAnimating={isAnimating}
            analyticsParams={this.getGasAnalyticsParams()}
            view={'SendTo (Confirm)'}
            selectedGasObject={selectedGasObject}
            onlyGas={false}
          />
        </KeyboardAwareScrollView>
      </Modal>
    );
  };

  renderCustomGasModalLegacy = () => {
    const { primaryCurrency, chainId, gasEstimateType, gasFeeEstimates } =
      this.props;
    const { legacyGasObject, gasSelected, isAnimating, animateOnChange } =
      this.state;

    const selectedGasObject = {
      legacyGasLimit: legacyGasObject?.legacyGasLimit,
      suggestedGasPrice: legacyGasObject?.suggestedGasPrice,
    };

    const colors = this.context.colors || mockTheme.colors;
    const styles = createStyles(colors);

    return (
      <Modal
        isVisible
        animationIn="slideInUp"
        animationOut="slideOutDown"
        style={styles.bottomModal}
        backdropColor={colors.overlay.default}
        backdropOpacity={1}
        animationInTiming={600}
        animationOutTiming={600}
        onBackdropPress={this.cancelGasEdition}
        onBackButtonPress={this.cancelGasEdition}
        onSwipeComplete={this.cancelGasEdition}
        swipeDirection={'down'}
        propagateSwipe
      >
        <KeyboardAwareScrollView
          contentContainerStyle={styles.keyboardAwareWrapper}
        >
          <EditGasFeeLegacy
            selected={gasSelected}
            gasEstimateType={gasEstimateType}
            gasOptions={gasFeeEstimates}
            onChange={this.calculateTempGasFeeLegacy}
            primaryCurrency={primaryCurrency}
            chainId={chainId}
            onCancel={this.cancelGasEdition}
            onSave={this.saveGasEditionLegacy}
            animateOnChange={animateOnChange}
            isAnimating={isAnimating}
            analyticsParams={this.getGasAnalyticsParams()}
            view={'SendTo (Confirm)'}
            onlyGas={false}
            selectedGasObject={selectedGasObject}
          />
        </KeyboardAwareScrollView>
      </Modal>
    );
  };

  renderCustomNonceModal = () => {
    const { setNonce } = this.props;
    const { proposedNonce, nonce } = this.props.transaction;
    return (
      <CustomNonceModal
        proposedNonce={proposedNonce}
        nonceValue={nonce}
        close={() => this.review()}
        save={setNonce}
      />
    );
  };

  handleCopyHex = () => {
    const { data } = this.props.transactionState.transaction;
    ClipboardManager.setString(data);
    this.props.showAlert({
      isVisible: true,
      autodismiss: 1500,
      content: 'clipboard-alert',
      data: { msg: strings('transaction.hex_data_copied') },
    });
  };

  renderHexDataModal = () => {
    const { hexDataModalVisible } = this.state;
    const { data } = this.props.transactionState.transaction;
    const colors = this.context.colors || mockTheme.colors;
    const styles = createStyles(colors);
    return (
      <Modal
        isVisible={hexDataModalVisible}
        onBackdropPress={this.toggleHexDataModal}
        onBackButtonPress={this.toggleHexDataModal}
        onSwipeComplete={this.toggleHexDataModal}
        swipeDirection={'down'}
        propagateSwipe
        backdropColor={colors.overlay.default}
        backdropOpacity={1}
      >
        <View style={styles.hexDataWrapper}>
          <TouchableOpacity
            style={styles.hexDataClose}
            onPress={this.toggleHexDataModal}
          >
            <IonicIcon
              name={'ios-close'}
              size={28}
              color={colors.text.default}
            />
          </TouchableOpacity>
          <View style={styles.qrCode}>
            <Text style={styles.addressTitle}>
              {strings('transaction.hex_data')}
            </Text>
            <TouchableOpacity
              disabled={!data}
              activeOpacity={0.8}
              onPress={this.handleCopyHex}
            >
              <Text style={styles.hexDataText}>
                {data || strings('unit.empty_data')}
              </Text>
            </TouchableOpacity>
          </View>
          <GlobalAlert />
        </View>
      </Modal>
    );
  };

  renderFromAccountModal = () => {
    const { identities, keyrings, ticker } = this.props;
    const { fromAccountModalVisible, fromSelectedAddress } = this.state;
    const colors = this.context.colors || mockTheme.colors;
    const styles = createStyles(colors);

    return (
      <Modal
        isVisible={fromAccountModalVisible}
        style={styles.bottomModal}
        onBackdropPress={this.toggleFromAccountModal}
        onBackButtonPress={this.toggleFromAccountModal}
        onSwipeComplete={this.toggleFromAccountModal}
        swipeDirection={'down'}
        propagateSwipe
        backdropColor={colors.overlay.default}
        backdropOpacity={1}
      >
        <AccountList
          enableAccountsAddition={false}
          identities={identities}
          selectedAddress={fromSelectedAddress}
          keyrings={keyrings}
          onAccountChange={this.onAccountChange}
          getBalanceError={this.getBalanceError}
          ticker={ticker}
        />
      </Modal>
    );
  };

  buyEth = () => {
    const { navigation } = this.props;
    try {
      navigation.navigate('FiatOnRampAggregator');
    } catch (error) {
      Logger.error(error, 'Navigation: Error when navigating to buy ETH.');
    }
    InteractionManager.runAfterInteractions(() => {
      Analytics.trackEvent(MetaMetricsEvents.RECEIVE_OPTIONS_PAYMENT_REQUEST);
    });
  };

  goToFaucet = () => {
    InteractionManager.runAfterInteractions(() => {
      this.props.navigation.navigate(Routes.BROWSER_VIEW, {
        newTabUrl: AppConstants.URLS.MM_FAUCET,
        timestamp: Date.now(),
      });
    });
  };

  updateGasSelected = (selected) => {
    this.setState({
      stopUpdateGas: !selected,
      gasSelectedTemp: selected,
      gasSelected: selected,
    });
  };

  calculateTempGasFeeLegacy = (selected) => {
    this.setState({
      stopUpdateGas: !selected,
      gasSelectedTemp: selected,
    });
  };

  onUpdatingValuesStart = () => {
    this.setState({ isAnimating: true });
  };
  onUpdatingValuesEnd = () => {
    this.setState({ isAnimating: false });
  };

  updateTransactionState = (gas) => {
    this.setState({
      EIP1559GasTransaction: gas,
      legacyGasTransaction: gas,
    });
  };

  render = () => {
    const { transactionToName, selectedAsset, paymentRequest } =
      this.props.transactionState;
    const {
      addressBook,
      showHexData,
      showCustomNonce,
      primaryCurrency,
      network,
      chainId,
      gasEstimateType,
    } = this.props;
    const { nonce } = this.props.transaction;
    const {
      gasEstimationReady,
      fromAccountBalance,
      fromAccountName,
      fromSelectedAddress,
      transactionValue = '',
      transactionValueFiat = '',
      transactionTo = '',
      errorMessage,
      transactionConfirmed,
      warningGasPriceHigh,
      confusableCollection,
      mode,
      warningModalVisible,
      isAnimating,
      animateOnChange,
      multiLayerL1FeeTotal,
    } = this.state;
    const colors = this.context.colors || mockTheme.colors;
    const styles = createStyles(colors);

    const showFeeMarket =
      !gasEstimateType ||
      gasEstimateType === GAS_ESTIMATE_TYPES.FEE_MARKET ||
      gasEstimateType === GAS_ESTIMATE_TYPES.NONE;
    const checksummedAddress =
      transactionTo && toChecksumAddress(transactionTo);
    const existingContact =
      checksummedAddress &&
      addressBook[network] &&
      addressBook[network][checksummedAddress];
    const displayExclamation =
      !existingContact && !!confusableCollection.length;
    const isQRHardwareWalletDevice = isQRHardwareAccount(fromSelectedAddress);
    const isLedgerAccount = isHardwareAccount(fromSelectedAddress, [
      KeyringTypes.ledger,
    ]);

    const AdressToComponent = () => (
      <AddressTo
        addressToReady
        toSelectedAddress={transactionTo}
        toAddressName={transactionToName}
        onToSelectedAddressChange={this.onToSelectedAddressChange}
        confusableCollection={(!existingContact && confusableCollection) || []}
        displayExclamation={displayExclamation}
        isConfirmScreen
      />
    );

    const AdressToComponentWrap = () =>
      !existingContact && confusableCollection.length ? (
        <TouchableOpacity onPress={this.toggleWarningModal}>
          <AdressToComponent />
        </TouchableOpacity>
      ) : (
        <AdressToComponent />
      );

    const isTestNetwork = isTestNet(network);

    const errorPress = isTestNetwork ? this.goToFaucet : this.buyEth;
    const errorLinkText = isTestNetwork
      ? strings('transaction.go_to_faucet')
      : strings('transaction.buy_more');

    return (
      <SafeAreaView
        edges={['bottom']}
        style={styles.wrapper}
        testID={'txn-confirm-screen'}
      >
        <View style={styles.inputWrapper}>
          <AddressFrom
            onPressIcon={!paymentRequest ? null : this.toggleFromAccountModal}
            fromAccountAddress={fromSelectedAddress}
            fromAccountName={fromAccountName}
            fromAccountBalance={fromAccountBalance}
          />
          <AdressToComponentWrap />
        </View>

        <InfoModal
          isVisible={warningModalVisible}
          toggleModal={this.toggleWarningModal}
          title={strings('transaction.confusable_title')}
          body={
            <Text style={styles.text}>
              {strings('transaction.confusable_msg')}
            </Text>
          }
        />

        <ScrollView style={baseStyles.flexGrow} ref={this.setScrollViewRef}>
          {!selectedAsset.tokenId ? (
            <View style={styles.amountWrapper}>
              <Text style={styles.textAmountLabel}>
                {strings('transaction.amount')}
              </Text>
              <Text style={styles.textAmount} testID={'confirm-txn-amount'}>
                {transactionValue}
              </Text>
              {isMainnetByChainId(chainId) && (
                <Text style={styles.textAmountLabel}>
                  {transactionValueFiat}
                </Text>
              )}
            </View>
          ) : (
            <View style={styles.amountWrapper}>
              <Text style={styles.textAmountLabel}>
                {strings('transaction.asset')}
              </Text>
              <View style={styles.CollectibleMediaWrapper}>
                <CollectibleMedia
                  small
                  iconStyle={styles.CollectibleMedia}
                  containerStyle={styles.CollectibleMedia}
                  collectible={selectedAsset}
                />
              </View>
              <View>
                <Text style={styles.collectibleName}>{selectedAsset.name}</Text>
                <Text style={styles.collectibleTokenId}>{`#${renderShortText(
                  selectedAsset.tokenId,
                  10,
                )}`}</Text>
              </View>
            </View>
          )}
          <TransactionReview
            gasSelected={this.state.gasSelected}
            primaryCurrency={primaryCurrency}
            onEdit={() => this.edit(!showFeeMarket ? EDIT : EDIT_EIP1559)}
            onUpdatingValuesStart={this.onUpdatingValuesStart}
            onUpdatingValuesEnd={this.onUpdatingValuesEnd}
            animateOnChange={animateOnChange}
            isAnimating={isAnimating}
            gasEstimationReady={gasEstimationReady}
            chainId={chainId}
            gasObject={
              !showFeeMarket
                ? this.state.legacyGasObject
                : this.state.EIP1559GasObject
            }
            updateTransactionState={this.updateTransactionState}
            legacy={!showFeeMarket}
            onlyGas={false}
            multiLayerL1FeeTotal={multiLayerL1FeeTotal}
          />
          {showCustomNonce && (
            <CustomNonce
              nonce={nonce}
              onNonceEdit={() => this.edit(EDIT_NONCE)}
            />
          )}

          {errorMessage && (
            <View style={styles.errorWrapper}>
              {isTestNetwork || allowedToBuy(network) ? (
                <TouchableOpacity onPress={errorPress}>
                  <Text style={styles.error}>{errorMessage}</Text>
                  <Text style={[styles.error, styles.underline]}>
                    {errorLinkText}
                  </Text>
                </TouchableOpacity>
              ) : (
                <Text style={styles.error}>{errorMessage}</Text>
              )}
            </View>
          )}
          {!!warningGasPriceHigh && (
            <View style={styles.errorWrapper}>
              <Text style={styles.error}>{warningGasPriceHigh}</Text>
            </View>
          )}

          {this.state.gasSelected === AppConstants.GAS_OPTIONS.LOW && (
            <WarningMessage
              style={styles.actionsWrapper}
              warningMessage={strings('edit_gas_fee_eip1559.low_fee_warning')}
            />
          )}

          <View style={styles.actionsWrapper}>
            {showHexData && (
              <TouchableOpacity
                style={styles.actionTouchable}
                onPress={this.toggleHexDataModal}
              >
                <Text style={styles.actionText}>
                  {strings('transaction.hex_data')}
                </Text>
              </TouchableOpacity>
            )}
          </View>
        </ScrollView>
        <View style={styles.buttonNextWrapper}>
          <StyledButton
            type={'confirm'}
            disabled={
              transactionConfirmed ||
              !gasEstimationReady ||
              Boolean(errorMessage) ||
              isAnimating
            }
            containerStyle={styles.buttonNext}
            onPress={this.onNext}
            testID={'txn-confirm-send-button'}
          >
            {transactionConfirmed ? (
              <ActivityIndicator size="small" color={colors.primary.inverse} />
            ) : isQRHardwareWalletDevice ? (
              strings('transaction.confirm_with_qr_hardware')
            ) : isLedgerAccount ? (
              strings('transaction.confirm_with_ledger_hardware')
            ) : (
              strings('transaction.send')
            )}
          </StyledButton>
        </View>
        {this.renderFromAccountModal()}
        {mode === EDIT && this.renderCustomGasModalLegacy()}
        {mode === EDIT_NONCE && this.renderCustomNonceModal()}
        {mode === EDIT_EIP1559 && this.renderCustomGasModalEIP1559()}
        {this.renderHexDataModal()}
      </SafeAreaView>
    );
  };
}

Confirm.contextType = ThemeContext;

const mapStateToProps = (state) => ({
  accounts: state.engine.backgroundState.AccountTrackerController.accounts,
  addressBook: state.engine.backgroundState.AddressBookController?.addressBook,
  contractBalances:
    state.engine.backgroundState.TokenBalancesController.contractBalances,
  contractExchangeRates:
    state.engine.backgroundState.TokenRatesController.contractExchangeRates,
  currentCurrency:
    state.engine.backgroundState.CurrencyRateController.currentCurrency,
  conversionRate:
    state.engine.backgroundState.CurrencyRateController.conversionRate,
  network: state.engine.backgroundState.NetworkController.network,
  identities: state.engine.backgroundState.PreferencesController.identities,
  providerType: state.engine.backgroundState.NetworkController.provider.type,
  showHexData: state.settings.showHexData,
  showCustomNonce: state.settings.showCustomNonce,
  chainId: state.engine.backgroundState.NetworkController.provider.chainId,
  ticker: state.engine.backgroundState.NetworkController.provider.ticker,
  keyrings: state.engine.backgroundState.KeyringController.keyrings,
  transaction: getNormalizedTxState(state),
  selectedAsset: state.transaction.selectedAsset,
  transactionState: state.transaction,
  primaryCurrency: state.settings.primaryCurrency,
  gasFeeEstimates:
    state.engine.backgroundState.GasFeeController.gasFeeEstimates,
  gasEstimateType:
    state.engine.backgroundState.GasFeeController.gasEstimateType,
  isPaymentRequest: state.transaction.paymentRequest,
});

const mapDispatchToProps = (dispatch) => ({
  prepareTransaction: (transaction) =>
    dispatch(prepareTransaction(transaction)),
  resetTransaction: () => dispatch(resetTransaction()),
  setNonce: (nonce) => dispatch(setNonce(nonce)),
  setProposedNonce: (nonce) => dispatch(setProposedNonce(nonce)),
  removeFavoriteCollectible: (selectedAddress, chainId, collectible) =>
    dispatch(removeFavoriteCollectible(selectedAddress, chainId, collectible)),
  showAlert: (config) => dispatch(showAlert(config)),
});

export default connect(mapStateToProps, mapDispatchToProps)(Confirm);<|MERGE_RESOLUTION|>--- conflicted
+++ resolved
@@ -29,19 +29,10 @@
   getNormalizedTxState,
 } from '../../../../util/transactions';
 import StyledButton from '../../../UI/StyledButton';
-<<<<<<< HEAD
-import {
-  util,
-  WalletDevice,
-  NetworksChainId,
-  GAS_ESTIMATE_TYPES,
-  KeyringTypes,
-} from '@metamask/controllers';
-=======
+import { KeyringTypes } from '@metamask/keyring-controller';
 import { WalletDevice } from '@metamask/transaction-controller';
 import { hexToBN, BNToHex, NetworksChainId } from '@metamask/controller-utils';
 import { GAS_ESTIMATE_TYPES } from '@metamask/gas-fee-controller';
->>>>>>> 7f54f364
 import {
   prepareTransaction,
   resetTransaction,
