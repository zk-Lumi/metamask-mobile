--- conflicted
+++ resolved
@@ -821,11 +821,7 @@
 	};
 
 	onNext = async () => {
-<<<<<<< HEAD
-		const { TransactionController, CollectiblesController } = Engine.context;
-=======
-		const { TransactionController, KeyringController } = Engine.context;
->>>>>>> 68d1394e
+		const { TransactionController, CollectiblesController, KeyringController } = Engine.context;
 		const {
 			transactionState: { assetType, selectedAsset },
 			navigation,
@@ -884,7 +880,6 @@
 				navigation && navigation.dangerouslyGetParent()?.pop();
 			});
 		} catch (error) {
-<<<<<<< HEAD
 			Alert.alert(strings('transactions.transaction_error'), error && error.message, [
 				{ text: strings('navigation.ok') },
 			]);
@@ -894,13 +889,12 @@
 					...selectedAsset,
 					transactionId: undefined,
 				});
-=======
+			}
 			if (!error?.message.startsWith(KEYSTONE_TX_CANCELED)) {
 				Alert.alert(strings('transactions.transaction_error'), error && error.message, [{ text: 'OK' }]);
 				Logger.error(error, 'error while trying to send transaction (Confirm)');
 			} else {
 				AnalyticsV2.trackEvent(AnalyticsV2.ANALYTICS_EVENTS.QR_HARDWARE_TRANSACTION_CANCELED);
->>>>>>> 68d1394e
 			}
 		}
 		this.setState({ transactionConfirmed: false });
