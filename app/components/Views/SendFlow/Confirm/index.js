import React, { PureComponent } from 'react';
import { baseStyles } from '../../../../styles/common';
import {
  InteractionManager,
  View,
  Alert,
  ScrollView,
  TouchableOpacity,
  ActivityIndicator,
  Platform,
} from 'react-native';
import { connect } from 'react-redux';
import { getSendFlowTitle } from '../../../UI/Navbar';
import PropTypes from 'prop-types';
import Eth from 'ethjs-query';
import {
  renderFromWei,
  renderFromTokenMinimalUnit,
  weiToFiat,
  balanceToFiat,
  isDecimal,
  hexToBN,
  BNToHex,
} from '../../../../util/number';
import {
  getTicker,
  decodeTransferData,
  getNormalizedTxState,
} from '../../../../util/transactions';
import StyledButton from '../../../UI/StyledButton';
import { KeyringTypes } from '@metamask/keyring-controller';
import { WalletDevice } from '@metamask/transaction-controller';
import { NetworksChainId } from '@metamask/controller-utils';
import { GAS_ESTIMATE_TYPES } from '@metamask/gas-fee-controller';
import {
  prepareTransaction,
  resetTransaction,
  setNonce,
  setProposedNonce,
} from '../../../../actions/transaction';
import { getGasLimit } from '../../../../util/custom-gas';
import Engine from '../../../../core/Engine';
import Logger from '../../../../util/Logger';
import { WALLET_CONNECT_ORIGIN } from '../../../../util/walletconnect';
import CustomNonceModal from '../../../UI/CustomNonceModal';
import NotificationManager from '../../../../core/NotificationManager';
import { strings } from '../../../../../locales/i18n';
import CollectibleMedia from '../../../UI/CollectibleMedia';
import Modal from 'react-native-modal';
import IonicIcon from 'react-native-vector-icons/Ionicons';
import TransactionTypes from '../../../../core/TransactionTypes';
import Analytics from '../../../../core/Analytics/Analytics';
import { MetaMetricsEvents } from '../../../../core/Analytics';
import { shallowEqual, renderShortText } from '../../../../util/general';
import {
  isTestNet,
  getNetworkNonce,
  isMainnetByChainId,
  isMultiLayerFeeNetwork,
  fetchEstimatedMultiLayerL1Fee,
} from '../../../../util/networks';
import Text from '../../../Base/Text';
import AnalyticsV2 from '../../../../util/analyticsV2';
import { addHexPrefix } from 'ethereumjs-util';
import { removeFavoriteCollectible } from '../../../../actions/collectibles';
import { SafeAreaView } from 'react-native-safe-area-context';
import AccountFromToInfoCard from '../../../UI/AccountFromToInfoCard';
import TransactionReview from '../../../UI/TransactionReview/TransactionReviewEIP1559Update';
import CustomNonce from '../../../UI/CustomNonce';
import AppConstants from '../../../../core/AppConstants';
import {
  getAddressAccountType,
  isQRHardwareAccount,
  isHardwareAccount,
} from '../../../../util/address';
import { KEYSTONE_TX_CANCELED } from '../../../../constants/error';
import { ThemeContext, mockTheme } from '../../../../util/theme';
import Routes from '../../../../constants/navigation/Routes';
import { createLedgerTransactionModalNavDetails } from '../../../UI/LedgerModals/LedgerTransactionModal';
import WarningMessage from '../WarningMessage';
import { showAlert } from '../../../../actions/alert';
import ClipboardManager from '../../../../core/ClipboardManager';
import GlobalAlert from '../../../UI/GlobalAlert';
import createStyles from './styles';
import {
  startGasPolling,
  stopGasPolling,
} from '../../../../core/GasPolling/GasPolling';
import {
  selectChainId,
  selectNetwork,
  selectProviderType,
  selectTicker,
} from '../../../../selectors/networkController';
import {
  selectConversionRate,
  selectCurrentCurrency,
} from '../../../../selectors/currencyRateController';
import { selectContractExchangeRates } from '../../../../selectors/tokenRatesController';
import { selectAccounts } from '../../../../selectors/accountTrackerController';
import { selectContractBalances } from '../../../../selectors/tokenBalancesController';
import generateTestId from '../../../../../wdio/utils/generateTestId';
import { COMFIRM_TXN_AMOUNT } from '../../../../../wdio/screen-objects/testIDs/Screens/TransactionConfirm.testIds';
import { isNetworkBuyNativeTokenSupported } from '../../../UI/Ramp/utils';
import { getRampNetworks } from '../../../../reducers/fiatOrders';
import CustomGasModal from '../../../UI/CustomGasModal';
import {
  TXN_CONFIRM_SCREEN,
  TXN_CONFIRM_SEND_BUTTON,
} from '../../../../constants/test-ids';

const EDIT = 'edit';
const EDIT_NONCE = 'edit_nonce';
const REVIEW = 'review';
const POLLING_INTERVAL_ESTIMATED_L1_FEE = 30000;

let intervalIdForEstimatedL1Fee;
//REBASE_CONFIRM
/**
 * View that wraps the wraps the "Send" screen
 */
class Confirm extends PureComponent {
  static propTypes = {
    /**
     * Object that represents the navigator
     */
    navigation: PropTypes.object,
    /**
     * Object that contains navigation props
     */
    route: PropTypes.object,
    /**
     * Map of accounts to information objects including balances
     */
    accounts: PropTypes.object,
    /**
     * Object containing token balances in the format address => balance
     */
    contractBalances: PropTypes.object,
    /**
     * Current provider ticker
     */
    ticker: PropTypes.string,
    /**
     * Current transaction state
     */
    transactionState: PropTypes.object,
    /**
     * Normalized transaction state
     */
    transaction: PropTypes.object.isRequired,
    /**
     * ETH to current currency conversion rate
     */
    conversionRate: PropTypes.number,
    /**
     * Currency code of the currently-active currency
     */
    currentCurrency: PropTypes.string,
    /**
     * Object containing token exchange rates in the format address => exchangeRate
     */
    contractExchangeRates: PropTypes.object,
    /**
     * Set transaction object to be sent
     */
    prepareTransaction: PropTypes.func,
    /**
     * Chain Id
     */
    chainId: PropTypes.string,
    /**
     * Network id
     */
    networkId: PropTypes.string,
    /**
     * Indicates whether hex data should be shown in transaction editor
     */
    showHexData: PropTypes.bool,
    /**
     * Indicates whether custom nonce should be shown in transaction editor
     */
    showCustomNonce: PropTypes.bool,
    /**
     * Network provider type as mainnet
     */
    providerType: PropTypes.string,
    /**
     * Selected asset from current transaction state
     */
    selectedAsset: PropTypes.object,
    /**
     * Resets transaction state
     */
    resetTransaction: PropTypes.func,
    /**
     * ETH or fiat, depending on user setting
     */
    primaryCurrency: PropTypes.string,
    /**
     * Set transaction nonce
     */
    setNonce: PropTypes.func,
    /**
     * Set proposed nonce (from network)
     */
    setProposedNonce: PropTypes.func,
    /**
     * Gas fee estimates returned by the gas fee controller
     */
    gasFeeEstimates: PropTypes.object,
    /**
     * Estimate type returned by the gas fee controller, can be market-fee, legacy or eth_gasPrice
     */
    gasEstimateType: PropTypes.string,
    /**
     * Indicates whether the current transaction is a deep link transaction
     */
    isPaymentRequest: PropTypes.bool,
    /**
     * Triggers global alert
     */
    showAlert: PropTypes.func,
    /**
     * Boolean that indicates if the network supports buy
     */
    isNativeTokenBuySupported: PropTypes.bool,
  };

  state = {
    gasEstimationReady: false,
    fromSelectedAddress: this.props.transactionState.transaction.from,
    hexDataModalVisible: false,
    warningGasPriceHigh: undefined,
    ready: false,
    transactionValue: undefined,
    transactionValueFiat: undefined,
    errorMessage: undefined,
    mode: REVIEW,
    gasSelected: AppConstants.GAS_OPTIONS.MEDIUM,
    stopUpdateGas: false,
    advancedGasInserted: false,
    EIP1559GasTransaction: {},
    EIP1559GasObject: {},
    legacyGasObject: {},
    legacyGasTransaction: {},
    multiLayerL1FeeTotal: '0x0',
  };

  originIsWalletConnect = this.props.transaction.origin?.startsWith(
    WALLET_CONNECT_ORIGIN,
  );

  originIsMMSDKRemoteConn = this.props.transaction.origin?.startsWith(
    AppConstants.MM_SDK.SDK_REMOTE_ORIGIN,
  );

  setNetworkNonce = async () => {
    const { setNonce, setProposedNonce, transaction } = this.props;
    const proposedNonce = await getNetworkNonce(transaction);
    setNonce(proposedNonce);
    setProposedNonce(proposedNonce);
  };

  getAnalyticsParams = () => {
    try {
      const { selectedAsset, gasEstimateType, chainId } = this.props;
      const { gasSelected, fromSelectedAddress } = this.state;

      return {
        active_currency: { value: selectedAsset?.symbol, anonymous: true },
        account_type: getAddressAccountType(fromSelectedAddress),
        chain_id: chainId,
        gas_estimate_type: gasEstimateType,
        gas_mode: gasSelected ? 'Basic' : 'Advanced',
        speed_set: gasSelected || undefined,
        request_source: this.originIsMMSDKRemoteConn
          ? AppConstants.REQUEST_SOURCES.SDK_REMOTE_CONN
          : this.originIsWalletConnect
          ? AppConstants.REQUEST_SOURCES.WC
          : AppConstants.REQUEST_SOURCES.IN_APP_BROWSER,
      };
    } catch (error) {
      return {};
    }
  };

  updateNavBar = () => {
    const { navigation, route, resetTransaction } = this.props;
    const colors = this.context.colors || mockTheme.colors;
    navigation.setOptions(
      getSendFlowTitle(
        'send.confirm',
        navigation,
        route,
        colors,
        resetTransaction,
      ),
    );
  };

  componentWillUnmount = async () => {
    const {
      contractBalances,
      transactionState: { selectedAsset },
    } = this.props;
    const { TokensController } = Engine.context;
    await stopGasPolling(this.state.pollToken);
    clearInterval(intervalIdForEstimatedL1Fee);

    /**
     * Remove token that was added to the account temporarily
     * Ref.: https://github.com/MetaMask/metamask-mobile/pull/3989#issuecomment-1367558394
     */
    if (selectedAsset.isETH || selectedAsset.tokenId) {
      return;
    }

    const weiBalance = contractBalances[selectedAsset.address];
    if (weiBalance?.isZero()) {
      await TokensController.ignoreTokens([selectedAsset.address]);
    }
  };

  fetchEstimatedL1Fee = async () => {
    const { transaction, chainId } = this.props;
    if (!transaction?.transaction) {
      return;
    }
    try {
      const eth = new Eth(
        Engine.context.NetworkController.getProviderAndBlockTracker().provider,
      );
      const result = await fetchEstimatedMultiLayerL1Fee(eth, {
        txParams: transaction.transaction,
        chainId,
      });
      this.setState({
        multiLayerL1FeeTotal: result,
      });
    } catch (e) {
      Logger.error(e, 'fetchEstimatedMultiLayerL1Fee call failed');
      this.setState({
        multiLayerL1FeeTotal: '0x0',
      });
    }
  };

  componentDidMount = async () => {
    const {
      chainId,
      showCustomNonce,
      navigation,
      providerType,
      isPaymentRequest,
    } = this.props;
    this.updateNavBar();
    this.getGasLimit();

    const pollToken = await startGasPolling(this.state.pollToken);
    this.setState({
      pollToken,
    });
    // For analytics
    AnalyticsV2.trackEvent(
      MetaMetricsEvents.SEND_TRANSACTION_STARTED,
      this.getAnalyticsParams(),
    );

    showCustomNonce && (await this.setNetworkNonce());
    navigation.setParams({ providerType, isPaymentRequest });
    this.parseTransactionDataHeader();
    if (isMultiLayerFeeNetwork(chainId)) {
      this.fetchEstimatedL1Fee();
      intervalIdForEstimatedL1Fee = setInterval(
        this.fetchEstimatedL1Fee,
        POLLING_INTERVAL_ESTIMATED_L1_FEE,
      );
    }
  };

  componentDidUpdate = (prevProps, prevState) => {
    const {
      transactionState: {
        transactionTo,
        transaction: { value, gas },
      },
      contractBalances,
      selectedAsset,
    } = this.props;
    this.updateNavBar();

    if (this.state?.closeModal) this.toggleConfirmationModal(REVIEW);

    const { errorMessage, fromSelectedAddress } = this.state;
    const valueChanged = prevProps.transactionState.transaction.value !== value;
    const fromAddressChanged =
      prevState.fromSelectedAddress !== fromSelectedAddress;
    const previousContractBalance =
      prevProps.contractBalances[selectedAsset.address];
    const newContractBalance = contractBalances[selectedAsset.address];
    const contractBalanceChanged =
      previousContractBalance !== newContractBalance;
    const recipientIsDefined = transactionTo !== undefined;
    if (
      recipientIsDefined &&
      (valueChanged || fromAddressChanged || contractBalanceChanged)
    ) {
      this.parseTransactionDataHeader();
    }
    if (!prevState.errorMessage && errorMessage) {
      this.scrollView.scrollToEnd({ animated: true });
    }

    if (
      this.props.gasFeeEstimates &&
      gas &&
      (!shallowEqual(prevProps.gasFeeEstimates, this.props.gasFeeEstimates) ||
        gas !== prevProps?.transactionState?.transaction?.gas)
    ) {
      const gasEstimateTypeChanged =
        prevProps.gasEstimateType !== this.props.gasEstimateType;
      const gasSelected = gasEstimateTypeChanged
        ? AppConstants.GAS_OPTIONS.MEDIUM
        : this.state.gasSelected;

      if (
        (!this.state.stopUpdateGas && !this.state.advancedGasInserted) ||
        gasEstimateTypeChanged
      ) {
        if (this.props.gasEstimateType === GAS_ESTIMATE_TYPES.FEE_MARKET) {
          // eslint-disable-next-line react/no-did-update-set-state
          this.setState(
            {
              gasEstimationReady: true,
              animateOnChange: true,
              gasSelected,
            },
            () => {
              this.setState({ animateOnChange: false });
            },
          );
        } else if (this.props.gasEstimateType !== GAS_ESTIMATE_TYPES.NONE) {
          this.setError(this.state.legacyGasTransaction.error);
          // eslint-disable-next-line react/no-did-update-set-state
          this.setState(
            {
              gasEstimationReady: true,
              animateOnChange: true,
              gasSelected,
            },
            () => {
              this.setState({ animateOnChange: false });
            },
          );
        }
        this.parseTransactionDataHeader();
      }
    }
  };

  setScrollViewRef = (ref) => {
    this.scrollView = ref;
  };

  toggleConfirmationModal = (MODE) => {
    this.onModeChange(MODE);
    this.setState({ closeModal: false });
  };

  onModeChange = (mode) => {
    this.setState({ mode });
    if (mode === EDIT) {
      InteractionManager.runAfterInteractions(() => {
        Analytics.trackEvent(
          MetaMetricsEvents.SEND_FLOW_ADJUSTS_TRANSACTION_FEE,
        );
      });
    }
  };

  getGasLimit = async () => {
    const {
      prepareTransaction,
      transactionState: { transaction },
    } = this.props;
    const estimation = await getGasLimit(transaction, true);
    prepareTransaction({ ...transaction, ...estimation });
  };

  parseTransactionDataHeader = async () => {
    const {
      contractBalances,
      contractExchangeRates,
      conversionRate,
      currentCurrency,
      transactionState: {
        selectedAsset,
        transaction: { value, data },
      },
      ticker,
    } = this.props;

    let transactionValue, transactionValueFiat;
    const valueBN = hexToBN(value);
    const parsedTicker = getTicker(ticker);

    if (selectedAsset.isETH) {
      transactionValue = `${renderFromWei(value)} ${parsedTicker}`;
      transactionValueFiat = weiToFiat(
        valueBN,
        conversionRate,
        currentCurrency,
      );
    } else if (selectedAsset.tokenId) {
      transactionValueFiat = weiToFiat(
        valueBN,
        conversionRate,
        currentCurrency,
      );
    } else {
      const {
        address,
        symbol = 'ERC20',
        decimals,
        image,
        name,
      } = selectedAsset;
      const { TokensController } = Engine.context;

      if (!contractBalances[address]) {
        await TokensController.addToken(address, symbol, decimals, {
          image,
          name,
        });
      }

      const [, , rawAmount] = decodeTransferData('transfer', data);
      const rawAmountString = parseInt(rawAmount, 16).toLocaleString(
        'fullwide',
        { useGrouping: false },
      );
      const transferValue = renderFromTokenMinimalUnit(
        rawAmountString,
        decimals,
      );
      transactionValue = `${transferValue} ${symbol}`;
      const exchangeRate = contractExchangeRates[address];
      transactionValueFiat =
        balanceToFiat(
          transferValue,
          conversionRate,
          exchangeRate,
          currentCurrency,
        ) || `0 ${currentCurrency}`;
    }
    this.setState({
      transactionValue,
      transactionValueFiat,
    });
  };

  prepareTransactionToSend = () => {
    const {
      transactionState: { transaction },
      showCustomNonce,
      gasEstimateType,
    } = this.props;
    const { fromSelectedAddress, legacyGasTransaction, EIP1559GasTransaction } =
      this.state;
    const { nonce } = this.props.transaction;
    const transactionToSend = { ...transaction };

    if (gasEstimateType === GAS_ESTIMATE_TYPES.FEE_MARKET) {
      transactionToSend.gas = EIP1559GasTransaction.gasLimitHex;
      transactionToSend.maxFeePerGas = addHexPrefix(
        EIP1559GasTransaction.suggestedMaxFeePerGasHex,
      ); //'0x2540be400'
      transactionToSend.maxPriorityFeePerGas = addHexPrefix(
        EIP1559GasTransaction.suggestedMaxPriorityFeePerGasHex,
      ); //'0x3b9aca00';
      transactionToSend.estimatedBaseFee = addHexPrefix(
        EIP1559GasTransaction.estimatedBaseFeeHex,
      );
      delete transactionToSend.gasPrice;
    } else {
      transactionToSend.gas = legacyGasTransaction.suggestedGasLimitHex;
      transactionToSend.gasPrice = addHexPrefix(
        legacyGasTransaction.suggestedGasPriceHex,
      );
    }

    transactionToSend.from = fromSelectedAddress;
    if (showCustomNonce && nonce) transactionToSend.nonce = BNToHex(nonce);

    return transactionToSend;
  };

  /**
   * Removes collectible in case an ERC721 asset is being sent, when not in mainnet
   */
  checkRemoveCollectible = () => {
    const {
      transactionState: { selectedAsset, assetType },
      chainId,
    } = this.props;
    const { fromSelectedAddress } = this.state;
    if (assetType === 'ERC721' && chainId !== NetworksChainId.mainnet) {
      const { NftController } = Engine.context;
      removeFavoriteCollectible(fromSelectedAddress, chainId, selectedAsset);
      NftController.removeNft(selectedAsset.address, selectedAsset.tokenId);
    }
  };

  /**
   * Validates crypto value only
   * Independent of current internalPrimaryCurrencyIsCrypto
   *
   * @param {string} - Crypto value
   * @returns - Whether there is an error with the amount
   */
  validateAmount = ({ transaction, total }) => {
    const {
      accounts,
      contractBalances,
      selectedAsset,
      ticker,
      transactionState: {
        transaction: { value },
      },
    } = this.props;
    const selectedAddress = transaction?.from;
    let weiBalance, weiInput, error;

    if (isDecimal(value)) {
      if (selectedAsset.isETH || selectedAsset.tokenId) {
        weiBalance = hexToBN(accounts[selectedAddress].balance);
        const totalTransactionValue = hexToBN(total);
        if (!weiBalance.gte(totalTransactionValue)) {
          const amount = renderFromWei(totalTransactionValue.sub(weiBalance));
          const tokenSymbol = getTicker(ticker);
          error = strings('transaction.insufficient_amount', {
            amount,
            tokenSymbol,
          });
        }
      } else {
        const [, , amount] = decodeTransferData('transfer', transaction.data);
        weiBalance = contractBalances[selectedAsset.address];
        weiInput = hexToBN(amount);
        error =
          weiBalance && weiBalance.gte(weiInput)
            ? undefined
            : strings('transaction.insufficient_tokens', {
                token: selectedAsset.symbol,
              });
      }
    } else {
      error = strings('transaction.invalid_amount');
    }

    return error;
  };

  setError = (errorMessage) => {
    this.setState({ errorMessage }, () => {
      if (errorMessage) {
        this.scrollView.scrollToEnd({ animated: true });
      }
    });
  };

  onNext = async () => {
    const { TransactionController, KeyringController, ApprovalController } =
      Engine.context;
    const {
      transactionState: { assetType },
      navigation,
      resetTransaction,
      gasEstimateType,
    } = this.props;

    const {
      legacyGasTransaction,
      transactionConfirmed,
      EIP1559GasTransaction,
    } = this.state;
    if (transactionConfirmed) return;
    this.setState({ transactionConfirmed: true, stopUpdateGas: true });
    try {
      const transaction = this.prepareTransactionToSend();
      let error;
      if (gasEstimateType === GAS_ESTIMATE_TYPES.FEE_MARKET) {
        error = this.validateAmount({
          transaction,
          total: EIP1559GasTransaction.totalMaxHex,
        });
      } else {
        error = this.validateAmount({
          transaction,
          total: legacyGasTransaction.totalHex,
        });
      }
      this.setError(error);
      if (error) {
        this.setState({ transactionConfirmed: false, stopUpdateGas: true });
        return;
      }

      const { result, transactionMeta } =
<<<<<<< HEAD
        await TransactionController.addTransaction(
          transaction,
          TransactionTypes.MMM,
          WalletDevice.MM_MOBILE,
        );
=======
        await TransactionController.addTransaction(transaction, {
          deviceConfirmedOn: WalletDevice.MM_MOBILE,
          origin: TransactionTypes.MMM,
        });
      await KeyringController.resetQRKeyringState();
      await ApprovalController.accept(transactionMeta.id, undefined, {
        waitForResult: true,
      });
      await new Promise((resolve) => resolve(result));
>>>>>>> 9cf645e3

      const isLedgerAccount = isHardwareAccount(transaction.from, [
        KeyringTypes.ledger,
      ]);

      const finalizeConfirmation = async (confirmed) => {
        const rejectTransaction = () => {
          if (isLedgerAccount) {
            TransactionController.cancelTransaction(transactionMeta.id);
            TransactionController.hub.removeAllListeners(
              `${transactionMeta.id}:finished`,
            );
          }
          this.setState({ transactionConfirmed: false });
          navigation && navigation.dangerouslyGetParent()?.popToTop();
        };

        if (confirmed === false) {
          // Transaction was rejected by the user
          return rejectTransaction();
        }

        try {
          await new Promise((resolve) => resolve(result));
        } catch (error) {
          // This is the LedgerCode for device rejection
          if (error.message.includes('0x6985')) {
            return rejectTransaction();
          }
        }

        if (transactionMeta.error) {
          throw transactionMeta.error;
        }

        InteractionManager.runAfterInteractions(() => {
          NotificationManager.watchSubmittedTransaction({
            ...transactionMeta,
            assetType,
          });
          this.checkRemoveCollectible();
          AnalyticsV2.trackEvent(
            MetaMetricsEvents.SEND_TRANSACTION_COMPLETED,
            this.getAnalyticsParams(),
          );
          stopGasPolling();
          resetTransaction();
          navigation && navigation.dangerouslyGetParent()?.pop();
        });
      };

      if (isLedgerAccount) {
        const ledgerKeyring = await KeyringController.getLedgerKeyring();
        // Approve transaction for ledger is called in the Confirmation Flow (modals) after user prompt

        this.props.navigation.navigate(
          ...createLedgerTransactionModalNavDetails({
            transactionId: transactionMeta.id,
            deviceId: ledgerKeyring.deviceId,
            onConfirmationComplete: finalizeConfirmation,
            type: 'signTransaction',
          }),
        );
      } else {
        await KeyringController.resetQRKeyringState();
        await ApprovalController.accept(transactionMeta.id, undefined, {
          waitForResult: true,
        });
        await finalizeConfirmation(true);
      }
    } catch (error) {
      if (!error?.message.startsWith(KEYSTONE_TX_CANCELED)) {
        Alert.alert(
          strings('transactions.transaction_error'),
          error && error.message,
          [{ text: 'OK' }],
        );
        Logger.error(error, 'error while trying to send transaction (Confirm)');
      } else {
        AnalyticsV2.trackEvent(
          MetaMetricsEvents.QR_HARDWARE_TRANSACTION_CANCELED,
        );
      }
    }
    this.setState({ transactionConfirmed: false });
  };

  getBalanceError = (balance) => {
    const {
      transactionState: {
        transaction: { value = '0x0', gas = '0x0', gasPrice = '0x0' },
      },
    } = this.props;

    const gasBN = hexToBN(gas);
    const weiTransactionFee = gasBN.mul(hexToBN(gasPrice));
    const valueBN = hexToBN(value);
    const transactionTotalAmountBN = weiTransactionFee.add(valueBN);

    const balanceIsInsufficient = hexToBN(balance).lt(transactionTotalAmountBN);

    return balanceIsInsufficient ? strings('transaction.insufficient') : null;
  };

  onSelectAccount = async (accountAddress) => {
    const { accounts } = this.props;
    // If new account doesn't have the asset
    this.setState({
      fromSelectedAddress: accountAddress,
      balanceIsZero: hexToBN(accounts[accountAddress].balance).isZero(),
    });
    this.parseTransactionDataHeader();
  };

  openAccountSelector = () => {
    const { navigation } = this.props;
    navigation.navigate(Routes.MODAL.ROOT_MODAL_FLOW, {
      screen: Routes.SHEET.ACCOUNT_SELECTOR,
      params: {
        isSelectOnly: true,
        onSelectAccount: this.onSelectAccount,
        checkBalanceError: this.getBalanceError,
      },
    });
  };

  toggleHexDataModal = () => {
    const { hexDataModalVisible } = this.state;
    this.setState({ hexDataModalVisible: !hexDataModalVisible });
  };

  renderCustomNonceModal = () => {
    const { setNonce } = this.props;
    const { proposedNonce, nonce } = this.props.transaction;
    return (
      <CustomNonceModal
        proposedNonce={proposedNonce}
        nonceValue={nonce}
        close={() => this.toggleConfirmationModal(REVIEW)}
        save={setNonce}
      />
    );
  };

  handleCopyHex = () => {
    const { data } = this.props.transactionState.transaction;
    ClipboardManager.setString(data);
    this.props.showAlert({
      isVisible: true,
      autodismiss: 1500,
      content: 'clipboard-alert',
      data: { msg: strings('transaction.hex_data_copied') },
    });
  };

  renderHexDataModal = () => {
    const { hexDataModalVisible } = this.state;
    const { data } = this.props.transactionState.transaction;
    const colors = this.context.colors || mockTheme.colors;
    const styles = createStyles(colors);
    return (
      <Modal
        isVisible={hexDataModalVisible}
        onBackdropPress={this.toggleHexDataModal}
        onBackButtonPress={this.toggleHexDataModal}
        onSwipeComplete={this.toggleHexDataModal}
        swipeDirection={'down'}
        propagateSwipe
        backdropColor={colors.overlay.default}
        backdropOpacity={1}
      >
        <View style={styles.hexDataWrapper}>
          <TouchableOpacity
            style={styles.hexDataClose}
            onPress={this.toggleHexDataModal}
          >
            <IonicIcon
              name={'ios-close'}
              size={28}
              color={colors.text.default}
            />
          </TouchableOpacity>
          <View style={styles.qrCode}>
            <Text style={styles.addressTitle}>
              {strings('transaction.hex_data')}
            </Text>
            <TouchableOpacity
              disabled={!data}
              activeOpacity={0.8}
              onPress={this.handleCopyHex}
            >
              <Text style={styles.hexDataText}>
                {data || strings('unit.empty_data')}
              </Text>
            </TouchableOpacity>
          </View>
          <GlobalAlert />
        </View>
      </Modal>
    );
  };

  buyEth = () => {
    const { navigation } = this.props;
    try {
      navigation.navigate('FiatOnRampAggregator');
    } catch (error) {
      Logger.error(error, 'Navigation: Error when navigating to buy ETH.');
    }
    InteractionManager.runAfterInteractions(() => {
      Analytics.trackEvent(MetaMetricsEvents.RECEIVE_OPTIONS_PAYMENT_REQUEST);
    });
  };

  goToFaucet = () => {
    InteractionManager.runAfterInteractions(() => {
      this.props.navigation.navigate(Routes.BROWSER.VIEW, {
        newTabUrl: AppConstants.URLS.MM_FAUCET,
        timestamp: Date.now(),
      });
    });
  };

  onUpdatingValuesStart = () => {
    this.setState({ isAnimating: true });
  };
  onUpdatingValuesEnd = () => {
    this.setState({ isAnimating: false });
  };

  updateTransactionState = (gas) => {
    this.setState({
      EIP1559GasTransaction: gas,
      legacyGasTransaction: gas,
    });
  };

  onGasChanged = (gasValue) => {
    this.setState({ gasSelected: gasValue });
  };

  onGasCanceled = (gasValue) => {
    this.setState({
      stopUpdateGas: false,
      gasSelectedTemp: gasValue,
      closeModal: true,
    });
  };

  updateGasState = ({ gasTxn, gasObj, gasSelect, txnType }) => {
    this.setState({
      gasSelectedTemp: gasSelect,
      gasSelected: gasSelect,
      closeModal: true,
      ...(txnType
        ? {
            legacyGasTransaction: gasTxn,
            legacyGasObject: gasObj,
            advancedGasInserted: !gasSelect,
            stopUpdateGas: false,
          }
        : {
            EIP1559GasTransaction: gasTxn,
            EIP1559GasObject: gasObj,
          }),
    });
  };

  render = () => {
    const { selectedAsset, paymentRequest } = this.props.transactionState;
    const {
      showHexData,
      showCustomNonce,
      primaryCurrency,
      networkId,
      chainId,
      gasEstimateType,
      isNativeTokenBuySupported,
    } = this.props;
    const { nonce } = this.props.transaction;
    const {
      gasEstimationReady,
      fromSelectedAddress,
      transactionValue = '',
      transactionValueFiat = '',
      errorMessage,
      transactionConfirmed,
      warningGasPriceHigh,
      mode,
      isAnimating,
      animateOnChange,
      multiLayerL1FeeTotal,
      gasSelected,
      EIP1559GasObject,
      EIP1559GasTransaction,
      legacyGasObject,
    } = this.state;
    const colors = this.context.colors || mockTheme.colors;
    const styles = createStyles(colors);
    const showFeeMarket =
      !gasEstimateType ||
      gasEstimateType === GAS_ESTIMATE_TYPES.FEE_MARKET ||
      gasEstimateType === GAS_ESTIMATE_TYPES.NONE;
    const isQRHardwareWalletDevice = isQRHardwareAccount(fromSelectedAddress);
    const isLedgerAccount = isHardwareAccount(fromSelectedAddress, [
      KeyringTypes.ledger,
    ]);

    const isTestNetwork = isTestNet(networkId);

    const errorPress = isTestNetwork ? this.goToFaucet : this.buyEth;
    const errorLinkText = isTestNetwork
      ? strings('transaction.go_to_faucet')
      : strings('transaction.buy_more');

    return (
      <SafeAreaView
        edges={['bottom']}
        style={styles.wrapper}
        testID={TXN_CONFIRM_SCREEN}
      >
        <AccountFromToInfoCard
          transactionState={this.props.transactionState}
          onPressFromAddressIcon={
            !paymentRequest ? null : this.openAccountSelector
          }
          layout="vertical"
        />
        <ScrollView style={baseStyles.flexGrow} ref={this.setScrollViewRef}>
          {!selectedAsset.tokenId ? (
            <View style={styles.amountWrapper}>
              <Text style={styles.textAmountLabel}>
                {strings('transaction.amount')}
              </Text>
              <Text
                style={styles.textAmount}
                {...generateTestId(Platform, COMFIRM_TXN_AMOUNT)}
              >
                {transactionValue}
              </Text>
              {isMainnetByChainId(chainId) && (
                <Text style={styles.textAmountLabel}>
                  {transactionValueFiat}
                </Text>
              )}
            </View>
          ) : (
            <View style={styles.amountWrapper}>
              <Text style={styles.textAmountLabel}>
                {strings('transaction.asset')}
              </Text>
              <View style={styles.CollectibleMediaWrapper}>
                <CollectibleMedia
                  small
                  iconStyle={styles.CollectibleMedia}
                  containerStyle={styles.CollectibleMedia}
                  collectible={selectedAsset}
                />
              </View>
              <View>
                <Text style={styles.collectibleName}>{selectedAsset.name}</Text>
                <Text style={styles.collectibleTokenId}>{`#${renderShortText(
                  selectedAsset.tokenId,
                  10,
                )}`}</Text>
              </View>
            </View>
          )}
          <TransactionReview
            gasSelected={this.state.gasSelected}
            primaryCurrency={primaryCurrency}
            onEdit={() => this.toggleConfirmationModal(EDIT)}
            onUpdatingValuesStart={this.onUpdatingValuesStart}
            onUpdatingValuesEnd={this.onUpdatingValuesEnd}
            animateOnChange={animateOnChange}
            isAnimating={isAnimating}
            gasEstimationReady={gasEstimationReady}
            chainId={chainId}
            gasObject={!showFeeMarket ? legacyGasObject : EIP1559GasObject}
            updateTransactionState={this.updateTransactionState}
            legacy={!showFeeMarket}
            onlyGas={false}
            multiLayerL1FeeTotal={multiLayerL1FeeTotal}
          />
          {mode === EDIT && (
            <CustomGasModal
              gasSelected={gasSelected}
              animateOnChange={animateOnChange}
              isAnimating={isAnimating}
              legacyGasData={legacyGasObject}
              EIP1559GasData={EIP1559GasObject}
              EIP1559GasTxn={EIP1559GasTransaction}
              onlyGas={false}
              validateAmount={this.validateAmount}
              onGasChanged={this.onGasChanged}
              legacy={!showFeeMarket}
              onGasCanceled={this.onGasCanceled}
              updateGasState={this.updateGasState}
            />
          )}
          {showCustomNonce && (
            <CustomNonce
              nonce={nonce}
              onNonceEdit={() => this.toggleConfirmationModal(EDIT_NONCE)}
            />
          )}

          {errorMessage && (
            <View style={styles.errorWrapper}>
              {isTestNetwork || isNativeTokenBuySupported ? (
                <TouchableOpacity onPress={errorPress}>
                  <Text style={styles.error}>{errorMessage}</Text>
                  <Text style={[styles.error, styles.underline]}>
                    {errorLinkText}
                  </Text>
                </TouchableOpacity>
              ) : (
                <Text style={styles.error}>{errorMessage}</Text>
              )}
            </View>
          )}
          {!!warningGasPriceHigh && (
            <View style={styles.errorWrapper}>
              <Text style={styles.error}>{warningGasPriceHigh}</Text>
            </View>
          )}

          {this.state.gasSelected === AppConstants.GAS_OPTIONS.LOW && (
            <WarningMessage
              style={styles.actionsWrapper}
              warningMessage={strings('edit_gas_fee_eip1559.low_fee_warning')}
            />
          )}

          <View style={styles.actionsWrapper}>
            {showHexData && (
              <TouchableOpacity
                style={styles.actionTouchable}
                onPress={this.toggleHexDataModal}
              >
                <Text style={styles.actionText}>
                  {strings('transaction.hex_data')}
                </Text>
              </TouchableOpacity>
            )}
          </View>
        </ScrollView>
        <View style={styles.buttonNextWrapper}>
          <StyledButton
            type={'confirm'}
            disabled={
              transactionConfirmed ||
              !gasEstimationReady ||
              Boolean(errorMessage) ||
              isAnimating
            }
            containerStyle={styles.buttonNext}
            onPress={this.onNext}
            testID={TXN_CONFIRM_SEND_BUTTON}
          >
            {transactionConfirmed ? (
              <ActivityIndicator size="small" color={colors.primary.inverse} />
            ) : isQRHardwareWalletDevice ? (
              strings('transaction.confirm_with_qr_hardware')
            ) : isLedgerAccount ? (
              strings('transaction.confirm_with_ledger_hardware')
            ) : (
              strings('transaction.send')
            )}
          </StyledButton>
        </View>
        {mode === EDIT_NONCE && this.renderCustomNonceModal()}
        {this.renderHexDataModal()}
      </SafeAreaView>
    );
  };
}

Confirm.contextType = ThemeContext;

const mapStateToProps = (state) => ({
  accounts: selectAccounts(state),
  contractExchangeRates: selectContractExchangeRates(state),
  contractBalances: selectContractBalances(state),
  conversionRate: selectConversionRate(state),
  currentCurrency: selectCurrentCurrency(state),
  networkId: selectNetwork(state),
  providerType: selectProviderType(state),
  showHexData: state.settings.showHexData,
  showCustomNonce: state.settings.showCustomNonce,
  chainId: selectChainId(state),
  ticker: selectTicker(state),
  transaction: getNormalizedTxState(state),
  selectedAsset: state.transaction.selectedAsset,
  transactionState: state.transaction,
  primaryCurrency: state.settings.primaryCurrency,
  gasFeeEstimates:
    state.engine.backgroundState.GasFeeController.gasFeeEstimates,
  gasEstimateType:
    state.engine.backgroundState.GasFeeController.gasEstimateType,
  isPaymentRequest: state.transaction.paymentRequest,
  isNativeTokenBuySupported: isNetworkBuyNativeTokenSupported(
    selectChainId(state),
    getRampNetworks(state),
  ),
});

const mapDispatchToProps = (dispatch) => ({
  prepareTransaction: (transaction) =>
    dispatch(prepareTransaction(transaction)),
  resetTransaction: () => dispatch(resetTransaction()),
  setNonce: (nonce) => dispatch(setNonce(nonce)),
  setProposedNonce: (nonce) => dispatch(setProposedNonce(nonce)),
  removeFavoriteCollectible: (selectedAddress, chainId, collectible) =>
    dispatch(removeFavoriteCollectible(selectedAddress, chainId, collectible)),
  showAlert: (config) => dispatch(showAlert(config)),
});

export default connect(mapStateToProps, mapDispatchToProps)(Confirm);<|MERGE_RESOLUTION|>--- conflicted
+++ resolved
@@ -708,13 +708,6 @@
       }
 
       const { result, transactionMeta } =
-<<<<<<< HEAD
-        await TransactionController.addTransaction(
-          transaction,
-          TransactionTypes.MMM,
-          WalletDevice.MM_MOBILE,
-        );
-=======
         await TransactionController.addTransaction(transaction, {
           deviceConfirmedOn: WalletDevice.MM_MOBILE,
           origin: TransactionTypes.MMM,
@@ -724,7 +717,6 @@
         waitForResult: true,
       });
       await new Promise((resolve) => resolve(result));
->>>>>>> 9cf645e3
 
       const isLedgerAccount = isHardwareAccount(transaction.from, [
         KeyringTypes.ledger,
@@ -793,7 +785,8 @@
         await ApprovalController.accept(transactionMeta.id, undefined, {
           waitForResult: true,
         });
-        await finalizeConfirmation(true);
+        await new Promise((resolve) => resolve(result));
+        //await finalizeConfirmation(true);
       }
     } catch (error) {
       if (!error?.message.startsWith(KEYSTONE_TX_CANCELED)) {
