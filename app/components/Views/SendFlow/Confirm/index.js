import React, { PureComponent } from 'react';
import { baseStyles } from '../../../../styles/common';
import {
  InteractionManager,
  View,
  Alert,
  ScrollView,
  TouchableOpacity,
  ActivityIndicator,
  Platform,
} from 'react-native';
import { KeyboardAwareScrollView } from 'react-native-keyboard-aware-scroll-view';
import { connect } from 'react-redux';
import { getSendFlowTitle } from '../../../UI/Navbar';
import PropTypes from 'prop-types';
import Eth from 'ethjs-query';
import {
  renderFromWei,
  renderFromTokenMinimalUnit,
  weiToFiat,
  balanceToFiat,
  isDecimal,
  fromWei,
  hexToBN,
  BNToHex,
} from '../../../../util/number';

import {
  getTicker,
  decodeTransferData,
  getNormalizedTxState,
} from '../../../../util/transactions';
import StyledButton from '../../../UI/StyledButton';
import { KeyringTypes } from '@metamask/keyring-controller';
import { WalletDevice } from '@metamask/transaction-controller';
import { NetworksChainId } from '@metamask/controller-utils';
import { GAS_ESTIMATE_TYPES } from '@metamask/gas-fee-controller';
import {
  prepareTransaction,
  resetTransaction,
  setNonce,
  setProposedNonce,
} from '../../../../actions/transaction';
import { getGasLimit } from '../../../../util/custom-gas';
import Engine from '../../../../core/Engine';
import Logger from '../../../../util/Logger';
import { WALLET_CONNECT_ORIGIN } from '../../../../util/walletconnect';
import CustomNonceModal from '../../../UI/CustomNonceModal';
import NotificationManager from '../../../../core/NotificationManager';
import { strings } from '../../../../../locales/i18n';
import CollectibleMedia from '../../../UI/CollectibleMedia';
import Modal from 'react-native-modal';
import IonicIcon from 'react-native-vector-icons/Ionicons';
import TransactionTypes from '../../../../core/TransactionTypes';
import Analytics from '../../../../core/Analytics/Analytics';
import { MetaMetricsEvents } from '../../../../core/Analytics';
import { shallowEqual, renderShortText } from '../../../../util/general';
import {
  isTestNet,
  getNetworkNonce,
  isMainnetByChainId,
  isMultiLayerFeeNetwork,
  fetchEstimatedMultiLayerL1Fee,
} from '../../../../util/networks';
import Text from '../../../Base/Text';
import AnalyticsV2 from '../../../../util/analyticsV2';
import { addHexPrefix } from 'ethereumjs-util';
import { removeFavoriteCollectible } from '../../../../actions/collectibles';
import { SafeAreaView } from 'react-native-safe-area-context';
import AccountFromToInfoCard from '../../../UI/AccountFromToInfoCard';
import TransactionReview from '../../../UI/TransactionReview/TransactionReviewEIP1559Update';
import EditGasFee1559 from '../../../UI/EditGasFee1559Update';
import EditGasFeeLegacy from '../../../UI/EditGasFeeLegacyUpdate';
import CustomNonce from '../../../UI/CustomNonce';
import AppConstants from '../../../../core/AppConstants';
import {
  getAddressAccountType,
  isQRHardwareAccount,
  isHardwareAccount,
} from '../../../../util/address';
import { KEYSTONE_TX_CANCELED } from '../../../../constants/error';
import { ThemeContext, mockTheme } from '../../../../util/theme';
import Routes from '../../../../constants/navigation/Routes';
import { createLedgerTransactionModalNavDetails } from '../../../UI/LedgerModals/LedgerTransactionModal';
import WarningMessage from '../WarningMessage';
import { showAlert } from '../../../../actions/alert';
import ClipboardManager from '../../../../core/ClipboardManager';
import GlobalAlert from '../../../UI/GlobalAlert';
import createStyles from './styles';
import {
  startGasPolling,
  stopGasPolling,
} from '../../../../core/GasPolling/GasPolling';
import {
  selectChainId,
  selectNetwork,
  selectProviderType,
  selectTicker,
} from '../../../../selectors/networkController';
import {
  selectConversionRate,
  selectCurrentCurrency,
} from '../../../../selectors/currencyRateController';
import generateTestId from '../../../../../wdio/utils/generateTestId';
import { COMFIRM_TXN_AMOUNT } from '../../../../../wdio/screen-objects/testIDs/Screens/TransactionConfirm.testIds';
import { isNetworkBuyNativeTokenSupported } from '../../../UI/FiatOnRampAggregator/utils';
import { getRampNetworks } from '../../../../reducers/fiatOrders';

const EDIT = 'edit';
const EDIT_NONCE = 'edit_nonce';
const EDIT_EIP1559 = 'edit_eip1559';
const REVIEW = 'review';
const POLLING_INTERVAL_ESTIMATED_L1_FEE = 30000;

let intervalIdForEstimatedL1Fee;

/**
 * View that wraps the wraps the "Send" screen
 */
class Confirm extends PureComponent {
  static propTypes = {
    /**
     * Object that represents the navigator
     */
    navigation: PropTypes.object,
    /**
     * Object that contains navigation props
     */
    route: PropTypes.object,
    /**
     * Map of accounts to information objects including balances
     */
    accounts: PropTypes.object,
    /**
     * Object containing token balances in the format address => balance
     */
    contractBalances: PropTypes.object,
    /**
     * Current provider ticker
     */
    ticker: PropTypes.string,
    /**
     * Current transaction state
     */
    transactionState: PropTypes.object,
    /**
     * Normalized transaction state
     */
    transaction: PropTypes.object.isRequired,
    /**
     * ETH to current currency conversion rate
     */
    conversionRate: PropTypes.number,
    /**
     * Currency code of the currently-active currency
     */
    currentCurrency: PropTypes.string,
    /**
     * Object containing token exchange rates in the format address => exchangeRate
     */
    contractExchangeRates: PropTypes.object,
    /**
     * Set transaction object to be sent
     */
    prepareTransaction: PropTypes.func,
    /**
     * Chain Id
     */
    chainId: PropTypes.string,
    /**
     * Network id
     */
    network: PropTypes.string,
    /**
     * Indicates whether hex data should be shown in transaction editor
     */
    showHexData: PropTypes.bool,
    /**
     * Indicates whether custom nonce should be shown in transaction editor
     */
    showCustomNonce: PropTypes.bool,
    /**
     * Network provider type as mainnet
     */
    providerType: PropTypes.string,
    /**
     * Selected asset from current transaction state
     */
    selectedAsset: PropTypes.object,
    /**
     * Resets transaction state
     */
    resetTransaction: PropTypes.func,
    /**
     * ETH or fiat, depending on user setting
     */
    primaryCurrency: PropTypes.string,
    /**
     * Set transaction nonce
     */
    setNonce: PropTypes.func,
    /**
     * Set proposed nonce (from network)
     */
    setProposedNonce: PropTypes.func,
    /**
     * Gas fee estimates returned by the gas fee controller
     */
    gasFeeEstimates: PropTypes.object,
    /**
     * Estimate type returned by the gas fee controller, can be market-fee, legacy or eth_gasPrice
     */
    gasEstimateType: PropTypes.string,
    /**
     * Indicates whether the current transaction is a deep link transaction
     */
    isPaymentRequest: PropTypes.bool,
    /**
     * Triggers global alert
     */
    showAlert: PropTypes.func,
    /**
     * Boolean that indicates if the network supports buy
     */
    isNativeTokenBuySupported: PropTypes.bool,
  };

  state = {
    gasEstimationReady: false,
    fromSelectedAddress: this.props.transactionState.transaction.from,
    hexDataModalVisible: false,
    warningGasPriceHigh: undefined,
    ready: false,
    transactionValue: undefined,
    transactionValueFiat: undefined,
    errorMessage: undefined,
    mode: REVIEW,
    gasSelected: AppConstants.GAS_OPTIONS.MEDIUM,
    gasSelectedTemp: AppConstants.GAS_OPTIONS.MEDIUM,
    stopUpdateGas: false,
    advancedGasInserted: false,
    gasSpeedSelected: AppConstants.GAS_OPTIONS.MEDIUM,
    suggestedGasLimit: undefined,
    EIP1559GasTransaction: {},
    EIP1559GasObject: {},
    legacyGasObject: {},
    legacyGasTransaction: {},
    multiLayerL1FeeTotal: '0x0',
  };

  originIsWalletConnect = this.props.transaction.origin?.startsWith(
    WALLET_CONNECT_ORIGIN,
  );

  originIsMMSDKRemoteConn = this.props.transaction.origin?.startsWith(
    AppConstants.MM_SDK.SDK_REMOTE_ORIGIN,
  );

  setNetworkNonce = async () => {
    const { setNonce, setProposedNonce, transaction } = this.props;
    const proposedNonce = await getNetworkNonce(transaction);
    setNonce(proposedNonce);
    setProposedNonce(proposedNonce);
  };

  getAnalyticsParams = () => {
    try {
      const { selectedAsset, gasEstimateType, chainId } = this.props;
      const { gasSelected, fromSelectedAddress } = this.state;

      return {
        active_currency: { value: selectedAsset?.symbol, anonymous: true },
        account_type: getAddressAccountType(fromSelectedAddress),
        chain_id: chainId,
        gas_estimate_type: gasEstimateType,
        gas_mode: gasSelected ? 'Basic' : 'Advanced',
        speed_set: gasSelected || undefined,
        request_source: this.originIsMMSDKRemoteConn
          ? AppConstants.REQUEST_SOURCES.SDK_REMOTE_CONN
          : this.originIsWalletConnect
          ? AppConstants.REQUEST_SOURCES.WC
          : AppConstants.REQUEST_SOURCES.IN_APP_BROWSER,
      };
    } catch (error) {
      return {};
    }
  };

  getGasAnalyticsParams = () => {
    try {
      const { selectedAsset, gasEstimateType } = this.props;
      return {
        active_currency: { value: selectedAsset.symbol, anonymous: true },
        gas_estimate_type: gasEstimateType,
      };
    } catch (error) {
      return {};
    }
  };

  updateNavBar = () => {
    const { navigation, route, resetTransaction } = this.props;
    const colors = this.context.colors || mockTheme.colors;
    navigation.setOptions(
      getSendFlowTitle(
        'send.confirm',
        navigation,
        route,
        colors,
        resetTransaction,
      ),
    );
  };

  componentWillUnmount = async () => {
    const {
      contractBalances,
      transactionState: { selectedAsset },
    } = this.props;
    const { TokensController } = Engine.context;
    await stopGasPolling(this.state.pollToken);
    clearInterval(intervalIdForEstimatedL1Fee);

    /**
     * Remove token that was added to the account temporarily
     * Ref.: https://github.com/MetaMask/metamask-mobile/pull/3989#issuecomment-1367558394
     */
    if (selectedAsset.isETH || selectedAsset.tokenId) {
      return;
    }

    const weiBalance = contractBalances[selectedAsset.address];
    if (weiBalance?.isZero()) {
      await TokensController.ignoreTokens([selectedAsset.address]);
    }
  };

  fetchEstimatedL1Fee = async () => {
    const { transaction, chainId } = this.props;
    if (!transaction?.transaction) {
      return;
    }
    try {
      const eth = new Eth(Engine.context.NetworkController.provider);
      const result = await fetchEstimatedMultiLayerL1Fee(eth, {
        txParams: transaction.transaction,
        chainId,
      });
      this.setState({
        multiLayerL1FeeTotal: result,
      });
    } catch (e) {
      Logger.error(e, 'fetchEstimatedMultiLayerL1Fee call failed');
      this.setState({
        multiLayerL1FeeTotal: '0x0',
      });
    }
  };

  componentDidMount = async () => {
    const { chainId } = this.props;
    this.updateNavBar();
    this.getGasLimit();

    const pollToken = await startGasPolling(this.state.pollToken);
    this.setState({
      pollToken,
    });
    // For analytics
    AnalyticsV2.trackEvent(
      MetaMetricsEvents.SEND_TRANSACTION_STARTED,
      this.getAnalyticsParams(),
    );

    const { showCustomNonce, navigation, providerType, isPaymentRequest } =
      this.props;
    showCustomNonce && (await this.setNetworkNonce());
    navigation.setParams({ providerType, isPaymentRequest });
    this.parseTransactionDataHeader();
    if (isMultiLayerFeeNetwork(chainId)) {
      this.fetchEstimatedL1Fee();
      intervalIdForEstimatedL1Fee = setInterval(
        this.fetchEstimatedL1Fee,
        POLLING_INTERVAL_ESTIMATED_L1_FEE,
      );
    }
  };

  componentDidUpdate = (prevProps, prevState) => {
    const {
      transactionState: {
        transactionTo,
        transaction: { value, gas },
      },
      contractBalances,
      selectedAsset,
    } = this.props;
    this.updateNavBar();
    const { errorMessage, fromSelectedAddress } = this.state;
    const valueChanged = prevProps.transactionState.transaction.value !== value;
    const fromAddressChanged =
      prevState.fromSelectedAddress !== fromSelectedAddress;
    const previousContractBalance =
      prevProps.contractBalances[selectedAsset.address];
    const newContractBalance = contractBalances[selectedAsset.address];
    const contractBalanceChanged =
      previousContractBalance !== newContractBalance;
    const recipientIsDefined = transactionTo !== undefined;
    if (
      recipientIsDefined &&
      (valueChanged || fromAddressChanged || contractBalanceChanged)
    ) {
      this.parseTransactionDataHeader();
    }
    if (!prevState.errorMessage && errorMessage) {
      this.scrollView.scrollToEnd({ animated: true });
    }

    if (
      this.props.gasFeeEstimates &&
      gas &&
      (!shallowEqual(prevProps.gasFeeEstimates, this.props.gasFeeEstimates) ||
        gas !== prevProps?.transactionState?.transaction?.gas)
    ) {
      const gasEstimateTypeChanged =
        prevProps.gasEstimateType !== this.props.gasEstimateType;
      const gasSelected = gasEstimateTypeChanged
        ? AppConstants.GAS_OPTIONS.MEDIUM
        : this.state.gasSelected;
      const gasSelectedTemp = gasEstimateTypeChanged
        ? AppConstants.GAS_OPTIONS.MEDIUM
        : this.state.gasSelectedTemp;

      if (
        (!this.state.stopUpdateGas && !this.state.advancedGasInserted) ||
        gasEstimateTypeChanged
      ) {
        if (this.props.gasEstimateType === GAS_ESTIMATE_TYPES.FEE_MARKET) {
          // eslint-disable-next-line react/no-did-update-set-state
          this.setState(
            {
              gasEstimationReady: true,
              animateOnChange: true,
              gasSelected,
              gasSelectedTemp,
            },
            () => {
              this.setState({ animateOnChange: false });
            },
          );
        } else if (this.props.gasEstimateType !== GAS_ESTIMATE_TYPES.NONE) {
          const suggestedGasLimit = fromWei(gas, 'wei');

          this.setError(this.state.legacyGasTransaction.error);

          // eslint-disable-next-line react/no-did-update-set-state
          this.setState(
            {
              gasEstimationReady: true,
              animateOnChange: true,
              gasSelected,
              gasSelectedTemp,
              suggestedGasLimit,
            },
            () => {
              this.setState({ animateOnChange: false });
            },
          );
        }
        this.parseTransactionDataHeader();
      }
    }
  };

  setScrollViewRef = (ref) => {
    this.scrollView = ref;
  };

  review = () => {
    this.onModeChange(REVIEW);
  };

  edit = (MODE) => {
    this.onModeChange(MODE);
  };

  onModeChange = (mode) => {
    this.setState({ mode });
    if (mode === EDIT) {
      InteractionManager.runAfterInteractions(() => {
        Analytics.trackEvent(
          MetaMetricsEvents.SEND_FLOW_ADJUSTS_TRANSACTION_FEE,
        );
      });
    }
  };

  getGasLimit = async () => {
    const {
      prepareTransaction,
      transactionState: { transaction },
    } = this.props;
    const estimation = await getGasLimit(transaction, true);
    prepareTransaction({ ...transaction, ...estimation });
  };

  parseTransactionDataHeader = async () => {
    const {
      contractBalances,
      contractExchangeRates,
      conversionRate,
      currentCurrency,
      transactionState: {
        selectedAsset,
        transaction: { value, data },
      },
      ticker,
    } = this.props;

    let transactionValue, transactionValueFiat;
    const valueBN = hexToBN(value);
    const parsedTicker = getTicker(ticker);

    if (selectedAsset.isETH) {
      transactionValue = `${renderFromWei(value)} ${parsedTicker}`;
      transactionValueFiat = weiToFiat(
        valueBN,
        conversionRate,
        currentCurrency,
      );
    } else if (selectedAsset.tokenId) {
      transactionValueFiat = weiToFiat(
        valueBN,
        conversionRate,
        currentCurrency,
      );
    } else {
      const {
        address,
        symbol = 'ERC20',
        decimals,
        image,
        name,
      } = selectedAsset;
      const { TokensController } = Engine.context;

      if (!contractBalances[address]) {
        await TokensController.addToken(address, symbol, decimals, image, name);
      }

      const [, , rawAmount] = decodeTransferData('transfer', data);
      const rawAmountString = parseInt(rawAmount, 16).toLocaleString(
        'fullwide',
        { useGrouping: false },
      );
      const transferValue = renderFromTokenMinimalUnit(
        rawAmountString,
        decimals,
      );
      transactionValue = `${transferValue} ${symbol}`;
      const exchangeRate = contractExchangeRates[address];
      transactionValueFiat =
        balanceToFiat(
          transferValue,
          conversionRate,
          exchangeRate,
          currentCurrency,
        ) || `0 ${currentCurrency}`;
    }
    this.setState({
      transactionValue,
      transactionValueFiat,
    });
  };

  handleSetGasSpeed = (speed) => {
    this.setState({ gasSpeedSelected: speed });
  };

  validateGas = () => {
    const { accounts } = this.props;
    const { gas, gasPrice, value, from } =
      this.props.transactionState.transaction;
    let errorMessage;
    const totalGas = gas.mul(gasPrice);
    const valueBN = hexToBN(value);
    const balanceBN = hexToBN(accounts[from].balance);
    if (valueBN.add(totalGas).gt(balanceBN)) {
      errorMessage = strings('transaction.insufficient');
      this.setState({ errorMessage });
    }
    return errorMessage;
  };

  prepareTransactionToSend = () => {
    const {
      transactionState: { transaction },
      showCustomNonce,
      gasEstimateType,
    } = this.props;
    const { fromSelectedAddress, legacyGasTransaction, EIP1559GasTransaction } =
      this.state;
    const { nonce } = this.props.transaction;
    const transactionToSend = { ...transaction };

    if (gasEstimateType === GAS_ESTIMATE_TYPES.FEE_MARKET) {
      transactionToSend.gas = EIP1559GasTransaction.gasLimitHex;
      transactionToSend.maxFeePerGas = addHexPrefix(
        EIP1559GasTransaction.suggestedMaxFeePerGasHex,
      ); //'0x2540be400'
      transactionToSend.maxPriorityFeePerGas = addHexPrefix(
        EIP1559GasTransaction.suggestedMaxPriorityFeePerGasHex,
      ); //'0x3b9aca00';
      transactionToSend.estimatedBaseFee = addHexPrefix(
        EIP1559GasTransaction.estimatedBaseFeeHex,
      );
      delete transactionToSend.gasPrice;
    } else {
      transactionToSend.gas = legacyGasTransaction.suggestedGasLimitHex;
      transactionToSend.gasPrice = addHexPrefix(
        legacyGasTransaction.suggestedGasPriceHex,
      );
    }

    transactionToSend.from = fromSelectedAddress;
    if (showCustomNonce && nonce) transactionToSend.nonce = BNToHex(nonce);

    return transactionToSend;
  };

  /**
   * Removes collectible in case an ERC721 asset is being sent, when not in mainnet
   */
  checkRemoveCollectible = () => {
    const {
      transactionState: { selectedAsset, assetType },
      chainId,
    } = this.props;
    const { fromSelectedAddress } = this.state;
    if (assetType === 'ERC721' && chainId !== NetworksChainId.mainnet) {
      const { NftController } = Engine.context;
      removeFavoriteCollectible(fromSelectedAddress, chainId, selectedAsset);
      NftController.removeNft(selectedAsset.address, selectedAsset.tokenId);
    }
  };

  /**
   * Validates crypto value only
   * Independent of current internalPrimaryCurrencyIsCrypto
   *
   * @param {string} - Crypto value
   * @returns - Whether there is an error with the amount
   */
  validateAmount = ({ transaction, total }) => {
    const {
      accounts,
      contractBalances,
      selectedAsset,
      ticker,
      transactionState: {
        transaction: { value },
      },
    } = this.props;
    const selectedAddress = transaction.from;
    let weiBalance, weiInput, error;

    if (isDecimal(value)) {
      if (selectedAsset.isETH || selectedAsset.tokenId) {
        weiBalance = hexToBN(accounts[selectedAddress].balance);
        const totalTransactionValue = hexToBN(total);
        if (!weiBalance.gte(totalTransactionValue)) {
          const amount = renderFromWei(totalTransactionValue.sub(weiBalance));
          const tokenSymbol = getTicker(ticker);
          error = strings('transaction.insufficient_amount', {
            amount,
            tokenSymbol,
          });
        }
      } else {
        const [, , amount] = decodeTransferData('transfer', transaction.data);
        weiBalance = contractBalances[selectedAsset.address];
        weiInput = hexToBN(amount);
        error =
          weiBalance && weiBalance.gte(weiInput)
            ? undefined
            : strings('transaction.insufficient_tokens', {
                token: selectedAsset.symbol,
              });
      }
    } else {
      error = strings('transaction.invalid_amount');
    }

    return error;
  };

  setError = (errorMessage) => {
    this.setState({ errorMessage }, () => {
      if (errorMessage) {
        this.scrollView.scrollToEnd({ animated: true });
      }
    });
  };

  onNext = async () => {
    const { TransactionController, KeyringController, ApprovalController } =
      Engine.context;
    const {
      transactionState: { assetType },
      navigation,
      resetTransaction,
      gasEstimateType,
    } = this.props;

    const {
      legacyGasTransaction,
      transactionConfirmed,
      EIP1559GasTransaction,
    } = this.state;
    if (transactionConfirmed) return;

    this.setState({ transactionConfirmed: true, stopUpdateGas: true });
    try {
      const transaction = this.prepareTransactionToSend();
      let error;
      if (gasEstimateType === GAS_ESTIMATE_TYPES.FEE_MARKET) {
        error = this.validateAmount({
          transaction,
          total: EIP1559GasTransaction.totalMaxHex,
        });
      } else {
        error = this.validateAmount({
          transaction,
          total: legacyGasTransaction.totalHex,
        });
      }
      this.setError(error);
      if (error) {
        this.setState({ transactionConfirmed: false, stopUpdateGas: true });
        return;
      }

      const { result, transactionMeta } =
        await TransactionController.addTransaction(
          transaction,
          TransactionTypes.MMM,
          WalletDevice.MM_MOBILE,
        );
<<<<<<< HEAD
=======
      await KeyringController.resetQRKeyringState();
      await ApprovalController.accept(transactionMeta.id, undefined, {
        waitForResult: true,
      });
      await new Promise((resolve) => resolve(result));
>>>>>>> 2c22d460

      const isLedgerAccount = isHardwareAccount(transaction.from, [
        KeyringTypes.ledger,
      ]);
      const finalizeConfirmation = async (confirmed) => {
        const rejectTransaction = () => {
          if (isLedgerAccount) {
            TransactionController.cancelTransaction(transactionMeta.id);
            TransactionController.hub.removeAllListeners(
              `${transactionMeta.id}:finished`,
            );
          }
          this.setState({ transactionConfirmed: false });
          navigation && navigation.dangerouslyGetParent()?.popToTop();
        };

        if (confirmed === false) {
          // Transaction was rejected by the user
          return rejectTransaction();
        }

        try {
          await new Promise((resolve) => resolve(result));
        } catch (error) {
          // This is the LedgerCode for device rejection
          if (error.message.includes('0x6985')) {
            return rejectTransaction();
          }
        }

        if (transactionMeta.error) {
          if (transactionMeta?.message.startsWith(KEYSTONE_TX_CANCELED)) {
            AnalyticsV2.trackEvent(
              MetaMetricsEvents.QR_HARDWARE_TRANSACTION_CANCELED,
            );
          } else {
            Alert.alert(
              strings('transactions.transaction_error'),
              error && error.message,
              [{ text: 'OK' }],
            );
            Logger.error(
              transactionMeta.error,
              'error while trying to send transaction (Confirm)',
            );
          }
          throw transactionMeta.error;
        }

        InteractionManager.runAfterInteractions(() => {
          NotificationManager.watchSubmittedTransaction({
            ...transactionMeta,
            assetType,
          });
          this.checkRemoveCollectible();
          AnalyticsV2.trackEvent(
            MetaMetricsEvents.SEND_TRANSACTION_COMPLETED,
            this.getAnalyticsParams(),
          );
          stopGasPolling();
          resetTransaction();
          navigation && navigation.dangerouslyGetParent()?.pop();
        });

        this.setState({ transactionConfirmed: false });
        this.checkRemoveCollectible();
        AnalyticsV2.trackEvent(
          MetaMetricsEvents.SEND_TRANSACTION_COMPLETED,
          this.getAnalyticsParams(),
        );
      };

      if (isLedgerAccount) {
        const ledgerKeyring = await KeyringController.getLedgerKeyring();
        // Approve transaction for ledger is called in the Confirmation Flow (modals) after user prompt

        this.props.navigation.navigate(
          ...createLedgerTransactionModalNavDetails({
            transactionId: transactionMeta.id,
            deviceId: ledgerKeyring.deviceId,
            onConfirmationComplete: finalizeConfirmation,
            type: 'signTransaction',
          }),
        );
      } else {
        await KeyringController.resetQRKeyringState();
        await TransactionController.approveTransaction(transactionMeta.id);
        await finalizeConfirmation(true);
      }
    } catch (error) {
      this.setState({ transactionConfirmed: false, stopUpdateGas: false });
      if (!error?.message.startsWith(KEYSTONE_TX_CANCELED)) {
        Alert.alert(
          strings('transactions.transaction_error'),
          error && error.message,
          [{ text: 'OK' }],
        );
        Logger.error(error, 'error while trying to send transaction (Confirm)');
      } else {
        AnalyticsV2.trackEvent(
          MetaMetricsEvents.QR_HARDWARE_TRANSACTION_CANCELED,
        );
      }
    }
  };

  getBalanceError = (balance) => {
    const {
      transactionState: {
        transaction: { value = '0x0', gas = '0x0', gasPrice = '0x0' },
      },
    } = this.props;

    const gasBN = hexToBN(gas);
    const weiTransactionFee = gasBN.mul(hexToBN(gasPrice));
    const valueBN = hexToBN(value);
    const transactionTotalAmountBN = weiTransactionFee.add(valueBN);

    const balanceIsInsufficient = hexToBN(balance).lt(transactionTotalAmountBN);

    return balanceIsInsufficient ? strings('transaction.insufficient') : null;
  };

  onSelectAccount = async (accountAddress) => {
    const { accounts } = this.props;
    // If new account doesn't have the asset
    this.setState({
      fromSelectedAddress: accountAddress,
      balanceIsZero: hexToBN(accounts[accountAddress].balance).isZero(),
    });
    this.parseTransactionDataHeader();
  };

  openAccountSelector = () => {
    const { navigation } = this.props;
    navigation.navigate(Routes.MODAL.ROOT_MODAL_FLOW, {
      screen: Routes.SHEET.ACCOUNT_SELECTOR,
      params: {
        isSelectOnly: true,
        onSelectAccount: this.onSelectAccount,
        checkBalanceError: this.getBalanceError,
      },
    });
  };

  toggleHexDataModal = () => {
    const { hexDataModalVisible } = this.state;
    this.setState({ hexDataModalVisible: !hexDataModalVisible });
  };

  cancelGasEdition = () => {
    this.setState({
      stopUpdateGas: false,
      gasSelectedTemp: this.state.gasSelected,
    });
    this.review();
  };

  saveGasEdition = (EIP1559GasTransaction, EIP1559GasObject) => {
    const { transaction } = this.props;
    EIP1559GasTransaction.error = this.validateAmount({
      transaction,
      total: EIP1559GasTransaction.totalMaxHex,
    });

    this.setState({ EIP1559GasTransaction, EIP1559GasObject });

    this.review();
  };

  saveGasEditionLegacy = (
    legacyGasTransaction,
    legacyGasObject,
    gasSelected,
  ) => {
    const { transaction } = this.props;

    legacyGasTransaction.error = this.validateAmount({
      transaction,
      total: legacyGasTransaction.totalHex,
    });
    this.setState({
      gasSelected,
      gasSelectedTemp: gasSelected,
      advancedGasInserted: !gasSelected,
      stopUpdateGas: false,
      legacyGasTransaction,
      legacyGasObject,
    });
    this.review();
  };

  renderCustomGasModalEIP1559 = () => {
    const { primaryCurrency, chainId, gasFeeEstimates } = this.props;
    const {
      gasSelected,
      isAnimating,
      animateOnChange,
      EIP1559GasObject,
      EIP1559GasTransaction,
    } = this.state;

    const selectedGasObject = {
      suggestedMaxFeePerGas:
        EIP1559GasObject.suggestedMaxFeePerGas ||
        gasFeeEstimates[gasSelected]?.suggestedMaxFeePerGas,
      suggestedMaxPriorityFeePerGas:
        EIP1559GasObject.suggestedMaxPriorityFeePerGas ||
        gasFeeEstimates[gasSelected]?.suggestedMaxPriorityFeePerGas,
      suggestedGasLimit:
        EIP1559GasObject.suggestedGasLimit ||
        EIP1559GasTransaction.suggestedGasLimit,
    };

    const colors = this.context.colors || mockTheme.colors;
    const styles = createStyles(colors);

    return (
      <Modal
        isVisible
        animationIn="slideInUp"
        animationOut="slideOutDown"
        style={styles.bottomModal}
        backdropColor={colors.overlay.default}
        backdropOpacity={1}
        animationInTiming={600}
        animationOutTiming={600}
        onBackdropPress={this.cancelGasEdition}
        onBackButtonPress={this.cancelGasEdition}
        onSwipeComplete={this.cancelGasEdition}
        swipeDirection={'down'}
        propagateSwipe
      >
        <KeyboardAwareScrollView
          contentContainerStyle={styles.keyboardAwareWrapper}
        >
          <EditGasFee1559
            selectedGasValue={gasSelected}
            initialSuggestedGasLimit={this.state.suggestedGasLimit}
            gasOptions={gasFeeEstimates}
            onChange={this.updateGasSelected}
            primaryCurrency={primaryCurrency}
            chainId={chainId}
            onCancel={this.cancelGasEdition}
            onSave={this.saveGasEdition}
            animateOnChange={animateOnChange}
            isAnimating={isAnimating}
            analyticsParams={this.getGasAnalyticsParams()}
            view={'SendTo (Confirm)'}
            selectedGasObject={selectedGasObject}
            onlyGas={false}
          />
        </KeyboardAwareScrollView>
      </Modal>
    );
  };

  renderCustomGasModalLegacy = () => {
    const { primaryCurrency, chainId, gasEstimateType, gasFeeEstimates } =
      this.props;
    const { legacyGasObject, gasSelected, isAnimating, animateOnChange } =
      this.state;

    const selectedGasObject = {
      legacyGasLimit: legacyGasObject?.legacyGasLimit,
      suggestedGasPrice: legacyGasObject?.suggestedGasPrice,
    };

    const colors = this.context.colors || mockTheme.colors;
    const styles = createStyles(colors);

    return (
      <Modal
        isVisible
        animationIn="slideInUp"
        animationOut="slideOutDown"
        style={styles.bottomModal}
        backdropColor={colors.overlay.default}
        backdropOpacity={1}
        animationInTiming={600}
        animationOutTiming={600}
        onBackdropPress={this.cancelGasEdition}
        onBackButtonPress={this.cancelGasEdition}
        onSwipeComplete={this.cancelGasEdition}
        swipeDirection={'down'}
        propagateSwipe
      >
        <KeyboardAwareScrollView
          contentContainerStyle={styles.keyboardAwareWrapper}
        >
          <EditGasFeeLegacy
            selected={gasSelected}
            gasEstimateType={gasEstimateType}
            gasOptions={gasFeeEstimates}
            onChange={this.calculateTempGasFeeLegacy}
            primaryCurrency={primaryCurrency}
            chainId={chainId}
            onCancel={this.cancelGasEdition}
            onSave={this.saveGasEditionLegacy}
            animateOnChange={animateOnChange}
            isAnimating={isAnimating}
            analyticsParams={this.getGasAnalyticsParams()}
            view={'SendTo (Confirm)'}
            onlyGas={false}
            selectedGasObject={selectedGasObject}
          />
        </KeyboardAwareScrollView>
      </Modal>
    );
  };

  renderCustomNonceModal = () => {
    const { setNonce } = this.props;
    const { proposedNonce, nonce } = this.props.transaction;
    return (
      <CustomNonceModal
        proposedNonce={proposedNonce}
        nonceValue={nonce}
        close={() => this.review()}
        save={setNonce}
      />
    );
  };

  handleCopyHex = () => {
    const { data } = this.props.transactionState.transaction;
    ClipboardManager.setString(data);
    this.props.showAlert({
      isVisible: true,
      autodismiss: 1500,
      content: 'clipboard-alert',
      data: { msg: strings('transaction.hex_data_copied') },
    });
  };

  renderHexDataModal = () => {
    const { hexDataModalVisible } = this.state;
    const { data } = this.props.transactionState.transaction;
    const colors = this.context.colors || mockTheme.colors;
    const styles = createStyles(colors);
    return (
      <Modal
        isVisible={hexDataModalVisible}
        onBackdropPress={this.toggleHexDataModal}
        onBackButtonPress={this.toggleHexDataModal}
        onSwipeComplete={this.toggleHexDataModal}
        swipeDirection={'down'}
        propagateSwipe
        backdropColor={colors.overlay.default}
        backdropOpacity={1}
      >
        <View style={styles.hexDataWrapper}>
          <TouchableOpacity
            style={styles.hexDataClose}
            onPress={this.toggleHexDataModal}
          >
            <IonicIcon
              name={'ios-close'}
              size={28}
              color={colors.text.default}
            />
          </TouchableOpacity>
          <View style={styles.qrCode}>
            <Text style={styles.addressTitle}>
              {strings('transaction.hex_data')}
            </Text>
            <TouchableOpacity
              disabled={!data}
              activeOpacity={0.8}
              onPress={this.handleCopyHex}
            >
              <Text style={styles.hexDataText}>
                {data || strings('unit.empty_data')}
              </Text>
            </TouchableOpacity>
          </View>
          <GlobalAlert />
        </View>
      </Modal>
    );
  };

  buyEth = () => {
    const { navigation } = this.props;
    try {
      navigation.navigate('FiatOnRampAggregator');
    } catch (error) {
      Logger.error(error, 'Navigation: Error when navigating to buy ETH.');
    }
    InteractionManager.runAfterInteractions(() => {
      Analytics.trackEvent(MetaMetricsEvents.RECEIVE_OPTIONS_PAYMENT_REQUEST);
    });
  };

  goToFaucet = () => {
    InteractionManager.runAfterInteractions(() => {
      this.props.navigation.navigate(Routes.BROWSER.VIEW, {
        newTabUrl: AppConstants.URLS.MM_FAUCET,
        timestamp: Date.now(),
      });
    });
  };

  updateGasSelected = (selected) => {
    this.setState({
      stopUpdateGas: !selected,
      gasSelectedTemp: selected,
      gasSelected: selected,
    });
  };

  calculateTempGasFeeLegacy = (selected) => {
    this.setState({
      stopUpdateGas: !selected,
      gasSelectedTemp: selected,
    });
  };

  onUpdatingValuesStart = () => {
    this.setState({ isAnimating: true });
  };
  onUpdatingValuesEnd = () => {
    this.setState({ isAnimating: false });
  };

  updateTransactionState = (gas) => {
    this.setState({
      EIP1559GasTransaction: gas,
      legacyGasTransaction: gas,
    });
  };

  render = () => {
    const { selectedAsset, paymentRequest } = this.props.transactionState;
    const {
      showHexData,
      showCustomNonce,
      primaryCurrency,
      network,
      chainId,
      gasEstimateType,
      isNativeTokenBuySupported,
    } = this.props;
    const { nonce } = this.props.transaction;
    const {
      gasEstimationReady,
      fromSelectedAddress,
      transactionValue = '',
      transactionValueFiat = '',
      errorMessage,
      transactionConfirmed,
      warningGasPriceHigh,
      mode,
      isAnimating,
      animateOnChange,
      multiLayerL1FeeTotal,
    } = this.state;
    const colors = this.context.colors || mockTheme.colors;
    const styles = createStyles(colors);

    const showFeeMarket =
      !gasEstimateType ||
      gasEstimateType === GAS_ESTIMATE_TYPES.FEE_MARKET ||
      gasEstimateType === GAS_ESTIMATE_TYPES.NONE;
    const isQRHardwareWalletDevice = isQRHardwareAccount(fromSelectedAddress);
    const isLedgerAccount = isHardwareAccount(fromSelectedAddress, [
      KeyringTypes.ledger,
    ]);

    const isTestNetwork = isTestNet(network);

    const errorPress = isTestNetwork ? this.goToFaucet : this.buyEth;
    const errorLinkText = isTestNetwork
      ? strings('transaction.go_to_faucet')
      : strings('transaction.buy_more');

    return (
      <SafeAreaView
        edges={['bottom']}
        style={styles.wrapper}
        testID={'txn-confirm-screen'}
      >
        <AccountFromToInfoCard
          transactionState={this.props.transactionState}
          onPressFromAddressIcon={
            !paymentRequest ? null : this.openAccountSelector
          }
          layout="vertical"
        />
        <ScrollView style={baseStyles.flexGrow} ref={this.setScrollViewRef}>
          {!selectedAsset.tokenId ? (
            <View style={styles.amountWrapper}>
              <Text style={styles.textAmountLabel}>
                {strings('transaction.amount')}
              </Text>
              <Text
                style={styles.textAmount}
                {...generateTestId(Platform, COMFIRM_TXN_AMOUNT)}
              >
                {transactionValue}
              </Text>
              {isMainnetByChainId(chainId) && (
                <Text style={styles.textAmountLabel}>
                  {transactionValueFiat}
                </Text>
              )}
            </View>
          ) : (
            <View style={styles.amountWrapper}>
              <Text style={styles.textAmountLabel}>
                {strings('transaction.asset')}
              </Text>
              <View style={styles.CollectibleMediaWrapper}>
                <CollectibleMedia
                  small
                  iconStyle={styles.CollectibleMedia}
                  containerStyle={styles.CollectibleMedia}
                  collectible={selectedAsset}
                />
              </View>
              <View>
                <Text style={styles.collectibleName}>{selectedAsset.name}</Text>
                <Text style={styles.collectibleTokenId}>{`#${renderShortText(
                  selectedAsset.tokenId,
                  10,
                )}`}</Text>
              </View>
            </View>
          )}
          <TransactionReview
            gasSelected={this.state.gasSelected}
            primaryCurrency={primaryCurrency}
            onEdit={() => this.edit(!showFeeMarket ? EDIT : EDIT_EIP1559)}
            onUpdatingValuesStart={this.onUpdatingValuesStart}
            onUpdatingValuesEnd={this.onUpdatingValuesEnd}
            animateOnChange={animateOnChange}
            isAnimating={isAnimating}
            gasEstimationReady={gasEstimationReady}
            chainId={chainId}
            gasObject={
              !showFeeMarket
                ? this.state.legacyGasObject
                : this.state.EIP1559GasObject
            }
            updateTransactionState={this.updateTransactionState}
            legacy={!showFeeMarket}
            onlyGas={false}
            multiLayerL1FeeTotal={multiLayerL1FeeTotal}
          />
          {showCustomNonce && (
            <CustomNonce
              nonce={nonce}
              onNonceEdit={() => this.edit(EDIT_NONCE)}
            />
          )}

          {errorMessage && (
            <View style={styles.errorWrapper}>
              {isTestNetwork || isNativeTokenBuySupported ? (
                <TouchableOpacity onPress={errorPress}>
                  <Text style={styles.error}>{errorMessage}</Text>
                  <Text style={[styles.error, styles.underline]}>
                    {errorLinkText}
                  </Text>
                </TouchableOpacity>
              ) : (
                <Text style={styles.error}>{errorMessage}</Text>
              )}
            </View>
          )}
          {!!warningGasPriceHigh && (
            <View style={styles.errorWrapper}>
              <Text style={styles.error}>{warningGasPriceHigh}</Text>
            </View>
          )}

          {this.state.gasSelected === AppConstants.GAS_OPTIONS.LOW && (
            <WarningMessage
              style={styles.actionsWrapper}
              warningMessage={strings('edit_gas_fee_eip1559.low_fee_warning')}
            />
          )}

          <View style={styles.actionsWrapper}>
            {showHexData && (
              <TouchableOpacity
                style={styles.actionTouchable}
                onPress={this.toggleHexDataModal}
              >
                <Text style={styles.actionText}>
                  {strings('transaction.hex_data')}
                </Text>
              </TouchableOpacity>
            )}
          </View>
        </ScrollView>
        <View style={styles.buttonNextWrapper}>
          <StyledButton
            type={'confirm'}
            disabled={
              transactionConfirmed ||
              !gasEstimationReady ||
              Boolean(errorMessage) ||
              isAnimating
            }
            containerStyle={styles.buttonNext}
            onPress={this.onNext}
            testID={'txn-confirm-send-button'}
          >
            {transactionConfirmed ? (
              <ActivityIndicator size="small" color={colors.primary.inverse} />
            ) : isQRHardwareWalletDevice ? (
              strings('transaction.confirm_with_qr_hardware')
            ) : isLedgerAccount ? (
              strings('transaction.confirm_with_ledger_hardware')
            ) : (
              strings('transaction.send')
            )}
          </StyledButton>
        </View>
        {mode === EDIT && this.renderCustomGasModalLegacy()}
        {mode === EDIT_NONCE && this.renderCustomNonceModal()}
        {mode === EDIT_EIP1559 && this.renderCustomGasModalEIP1559()}
        {this.renderHexDataModal()}
      </SafeAreaView>
    );
  };
}

Confirm.contextType = ThemeContext;

const mapStateToProps = (state) => ({
  accounts: state.engine.backgroundState.AccountTrackerController.accounts,
  contractBalances:
    state.engine.backgroundState.TokenBalancesController.contractBalances,
  contractExchangeRates:
    state.engine.backgroundState.TokenRatesController.contractExchangeRates,
  conversionRate: selectConversionRate(state),
  currentCurrency: selectCurrentCurrency(state),
  network: selectNetwork(state),
  providerType: selectProviderType(state),
  showHexData: state.settings.showHexData,
  showCustomNonce: state.settings.showCustomNonce,
  chainId: selectChainId(state),
  ticker: selectTicker(state),
  transaction: getNormalizedTxState(state),
  selectedAsset: state.transaction.selectedAsset,
  transactionState: state.transaction,
  primaryCurrency: state.settings.primaryCurrency,
  gasFeeEstimates:
    state.engine.backgroundState.GasFeeController.gasFeeEstimates,
  gasEstimateType:
    state.engine.backgroundState.GasFeeController.gasEstimateType,
  isPaymentRequest: state.transaction.paymentRequest,
  isNativeTokenBuySupported: isNetworkBuyNativeTokenSupported(
    selectChainId(state),
    getRampNetworks(state),
  ),
});

const mapDispatchToProps = (dispatch) => ({
  prepareTransaction: (transaction) =>
    dispatch(prepareTransaction(transaction)),
  resetTransaction: () => dispatch(resetTransaction()),
  setNonce: (nonce) => dispatch(setNonce(nonce)),
  setProposedNonce: (nonce) => dispatch(setProposedNonce(nonce)),
  removeFavoriteCollectible: (selectedAddress, chainId, collectible) =>
    dispatch(removeFavoriteCollectible(selectedAddress, chainId, collectible)),
  showAlert: (config) => dispatch(showAlert(config)),
});

export default connect(mapStateToProps, mapDispatchToProps)(Confirm);<|MERGE_RESOLUTION|>--- conflicted
+++ resolved
@@ -746,14 +746,12 @@
           TransactionTypes.MMM,
           WalletDevice.MM_MOBILE,
         );
-<<<<<<< HEAD
-=======
+
       await KeyringController.resetQRKeyringState();
       await ApprovalController.accept(transactionMeta.id, undefined, {
         waitForResult: true,
       });
       await new Promise((resolve) => resolve(result));
->>>>>>> 2c22d460
 
       const isLedgerAccount = isHardwareAccount(transaction.from, [
         KeyringTypes.ledger,
