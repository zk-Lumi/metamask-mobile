// Third party dependencies.
import {
  ImageSourcePropType,
  Linking,
  Switch,
  TouchableOpacity,
  View,
} from 'react-native';
import React, { useCallback, useRef, useState } from 'react';
import { ScrollView } from 'react-native-gesture-handler';
import images from 'images/image-icons';
import { useNavigation, useRoute, RouteProp } from '@react-navigation/native';

// External dependencies.
import SheetHeader from '../../../component-library/components/Sheet/SheetHeader';
import Cell, {
  CellVariant,
} from '../../../component-library/components/Cells/Cell';
import {
  AvatarSize,
  AvatarVariant,
} from '../../../component-library/components/Avatars/Avatar';
import { strings } from '../../../../locales/i18n';
import BottomSheet, {
  BottomSheetRef,
} from '../../../component-library/components/BottomSheets/BottomSheet';
import { IconName } from '../../../component-library/components/Icons/Icon';
import { useSelector } from 'react-redux';
import { selectNetworkConfigurations } from '../../../selectors/networkController';
import { selectShowTestNetworks } from '../../../selectors/preferencesController';
import Networks, {
  getAllNetworks,
  getDecimalChainId,
  isTestNet,
  getNetworkImageSource,
  isMainNet,
} from '../../../util/networks';
import { LINEA_MAINNET, MAINNET } from '../../../constants/network';
import Button from '../../../component-library/components/Buttons/Button/Button';
import {
  ButtonSize,
  ButtonVariants,
  ButtonWidthTypes,
} from '../../../component-library/components/Buttons/Button';
import Engine from '../../../core/Engine';
import { MetaMetricsEvents } from '../../../core/Analytics';
import Routes from '../../../constants/navigation/Routes';
import { NetworkListModalSelectorsIDs } from '../../../../e2e/selectors/Network/NetworkListModal.selectors';
import { useTheme } from '../../../util/theme';
import Text from '../../../component-library/components/Texts/Text/Text';
import {
  TextColor,
  TextVariant,
} from '../../../component-library/components/Texts/Text';
import { updateIncomingTransactions } from '../../../util/transaction-controller';
import { useMetrics } from '../../../components/hooks/useMetrics';

// Internal dependencies
import createStyles from './NetworkSelector.styles';
import {
  BUILT_IN_NETWORKS,
  InfuraNetworkType,
} from '@metamask/controller-utils';
import InfoModal from '../../../../app/components/UI/Swaps/components/InfoModal';
import hideKeyFromUrl from '../../../util/hideKeyFromUrl';
import CustomNetwork from '../Settings/NetworksSettings/NetworkSettings/CustomNetworkView/CustomNetwork';
import { NetworksSelectorSelectorsIDs } from '../../../../e2e/selectors/Settings/NetworksView.selectors';
import { PopularList } from '../../../util/networks/customNetworks';
import NetworkSearchTextInput from './NetworkSearchTextInput';
import MaterialCommunityIcons from 'react-native-vector-icons/MaterialCommunityIcons';
import BottomSheetHeader from '../../../component-library/components/BottomSheets/BottomSheetHeader';
import AccountAction from '../AccountAction';
import { ButtonsAlignment } from '../../../component-library/components/BottomSheets/BottomSheetFooter';
import { ButtonProps } from '../../../component-library/components/Buttons/Button/Button.types';
import BottomSheetFooter from '../../../component-library/components/BottomSheets/BottomSheetFooter/BottomSheetFooter';
import { ExtendedNetwork } from '../Settings/NetworksSettings/NetworkSettings/CustomNetworkView/CustomNetwork.types';
import { isNetworkUiRedesignEnabled } from '../../../util/networks/isNetworkUiRedesignEnabled';
import { Hex } from '@metamask/utils';
import hideProtocolFromUrl from '../../../util/hideProtocolFromUrl';
import { CHAIN_IDS } from '@metamask/transaction-controller';
import { useNetworkInfo } from '../../../selectors/selectedNetworkController';
import { NetworkConfiguration } from '@metamask/network-controller';
import Logger from '../../../util/Logger';
import RpcSelectionModal from './RpcSelectionModal/RpcSelectionModal';
import {
  TraceName,
  TraceOperation,
  endTrace,
  trace,
} from '../../../util/trace';
import { getTraceTags } from '../../../util/sentry/tags';
import { store } from '../../../store';

interface infuraNetwork {
  name: string;
  imageSource: ImageSourcePropType;
  chainId: Hex;
}

interface ShowConfirmDeleteModalState {
  isVisible: boolean;
  networkName: string;
  chainId?: `0x${string}`;
}

interface NetworkSelectorRouteParams {
  hostInfo?: {
    metadata?: {
      origin?: string;
    };
  };
}

const NetworkSelector = () => {
  const [showPopularNetworkModal, setShowPopularNetworkModal] = useState(false);
  const [popularNetwork, setPopularNetwork] = useState<ExtendedNetwork>();
  const [showWarningModal, setShowWarningModal] = useState(false);
  const [searchString, setSearchString] = useState('');
  const { navigate } = useNavigation();
  const theme = useTheme();
  const { trackEvent } = useMetrics();
  const { colors } = theme;
  const styles = createStyles(colors);
  const sheetRef = useRef<BottomSheetRef>(null);
  const showTestNetworks = useSelector(selectShowTestNetworks);

  const networkConfigurations = useSelector(selectNetworkConfigurations);

  const route =
    useRoute<RouteProp<Record<string, NetworkSelectorRouteParams>, string>>();

  // origin is defined if network selector is opened from a dapp
  const origin = route.params?.hostInfo?.metadata?.origin || '';
  const parentSpan = trace({
    name: TraceName.NetworkSwitch,
    tags: getTraceTags(store.getState()),
    op: TraceOperation.NetworkSwitch,
  });
  const {
    chainId: selectedChainId,
    rpcUrl: selectedRpcUrl,
    domainIsConnectedDapp,
    networkName: selectedNetworkName,
  } = useNetworkInfo(origin);

  const avatarSize = isNetworkUiRedesignEnabled() ? AvatarSize.Sm : undefined;
  const modalTitle = isNetworkUiRedesignEnabled()
    ? 'networks.additional_network_information_title'
    : 'networks.network_warning_title';
  const modalDescription = isNetworkUiRedesignEnabled()
    ? 'networks.additonial_network_information_desc'
    : 'networks.network_warning_desc';
  const buttonLabelAddNetwork = isNetworkUiRedesignEnabled()
    ? 'app_settings.network_add_custom_network'
    : 'app_settings.network_add_network';
  const [showConfirmDeleteModal, setShowConfirmDeleteModal] =
    useState<ShowConfirmDeleteModalState>({
      isVisible: false,
      networkName: '',
    });

  const [showNetworkMenuModal, setNetworkMenuModal] = useState<{
    isVisible: boolean;
    chainId: `0x${string}`;
    displayEdit: boolean;
    networkTypeOrRpcUrl: string;
    isReadOnly: boolean;
  }>({
    isVisible: false,
    chainId: '0x1',
    displayEdit: false,
    networkTypeOrRpcUrl: '',
    isReadOnly: false,
  });

  const setTokenNetworkFilter = useCallback((chainId: string) => {
    const { PreferencesController } = Engine.context;
    PreferencesController.setTokenNetworkFilter({
      [chainId]: true,
    });
  }, []);

  const onRpcSelect = useCallback(
    async (clientId: string, chainId: `0x${string}`) => {
      const { NetworkController } = Engine.context;

      const existingNetwork = networkConfigurations[chainId];
      if (!existingNetwork) {
        Logger.error(
          new Error(`No existing network found for chainId: ${chainId}`),
        );
        return;
      }

      const indexOfRpc = existingNetwork.rpcEndpoints.findIndex(
        ({ networkClientId }) => clientId === networkClientId,
      );

      if (indexOfRpc === -1) {
        Logger.error(
          new Error(
            `RPC endpoint with clientId: ${clientId} not found for chainId: ${chainId}`,
          ),
        );
        return;
      }

      // Proceed to update the network with the correct index
      await NetworkController.updateNetwork(existingNetwork.chainId, {
        ...existingNetwork,
        defaultRpcEndpointIndex: indexOfRpc,
      });

      // Set the active network
      NetworkController.setActiveNetwork(clientId);
      // Redirect to wallet page
      navigate(Routes.WALLET.HOME, {
        screen: Routes.WALLET.TAB_STACK_FLOW,
        params: {
          screen: Routes.WALLET_VIEW,
        },
      });
    },
    [networkConfigurations, navigate],
  );

  const [showMultiRpcSelectModal, setShowMultiRpcSelectModal] = useState<{
    isVisible: boolean;
    chainId: string;
    networkName: string;
  }>({
    isVisible: false,
    chainId: CHAIN_IDS.MAINNET,
    networkName: '',
  });

  const networkMenuSheetRef = useRef<BottomSheetRef>(null);

  const rpcMenuSheetRef = useRef<BottomSheetRef>(null);

  const deleteModalSheetRef = useRef<BottomSheetRef>(null);

  const onSetRpcTarget = async (networkConfiguration: NetworkConfiguration) => {
    const { NetworkController, SelectedNetworkController } = Engine.context;
    trace({
      name: TraceName.SwitchCustomNetwork,
      parentContext: parentSpan,
      op: TraceOperation.SwitchCustomNetwork,
    });
    if (networkConfiguration) {
      const {
        name: nickname,
        chainId,
        rpcEndpoints,
        defaultRpcEndpointIndex,
      } = networkConfiguration;

      const networkConfigurationId =
        rpcEndpoints[defaultRpcEndpointIndex].networkClientId;

      if (domainIsConnectedDapp && process.env.MULTICHAIN_V1) {
        SelectedNetworkController.setNetworkClientIdForDomain(
          origin,
          networkConfigurationId,
        );
      } else {
        const { networkClientId } = rpcEndpoints[defaultRpcEndpointIndex];

        await NetworkController.setActiveNetwork(networkClientId);
      }
<<<<<<< HEAD
=======

>>>>>>> 26637827
      setTokenNetworkFilter(chainId);
      sheetRef.current?.onCloseBottomSheet();
      endTrace({ name: TraceName.SwitchCustomNetwork });
      endTrace({ name: TraceName.NetworkSwitch });
      trackEvent(MetaMetricsEvents.NETWORK_SWITCHED, {
        chain_id: getDecimalChainId(chainId),
        from_network: selectedNetworkName,
        to_network: nickname,
      });
    }
  };

  const openRpcModal = useCallback(({ chainId, networkName }) => {
    setShowMultiRpcSelectModal({
      isVisible: true,
      chainId,
      networkName,
    });
    rpcMenuSheetRef.current?.onOpenBottomSheet();
  }, []);

  const closeRpcModal = useCallback(() => {
    setShowMultiRpcSelectModal({
      isVisible: false,
      chainId: CHAIN_IDS.MAINNET,
      networkName: '',
    });
    rpcMenuSheetRef.current?.onCloseBottomSheet();
  }, []);

  const openModal = useCallback(
    (chainId, displayEdit, networkTypeOrRpcUrl, isReadOnly) => {
      setNetworkMenuModal({
        isVisible: true,
        chainId,
        displayEdit,
        networkTypeOrRpcUrl,
        isReadOnly,
      });
      networkMenuSheetRef.current?.onOpenBottomSheet();
    },
    [],
  );

  const closeModal = useCallback(() => {
    setNetworkMenuModal(() => ({
      chainId: '0x1',
      isVisible: false,
      displayEdit: false,
      networkTypeOrRpcUrl: '',
      isReadOnly: false,
    }));
    networkMenuSheetRef.current?.onCloseBottomSheet();
  }, []);

  const closeDeleteModal = useCallback(() => {
    setShowConfirmDeleteModal(() => ({
      networkName: '',
      isVisible: false,
      entry: undefined,
    }));
    networkMenuSheetRef.current?.onCloseBottomSheet();
  }, []);

  const showNetworkModal = (networkConfiguration: ExtendedNetwork) => {
    setShowPopularNetworkModal(true);
    setPopularNetwork({
      ...networkConfiguration,
      formattedRpcUrl: networkConfiguration.warning
        ? null
        : hideKeyFromUrl(networkConfiguration.rpcUrl),
    });
  };

  const onCancel = () => {
    setShowPopularNetworkModal(false);
    setPopularNetwork(undefined);
  };

  const toggleWarningModal = () => {
    setShowWarningModal(!showWarningModal);
  };

  const goToLearnMore = () => {
    Linking.openURL(strings('networks.learn_more_url'));
  };

  // The only possible value types are mainnet, linea-mainnet, sepolia and linea-sepolia
  const onNetworkChange = (type: InfuraNetworkType) => {
    trace({
      name: TraceName.SwitchBuiltInNetwork,
      parentContext: parentSpan,
      op: TraceOperation.SwitchBuiltInNetwork,
    });
    const {
      NetworkController,
      AccountTrackerController,
      SelectedNetworkController,
    } = Engine.context;

    if (domainIsConnectedDapp && process.env.MULTICHAIN_V1) {
      SelectedNetworkController.setNetworkClientIdForDomain(origin, type);
    } else {
      const networkConfiguration =
        networkConfigurations[BUILT_IN_NETWORKS[type].chainId];

      const clientId =
        networkConfiguration?.rpcEndpoints[
          networkConfiguration.defaultRpcEndpointIndex
        ].networkClientId ?? type;

      NetworkController.setActiveNetwork(clientId);
      setTokenNetworkFilter(networkConfiguration.chainId);
      closeRpcModal();
      AccountTrackerController.refresh();

      setTimeout(async () => {
        await updateIncomingTransactions();
      }, 1000);
    }

    sheetRef.current?.onCloseBottomSheet();
    endTrace({ name: TraceName.SwitchBuiltInNetwork });
    endTrace({ name: TraceName.NetworkSwitch });
    trackEvent(MetaMetricsEvents.NETWORK_SWITCHED, {
      chain_id: getDecimalChainId(selectedChainId),
      from_network: selectedNetworkName,
      to_network: type,
    });
  };

  const filterNetworksByName = (
    networks: ExtendedNetwork[],
    networkName: string,
  ) => {
    const searchResult: ExtendedNetwork[] = networks.filter(({ name }) =>
      name?.toLowerCase().includes(networkName.toLowerCase()),
    );

    return searchResult;
  };

  const isNoSearchResults = (networkIdenfier: string) => {
    if (!searchString || !networkIdenfier) {
      return false;
    }

    if (networkIdenfier === MAINNET || networkIdenfier === LINEA_MAINNET) {
      const networkIdentified = Networks[
        networkIdenfier
      ] as unknown as ExtendedNetwork;
      return (
        filterNetworksByName([networkIdentified], searchString).length === 0
      );
    }

    return !networkIdenfier.includes(searchString);
  };

  const renderMainnet = () => {
    const { name: mainnetName, chainId } = Networks.mainnet;

    const rpcUrl =
      networkConfigurations?.[chainId]?.rpcEndpoints?.[
        networkConfigurations?.[chainId]?.defaultRpcEndpointIndex
      ].url;
    const name = networkConfigurations?.[chainId]?.name ?? mainnetName;

    if (isNetworkUiRedesignEnabled() && isNoSearchResults(MAINNET)) return null;

    if (isNetworkUiRedesignEnabled()) {
      return (
        <Cell
          key={chainId}
          variant={CellVariant.SelectWithMenu}
          title={name}
          secondaryText={hideKeyFromUrl(rpcUrl)}
          avatarProps={{
            variant: AvatarVariant.Network,
            name: mainnetName,
            imageSource: images.ETHEREUM,
            size: AvatarSize.Sm,
          }}
          isSelected={chainId === selectedChainId}
          onPress={() => onNetworkChange(MAINNET)}
          style={styles.networkCell}
          buttonIcon={IconName.MoreVertical}
          buttonProps={{
            onButtonClick: () => {
              openModal(chainId, false, MAINNET, true);
            },
          }}
          onTextClick={() =>
            openRpcModal({
              chainId,
              networkName: mainnetName,
            })
          }
          onLongPress={() => {
            openModal(chainId, false, MAINNET, true);
          }}
        />
      );
    }

    return (
      <Cell
        variant={CellVariant.Select}
        title={name}
        avatarProps={{
          variant: AvatarVariant.Network,
          name: mainnetName,
          imageSource: images.ETHEREUM,
          size: avatarSize,
        }}
        isSelected={chainId === selectedChainId}
        onPress={() => onNetworkChange(MAINNET)}
        style={styles.networkCell}
      />
    );
  };

  const renderLineaMainnet = () => {
    const { name: lineaMainnetName, chainId } = Networks['linea-mainnet'];
    const name = networkConfigurations?.[chainId]?.name ?? lineaMainnetName;
    const rpcUrl =
      networkConfigurations?.[chainId]?.rpcEndpoints?.[
        networkConfigurations?.[chainId]?.defaultRpcEndpointIndex
      ].url;

    if (isNetworkUiRedesignEnabled() && isNoSearchResults('linea-mainnet'))
      return null;

    if (isNetworkUiRedesignEnabled()) {
      return (
        <Cell
          key={chainId}
          variant={CellVariant.SelectWithMenu}
          title={name}
          avatarProps={{
            variant: AvatarVariant.Network,
            name: lineaMainnetName,
            imageSource: images['LINEA-MAINNET'],
            size: AvatarSize.Sm,
          }}
          isSelected={chainId === selectedChainId}
          onPress={() => onNetworkChange(LINEA_MAINNET)}
          style={styles.networkCell}
          buttonIcon={IconName.MoreVertical}
          secondaryText={hideKeyFromUrl(rpcUrl)}
          buttonProps={{
            onButtonClick: () => {
              openModal(chainId, false, LINEA_MAINNET, true);
            },
          }}
          onTextClick={() =>
            openRpcModal({
              chainId,
              networkName: lineaMainnetName,
            })
          }
          onLongPress={() => {
            openModal(chainId, false, LINEA_MAINNET, true);
          }}
        />
      );
    }

    return (
      <Cell
        variant={CellVariant.Select}
        title={name}
        avatarProps={{
          variant: AvatarVariant.Network,
          name: lineaMainnetName,
          imageSource: images['LINEA-MAINNET'],
          size: avatarSize,
        }}
        isSelected={chainId === selectedChainId}
        onPress={() => onNetworkChange(LINEA_MAINNET)}
      />
    );
  };

  const renderRpcNetworks = () =>
    Object.values(networkConfigurations).map((networkConfiguration) => {
      const {
        name: nickname,
        rpcEndpoints,
        chainId,
        defaultRpcEndpointIndex,
      } = networkConfiguration;
      if (
        !chainId ||
        isTestNet(chainId) ||
        isMainNet(chainId) ||
        chainId === CHAIN_IDS.LINEA_MAINNET ||
        chainId === CHAIN_IDS.GOERLI
      ) {
        return null;
      }

      const rpcUrl = rpcEndpoints[defaultRpcEndpointIndex].url;
      const rpcName = rpcEndpoints[defaultRpcEndpointIndex].name ?? rpcUrl;

      const name = nickname || rpcName;

      if (isNetworkUiRedesignEnabled() && isNoSearchResults(name)) return null;

      //@ts-expect-error - The utils/network file is still JS and this function expects a networkType, and should be optional
      const image = getNetworkImageSource({ chainId: chainId?.toString() });

      if (isNetworkUiRedesignEnabled()) {
        return (
          <Cell
            key={chainId}
            variant={CellVariant.SelectWithMenu}
            title={name}
            avatarProps={{
              variant: AvatarVariant.Network,
              name,
              imageSource: image,
              size: AvatarSize.Sm,
            }}
            isSelected={Boolean(chainId === selectedChainId)}
            onPress={() => onSetRpcTarget(networkConfiguration)}
            style={styles.networkCell}
            buttonIcon={IconName.MoreVertical}
            secondaryText={hideProtocolFromUrl(hideKeyFromUrl(rpcUrl))}
            buttonProps={{
              onButtonClick: () => {
                openModal(chainId, true, rpcUrl, false);
              },
            }}
            onTextClick={() =>
              openRpcModal({
                chainId,
                networkName: name,
              })
            }
            onLongPress={() => {
              openModal(chainId, true, rpcUrl, false);
            }}
          />
        );
      }

      return (
        <Cell
          key={`${chainId}-${rpcUrl}`}
          testID={NetworkListModalSelectorsIDs.CUSTOM_NETWORK_CELL(name)}
          variant={CellVariant.Select}
          title={name}
          avatarProps={{
            variant: AvatarVariant.Network,
            name,
            imageSource: image,
            size: avatarSize,
          }}
          isSelected={Boolean(chainId === selectedChainId)}
          onPress={() => onSetRpcTarget(networkConfiguration)}
          style={styles.networkCell}
        >
          {Boolean(
            chainId === selectedChainId && selectedRpcUrl === rpcUrl,
          ) && <View testID={`${name}-selected`} />}
        </Cell>
      );
    });

  const renderOtherNetworks = () => {
    const getAllNetworksTyped =
      getAllNetworks() as unknown as InfuraNetworkType[];
    const getOtherNetworks = () => getAllNetworksTyped.slice(2);
    return getOtherNetworks().map((networkType: InfuraNetworkType) => {
      const TypedNetworks = Networks as unknown as Record<
        string,
        infuraNetwork
      >;
      const { name, imageSource, chainId } = TypedNetworks[networkType];

      const networkConfiguration = networkConfigurations[chainId];

      const rpcUrl =
        networkConfiguration?.rpcEndpoints?.[
          networkConfiguration?.defaultRpcEndpointIndex
        ].url;

      if (isNetworkUiRedesignEnabled() && isNoSearchResults(name)) return null;

      if (isNetworkUiRedesignEnabled()) {
        return (
          <Cell
            key={chainId}
            variant={CellVariant.SelectWithMenu}
            secondaryText={hideProtocolFromUrl(hideKeyFromUrl(rpcUrl))}
            title={name}
            avatarProps={{
              variant: AvatarVariant.Network,
              name,
              imageSource,
              size: AvatarSize.Sm,
            }}
            isSelected={chainId === selectedChainId}
            onPress={() => onNetworkChange(networkType)}
            style={styles.networkCell}
            buttonIcon={IconName.MoreVertical}
            buttonProps={{
              onButtonClick: () => {
                openModal(chainId, false, networkType, true);
              },
            }}
            onTextClick={() =>
              openRpcModal({
                chainId,
                networkName: name,
              })
            }
            onLongPress={() => {
              openModal(chainId, false, networkType, true);
            }}
          />
        );
      }

      return (
        <Cell
          key={chainId}
          variant={CellVariant.Select}
          title={name}
          avatarProps={{
            variant: AvatarVariant.Network,
            name,
            imageSource,
            size: avatarSize,
          }}
          isSelected={chainId === selectedChainId}
          onPress={() => onNetworkChange(networkType)}
          style={styles.networkCell}
        />
      );
    });
  };

  const goToNetworkSettings = () => {
    sheetRef.current?.onCloseBottomSheet(() => {
      navigate(Routes.ADD_NETWORK, {
        shouldNetworkSwitchPopToWallet: false,
        shouldShowPopularNetworks: false,
      });
    });
  };

  const renderTestNetworksSwitch = () => (
    <View style={styles.switchContainer}>
      <Text variant={TextVariant.BodyLGMedium} color={TextColor.Alternative}>
        {strings('networks.show_test_networks')}
      </Text>
      <Switch
        onValueChange={(value: boolean) => {
          const { PreferencesController } = Engine.context;
          PreferencesController.setShowTestNetworks(value);
        }}
        value={isTestNet(selectedChainId) || showTestNetworks}
        trackColor={{
          true: colors.primary.default,
          false: colors.border.muted,
        }}
        thumbColor={theme.brandColors.white}
        ios_backgroundColor={colors.border.muted}
        testID={NetworkListModalSelectorsIDs.TEST_NET_TOGGLE}
        disabled={isTestNet(selectedChainId)}
      />
    </View>
  );

  const renderAdditonalNetworks = () => {
    let filteredNetworks;

    if (isNetworkUiRedesignEnabled() && searchString.length > 0)
      filteredNetworks = PopularList.filter(({ nickname }) =>
        nickname.toLowerCase().includes(searchString.toLowerCase()),
      );

    return (
      <View style={styles.addtionalNetworksContainer}>
        <CustomNetwork
          isNetworkModalVisible={showPopularNetworkModal}
          closeNetworkModal={onCancel}
          selectedNetwork={popularNetwork}
          toggleWarningModal={toggleWarningModal}
          showNetworkModal={showNetworkModal}
          switchTab={undefined}
          shouldNetworkSwitchPopToWallet={false}
          customNetworksList={
            searchString.length > 0 ? filteredNetworks : undefined
          }
          showCompletionMessage={false}
          showPopularNetworkModal
          hideWarningIcons
        />
      </View>
    );
  };

  const renderPopularNetworksTitle = () => (
    <View style={styles.popularNetworkTitleContainer}>
      <Text variant={TextVariant.BodyLGMedium} color={TextColor.Alternative}>
        {strings('networks.additional_networks')}
      </Text>
      <TouchableOpacity
        testID={NetworkListModalSelectorsIDs.TOOLTIP}
        style={styles.gasInfoContainer}
        onPress={toggleWarningModal}
        hitSlop={styles.hitSlop}
      >
        <MaterialCommunityIcons
          name="information"
          size={14}
          style={styles.gasInfoIcon}
        />
      </TouchableOpacity>
    </View>
  );

  const renderEnabledNetworksTitle = () => (
    <View style={styles.switchContainer}>
      <Text variant={TextVariant.BodyLGMedium} color={TextColor.Alternative}>
        {strings('networks.enabled_networks')}
      </Text>
    </View>
  );

  const handleSearchTextChange = (text: string) => {
    setSearchString(text);
  };

  const clearSearchInput = () => {
    setSearchString('');
  };

  const removeRpcUrl = (chainId: `0x${string}`) => {
    const networkConfiguration = networkConfigurations[chainId];

    if (!networkConfiguration) {
      throw new Error(`Unable to find network with chain id ${chainId}`);
    }

    closeModal();
    closeRpcModal();

    setShowConfirmDeleteModal({
      isVisible: true,
      networkName: networkConfiguration.name ?? '',
      chainId: networkConfiguration.chainId,
    });
  };

  const confirmRemoveRpc = () => {
    if (showConfirmDeleteModal.chainId) {
      const { chainId } = showConfirmDeleteModal;
      const { NetworkController } = Engine.context;
      NetworkController.removeNetwork(chainId);

      setShowConfirmDeleteModal({
        isVisible: false,
        networkName: '',
      });
    }
  };

  const cancelButtonProps: ButtonProps = {
    variant: ButtonVariants.Secondary,
    label: strings('accountApproval.cancel'),
    size: ButtonSize.Lg,
    onPress: () => closeDeleteModal(),
  };

  const deleteButtonProps: ButtonProps = {
    variant: ButtonVariants.Primary,
    label: strings('app_settings.delete'),
    size: ButtonSize.Lg,
    onPress: () => confirmRemoveRpc(),
  };

  const renderBottomSheetContent = () => (
    <>
      <SheetHeader title={strings('networks.select_network')} />
      <ScrollView testID={NetworkListModalSelectorsIDs.SCROLL}>
        {isNetworkUiRedesignEnabled() && (
          <View style={styles.searchContainer}>
            <NetworkSearchTextInput
              searchString={searchString}
              handleSearchTextChange={handleSearchTextChange}
              clearSearchInput={clearSearchInput}
              testIdSearchInput={
                NetworksSelectorSelectorsIDs.SEARCH_NETWORK_INPUT_BOX_ID
              }
              testIdCloseIcon={NetworksSelectorSelectorsIDs.CLOSE_ICON}
            />
          </View>
        )}
        {isNetworkUiRedesignEnabled() &&
          searchString.length === 0 &&
          renderEnabledNetworksTitle()}
        {renderMainnet()}
        {renderLineaMainnet()}
        {renderRpcNetworks()}
        {isNetworkUiRedesignEnabled() &&
          searchString.length === 0 &&
          renderPopularNetworksTitle()}
        {isNetworkUiRedesignEnabled() && renderAdditonalNetworks()}
        {searchString.length === 0 && renderTestNetworksSwitch()}
        {showTestNetworks && renderOtherNetworks()}
      </ScrollView>

      <Button
        variant={ButtonVariants.Secondary}
        label={strings(buttonLabelAddNetwork)}
        onPress={goToNetworkSettings}
        width={ButtonWidthTypes.Full}
        size={ButtonSize.Lg}
        style={styles.addNetworkButton}
        testID={NetworkListModalSelectorsIDs.ADD_BUTTON}
      />
    </>
  );

  return (
    <BottomSheet ref={sheetRef}>
      {isNetworkUiRedesignEnabled() ? (
        <View style={styles.networkListContainer}>
          {renderBottomSheetContent()}
        </View>
      ) : (
        renderBottomSheetContent()
      )}

      {showWarningModal ? (
        <InfoModal
          isVisible={showWarningModal}
          title={strings(modalTitle)}
          body={
            <Text>
              <Text style={styles.desc}>{strings(modalDescription)}</Text>{' '}
              <Text style={[styles.blueText]} onPress={goToLearnMore}>
                {strings('networks.learn_more')}
              </Text>
            </Text>
          }
          toggleModal={toggleWarningModal}
        />
      ) : null}

      {showNetworkMenuModal.isVisible ? (
        <BottomSheet
          ref={networkMenuSheetRef}
          onClose={closeModal}
          shouldNavigateBack={false}
        >
          <View style={styles.networkMenu}>
            <AccountAction
              actionTitle={strings('transaction.edit')}
              iconName={IconName.Edit}
              onPress={() => {
                sheetRef.current?.onCloseBottomSheet(() => {
                  navigate(Routes.ADD_NETWORK, {
                    shouldNetworkSwitchPopToWallet: false,
                    shouldShowPopularNetworks: false,
                    network: showNetworkMenuModal.networkTypeOrRpcUrl,
                  });
                });
              }}
            />
            {showNetworkMenuModal.chainId !== selectedChainId &&
            showNetworkMenuModal.displayEdit ? (
              <AccountAction
                actionTitle={strings('app_settings.delete')}
                iconName={IconName.Trash}
                onPress={() => removeRpcUrl(showNetworkMenuModal.chainId)}
                testID={NetworkListModalSelectorsIDs.DELETE_NETWORK}
              />
            ) : null}
          </View>
        </BottomSheet>
      ) : null}

      <RpcSelectionModal
        showMultiRpcSelectModal={showMultiRpcSelectModal}
        closeRpcModal={closeRpcModal}
        onRpcSelect={onRpcSelect}
        rpcMenuSheetRef={rpcMenuSheetRef}
        networkConfigurations={networkConfigurations}
        styles={styles}
      />

      {showConfirmDeleteModal.isVisible ? (
        <BottomSheet
          ref={deleteModalSheetRef}
          onClose={closeDeleteModal}
          shouldNavigateBack={false}
        >
          <BottomSheetHeader>
            <Text variant={TextVariant.HeadingMD}>
              {strings('app_settings.delete')}{' '}
              {showConfirmDeleteModal.networkName}{' '}
              {strings('asset_details.network')}
            </Text>
          </BottomSheetHeader>
          <View style={styles.containerDeleteText}>
            <Text style={styles.textCentred}>
              {strings('app_settings.network_delete')}
            </Text>
            <BottomSheetFooter
              buttonsAlignment={ButtonsAlignment.Horizontal}
              buttonPropsArray={[cancelButtonProps, deleteButtonProps]}
            />
          </View>
        </BottomSheet>
      ) : null}
    </BottomSheet>
  );
};

export default NetworkSelector;<|MERGE_RESOLUTION|>--- conflicted
+++ resolved
@@ -268,10 +268,6 @@
 
         await NetworkController.setActiveNetwork(networkClientId);
       }
-<<<<<<< HEAD
-=======
-
->>>>>>> 26637827
       setTokenNetworkFilter(chainId);
       sheetRef.current?.onCloseBottomSheet();
       endTrace({ name: TraceName.SwitchCustomNetwork });
