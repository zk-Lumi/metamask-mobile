import React, { PureComponent } from 'react';
import PropTypes from 'prop-types';
import {
	Switch,
	ActivityIndicator,
	Alert,
	TouchableOpacity,
	Text,
	View,
	TextInput,
	SafeAreaView,
	StyleSheet,
	InteractionManager,
} from 'react-native';
import AsyncStorage from '@react-native-community/async-storage';
import { KeyboardAwareScrollView } from 'react-native-keyboard-aware-scroll-view';
import { getOnboardingNavbarOptions } from '../../UI/Navbar';
import { connect } from 'react-redux';
import { logIn, passwordSet, seedphraseBackedUp } from '../../../actions/user';
import { setLockTime } from '../../../actions/settings';
import StyledButton from '../../UI/StyledButton';
import Engine from '../../../core/Engine';
import { fontStyles, colors as importedColors } from '../../../styles/common';
import { strings } from '../../../../locales/i18n';
import SecureKeychain from '../../../core/SecureKeychain';
import AppConstants from '../../../core/AppConstants';
import setOnboardingWizardStep from '../../../actions/wizard';
import TermsAndConditions from '../TermsAndConditions';
import zxcvbn from 'zxcvbn';
import Icon from 'react-native-vector-icons/FontAwesome';
import Device from '../../../util/device';
import {
	failedSeedPhraseRequirements,
	isValidMnemonic,
	parseSeedPhrase,
	parseVaultValue,
} from '../../../util/validators';
import { OutlinedTextField } from 'react-native-material-textfield';
import {
	SEED_PHRASE_HINTS,
	BIOMETRY_CHOICE_DISABLED,
	NEXT_MAKER_REMINDER,
	ONBOARDING_WIZARD,
	EXISTING_USER,
	TRUE,
} from '../../../constants/storage';
import Logger from '../../../util/Logger';
import { getPasswordStrengthWord, passwordRequirementsMet, MIN_PASSWORD_LENGTH } from '../../../util/password';
import importAdditionalAccounts from '../../../util/importAdditionalAccounts';
import AnalyticsV2 from '../../../util/analyticsV2';
import DefaultPreference from 'react-native-default-preference';
import Clipboard from '@react-native-clipboard/clipboard';
import { ThemeContext, mockColors } from '../../../util/theme';

const createStyles = (colors) =>
	StyleSheet.create({
		mainWrapper: {
			backgroundColor: colors.background.default,
			flex: 1,
		},
		wrapper: {
			flex: 1,
			paddingHorizontal: 32,
		},
		title: {
			fontSize: Device.isAndroid() ? 20 : 25,
			marginTop: 20,
			marginBottom: 20,
			color: colors.text.default,
			justifyContent: 'center',
			textAlign: 'center',
			...fontStyles.bold,
		},
		field: {
			marginVertical: 5,
			position: 'relative',
		},
		fieldRow: {
			flexDirection: 'row',
			alignItems: 'flex-end',
		},
		fieldCol: {
			width: '70%',
		},
		fieldColRight: {
			flexDirection: 'row-reverse',
			width: '30%',
		},
		label: {
			color: colors.text.default,
			fontSize: 16,
			marginBottom: 12,
			...fontStyles.normal,
		},
		ctaWrapper: {
			marginTop: 20,
		},
		errorMsg: {
			color: colors.error.default,
			textAlign: 'center',
			...fontStyles.normal,
		},
		seedPhrase: {
			marginBottom: 10,
			paddingTop: 20,
			paddingBottom: 20,
			paddingHorizontal: 20,
			fontSize: 20,
			borderRadius: 10,
			minHeight: 110,
			height: 'auto',
			borderWidth: 1,
			borderColor: colors.border.default,
			backgroundColor: colors.background.default,
			...fontStyles.normal,
			color: colors.text.default,
		},
		padding: {
			paddingRight: 46,
		},
		biometrics: {
			alignItems: 'flex-start',
			marginTop: 10,
		},
		biometryLabel: {
			flex: 1,
			fontSize: 16,
			color: colors.text.default,
			...fontStyles.normal,
		},
		biometrySwitch: {
			marginTop: 10,
			flex: 0,
		},
		termsAndConditions: {
			paddingVertical: 10,
		},
		passwordStrengthLabel: {
			height: 20,
			fontSize: 15,
			color: colors.text.default,
			...fontStyles.normal,
		},
		// eslint-disable-next-line react-native/no-unused-styles
		strength_weak: {
			color: colors.error.default,
		},
		// eslint-disable-next-line react-native/no-unused-styles
		strength_good: {
			color: colors.primary.default,
		},
		// eslint-disable-next-line react-native/no-unused-styles
		strength_strong: {
			color: colors.success.default,
		},
		showMatchingPasswords: {
			position: 'absolute',
			top: 52,
			right: 17,
			alignSelf: 'flex-end',
		},
		qrCode: {
			marginRight: 10,
			borderWidth: 1,
			borderRadius: 6,
			borderColor: colors.text.muted,
			paddingVertical: 4,
			paddingHorizontal: 6,
			marginTop: -50,
			marginBottom: 30,
			alignSelf: 'flex-end',
		},
		inputFocused: {
			borderColor: colors.primary.default,
			borderWidth: 2,
		},
		input: {
			...fontStyles.normal,
			fontSize: 16,
			paddingTop: 2,
			color: colors.text.default,
		},
	});

const PASSCODE_NOT_SET_ERROR = 'Error: Passcode not set.';

/**
 * View where users can set restore their account
 * using a seed phrase
 */
class ImportFromSeed extends PureComponent {
	static propTypes = {
		/**
		 * The navigator object
		 */
		navigation: PropTypes.object,
		/**
		 * The action to update the password set flag
		 * in the redux store
		 */
		passwordSet: PropTypes.func,
		/**
		 * The action to set the locktime
		 * in the redux store
		 */
		setLockTime: PropTypes.func,
		/**
		 * The action to update the seedphrase backed up flag
		 * in the redux store
		 */
		seedphraseBackedUp: PropTypes.func,
		/**
		 * Action to set onboarding wizard step
		 */
		setOnboardingWizardStep: PropTypes.func,
		logIn: PropTypes.func,
		route: PropTypes.object,
	};

	state = {
		password: '',
		confirmPassword: '',
		seed: '',
		biometryType: null,
		rememberMe: false,
		secureTextEntry: true,
		biometryChoice: false,
		loading: false,
		error: null,
		seedphraseInputFocused: false,
		inputWidth: { width: '99%' },
		hideSeedPhraseInput: true,
	};

	passwordInput = React.createRef();
	confirmPasswordInput = React.createRef();

	updateNavBar = () => {
		const { route, navigation } = this.props;
		const colors = this.context.colors || mockColors.colors;
		navigation.setOptions(getOnboardingNavbarOptions(route, {}, colors));
	};

	async componentDidMount() {
		this.updateNavBar();
		const biometryType = await SecureKeychain.getSupportedBiometryType();
		if (biometryType) {
			let enabled = true;
			const previouslyDisabled = await AsyncStorage.removeItem(BIOMETRY_CHOICE_DISABLED);
			if (previouslyDisabled && previouslyDisabled === TRUE) {
				enabled = false;
			}
			this.setState({ biometryType: Device.isAndroid() ? 'biometrics' : biometryType, biometryChoice: enabled });
		}
		// Workaround https://github.com/facebook/react-native/issues/9958
		setTimeout(() => {
			this.setState({ inputWidth: { width: '100%' } });
		}, 100);
	}

	componentDidUpdate = () => {
		this.updateNavBar();
	};

	onPressImport = async () => {
		const { loading, seed, password, confirmPassword } = this.state;

		const vaultSeed = await parseVaultValue(password, seed);
		const parsedSeed = parseSeedPhrase(vaultSeed || seed);
		//Set the seed state with a valid parsed seed phrase (handle vault scenario)
		this.setState({ seed: parsedSeed });

		if (loading) return;
		InteractionManager.runAfterInteractions(() => {
			AnalyticsV2.trackEvent(AnalyticsV2.ANALYTICS_EVENTS.WALLET_IMPORT_ATTEMPTED);
		});
		let error = null;
		if (!passwordRequirementsMet(password)) {
			error = strings('import_from_seed.password_length_error');
		} else if (password !== confirmPassword) {
			error = strings('import_from_seed.password_dont_match');
		}

		if (failedSeedPhraseRequirements(parsedSeed)) {
			error = strings('import_from_seed.seed_phrase_requirements');
		} else if (!isValidMnemonic(parsedSeed)) {
			error = strings('import_from_seed.invalid_seed_phrase');
		}

		if (error) {
			Alert.alert(strings('import_from_seed.error'), error);
			InteractionManager.runAfterInteractions(() => {
				AnalyticsV2.trackEvent(AnalyticsV2.ANALYTICS_EVENTS.WALLET_SETUP_FAILURE, {
					wallet_setup_type: 'import',
					error_type: error,
				});
			});
		} else {
			try {
				this.setState({ loading: true });

				const { KeyringController } = Engine.context;
				await Engine.resetState();
				await AsyncStorage.removeItem(NEXT_MAKER_REMINDER);
				await KeyringController.createNewVaultAndRestore(password, parsedSeed);

				if (this.state.biometryType && this.state.biometryChoice) {
					await SecureKeychain.setGenericPassword(password, SecureKeychain.TYPES.BIOMETRICS);
				} else if (this.state.rememberMe) {
					await SecureKeychain.setGenericPassword(password, SecureKeychain.TYPES.REMEMBER_ME);
				} else {
					await SecureKeychain.resetGenericPassword();
				}
				// Get onboarding wizard state
				const onboardingWizard = await DefaultPreference.get(ONBOARDING_WIZARD);
				// mark the user as existing so it doesn't see the create password screen again
				await AsyncStorage.setItem(EXISTING_USER, TRUE);
				await AsyncStorage.removeItem(SEED_PHRASE_HINTS);
				this.setState({ loading: false });
				this.props.passwordSet();
				this.props.setLockTime(AppConstants.DEFAULT_LOCK_TIMEOUT);
				this.props.seedphraseBackedUp();
				this.props.logIn();
				InteractionManager.runAfterInteractions(() => {
					AnalyticsV2.trackEvent(AnalyticsV2.ANALYTICS_EVENTS.WALLET_IMPORTED, {
						biometrics_enabled: Boolean(this.state.biometryType),
					});
					AnalyticsV2.trackEvent(AnalyticsV2.ANALYTICS_EVENTS.WALLET_SETUP_COMPLETED, {
						wallet_setup_type: 'import',
						new_wallet: false,
					});
				});
				if (onboardingWizard) {
					this.props.navigation.replace('ManualBackupStep3');
				} else {
					this.props.setOnboardingWizardStep(1);
					this.props.navigation.replace('HomeNav', { screen: 'WalletView' });
				}
				await importAdditionalAccounts();
			} catch (error) {
				// Should we force people to enable passcode / biometrics?
				if (error.toString() === PASSCODE_NOT_SET_ERROR) {
					Alert.alert(
						'Security Alert',
						'In order to proceed, you need to turn Passcode on or any biometrics authentication method supported in your device (FaceID, TouchID or Fingerprint)'
					);
					this.setState({ loading: false });
				} else {
					this.setState({ loading: false, error: error.toString() });
					Logger.log('Error with seed phrase import', error);
				}
				InteractionManager.runAfterInteractions(() => {
					AnalyticsV2.trackEvent(AnalyticsV2.ANALYTICS_EVENTS.WALLET_SETUP_FAILURE, {
						wallet_setup_type: 'import',
						error_type: error.toString(),
					});
				});
			}
		}
	};

	onBiometryChoiceChange = (value) => {
		this.setState({ biometryChoice: value });
	};

	clearSecretRecoveryPhrase = async (seed) => {
		// get clipboard contents
		const clipboardContents = await Clipboard.getString();
		const parsedClipboardContents = parseSeedPhrase(clipboardContents);
		if (
			// only clear clipboard if contents isValidMnemonic
			!failedSeedPhraseRequirements(parsedClipboardContents) &&
			isValidMnemonic(parsedClipboardContents) &&
			// only clear clipboard if the seed phrase entered matches what's in the clipboard
			parseSeedPhrase(seed) === parsedClipboardContents
		) {
			await Clipboard.clearString();
		}
	};

	onSeedWordsChange = async (seed) => {
		this.setState({ seed });
		// only clear on android since iOS will notify users when we getString()
		if (Device.isAndroid()) {
			await this.clearSecretRecoveryPhrase(seed);
		}
	};

	onPasswordChange = (val) => {
		const passInfo = zxcvbn(val);

		this.setState({ password: val, passwordStrength: passInfo.score });
	};

	onPasswordConfirmChange = (val) => {
		this.setState({ confirmPassword: val });
	};

	jumpToPassword = () => {
		const { current } = this.passwordInput;
		current && current.focus();
	};

	jumpToConfirmPassword = () => {
		const { current } = this.confirmPasswordInput;
		current && current.focus();
	};

	updateBiometryChoice = async (biometryChoice) => {
		if (!biometryChoice) {
			await AsyncStorage.setItem(BIOMETRY_CHOICE_DISABLED, TRUE);
		} else {
			await AsyncStorage.removeItem(BIOMETRY_CHOICE_DISABLED);
		}
		this.setState({ biometryChoice });
	};

	renderSwitch = () => {
		const colors = this.context.colors || mockColors.colors;
		const styles = createStyles(colors);

		if (this.state.biometryType) {
			return (
				<View style={styles.biometrics}>
					<Text style={styles.biometryLabel}>
						{strings(`biometrics.enable_${this.state.biometryType.toLowerCase()}`)}
					</Text>
					<Switch
						onValueChange={this.updateBiometryChoice}
						value={this.state.biometryChoice}
						style={styles.biometrySwitch}
						trackColor={{ true: colors.primary.default, false: colors.border.muted }}
						thumbColor={importedColors.white}
						ios_backgroundColor={colors.border.muted}
					/>
				</View>
			);
		}

		return (
			<View style={styles.biometrics}>
				<Text style={styles.biometryLabel}>{strings(`choose_password.remember_me`)}</Text>
				<Switch
					onValueChange={(rememberMe) => this.setState({ rememberMe })} // eslint-disable-line react/jsx-no-bind
					value={this.state.rememberMe}
					style={styles.biometrySwitch}
<<<<<<< HEAD
					trackColor={{ true: colors.primary.default, false: colors.border.muted }}
					thumbColor={importedColors.white}
					ios_backgroundColor={colors.border.muted}
=======
					trackColor={Device.isIos() ? { true: colors.green300, false: colors.grey300 } : null}
					ios_backgroundColor={colors.grey300}
					testID={'remember-me-toggle'}
>>>>>>> 8c362c38
				/>
			</View>
		);
	};

	toggleShowHide = () => {
		this.setState({ secureTextEntry: !this.state.secureTextEntry });
	};

	toggleHideSeedPhraseInput = () => {
		this.setState(({ hideSeedPhraseInput }) => ({ hideSeedPhraseInput: !hideSeedPhraseInput }));
	};

	onQrCodePress = () => {
		setTimeout(this.toggleHideSeedPhraseInput, 100);
		this.props.navigation.navigate('QRScanner', {
			onScanSuccess: ({ seed = undefined }) => {
				if (seed) {
					this.setState({ seed });
				} else {
					Alert.alert(
						strings('import_from_seed.invalid_qr_code_title'),
						strings('import_from_seed.invalid_qr_code_message')
					);
				}
				this.toggleHideSeedPhraseInput();
			},
			onScanError: (error) => {
				this.toggleHideSeedPhraseInput();
			},
		});
	};

	seedphraseInputFocused = () => this.setState({ seedphraseInputFocused: !this.state.seedphraseInputFocused });

	render() {
		const {
			password,
			passwordStrength,
			confirmPassword,
			seed,
			seedphraseInputFocused,
			inputWidth,
			secureTextEntry,
			error,
			loading,
			hideSeedPhraseInput,
		} = this.state;
		const colors = this.context.colors || mockColors.colors;
		const styles = createStyles(colors);

		const passwordStrengthWord = getPasswordStrengthWord(passwordStrength);

		return (
			<SafeAreaView style={styles.mainWrapper}>
				<KeyboardAwareScrollView style={styles.wrapper} resetScrollToCoords={{ x: 0, y: 0 }}>
					<View testID={'import-from-seed-screen'}>
						<Text style={styles.title}>{strings('import_from_seed.title')}</Text>
						<View style={styles.fieldRow}>
							<View style={styles.fieldCol}>
								<Text style={styles.label}>{strings('choose_password.seed_phrase')}</Text>
							</View>
							<View style={[styles.fieldCol, styles.fieldColRight]}>
								<TouchableOpacity onPress={this.toggleHideSeedPhraseInput}>
									<Text style={styles.label}>
										{strings(`choose_password.${hideSeedPhraseInput ? 'show' : 'hide'}`)}
									</Text>
								</TouchableOpacity>
							</View>
						</View>
						{hideSeedPhraseInput ? (
							<OutlinedTextField
								style={styles.input}
								containerStyle={inputWidth}
								inputContainerStyle={styles.padding}
								placeholder={strings('import_from_seed.seed_phrase_placeholder')}
								placeholderTextColor={colors.text.muted}
								testID="input-seed-phrase"
								returnKeyType="next"
								autoCapitalize="none"
								secureTextEntry={hideSeedPhraseInput}
								onChangeText={this.onSeedWordsChange}
								value={seed}
								baseColor={colors.border.default}
								tintColor={colors.primary.default}
								onSubmitEditing={this.jumpToPassword}
							/>
						) : (
							<TextInput
								value={seed}
								numberOfLines={3}
								style={[styles.seedPhrase, inputWidth, seedphraseInputFocused && styles.inputFocused]}
								secureTextEntry
								multiline={!hideSeedPhraseInput}
								placeholder={strings('import_from_seed.seed_phrase_placeholder')}
								placeholderTextColor={colors.text.muted}
								onChangeText={this.onSeedWordsChange}
								testID="input-seed-phrase"
								blurOnSubmit
								onSubmitEditing={this.jumpToPassword}
								returnKeyType="next"
								keyboardType={
									(!hideSeedPhraseInput && Device.isAndroid() && 'visible-password') || 'default'
								}
								autoCapitalize="none"
								autoCorrect={false}
								onFocus={(!hideSeedPhraseInput && this.seedphraseInputFocused) || null}
								onBlur={(!hideSeedPhraseInput && this.seedphraseInputFocused) || null}
							/>
						)}
						<TouchableOpacity style={styles.qrCode} onPress={this.onQrCodePress}>
							<Icon name="qrcode" size={20} color={colors.icon.default} />
						</TouchableOpacity>
						<View style={styles.field}>
							<View style={styles.fieldRow}>
								<View style={styles.fieldCol}>
									<Text style={styles.label}>{strings('import_from_seed.new_password')}</Text>
								</View>
								<View style={[styles.fieldCol, styles.fieldColRight]}>
									<TouchableOpacity onPress={this.toggleShowHide}>
										<Text style={styles.label}>
											{strings(`choose_password.${secureTextEntry ? 'show' : 'hide'}`)}
										</Text>
									</TouchableOpacity>
								</View>
							</View>
							<OutlinedTextField
								style={styles.input}
								containerStyle={inputWidth}
								// ref={this.passwordInput}
								placeholder={strings('import_from_seed.new_password')}
								placeholderTextColor={colors.text.muted}
								testID={'input-password-field'}
								returnKeyType={'next'}
								autoCapitalize="none"
								secureTextEntry={secureTextEntry}
								onChangeText={this.onPasswordChange}
								value={password}
								baseColor={colors.border.default}
								tintColor={colors.primary.default}
								onSubmitEditing={this.jumpToConfirmPassword}
							/>

							{(password !== '' && (
								<Text style={styles.passwordStrengthLabel}>
									{strings('choose_password.password_strength')}
									<Text style={styles[`strength_${passwordStrengthWord}`]}>
										{' '}
										{strings(`choose_password.strength_${passwordStrengthWord}`)}
									</Text>
								</Text>
							)) || <Text style={styles.passwordStrengthLabel} />}
						</View>

						<View style={styles.field}>
							<Text style={styles.label}>{strings('import_from_seed.confirm_password')}</Text>
							<OutlinedTextField
								style={styles.input}
								containerStyle={inputWidth}
								// ref={this.confirmPasswordInput}
								testID={'input-password-field-confirm'}
								onChangeText={this.onPasswordConfirmChange}
								returnKeyType={'next'}
								autoCapitalize="none"
								secureTextEntry={secureTextEntry}
								placeholder={strings('import_from_seed.confirm_password')}
								value={confirmPassword}
								baseColor={colors.border.default}
								tintColor={colors.primary.default}
								onSubmitEditing={this.onPressImport}
								placeholderTextColor={colors.text.muted}
							/>

							<View style={styles.showMatchingPasswords}>
								{password !== '' && password === confirmPassword ? (
									<Icon name="check" size={12} color={colors.success.default} />
								) : null}
							</View>
							<Text style={styles.passwordStrengthLabel}>
								{strings('choose_password.must_be_at_least', { number: MIN_PASSWORD_LENGTH })}
							</Text>
						</View>

						{this.renderSwitch()}

						{!!error && (
							<Text style={styles.errorMsg} testID={'invalid-seed-phrase'}>
								{error}
							</Text>
						)}

						<View style={styles.ctaWrapper}>
							<StyledButton
								type={'blue'}
								onPress={this.onPressImport}
								testID={'submit'}
								disabled={!(password !== '' && password === confirmPassword)}
							>
								{loading ? (
									<ActivityIndicator size="small" color="white" />
								) : (
									strings('import_from_seed.import_button')
								)}
							</StyledButton>
						</View>
					</View>
				</KeyboardAwareScrollView>
				<View style={styles.termsAndConditions}>
					<TermsAndConditions
						navigation={this.props.navigation}
						action={strings('import_from_seed.import_button')}
					/>
				</View>
			</SafeAreaView>
		);
	}
}

ImportFromSeed.contextType = ThemeContext;

const mapDispatchToProps = (dispatch) => ({
	setLockTime: (time) => dispatch(setLockTime(time)),
	setOnboardingWizardStep: (step) => dispatch(setOnboardingWizardStep(step)),
	passwordSet: () => dispatch(passwordSet()),
	seedphraseBackedUp: () => dispatch(seedphraseBackedUp()),
	logIn: () => dispatch(logIn()),
});

export default connect(null, mapDispatchToProps)(ImportFromSeed);<|MERGE_RESOLUTION|>--- conflicted
+++ resolved
@@ -444,15 +444,10 @@
 					onValueChange={(rememberMe) => this.setState({ rememberMe })} // eslint-disable-line react/jsx-no-bind
 					value={this.state.rememberMe}
 					style={styles.biometrySwitch}
-<<<<<<< HEAD
 					trackColor={{ true: colors.primary.default, false: colors.border.muted }}
 					thumbColor={importedColors.white}
 					ios_backgroundColor={colors.border.muted}
-=======
-					trackColor={Device.isIos() ? { true: colors.green300, false: colors.grey300 } : null}
-					ios_backgroundColor={colors.grey300}
 					testID={'remember-me-toggle'}
->>>>>>> 8c362c38
 				/>
 			</View>
 		);
