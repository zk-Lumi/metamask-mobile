--- conflicted
+++ resolved
@@ -9,36 +9,10 @@
 import { isSmartContractAddress } from '../../../util/transactions';
 import AnalyticsV2 from '../../../util/analyticsV2';
 import AppConstants from '../../../core/AppConstants';
-<<<<<<< HEAD
 import Alert, { AlertType } from '../../Base/Alert';
 import FontAwesome from 'react-native-vector-icons/FontAwesome';
 import WarningMessage from '../../Views/SendFlow/WarningMessage';
 import NotificationManager from '../../../core/NotificationManager';
-
-const styles = StyleSheet.create({
-	wrapper: {
-		backgroundColor: colors.white,
-		flex: 1,
-	},
-	rowWrapper: {
-		padding: 20,
-	},
-	textInput: {
-		borderWidth: 1,
-		borderRadius: 4,
-		borderColor: colors.grey100,
-		padding: 16,
-		...fontStyles.normal,
-	},
-	tokenDetectionBanner: { marginHorizontal: 20, marginTop: 20 },
-	tokenDetectionDescription: { color: colors.black },
-	tokenDetectionLink: { color: colors.blue },
-	tokenDetectionIcon: {
-		paddingTop: 4,
-		paddingRight: 8,
-	},
-});
-=======
 import { ThemeContext, mockTheme } from '../../../util/theme';
 
 const createStyles = (colors) =>
@@ -63,14 +37,18 @@
 			color: colors.text.default,
 		},
 		warningText: {
+			...fontStyles.normal,
 			marginTop: 15,
 			color: colors.error.default,
-			...fontStyles.normal,
-		},
-		warningContainer: { marginHorizontal: 20, marginTop: 20, paddingRight: 0 },
-		warningLink: { color: colors.primary.default },
+		},
+		tokenDetectionBanner: { marginHorizontal: 20, marginTop: 20 },
+		tokenDetectionDescription: { color: colors.text.default },
+		tokenDetectionLink: { color: colors.primary.default },
+		tokenDetectionIcon: {
+			paddingTop: 4,
+			paddingRight: 8,
+		},
 	});
->>>>>>> b9245564
 
 /**
  * Copmonent that provides ability to add custom tokens.
@@ -238,9 +216,11 @@
 		current && current.focus();
 	};
 
-<<<<<<< HEAD
 	renderInfoBanner = () => {
 		const { navigation } = this.props;
+		const colors = this.context.colors || mockTheme.colors;
+		const styles = createStyles(colors);
+
 		return (
 			<Alert
 				type={AlertType.Info}
@@ -249,7 +229,7 @@
 					<FontAwesome
 						style={styles.tokenDetectionIcon}
 						name={'exclamation-circle'}
-						color={colors.blue}
+						color={colors.primary.default}
 						size={18}
 					/>
 				)}
@@ -280,6 +260,9 @@
 
 	renderWarningBanner = () => {
 		const { navigation } = this.props;
+		const colors = this.context.colors || mockTheme.colors;
+		const styles = createStyles(colors);
+
 		return (
 			<WarningMessage
 				style={styles.tokenDetectionBanner}
@@ -303,45 +286,14 @@
 							style={styles.tokenDetectionLink}
 						>
 							{strings('add_asset.banners.custom_warning_link')}
-=======
-	renderWarning = () => {
-		const colors = this.context.colors || mockTheme.colors;
-		const styles = createStyles(colors);
-
-		return (
-			<WarningMessage
-				style={styles.warningContainer}
-				warningMessage={
-					<>
-						{strings('add_asset.warning_body_description')}
-						<Text
-							suppressHighlighting
-							onPress={() => {
-								// TODO: This functionality exists in a bunch of other places. We need to unify this into a utils function
-								this.props.navigation.navigate('Webview', {
-									screen: 'SimpleWebview',
-									params: {
-										url: AppConstants.URLS.SECURITY,
-										title: strings('add_asset.security_tips'),
-									},
-								});
-							}}
-							style={styles.warningLink}
-							testID={'add-asset-warning-message'}
-						>
-							{strings('add_asset.warning_link')}
->>>>>>> b9245564
 						</Text>
 					</>
 				}
 			/>
 		);
 	};
-<<<<<<< HEAD
 
 	renderBanner = () => (this.props.isTokenDetectionSupported ? this.renderWarningBanner() : this.renderInfoBanner());
-=======
->>>>>>> b9245564
 
 	render = () => {
 		const { address, symbol, decimals } = this.state;
@@ -399,11 +351,7 @@
 							<Text style={styles.warningText}>{this.state.warningSymbol}</Text>
 						</View>
 						<View style={styles.rowWrapper}>
-<<<<<<< HEAD
-							<Text style={fontStyles.normal}>{strings('token.token_decimal')}</Text>
-=======
-							<Text style={styles.inputLabel}>{strings('token.token_precision')}</Text>
->>>>>>> b9245564
+							<Text style={styles.inputLabel}>{strings('token.token_decimal')}</Text>
 							<TextInput
 								style={styles.textInput}
 								value={this.state.decimals}
