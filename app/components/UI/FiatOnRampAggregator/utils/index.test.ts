--- conflicted
+++ resolved
@@ -4,11 +4,8 @@
   TimeDescriptions,
   formatAmount,
   formatId,
-<<<<<<< HEAD
-=======
   isNetworkBuySupported,
   isNetworkBuyNativeTokenSupported,
->>>>>>> fdc979d0
   getOrderAmount,
 } from '.';
 import { FiatOrder } from '../../../../reducers/fiatOrders/types';
@@ -82,8 +79,6 @@
   });
 });
 
-<<<<<<< HEAD
-=======
 describe('isNetworkBuySupported', () => {
   it('should return true if network is supported', () => {
     expect(
@@ -179,7 +174,6 @@
   });
 });
 
->>>>>>> fdc979d0
 describe('getOrderAmount', () => {
   const mockOrder = {
     id: 'test-id-1',
