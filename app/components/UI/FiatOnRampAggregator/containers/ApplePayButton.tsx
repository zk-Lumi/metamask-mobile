import React, { useCallback } from 'react';
import { useDispatch, useSelector } from 'react-redux';
import { useNavigation } from '@react-navigation/native';
import { Order, QuoteResponse } from '@consensys/on-ramp-sdk';
import { protectWalletModalNotVisible } from '../../../../actions/user';
import {
  addAuthenticationUrl,
  addFiatOrder,
<<<<<<< HEAD
=======
  FiatOrder,
>>>>>>> cced29e1
} from '../../../../reducers/fiatOrders';
import ApplePayButtonComponent from '../components/ApplePayButton';
import useApplePay, { ABORTED } from '../hooks/applePay';
import useAnalytics from '../hooks/useAnalytics';
import Logger from '../../../../util/Logger';
import { strings } from '../../../../../locales/i18n';
import { setLockTime } from '../../../../actions/settings';
import { aggregatorOrderToFiatOrder } from '../orderProcessor/aggregator';
import { getNotificationDetails } from '..';
import NotificationManager from '../../../../core/NotificationManager';
import { hexToBN } from '../../../../util/number';
import { useFiatOnRampSDK } from '../sdk';

function buildAuthenticationUrl(url: string, redirectUrl: string) {
  const urlObject = new URL(url);
  const searchParams = urlObject.searchParams;
  searchParams.set('autoRedirect', 'true');
  searchParams.set('redirectUrl', redirectUrl);
  searchParams.set('failureRedirectUrl', redirectUrl);
  return urlObject.toString();
}

const ApplePayButton = ({
  quote,
  label,
}: {
  quote: QuoteResponse;
  label: string;
}) => {
  const navigation = useNavigation();
  const dispatch = useDispatch();
  const trackEvent = useAnalytics();
  const { selectedAddress, selectedChainId, callbackBaseUrl } =
    useFiatOnRampSDK();
  const accounts = useSelector(
    (state: any) =>
      state.engine.backgroundState.AccountTrackerController.accounts,
  );

  const [pay] = useApplePay(quote);
  const lockTime = useSelector((state: any) => state.settings.lockTime);

  const addOrder = useCallback(
    (order) => dispatch(addFiatOrder(order)),
    [dispatch],
  );
  const protectWalletModalVisible = useCallback(
    () => dispatch(protectWalletModalNotVisible()),
    [dispatch],
  );

  const handleSuccessfulOrder = useCallback(
    (order) => {
      const fiatOrder: FiatOrder = {
        ...aggregatorOrderToFiatOrder(order),
        network: selectedChainId,
        account: selectedAddress,
      };
      addOrder(fiatOrder);
      // @ts-expect-error pop is not defined
      navigation.dangerouslyGetParent()?.pop();
      protectWalletModalVisible();
      NotificationManager.showSimpleNotification(
        getNotificationDetails(fiatOrder),
      );
      trackEvent('ONRAMP_PURCHASE_SUBMITTED', {
        provider_onramp: (fiatOrder?.data as Order)?.provider?.name,
        payment_method_id: (fiatOrder?.data as Order)?.paymentMethod?.id,
        currency_source: (fiatOrder?.data as Order)?.fiatCurrency.symbol,
        currency_destination: (fiatOrder?.data as Order)?.cryptoCurrency.symbol,
        chain_id_destination: selectedChainId,
        is_apple_pay: true,
        order_type: fiatOrder.orderType,
        has_zero_native_balance: accounts[selectedAddress]?.balance
          ? (hexToBN(accounts[selectedAddress].balance) as any)?.isZero?.()
          : undefined,
      });
    },
    [
      accounts,
      addOrder,
      selectedChainId,
      navigation,
      protectWalletModalVisible,
      selectedAddress,
      trackEvent,
    ],
  );

  const handlePress = useCallback(async () => {
    const prevLockTime = lockTime;
    dispatch(setLockTime(-1));
    try {
      const paymentResult = await pay();
      if (paymentResult !== ABORTED) {
        if (paymentResult.authenticationUrl) {
          const authenticationUrl = buildAuthenticationUrl(
            paymentResult.authenticationUrl,
            callbackBaseUrl,
          );
          dispatch(addAuthenticationUrl(authenticationUrl));
        }

        handleSuccessfulOrder(paymentResult.order);
      }
    } catch (error: any) {
      NotificationManager.showSimpleNotification({
        duration: 5000,
        title: strings('fiat_on_ramp.notifications.purchase_failed_title', {
          currency: quote.crypto?.symbol,
        }),
        description: error.message,
        status: 'error',
      });
      Logger.error(error, 'FiatOrders::WyreApplePayProcessor Error');
    } finally {
      dispatch(setLockTime(prevLockTime));
    }
  }, [
    lockTime,
    dispatch,
    pay,
    callbackBaseUrl,
    handleSuccessfulOrder,
    quote.crypto?.symbol,
  ]);

  return <ApplePayButtonComponent label={label} onPress={handlePress} />;
};

export default ApplePayButton;<|MERGE_RESOLUTION|>--- conflicted
+++ resolved
@@ -6,10 +6,7 @@
 import {
   addAuthenticationUrl,
   addFiatOrder,
-<<<<<<< HEAD
-=======
   FiatOrder,
->>>>>>> cced29e1
 } from '../../../../reducers/fiatOrders';
 import ApplePayButtonComponent from '../components/ApplePayButton';
 import useApplePay, { ABORTED } from '../hooks/applePay';
