--- conflicted
+++ resolved
@@ -11,18 +11,13 @@
 import { strings } from '../../../../locales/i18n';
 import { WALLET_CONNECT_ORIGIN } from '../../../util/walletconnect';
 import URL from 'url-parse';
-<<<<<<< HEAD
 import {
   getAddressAccountType,
   isHardwareAccount,
 } from '../../../util/address';
-import { trackEvent } from '../../../util/analyticsV2';
-=======
 import { MetaMetricsEvents } from '../../../core/Analytics';
 import AnalyticsV2 from '../../../util/analyticsV2';
 
-import { getAddressAccountType } from '../../../util/address';
->>>>>>> d96aa607
 import { ThemeContext, mockTheme } from '../../../util/theme';
 import { createLedgerMessageSignModalNavDetails } from '../LedgerModals/LedgerMessageSignModal';
 import AppConstants from '../../../core/AppConstants';
@@ -143,7 +138,7 @@
 
     const finalizeConfirmation = async (confirmed, rawSignature) => {
       if (!confirmed) {
-        trackEvent(
+        AnalyticsV2.trackEvent(
           MetaMetricsEvents.ANALYTICS_EVENTS.SIGN_REQUEST_CANCELLED,
           this.getAnalyticsParams(),
         );
@@ -153,7 +148,7 @@
       MessageManager.setMessageStatusSigned(messageId, rawSignature);
       this.showWalletConnectNotification(messageParams, true);
 
-      trackEvent(
+      AnalyticsV2.trackEvent(
         MetaMetricsEvents.SIGN_REQUEST_COMPLETED,
         this.getAnalyticsParams(),
       );
@@ -192,16 +187,11 @@
   };
 
   cancelSignature = () => {
-<<<<<<< HEAD
     const { messageParams } = this.props;
     const messageId = messageParams.metamaskId;
 
     this.rejectMessage(messageId);
-    trackEvent(
-=======
-    this.rejectMessage();
     AnalyticsV2.trackEvent(
->>>>>>> d96aa607
       MetaMetricsEvents.SIGN_REQUEST_CANCELLED,
       this.getAnalyticsParams(),
     );
