--- conflicted
+++ resolved
@@ -14,15 +14,10 @@
 import URL from 'url-parse';
 import { MetaMetricsEvents } from '../../../core/Analytics';
 import AnalyticsV2 from '../../../util/analyticsV2';
-<<<<<<< HEAD
 import {
   getAddressAccountType,
   isHardwareAccount,
 } from '../../../util/address';
-=======
-
-import { getAddressAccountType } from '../../../util/address';
->>>>>>> db9007ba
 import { ThemeContext, mockTheme } from '../../../util/theme';
 import { createLedgerMessageSignModalNavDetails } from '../LedgerModals/LedgerMessageSignModal';
 import { MM_SDK_REMOTE_ORIGIN } from '../../../core/SDKConnect';
@@ -152,7 +147,7 @@
       this.showWalletConnectNotification(messageParams, true);
 
       AnalyticsV2.trackEvent(
-        AnalyticsV2.ANALYTICS_EVENTS.SIGN_REQUEST_COMPLETED,
+        MetaMetricsEvents.SIGN_REQUEST_COMPLETED,
         this.getAnalyticsParams(),
       );
     };
@@ -206,14 +201,7 @@
   confirmSignature = async () => {
     try {
       await this.signMessage();
-<<<<<<< HEAD
-=======
-      AnalyticsV2.trackEvent(
-        MetaMetricsEvents.SIGN_REQUEST_COMPLETED,
-        this.getAnalyticsParams(),
-      );
       this.props.onConfirm();
->>>>>>> db9007ba
     } catch (e) {
       if (e?.message.startsWith(KEYSTONE_TX_CANCELED)) {
         AnalyticsV2.trackEvent(
