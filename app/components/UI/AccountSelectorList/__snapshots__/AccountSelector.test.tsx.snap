--- conflicted
+++ resolved
@@ -259,13 +259,8 @@
                 <View
                   style={
                     {
-<<<<<<< HEAD
                       "alignItems": "flex-start",
                       "flex": 1,
-=======
-                      "alignItems": "flex-end",
-                      "flexDirection": "column",
->>>>>>> a8037569
                     }
                   }
                 >
@@ -284,27 +279,7 @@
                     }
                     testID="cellbase-avatar-title"
                   >
-<<<<<<< HEAD
                     Account 1
-=======
-                    $3200.00
-                  </Text>
-                  <Text
-                    accessibilityRole="text"
-                    style={
-                      {
-                        "color": "#141618",
-                        "fontFamily": "EuclidCircularB-Regular",
-                        "fontSize": 14,
-                        "fontWeight": "400",
-                        "letterSpacing": 0,
-                        "lineHeight": 22,
-                        "textAlign": "right",
-                      }
-                    }
-                  >
-                    1 ETH
->>>>>>> a8037569
                   </Text>
                   <TouchableOpacity
                     accessibilityState={
@@ -377,6 +352,7 @@
                     style={
                       {
                         "alignItems": "flex-end",
+                        "flexDirection": "column",
                       }
                     }
                     testID="account-balance-by-address-0xC4955C0d639D99699Bfd7Ec54d9FaFEe40e4D272"
@@ -396,7 +372,22 @@
                       }
                     >
                       $3200.00
-1 ETH
+                    </Text>
+                    <Text
+                      accessibilityRole="text"
+                      style={
+                        {
+                          "color": "#141618",
+                          "fontFamily": "EuclidCircularB-Regular",
+                          "fontSize": 14,
+                          "fontWeight": "400",
+                          "letterSpacing": 0,
+                          "lineHeight": 22,
+                          "textAlign": "right",
+                        }
+                      }
+                    >
+                      1 ETH
                     </Text>
                   </View>
                 </View>
@@ -682,13 +673,8 @@
                 <View
                   style={
                     {
-<<<<<<< HEAD
                       "alignItems": "flex-start",
                       "flex": 1,
-=======
-                      "alignItems": "flex-end",
-                      "flexDirection": "column",
->>>>>>> a8037569
                     }
                   }
                 >
@@ -707,27 +693,7 @@
                     }
                     testID="cellbase-avatar-title"
                   >
-<<<<<<< HEAD
                     Account 2
-=======
-                    $6400.00
-                  </Text>
-                  <Text
-                    accessibilityRole="text"
-                    style={
-                      {
-                        "color": "#141618",
-                        "fontFamily": "EuclidCircularB-Regular",
-                        "fontSize": 14,
-                        "fontWeight": "400",
-                        "letterSpacing": 0,
-                        "lineHeight": 22,
-                        "textAlign": "right",
-                      }
-                    }
-                  >
-                    2 ETH
->>>>>>> a8037569
                   </Text>
                   <TouchableOpacity
                     accessibilityState={
@@ -800,6 +766,7 @@
                     style={
                       {
                         "alignItems": "flex-end",
+                        "flexDirection": "column",
                       }
                     }
                     testID="account-balance-by-address-0xd018538C87232FF95acbCe4870629b75640a78E7"
@@ -819,7 +786,22 @@
                       }
                     >
                       $6400.00
-2 ETH
+                    </Text>
+                    <Text
+                      accessibilityRole="text"
+                      style={
+                        {
+                          "color": "#141618",
+                          "fontFamily": "EuclidCircularB-Regular",
+                          "fontSize": 14,
+                          "fontWeight": "400",
+                          "letterSpacing": 0,
+                          "lineHeight": 22,
+                          "textAlign": "right",
+                        }
+                      }
+                    >
+                      2 ETH
                     </Text>
                   </View>
                 </View>
@@ -1889,13 +1871,8 @@
                 <View
                   style={
                     {
-<<<<<<< HEAD
                       "alignItems": "flex-start",
                       "flex": 1,
-=======
-                      "alignItems": "flex-end",
-                      "flexDirection": "column",
->>>>>>> a8037569
                     }
                   }
                 >
@@ -1914,27 +1891,7 @@
                     }
                     testID="cellbase-avatar-title"
                   >
-<<<<<<< HEAD
                     Account 1
-=======
-                    $3200.00
-                  </Text>
-                  <Text
-                    accessibilityRole="text"
-                    style={
-                      {
-                        "color": "#141618",
-                        "fontFamily": "EuclidCircularB-Regular",
-                        "fontSize": 14,
-                        "fontWeight": "400",
-                        "letterSpacing": 0,
-                        "lineHeight": 22,
-                        "textAlign": "right",
-                      }
-                    }
-                  >
-                    1 ETH
->>>>>>> a8037569
                   </Text>
                   <TouchableOpacity
                     accessibilityState={
@@ -2007,6 +1964,7 @@
                     style={
                       {
                         "alignItems": "flex-end",
+                        "flexDirection": "column",
                       }
                     }
                     testID="account-balance-by-address-0xC4955C0d639D99699Bfd7Ec54d9FaFEe40e4D272"
@@ -2026,7 +1984,22 @@
                       }
                     >
                       $3200.00
-1 ETH
+                    </Text>
+                    <Text
+                      accessibilityRole="text"
+                      style={
+                        {
+                          "color": "#141618",
+                          "fontFamily": "EuclidCircularB-Regular",
+                          "fontSize": 14,
+                          "fontWeight": "400",
+                          "letterSpacing": 0,
+                          "lineHeight": 22,
+                          "textAlign": "right",
+                        }
+                      }
+                    >
+                      1 ETH
                     </Text>
                   </View>
                 </View>
@@ -2312,13 +2285,8 @@
                 <View
                   style={
                     {
-<<<<<<< HEAD
                       "alignItems": "flex-start",
                       "flex": 1,
-=======
-                      "alignItems": "flex-end",
-                      "flexDirection": "column",
->>>>>>> a8037569
                     }
                   }
                 >
@@ -2337,27 +2305,7 @@
                     }
                     testID="cellbase-avatar-title"
                   >
-<<<<<<< HEAD
                     Account 2
-=======
-                    $6400.00
-                  </Text>
-                  <Text
-                    accessibilityRole="text"
-                    style={
-                      {
-                        "color": "#141618",
-                        "fontFamily": "EuclidCircularB-Regular",
-                        "fontSize": 14,
-                        "fontWeight": "400",
-                        "letterSpacing": 0,
-                        "lineHeight": 22,
-                        "textAlign": "right",
-                      }
-                    }
-                  >
-                    2 ETH
->>>>>>> a8037569
                   </Text>
                   <TouchableOpacity
                     accessibilityState={
@@ -2430,6 +2378,7 @@
                     style={
                       {
                         "alignItems": "flex-end",
+                        "flexDirection": "column",
                       }
                     }
                     testID="account-balance-by-address-0xd018538C87232FF95acbCe4870629b75640a78E7"
@@ -2449,7 +2398,22 @@
                       }
                     >
                       $6400.00
-2 ETH
+                    </Text>
+                    <Text
+                      accessibilityRole="text"
+                      style={
+                        {
+                          "color": "#141618",
+                          "fontFamily": "EuclidCircularB-Regular",
+                          "fontSize": 14,
+                          "fontWeight": "400",
+                          "letterSpacing": 0,
+                          "lineHeight": 22,
+                          "textAlign": "right",
+                        }
+                      }
+                    >
+                      2 ETH
                     </Text>
                   </View>
                 </View>
@@ -2644,13 +2608,8 @@
                 <View
                   style={
                     {
-<<<<<<< HEAD
                       "alignItems": "flex-start",
                       "flex": 1,
-=======
-                      "alignItems": "flex-end",
-                      "flexDirection": "column",
->>>>>>> a8037569
                     }
                   }
                 >
@@ -2669,27 +2628,7 @@
                     }
                     testID="cellbase-avatar-title"
                   >
-<<<<<<< HEAD
                     Account 1
-=======
-                    $3200.00
-                  </Text>
-                  <Text
-                    accessibilityRole="text"
-                    style={
-                      {
-                        "color": "#141618",
-                        "fontFamily": "EuclidCircularB-Regular",
-                        "fontSize": 14,
-                        "fontWeight": "400",
-                        "letterSpacing": 0,
-                        "lineHeight": 22,
-                        "textAlign": "right",
-                      }
-                    }
-                  >
-                    1 ETH
->>>>>>> a8037569
                   </Text>
                   <TouchableOpacity
                     accessibilityState={
@@ -2762,6 +2701,7 @@
                     style={
                       {
                         "alignItems": "flex-end",
+                        "flexDirection": "column",
                       }
                     }
                     testID="account-balance-by-address-0xC4955C0d639D99699Bfd7Ec54d9FaFEe40e4D272"
@@ -2781,7 +2721,22 @@
                       }
                     >
                       $3200.00
-1 ETH
+                    </Text>
+                    <Text
+                      accessibilityRole="text"
+                      style={
+                        {
+                          "color": "#141618",
+                          "fontFamily": "EuclidCircularB-Regular",
+                          "fontSize": 14,
+                          "fontWeight": "400",
+                          "letterSpacing": 0,
+                          "lineHeight": 22,
+                          "textAlign": "right",
+                        }
+                      }
+                    >
+                      1 ETH
                     </Text>
                   </View>
                 </View>
