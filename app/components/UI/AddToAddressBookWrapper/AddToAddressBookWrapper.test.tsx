import React from 'react';
import { fireEvent } from '@testing-library/react-native';
import { Text } from 'react-native';

import AddToAddressBookWrapper from './AddToAddressBookWrapper';
import { AddAddressModalSelectorsIDs } from '../../../../e2e/selectors/Modals/AddAddressModal.selectors';
import renderWithProvider from '../../../util/test/renderWithProvider';
<<<<<<< HEAD
import initialBackgroundState from '../../../util/test/initial-background-state.json';
=======
import { backgroundState } from '../../../util/test/initial-root-state';
>>>>>>> 99ac3496
import { createMockAccountsControllerState } from '../../../util/test/accountsControllerTestUtils';

const MOCK_ADDRESS_1 = '0x0';
const MOCK_ADDRESS_2 = '0x1';

const MOCK_ACCOUNTS_CONTROLLER_STATE = createMockAccountsControllerState([
  MOCK_ADDRESS_1,
  MOCK_ADDRESS_2,
]);

const initialState = {
  settings: {},
  engine: {
    backgroundState: {
<<<<<<< HEAD
      ...initialBackgroundState,
=======
      ...backgroundState,
>>>>>>> 99ac3496
      AddressBookController: {
        addressBook: {
          [MOCK_ADDRESS_2]: {
            [MOCK_ADDRESS_2]: {
              address: MOCK_ADDRESS_2,
              name: 'Account 2',
            },
          },
        },
      },
      AccountsController: MOCK_ACCOUNTS_CONTROLLER_STATE,
    },
  },
};

describe('AddToAddressBookWrapper', () => {
  it('should match default snapshot', async () => {
    const container = renderWithProvider(
      <AddToAddressBookWrapper address="0x10e08af911f2e48948">
        <Text>DUMMY</Text>
      </AddToAddressBookWrapper>,
      { state: initialState },
    );
    expect(container).toMatchSnapshot();
  });
  it('should open addressbook for new address', async () => {
    const { queryByText, getByTestId, getByText } = renderWithProvider(
      <AddToAddressBookWrapper address="0x10e08af911f2e48948">
        <Text>DUMMY</Text>
      </AddToAddressBookWrapper>,
      { state: initialState },
    );
    expect(
      queryByText(AddAddressModalSelectorsIDs.ADD_ADDRESS_BUTTON),
    ).toBeDefined();
    fireEvent.press(
      getByTestId(AddAddressModalSelectorsIDs.ADD_ADDRESS_BUTTON),
    );
    expect(getByText('Add to address book')).toBeDefined();
  });
  it('should not render touchable wrapper if address is already saved', async () => {
    const { queryByText } = renderWithProvider(
      <AddToAddressBookWrapper address={MOCK_ADDRESS_1}>
        <Text>DUMMY</Text>
      </AddToAddressBookWrapper>,
      { state: initialState },
    );
    expect(queryByText('DUMMY')).toBeDefined();
    expect(
      queryByText(AddAddressModalSelectorsIDs.ADD_ADDRESS_BUTTON),
    ).toBeNull();
  });
  it('should return null if address is already saved and defaultNull is true', async () => {
    const { queryByText } = renderWithProvider(
      <AddToAddressBookWrapper address={MOCK_ADDRESS_1} defaultNull>
        <Text>DUMMY</Text>
      </AddToAddressBookWrapper>,
      { state: initialState },
    );
    expect(queryByText('DUMMY')).toBeNull();
    expect(
      queryByText(AddAddressModalSelectorsIDs.ADD_ADDRESS_BUTTON),
    ).toBeNull();
  });
});<|MERGE_RESOLUTION|>--- conflicted
+++ resolved
@@ -5,11 +5,7 @@
 import AddToAddressBookWrapper from './AddToAddressBookWrapper';
 import { AddAddressModalSelectorsIDs } from '../../../../e2e/selectors/Modals/AddAddressModal.selectors';
 import renderWithProvider from '../../../util/test/renderWithProvider';
-<<<<<<< HEAD
-import initialBackgroundState from '../../../util/test/initial-background-state.json';
-=======
 import { backgroundState } from '../../../util/test/initial-root-state';
->>>>>>> 99ac3496
 import { createMockAccountsControllerState } from '../../../util/test/accountsControllerTestUtils';
 
 const MOCK_ADDRESS_1 = '0x0';
@@ -24,11 +20,7 @@
   settings: {},
   engine: {
     backgroundState: {
-<<<<<<< HEAD
-      ...initialBackgroundState,
-=======
       ...backgroundState,
->>>>>>> 99ac3496
       AddressBookController: {
         addressBook: {
           [MOCK_ADDRESS_2]: {
