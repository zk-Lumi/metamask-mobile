// Jest Snapshot v1, https://goo.gl/fbAQLP

exports[`StyledButton should render correctly on Android the button with type cancel 1`] = `
<TouchableNativeFeedback
  accessibilityRole="button"
  accessible={true}
>
  <View
    style={
      [
        {
          "borderRadius": 100,
          "justifyContent": "center",
          "padding": 15,
        },
        {
          "backgroundColor": "#ffffff",
          "borderColor": "#6a737d",
          "borderWidth": 1,
        },
        null,
        undefined,
      ]
    }
  />
</TouchableNativeFeedback>
`;

exports[`StyledButton should render correctly on Android the button with type confirm 1`] = `
<TouchableNativeFeedback
  accessibilityRole="button"
  accessible={true}
>
  <View
    style={
      [
        {
          "borderRadius": 100,
          "justifyContent": "center",
          "padding": 15,
        },
        {
          "backgroundColor": "#0376c9",
          "minHeight": 50,
        },
        null,
        undefined,
      ]
    }
  />
</TouchableNativeFeedback>
`;

exports[`StyledButton should render correctly on Android the button with type normal 1`] = `
<TouchableNativeFeedback
  accessibilityRole="button"
  accessible={true}
>
  <View
    style={
      [
        {
          "borderRadius": 100,
          "justifyContent": "center",
          "padding": 15,
        },
        {
          "backgroundColor": "#ffffff",
          "borderColor": "#0376c9",
          "borderWidth": 1,
        },
        null,
        undefined,
      ]
    }
  />
</TouchableNativeFeedback>
`;

exports[`StyledButton should render correctly on Android the button with type orange 1`] = `
<TouchableNativeFeedback
  accessibilityRole="button"
  accessible={true}
>
  <View
    style={
      [
        {
          "borderRadius": 100,
          "justifyContent": "center",
          "padding": 15,
        },
        {
<<<<<<< HEAD
          "borderColor": "#F66A0A",
=======
          "borderColor": "#bf5208",
>>>>>>> d7cbdfe5
          "borderWidth": 1,
        },
        null,
        undefined,
      ]
    }
  />
</TouchableNativeFeedback>
`;

exports[`StyledButton should render correctly on iOS the button with type cancel 1`] = `
<Button
  accessibilityRole="button"
  containerStyle={
    [
      {
        "borderRadius": 100,
        "justifyContent": "center",
        "padding": 15,
      },
      {
        "backgroundColor": "#ffffff",
        "borderColor": "#6a737d",
        "borderWidth": 1,
      },
      undefined,
    ]
  }
  disabledContainerStyle={null}
  style={
    [
      {
        "fontFamily": "EuclidCircularB-Bold",
        "fontSize": 14,
        "fontWeight": "600",
        "textAlign": "center",
      },
      {
        "color": "#6a737d",
      },
      undefined,
    ]
  }
  styleDisabled={null}
/>
`;

exports[`StyledButton should render correctly on iOS the button with type confirm 1`] = `
<Button
  accessibilityRole="button"
  containerStyle={
    [
      {
        "borderRadius": 100,
        "justifyContent": "center",
        "padding": 15,
      },
      {
        "backgroundColor": "#0376c9",
        "minHeight": 50,
      },
      undefined,
    ]
  }
  disabledContainerStyle={null}
  style={
    [
      {
        "fontFamily": "EuclidCircularB-Bold",
        "fontSize": 14,
        "fontWeight": "600",
        "textAlign": "center",
      },
      {
        "color": "#ffffff",
      },
      undefined,
    ]
  }
  styleDisabled={null}
/>
`;

exports[`StyledButton should render correctly on iOS the button with type normal 1`] = `
<Button
  accessibilityRole="button"
  containerStyle={
    [
      {
        "borderRadius": 100,
        "justifyContent": "center",
        "padding": 15,
      },
      {
        "backgroundColor": "#ffffff",
        "borderColor": "#0376c9",
        "borderWidth": 1,
      },
      undefined,
    ]
  }
  disabledContainerStyle={null}
  style={
    [
      {
        "fontFamily": "EuclidCircularB-Bold",
        "fontSize": 14,
        "fontWeight": "600",
        "textAlign": "center",
      },
      {
        "color": "#0376c9",
      },
      undefined,
    ]
  }
  styleDisabled={null}
/>
`;

exports[`StyledButton should render correctly on iOS the button with type orange 1`] = `
<Button
  accessibilityRole="button"
  containerStyle={
    [
      {
        "borderRadius": 100,
        "justifyContent": "center",
        "padding": 15,
      },
      {
<<<<<<< HEAD
        "borderColor": "#F66A0A",
=======
        "borderColor": "#bf5208",
>>>>>>> d7cbdfe5
        "borderWidth": 1,
      },
      undefined,
    ]
  }
  disabledContainerStyle={null}
  style={
    [
      {
        "fontFamily": "EuclidCircularB-Bold",
        "fontSize": 14,
        "fontWeight": "600",
        "textAlign": "center",
      },
      {
<<<<<<< HEAD
        "color": "#F66A0A",
=======
        "color": "#bf5208",
>>>>>>> d7cbdfe5
      },
      undefined,
    ]
  }
  styleDisabled={null}
/>
`;<|MERGE_RESOLUTION|>--- conflicted
+++ resolved
@@ -91,11 +91,7 @@
           "padding": 15,
         },
         {
-<<<<<<< HEAD
-          "borderColor": "#F66A0A",
-=======
           "borderColor": "#bf5208",
->>>>>>> d7cbdfe5
           "borderWidth": 1,
         },
         null,
@@ -227,11 +223,7 @@
         "padding": 15,
       },
       {
-<<<<<<< HEAD
-        "borderColor": "#F66A0A",
-=======
         "borderColor": "#bf5208",
->>>>>>> d7cbdfe5
         "borderWidth": 1,
       },
       undefined,
@@ -247,11 +239,7 @@
         "textAlign": "center",
       },
       {
-<<<<<<< HEAD
-        "color": "#F66A0A",
-=======
         "color": "#bf5208",
->>>>>>> d7cbdfe5
       },
       undefined,
     ]
