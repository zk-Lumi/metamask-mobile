import React, { useState, useEffect, useCallback } from 'react';
import { View, Text, InteractionManager } from 'react-native';
import Engine from '../../../core/Engine';
import SignatureRequest from '../SignatureRequest';
import ExpandedMessage from '../SignatureRequest/ExpandedMessage';
import { hexToText } from '@metamask/controller-utils';
import NotificationManager from '../../../core/NotificationManager';
import { strings } from '../../../../locales/i18n';
import { WALLET_CONNECT_ORIGIN } from '../../../util/walletconnect';
import { MetaMetricsEvents } from '../../../core/Analytics';
import {
  getAddressAccountType,
  isHardwareAccount,
} from '../../../util/address';
import AnalyticsV2 from '../../../util/analyticsV2';
import sanitizeString from '../../../util/string';
import { KEYSTONE_TX_CANCELED } from '../../../constants/error';
import { useTheme } from '../../../util/theme';
import { PersonalSignProps } from './types';
import { useNavigation } from '@react-navigation/native';
import createStyles from './styles';
import { KeyringTypes } from '@metamask/keyring-controller';
import { createLedgerMessageSignModalNavDetails } from '../LedgerModals/LedgerMessageSignModal';
import AppConstants from '../../../core/AppConstants';

/**
 * Component that supports personal_sign
 */
const PersonalSign = ({
  onConfirm,
  onReject,
  messageParams,
  currentPageInformation,
  toggleExpandedMessage,
  showExpandedMessage,
}: PersonalSignProps) => {
  const navigation = useNavigation();
  const [truncateMessage, setTruncateMessage] = useState<boolean>(false);

  const { colors }: any = useTheme();
  const styles = createStyles(colors);

  interface AnalyticsParams {
    account_type?: string;
    dapp_host_name?: string;
    chain_id?: string;
    sign_type?: string;
    [key: string]: string | undefined;
  }

  const getAnalyticsParams = useCallback((): AnalyticsParams => {
    try {
      const { NetworkController }: any = Engine.context;
      const { chainId } = NetworkController?.state?.providerConfig || {};
      const url = new URL(currentPageInformation?.url);

      return {
        account_type: getAddressAccountType(messageParams.from),
        dapp_host_name: url?.host,
        chain_id: chainId,
        sign_type: 'personal',
        ...currentPageInformation?.analytics,
      };
    } catch (error) {
      return {};
    }
  }, [currentPageInformation, messageParams]);

  useEffect(() => {
    AnalyticsV2.trackEvent(
      MetaMetricsEvents.SIGN_REQUEST_STARTED,
      getAnalyticsParams(),
    );
  }, [getAnalyticsParams]);

  useEffect(() => {
    const onSignatureError = ({ error }: { error: Error }) => {
      if (error?.message.startsWith(KEYSTONE_TX_CANCELED)) {
        AnalyticsV2.trackEvent(
          MetaMetricsEvents.QR_HARDWARE_TRANSACTION_CANCELED,
          getAnalyticsParams(),
        );
      }
    };
    Engine.context.SignatureController.hub.on(
      `${messageParams.metamaskId}:signError`,
      onSignatureError,
    );
    return () => {
      Engine.context.SignatureController.hub.removeListener(
        `${messageParams.metamaskId}:signError`,
        onSignatureError,
      );
    };
  }, [getAnalyticsParams, messageParams.metamaskId]);

  const showWalletConnectNotification = (confirmation = false) => {
    InteractionManager.runAfterInteractions(() => {
      messageParams.origin &&
        (messageParams.origin.startsWith(WALLET_CONNECT_ORIGIN) ||
          messageParams.origin.startsWith(
            AppConstants.MM_SDK.SDK_REMOTE_ORIGIN,
          )) &&
        NotificationManager.showSimpleNotification({
          status: `simple_notification${!confirmation ? '_rejected' : ''}`,
          duration: 5000,
          title: confirmation
            ? strings('notifications.wc_signed_title')
            : strings('notifications.wc_signed_rejected_title'),
          description: strings('notifications.wc_description'),
        });
    });
  };

<<<<<<< HEAD
  const rejectSignature = async () => {
    await onReject();
    showWalletConnectNotification(false);
=======
  const rejectMessage = async () => {
    const { SignatureController }: any = Engine.context;
    await SignatureController.cancelPersonalMessage(messageParams.metamaskId);
    showWalletConnectNotification(false);
  };

  const signMessage = async () => {
    const { KeyringController, PersonalMessageManager }: any = Engine.context;
    const messageId = messageParams.metamaskId;
    const cleanMessageParams = await PersonalMessageManager.approveMessage(
      messageParams,
    );
    const { from } = messageParams;

    const finalizeConfirmation = async (
      confirmed: boolean,
      rawSignature: any,
    ) => {
      if (!confirmed) {
        AnalyticsV2.trackEvent(
          MetaMetricsEvents.SIGN_REQUEST_CANCELLED,
          getAnalyticsParams(),
        );
        return rejectMessage();
      }

      PersonalMessageManager.setMessageStatusSigned(messageId, rawSignature);
      showWalletConnectNotification(true);

      AnalyticsV2.trackEvent(
        MetaMetricsEvents.SIGN_REQUEST_COMPLETED,
        getAnalyticsParams(),
      );
    };

    const isLedgerAccount = isHardwareAccount(from, [KeyringTypes.ledger]);

    if (isLedgerAccount) {
      const ledgerKeyring = await KeyringController.getLedgerKeyring();

      // Hand over process to Ledger Confirmation Modal
      navigation.navigate(
        ...createLedgerMessageSignModalNavDetails({
          messageParams: cleanMessageParams,
          deviceId: ledgerKeyring.deviceId,
          onConfirmationComplete: finalizeConfirmation,
          type: 'signPersonalMessage',
          version: 'v1',
        }),
      );

      onConfirm();
    } else {
      const { SignatureController }: any = Engine.context;
      await SignatureController.signPersonalMessage(messageParams);

      showWalletConnectNotification(true);
    }
  };

  const cancelSignature = async () => {
    await rejectMessage();
>>>>>>> d8c6ff79
    AnalyticsV2.trackEvent(
      MetaMetricsEvents.SIGN_REQUEST_CANCELLED,
      getAnalyticsParams(),
    );
  };

  const confirmSignature = async () => {
    await onConfirm();
    showWalletConnectNotification(true);
    AnalyticsV2.trackEvent(
      MetaMetricsEvents.SIGN_REQUEST_COMPLETED,
      getAnalyticsParams(),
    );
  };

  const shouldTruncateMessage = (e: any) => {
    if (e.nativeEvent.lines.length > 5) {
      setTruncateMessage(true);
      return;
    }
    setTruncateMessage(false);
  };

  const renderMessageText = () => {
    const textChild = sanitizeString(hexToText(messageParams.data))
      .split('\n')
      .map((line: string, i: number) => (
        <Text
          key={`txt_${i}`}
          style={[
            styles.messageText,
            !showExpandedMessage ? styles.textLeft : null,
          ]}
        >
          {line}
          {!showExpandedMessage && '\n'}
        </Text>
      ));
    let messageText;
    if (showExpandedMessage) {
      messageText = textChild;
    } else {
      messageText = truncateMessage ? (
        <Text
          style={styles.messageTextColor}
          numberOfLines={5}
          ellipsizeMode={'tail'}
        >
          {textChild}
        </Text>
      ) : (
        <Text
          style={styles.messageTextColor}
          onTextLayout={shouldTruncateMessage}
        >
          {textChild}
        </Text>
      );
    }
    return messageText;
  };

  const rootView = showExpandedMessage ? (
    <ExpandedMessage
      currentPageInformation={currentPageInformation}
      renderMessage={renderMessageText}
      toggleExpandedMessage={toggleExpandedMessage}
    />
  ) : (
    <SignatureRequest
      navigation={navigation}
      onReject={rejectSignature}
      onConfirm={confirmSignature}
      currentPageInformation={currentPageInformation}
      showExpandedMessage={showExpandedMessage}
      toggleExpandedMessage={toggleExpandedMessage}
      truncateMessage={truncateMessage}
      type="personalSign"
      fromAddress={messageParams.from}
      testID={'personal-signature-request'}
    >
      <View style={styles.messageWrapper}>{renderMessageText()}</View>
    </SignatureRequest>
  );
  return rootView;
};

export default PersonalSign;<|MERGE_RESOLUTION|>--- conflicted
+++ resolved
@@ -112,15 +112,13 @@
     });
   };
 
-<<<<<<< HEAD
   const rejectSignature = async () => {
     await onReject();
     showWalletConnectNotification(false);
-=======
-  const rejectMessage = async () => {
-    const { SignatureController }: any = Engine.context;
-    await SignatureController.cancelPersonalMessage(messageParams.metamaskId);
-    showWalletConnectNotification(false);
+    AnalyticsV2.trackEvent(
+      MetaMetricsEvents.SIGN_REQUEST_CANCELLED,
+      getAnalyticsParams(),
+    );
   };
 
   const signMessage = async () => {
@@ -176,16 +174,7 @@
       showWalletConnectNotification(true);
     }
   };
-
-  const cancelSignature = async () => {
-    await rejectMessage();
->>>>>>> d8c6ff79
-    AnalyticsV2.trackEvent(
-      MetaMetricsEvents.SIGN_REQUEST_CANCELLED,
-      getAnalyticsParams(),
-    );
-  };
-
+  
   const confirmSignature = async () => {
     await onConfirm();
     showWalletConnectNotification(true);
