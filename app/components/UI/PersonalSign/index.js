import React, { PureComponent } from 'react';
import PropTypes from 'prop-types';
import { StyleSheet, View, Text, InteractionManager } from 'react-native';
import { KeyringTypes, util } from '@metamask/controllers';
import { connect } from 'react-redux';
import { fontStyles } from '../../../styles/common';
import Engine from '../../../core/Engine';
import SignatureRequest from '../SignatureRequest';
import ExpandedMessage from '../SignatureRequest/ExpandedMessage';
import NotificationManager from '../../../core/NotificationManager';
import { strings } from '../../../../locales/i18n';
import { WALLET_CONNECT_ORIGIN } from '../../../util/walletconnect';
import URL from 'url-parse';
import { MetaMetricsEvents } from '../../../core/Analytics';
import AnalyticsV2 from '../../../util/analyticsV2';
<<<<<<< HEAD
import {
  getAddressAccountType,
  isHardwareAccount,
} from '../../../util/address';
=======

import { getAddressAccountType } from '../../../util/address';
>>>>>>> db9007ba
import { KEYSTONE_TX_CANCELED } from '../../../constants/error';
import { ThemeContext, mockTheme } from '../../../util/theme';
import { createLedgerMessageSignModalNavDetails } from '../LedgerModals/LedgerMessageSignModal';
import { MM_SDK_REMOTE_ORIGIN } from '../../../core/SDKConnect';

const createStyles = (colors) =>
  StyleSheet.create({
    messageText: {
      fontSize: 14,
      color: colors.text.default,
      ...fontStyles.normal,
      textAlign: 'center',
    },
    messageTextColor: {
      color: colors.text.default,
    },
    textLeft: {
      textAlign: 'left',
    },
    messageWrapper: {
      marginBottom: 4,
    },
  });

/**
 * Component that supports personal_sign
 */
class PersonalSign extends PureComponent {
  static propTypes = {
    /**
     * A string that represents the selected address
     */
    selectedAddress: PropTypes.string,
    /**
     * react-navigation object used for switching between screens
     */
    navigation: PropTypes.object,
    /**
     * Callback triggered when this message signature is rejected
     */
    onCancel: PropTypes.func,
    /**
     * Callback triggered when this message signature is approved
     */
    onConfirm: PropTypes.func,
    /**
     * Personal message to be displayed to the user
     */
    messageParams: PropTypes.object,
    /**
     * Object containing current page title and url
     */
    currentPageInformation: PropTypes.object,
    /**
     * Hides or shows the expanded signing message
     */
    toggleExpandedMessage: PropTypes.func,
    /**
     * Indicated whether or not the expanded message is shown
     */
    showExpandedMessage: PropTypes.bool,
  };

  state = {
    truncateMessage: false,
  };

  getAnalyticsParams = () => {
    try {
      const { currentPageInformation, selectedAddress } = this.props;
      const { NetworkController } = Engine.context;
      const { chainId } = NetworkController?.state?.provider || {};
      const url = new URL(currentPageInformation?.url);

      return {
        account_type: getAddressAccountType(selectedAddress),
        dapp_host_name: url?.host,
        dapp_url: currentPageInformation?.url,
        chain_id: chainId,
        sign_type: 'personal',
        ...currentPageInformation?.analytics,
      };
    } catch (error) {
      return {};
    }
  };

  componentDidMount = () => {
    AnalyticsV2.trackEvent(
      MetaMetricsEvents.SIGN_REQUEST_STARTED,
      this.getAnalyticsParams(),
    );
  };

  showWalletConnectNotification = (
    messageParams = {},
    confirmation = false,
  ) => {
    InteractionManager.runAfterInteractions(() => {
      messageParams.origin &&
        (messageParams.origin.startsWith(WALLET_CONNECT_ORIGIN) ||
          messageParams.origin.startsWith(MM_SDK_REMOTE_ORIGIN)) &&
        NotificationManager.showSimpleNotification({
          status: `simple_notification${!confirmation ? '_rejected' : ''}`,
          duration: 5000,
          title: confirmation
            ? strings('notifications.wc_signed_title')
            : strings('notifications.wc_signed_rejected_title'),
          description: strings('notifications.wc_description'),
        });
    });
  };

  signMessage = async () => {
    const { messageParams, selectedAddress } = this.props;
    const { KeyringController, PersonalMessageManager } = Engine.context;
    const messageId = messageParams.metamaskId;
    const cleanMessageParams = await PersonalMessageManager.approveMessage(
      messageParams,
    );

    const finalizeConfirmation = async (confirmed, rawSignature) => {
      if (!confirmed) {
        AnalyticsV2.trackEvent(
          AnalyticsV2.ANALYTICS_EVENTS.SIGN_REQUEST_CANCELLED,
          this.getAnalyticsParams(),
        );
        return this.rejectMessage(messageId);
      }

      PersonalMessageManager.setMessageStatusSigned(messageId, rawSignature);
      this.showWalletConnectNotification(messageParams, true);

      AnalyticsV2.trackEvent(
        AnalyticsV2.ANALYTICS_EVENTS.SIGN_REQUEST_COMPLETED,
        this.getAnalyticsParams(),
      );
    };

    const isLedgerAccount = isHardwareAccount(selectedAddress, [
      KeyringTypes.ledger,
    ]);

    if (isLedgerAccount) {
      const ledgerKeyring = await KeyringController.getLedgerKeyring();

      // Hand over process to Ledger Confirmation Modal
      this.props.navigation.navigate(
        ...createLedgerMessageSignModalNavDetails({
          messageParams: cleanMessageParams,
          deviceId: ledgerKeyring.deviceId,
          onConfirmationComplete: finalizeConfirmation,
          type: 'signPersonalMessage',
        }),
      );

      this.props.onConfirm();
    } else {
      const rawSignature = await KeyringController.signPersonalMessage(
        cleanMessageParams,
      );
      await finalizeConfirmation(true, rawSignature);
      this.props.onConfirm();
    }
  };

  rejectMessage = (messageId) => {
    const { messageParams } = this.props;
    const { PersonalMessageManager } = Engine.context;

    PersonalMessageManager.rejectMessage(messageId);
    this.showWalletConnectNotification(messageParams);
  };

  cancelSignature = () => {
    const { messageParams } = this.props;
    const messageId = messageParams.metamaskId;
    this.rejectMessage(messageId);

    AnalyticsV2.trackEvent(
      MetaMetricsEvents.SIGN_REQUEST_CANCELLED,
      this.getAnalyticsParams(),
    );
    this.props.onCancel();
  };

  confirmSignature = async () => {
    try {
      await this.signMessage();
<<<<<<< HEAD
=======
      AnalyticsV2.trackEvent(
        MetaMetricsEvents.SIGN_REQUEST_COMPLETED,
        this.getAnalyticsParams(),
      );
      this.props.onConfirm();
>>>>>>> db9007ba
    } catch (e) {
      if (e?.message.startsWith(KEYSTONE_TX_CANCELED)) {
        AnalyticsV2.trackEvent(
          MetaMetricsEvents.QR_HARDWARE_TRANSACTION_CANCELED,
          this.getAnalyticsParams(),
        );
        this.props.onCancel();
      }
    }
  };

  getStyles = () => {
    const colors = this.context.colors || mockTheme.colors;
    return createStyles(colors);
  };

  getStyles = () => {
    const colors = this.context.colors || mockTheme.colors;
    return createStyles(colors);
  };

  renderMessageText = () => {
    const { messageParams, showExpandedMessage } = this.props;
    const { truncateMessage } = this.state;
    const styles = this.getStyles();

    const textChild = util
      .hexToText(messageParams.data)
      .split('\n')
      .map((line, i) => (
        <Text
          key={`txt_${i}`}
          style={[
            styles.messageText,
            !showExpandedMessage ? styles.textLeft : null,
          ]}
        >
          {line}
          {!showExpandedMessage && '\n'}
        </Text>
      ));
    let messageText;
    if (showExpandedMessage) {
      messageText = textChild;
    } else {
      messageText = truncateMessage ? (
        <Text
          style={styles.messageTextColor}
          numberOfLines={5}
          ellipsizeMode={'tail'}
        >
          {textChild}
        </Text>
      ) : (
        <Text
          style={styles.messageTextColor}
          onTextLayout={this.shouldTruncateMessage}
        >
          {textChild}
        </Text>
      );
    }
    return messageText;
  };

  shouldTruncateMessage = (e) => {
    if (e.nativeEvent.lines.length > 5) {
      this.setState({ truncateMessage: true });
      return;
    }
    this.setState({ truncateMessage: false });
  };

  render() {
    const {
      currentPageInformation,
      toggleExpandedMessage,
      showExpandedMessage,
    } = this.props;
    const styles = this.getStyles();

    const rootView = showExpandedMessage ? (
      <ExpandedMessage
        currentPageInformation={currentPageInformation}
        renderMessage={this.renderMessageText}
        toggleExpandedMessage={toggleExpandedMessage}
      />
    ) : (
      <SignatureRequest
        navigation={this.props.navigation}
        onCancel={this.cancelSignature}
        onConfirm={this.confirmSignature}
        currentPageInformation={currentPageInformation}
        showExpandedMessage={showExpandedMessage}
        toggleExpandedMessage={toggleExpandedMessage}
        truncateMessage={this.state.truncateMessage}
        type="personalSign"
      >
        <View style={styles.messageWrapper}>{this.renderMessageText()}</View>
      </SignatureRequest>
    );
    return rootView;
  }
}

PersonalSign.contextType = ThemeContext;

const mapStateToProps = (state) => ({
  selectedAddress:
    state.engine.backgroundState.PreferencesController.selectedAddress,
});

export default connect(mapStateToProps)(PersonalSign);<|MERGE_RESOLUTION|>--- conflicted
+++ resolved
@@ -13,15 +13,10 @@
 import URL from 'url-parse';
 import { MetaMetricsEvents } from '../../../core/Analytics';
 import AnalyticsV2 from '../../../util/analyticsV2';
-<<<<<<< HEAD
 import {
   getAddressAccountType,
   isHardwareAccount,
 } from '../../../util/address';
-=======
-
-import { getAddressAccountType } from '../../../util/address';
->>>>>>> db9007ba
 import { KEYSTONE_TX_CANCELED } from '../../../constants/error';
 import { ThemeContext, mockTheme } from '../../../util/theme';
 import { createLedgerMessageSignModalNavDetails } from '../LedgerModals/LedgerMessageSignModal';
@@ -156,7 +151,7 @@
       this.showWalletConnectNotification(messageParams, true);
 
       AnalyticsV2.trackEvent(
-        AnalyticsV2.ANALYTICS_EVENTS.SIGN_REQUEST_COMPLETED,
+        MetaMetricsEvents.SIGN_REQUEST_COMPLETED,
         this.getAnalyticsParams(),
       );
     };
@@ -211,14 +206,7 @@
   confirmSignature = async () => {
     try {
       await this.signMessage();
-<<<<<<< HEAD
-=======
-      AnalyticsV2.trackEvent(
-        MetaMetricsEvents.SIGN_REQUEST_COMPLETED,
-        this.getAnalyticsParams(),
-      );
       this.props.onConfirm();
->>>>>>> db9007ba
     } catch (e) {
       if (e?.message.startsWith(KEYSTONE_TX_CANCELED)) {
         AnalyticsV2.trackEvent(
