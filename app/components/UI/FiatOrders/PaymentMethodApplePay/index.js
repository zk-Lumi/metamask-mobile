--- conflicted
+++ resolved
@@ -241,321 +241,6 @@
   setFiatOrdersCountry,
   protectWalletModalVisible,
 }) {
-<<<<<<< HEAD
-	const navigation = useNavigation();
-	const [amount, setAmount] = useState('0');
-	const { colors } = useAppThemeFromContext() || mockTheme;
-	const styles = createStyles(colors);
-	const appleButtonColors = useAssetFromTheme(applePayButtonStylesLight, applePayButtonStylesDark);
-
-	const {
-		symbol: currencySymbol,
-		decimalSeparator,
-		currency: selectedCurrency,
-	} = useCountryCurrency(selectedCountry);
-	const amountWithPeriod = useMemo(() => amount.replace(decimalSeparator, '.'), [amount, decimalSeparator]);
-	const roundAmount = useMemo(
-		() =>
-			hasZerosAsDecimals.test(amountWithPeriod) ||
-			hasZeroAsFirstDecimal.test(amountWithPeriod) ||
-			hasPeriodWithoutDecimal.test(amountWithPeriod)
-				? fastSplit(amountWithPeriod)
-				: amountWithPeriod,
-		[amountWithPeriod]
-	);
-
-	const handleWyreTerms = useWyreTerms(navigation);
-	const wyreCurrencies = useMemo(() => [`${selectedCurrency}ETH`, `USD${selectedCurrency}`], [selectedCurrency]);
-	const [ratesETH, ratesUSD] = useWyreRates(network, wyreCurrencies);
-
-	const quickAmounts = useMemo(() => {
-		if (!ratesUSD || !ratesUSD[selectedCurrency]) {
-			return [];
-		}
-		const quickAmounts = selectedCountry === US ? US_QUICK_AMOUNTS : NON_US_QUICK_AMOUNTS;
-		return quickAmounts.map((amount) => String(Math.ceil(amount * ratesUSD[selectedCurrency])));
-	}, [ratesUSD, selectedCountry, selectedCurrency]);
-
-	const [minAmount, maxAmount] = useMemo(() => {
-		if (!ratesUSD || !ratesUSD[selectedCurrency]) {
-			return [US_MIN_AMOUNT, US_MAX_AMOUNT];
-		}
-		const minMaxAmounts =
-			selectedCountry === US ? [US_MIN_AMOUNT, US_MAX_AMOUNT] : [NON_US_MIN_AMOUNT, NON_US_MAX_AMOUNT];
-		return minMaxAmounts.map((amount) => String(Math.ceil(amount * ratesUSD[selectedCurrency])));
-	}, [ratesUSD, selectedCountry, selectedCurrency]);
-
-	const isUnderMinimum = (amount !== '0' || Number(roundAmount) !== 0) && Number(roundAmount) < minAmount;
-
-	const isOverMaximum = Number(roundAmount) > maxAmount;
-
-	const validAmount = amount !== '0' && !isUnderMinimum && !isOverMaximum;
-
-	const [isLoadingQuotation, quotation] = useWyreOrderQuotation(
-		network,
-		roundAmount,
-		selectedCurrency,
-		selectedAddress,
-		selectedCountry,
-		validAmount,
-		1000
-	);
-
-	const disabledButton = !validAmount || isLoadingQuotation || !quotation;
-
-	const [pay, ABORTED] = useWyreApplePay(selectedAddress, selectedCurrency, network);
-	const handlePressApplePay = useCallback(async () => {
-		if (!quotation) {
-			return;
-		}
-		const prevLockTime = lockTime;
-		setLockTime(-1);
-		try {
-			const order = await pay(
-				roundAmount,
-				quotation.fees[selectedCurrency] + quotation.fees.ETH / quotation.exchangeRate,
-				decimalSeparator ? 2 : 0 // TODO: retrieve decimals with useCurrency in the future
-			);
-			if (order !== ABORTED) {
-				if (order) {
-					addOrder(order);
-					navigation.dangerouslyGetParent()?.pop();
-					protectWalletModalVisible();
-					InteractionManager.runAfterInteractions(() => {
-						NotificationManager.showSimpleNotification(getNotificationDetails(order));
-						AnalyticsV2.trackEvent(AnalyticsV2.ANALYTICS_EVENTS.ONRAMP_PURCHASE_SUBMITTED, {
-							fiat_amount: { value: order.amount, anonymous: true },
-							fiat_currency: { value: order.currency, anonymous: true },
-							crypto_currency: { value: order.cryptocurrency, anonymous: true },
-							crypto_amount: { value: order.cryptoAmount, anonymous: true },
-							fee_in_fiat: { value: order.fee, anonymous: true },
-							fee_in_crypto: { value: order.cryptoFee, anonymous: true },
-							//TODO(on-ramp): {value: fiat_amount_in_usd: '' anonymous: true},
-							order_id: { value: order.id, anonymous: true },
-							'on-ramp_provider': { value: FIAT_ORDER_PROVIDERS.WYRE_APPLE_PAY, anonymous: true },
-						});
-					});
-				} else {
-					Logger.error('FiatOrders::WyreApplePayProcessor empty order response', order);
-				}
-			}
-		} catch (error) {
-			NotificationManager.showSimpleNotification({
-				duration: 5000,
-				title: strings('fiat_on_ramp.notifications.purchase_failed_title', {
-					currency: 'ETH',
-				}),
-				description: `${error instanceof WyreException ? 'Wyre: ' : ''}${error.message}`,
-				status: 'error',
-			});
-			Logger.error(error, 'FiatOrders::WyreApplePayProcessor Error');
-			InteractionManager.runAfterInteractions(() => {
-				AnalyticsV2.trackEvent(AnalyticsV2.ANALYTICS_EVENTS.ONRAMP_PURCHASE_SUBMISSION_FAILED, {
-					'on-ramp_provider': { value: FIAT_ORDER_PROVIDERS.WYRE_APPLE_PAY, anonymous: true },
-					failure_reason: { value: error.message, anonymous: true },
-				});
-			});
-		} finally {
-			setLockTime(prevLockTime);
-		}
-	}, [
-		quotation,
-		lockTime,
-		setLockTime,
-		pay,
-		roundAmount,
-		decimalSeparator,
-		selectedCurrency,
-		ABORTED,
-		addOrder,
-		navigation,
-		protectWalletModalVisible,
-	]);
-
-	const handleQuickAmountPress = useCallback((amount) => setAmount(amount), []);
-	const handleKeypadChange = useCallback(
-		({ value, pressedKey }) => {
-			if (isOverMaximum && ![KEYS.BACK, KEYS.INITIAL].includes(pressedKey)) {
-				return;
-			}
-			if (value === amount) {
-				return;
-			}
-
-			setAmount(value);
-		},
-		[amount, isOverMaximum]
-	);
-
-	const formatCurrency = useCallback(
-		(number) =>
-			Intl.NumberFormat(I18n.locale, {
-				style: 'currency',
-				currency: selectedCurrency,
-				currencyDisplay: 'symbol',
-			}).format(number),
-		[selectedCurrency]
-	);
-
-	useEffect(() => {
-		navigation.setOptions(
-			getPaymentMethodApplePayNavbar(
-				navigation,
-				() => {
-					InteractionManager.runAfterInteractions(() => {
-						AnalyticsV2.trackEvent(AnalyticsV2.ANALYTICS_EVENTS.ONRAMP_PURCHASE_EXITED, {
-							payment_rails: PAYMENT_RAILS.APPLE_PAY,
-							payment_category: PAYMENT_CATEGORY.CARD_PAYMENT,
-							'on-ramp_provider': FIAT_ORDER_PROVIDERS.WYRE_APPLE_PAY,
-						});
-					});
-				},
-				() => {
-					InteractionManager.runAfterInteractions(() => {
-						AnalyticsV2.trackEvent(AnalyticsV2.ANALYTICS_EVENTS.ONRAMP_CLOSED);
-					});
-				},
-				colors
-			)
-		);
-	}, [navigation, colors]);
-
-	useEffect(() => {
-		setAmount('0');
-	}, [selectedCurrency]);
-
-	return (
-		<ScreenView contentContainerStyle={styles.screen} keyboardShouldPersistTaps="handled">
-			<View>
-				<View style={styles.selectors}>
-					<AccountSelector />
-					<View style={styles.spacer} />
-					<CountrySelector selectedCountry={selectedCountry} setCountry={setFiatOrdersCountry} />
-				</View>
-				<View style={styles.amountContainer}>
-					<Text
-						title
-						style={[styles.amount, isOverMaximum && styles.amountError]}
-						numberOfLines={1}
-						adjustsFontSizeToFit
-					>
-						{currencySymbol}
-						{amount}
-					</Text>
-					<View style={styles.amountDescription}>
-						{!(isUnderMinimum || isOverMaximum) &&
-							(!isLoadingQuotation && ratesETH && ratesETH?.[selectedCurrency] ? (
-								<Text>
-									{roundAmount === '0' && `${formatCurrency(ratesETH[selectedCurrency])}  ≈ 1 ETH`}
-
-									{roundAmount !== '0' && (
-										<>
-											{strings('fiat_on_ramp.wyre_estimated', {
-												currency: 'ETH',
-												amount: (quotation
-													? quotation.destAmount
-													: amountWithPeriod * ratesETH.ETH
-												).toFixed(5),
-											})}
-										</>
-									)}
-								</Text>
-							) : (
-								/* <Text>{strings('fiat_on_ramp.wyre_loading_rates')}</Text> */
-								<ActivityIndicator size="small" />
-							))}
-						{isUnderMinimum && (
-							<Text>
-								{strings('fiat_on_ramp.wyre_minimum_deposit', {
-									amount: `${currencySymbol || ''}${minAmount}`,
-								})}
-							</Text>
-						)}
-						{isOverMaximum && (
-							<Text style={styles.amountError}>
-								{strings('fiat_on_ramp.wyre_maximum_deposit', {
-									amount: `${currencySymbol || ''}${maxAmount}`,
-								})}
-							</Text>
-						)}
-					</View>
-				</View>
-				{quickAmounts.length > 0 ? (
-					<View style={styles.quickAmounts}>
-						{quickAmounts.map((quickAmount, i) => (
-							<QuickAmount
-								key={i}
-								amount={quickAmount}
-								current={roundAmount}
-								currencySymbol={currencySymbol}
-								// eslint-disable-next-line react/jsx-no-bind
-								onPress={() => handleQuickAmountPress(quickAmount)}
-							/>
-						))}
-					</View>
-				) : (
-					<View style={styles.quickAmounts}>
-						<QuickAmount placeholder />
-						<QuickAmount placeholder />
-						<QuickAmount placeholder />
-					</View>
-				)}
-			</View>
-			<View style={styles.content}>
-				<Keypad currency={selectedCurrency} onChange={handleKeypadChange} value={amount} />
-				<View style={styles.buttonContainer}>
-					<StyledButton
-						type="blue"
-						disabled={disabledButton}
-						containerStyle={[styles.applePayButton, appleButtonColors.applePayButton]}
-						onPress={handlePressApplePay}
-					>
-						<Text
-							centered
-							bold
-							style={[
-								appleButtonColors.applePayButtonText,
-								disabledButton && styles.applePayButtonContentDisabled,
-							]}
-						>
-							{strings('fiat_on_ramp.buy_with')}
-						</Text>
-						<ApplePay disabled={disabledButton} />
-					</StyledButton>
-					<Text centered>
-						{disabledButton ? (
-							<Text>
-								<Text bold>
-									{strings(
-										selectedCountry === 'US'
-											? 'fiat_on_ramp.wyre_fees_us_fee'
-											: 'fiat_on_ramp.wyre_fees_outside_us_fee'
-									)}
-								</Text>
-							</Text>
-						) : (
-							<Text>
-								<Text bold>
-									{strings('fiat_on_ramp.plus_fee', {
-										fee: formatCurrency(
-											quotation.fees[selectedCurrency] +
-												quotation.fees.ETH / quotation.exchangeRate
-										),
-									})}
-								</Text>
-							</Text>
-						)}
-					</Text>
-					<TouchableOpacity onPress={handleWyreTerms}>
-						<Text centered link>
-							{strings('fiat_on_ramp.wyre_terms_of_service')}
-						</Text>
-					</TouchableOpacity>
-				</View>
-			</View>
-		</ScreenView>
-	);
-=======
   const navigation = useNavigation();
   const [amount, setAmount] = useState('0');
   const { colors } = useAppThemeFromContext() || mockTheme;
@@ -733,8 +418,8 @@
 
   const handleQuickAmountPress = useCallback((amount) => setAmount(amount), []);
   const handleKeypadChange = useCallback(
-    (value, key) => {
-      if (isOverMaximum && ![KEYS.BACK, KEYS.INITIAL].includes(key)) {
+    ({ value, pressedKey }) => {
+      if (isOverMaximum && ![KEYS.BACK, KEYS.INITIAL].includes(pressedKey)) {
         return;
       }
       if (value === amount) {
@@ -933,7 +618,6 @@
       </View>
     </ScreenView>
   );
->>>>>>> 380db218
 }
 
 PaymentMethodApplePay.propTypes = {
