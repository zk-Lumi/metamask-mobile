--- conflicted
+++ resolved
@@ -8,11 +8,7 @@
 import Title from '../Title';
 import { colors } from '../../../../../styles/common';
 import StyledButton from '../../../StyledButton';
-<<<<<<< HEAD
-import Device from '../../../../../util/Device';
-=======
 import Device from '../../../../../util/device';
->>>>>>> 456d8536
 
 const styles = StyleSheet.create({
 	modalView: {
