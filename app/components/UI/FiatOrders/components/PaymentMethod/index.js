import React from 'react';
import PropTypes from 'prop-types';
import { TouchableOpacity, View, StyleSheet } from 'react-native';
import { colors, fontStyles } from '../../../../../styles/common';

import Text from '../../../../Base/Text';
import InfoIcon from '../InfoIcon';
import Modal from './Modal';
<<<<<<< HEAD
import Device from '../../../../../util/Device';
=======
import Device from '../../../../../util/device';
>>>>>>> 456d8536

const style = StyleSheet.create({
	container: {
		borderWidth: 1,
		borderRadius: 8,
		borderColor: colors.blue,
		paddingVertical: 15,
		paddingHorizontal: 20,
		marginHorizontal: Device.isIphone5() ? 15 : 25,
		marginVertical: 12
	},
	title: {
		flexDirection: 'row',
		width: '100%',
		justifyContent: 'space-between'
	},
	badgeWrapper: {
		position: 'absolute',
		alignItems: 'center',
		top: -14,
		left: 0,
		right: 0
	},
	badge: {
		fontSize: 12,
		paddingVertical: 4,
		paddingHorizontal: 8,
		backgroundColor: colors.blue,
		color: colors.white,
		margin: 0,
		borderRadius: 12,
		overflow: 'hidden',
		...fontStyles.bold
	},
	details: {},
	infoIconLine: {
		alignItems: 'center',
		flexDirection: 'row',
		flexWrap: 'wrap'
	},
	infoIcon: {
		margin: 5,
		color: colors.grey200
	}
});

const PaymentMethod = ({ onPress, ...props }) => (
	<TouchableOpacity onPress={onPress} style={style.container} {...props} />
);

PaymentMethod.propTypes = {
	onPress: PropTypes.func,
	children: PropTypes.node
};

PaymentMethod.defaultProps = {
	onPress: undefined,
	children: undefined
};

const Badge = props => (
	<View style={style.badgeWrapper}>
		<Text style={style.badge} {...props} />
	</View>
);

const Title = props => <View style={style.title} {...props} />;
const Content = props => <View style={style.content} {...props} />;
const Details = props => <View style={style.details} {...props} />;
const InfoIconLine = props => <View style={style.infoIconLine} {...props} />;
const PaymentMethodInfoIcon = props => <InfoIcon size={16} style={style.infoIcon} {...props} />;

PaymentMethod.Badge = Badge;
PaymentMethod.Title = Title;
PaymentMethod.Content = Content;
PaymentMethod.Details = Details;
PaymentMethod.InfoIconLine = InfoIconLine;
PaymentMethod.InfoIcon = PaymentMethodInfoIcon;
PaymentMethod.Modal = Modal;
export default PaymentMethod;<|MERGE_RESOLUTION|>--- conflicted
+++ resolved
@@ -6,11 +6,7 @@
 import Text from '../../../../Base/Text';
 import InfoIcon from '../InfoIcon';
 import Modal from './Modal';
-<<<<<<< HEAD
-import Device from '../../../../../util/Device';
-=======
 import Device from '../../../../../util/device';
->>>>>>> 456d8536
 
 const style = StyleSheet.create({
 	container: {
