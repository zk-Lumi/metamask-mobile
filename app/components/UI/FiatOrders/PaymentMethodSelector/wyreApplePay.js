import React from 'react';
import PropTypes from 'prop-types';
import { StyleSheet, Image } from 'react-native';

import { strings } from '../../../../../locales/i18n';

import PaymentMethod from '../components/PaymentMethod';

import Text from '../../../Base/Text';
import Title from '../components/Title';
<<<<<<< HEAD
import useModalHandler from '../../../Base/hooks/useModalHandler';
import { ScrollView } from 'react-native-gesture-handler';
=======
>>>>>>> bd11758c
import { useAssetFromTheme } from '../../../../util/theme';

const styles = StyleSheet.create({
	title: {
		flex: 1,
		flexWrap: 'wrap',
	},
	applePay: {
		marginVertical: 3,
		marginLeft: 5,
		marginBottom: '-3%',
	},
});

/* eslint-disable import/no-commonjs */
const ApplePayMarkLightIcon = require('../../../../images/ApplePayMark-light.png');
const ApplePayMarkDarkIcon = require('../../../../images/ApplePayMark-dark.png');
const WyreLogoLightIcon = require('../../../../images/WyreLogo-light.png');
const WyreLogoDarkIcon = require('../../../../images/WyreLogo-dark.png');
/* eslint-enable import/no-commonjs */

const ApplePayMark = () => {
	const applePayMarkIcon = useAssetFromTheme(ApplePayMarkLightIcon, ApplePayMarkDarkIcon);
	return <Image source={applePayMarkIcon} style={styles.applePay} />;
};
const WyreLogo = () => {
	const wyreLogoIcon = useAssetFromTheme(WyreLogoLightIcon, WyreLogoDarkIcon);
	return <Image source={wyreLogoIcon} style={styles.wyre} />;
};
<<<<<<< HEAD

const WyreApplePayPaymentMethod = ({ onPress }) => {
	const navigation = useNavigation();
	const [isVisible, , showModal, hideModal] = useModalHandler(false);
	const handleWyreTerms = useWyreTerms(navigation);

	return (
		<PaymentMethod onPress={onPress}>
			<PaymentMethod.Content>
				<PaymentMethod.Details>
					<PaymentMethod.Title>
						<Text reset style={styles.title}>
							<Title>{strings('fiat_on_ramp.apple_pay')}</Title>{' '}
							<Text>{strings('fiat_on_ramp.via')}</Text> <WyreLogo />
						</Text>
						<ApplePayMark />
					</PaymentMethod.Title>
					<Text bold>{strings('fiat_on_ramp.fast_plus_lower_fees')}</Text>
					<Text>{strings('fiat_on_ramp.cards_type_required')}</Text>
					<TouchableOpacity onPress={showModal}>
						<PaymentMethod.InfoIconLine>
							<Text>
								<Text small>{strings('fiat_on_ramp.wyre_countries')}</Text>
							</Text>
							<PaymentMethod.InfoIcon />
						</PaymentMethod.InfoIconLine>
					</TouchableOpacity>

					<PaymentMethod.Modal
						isVisible={isVisible}
						dismiss={hideModal}
						title={strings('fiat_on_ramp.modal_wyre_support')}
					>
						<Text modal bold>
							{strings('fiat_on_ramp.wyre_fees_us_title')}
						</Text>
						<Text modal>{strings('fiat_on_ramp.wyre_fees_us')}</Text>
						<Text modal>{strings('fiat_on_ramp.wyre_limits_us')}</Text>
						<Text>{strings('fiat_on_ramp.wyre_not_available')}</Text>
						<View style={styles.spacer} />
						<Text modal bold>
							{strings('fiat_on_ramp.wyre_fees_outside_us_title')}
						</Text>
						<Text modal>{strings('fiat_on_ramp.wyre_fees_outside_us')}</Text>
						<Text modal>{strings('fiat_on_ramp.wyre_limits_outside_us')}</Text>
						<View style={styles.spacer} />
=======
>>>>>>> bd11758c

const WyreApplePayPaymentMethod = ({ onPress }) => (
	<PaymentMethod onPress={onPress}>
		<PaymentMethod.Content>
			<PaymentMethod.Details>
				<PaymentMethod.Title>
					<Text reset style={styles.title}>
						<Title>{strings('fiat_on_ramp.apple_pay')}</Title> <Text>{strings('fiat_on_ramp.via')}</Text>{' '}
						<WyreLogo />
					</Text>
					<ApplePayMark />
				</PaymentMethod.Title>
				<Text bold>{strings('fiat_on_ramp.fast_no_registration')}</Text>
				<Text>{strings('fiat_on_ramp.debit_credit_card_required')}</Text>

				<PaymentMethod.InfoIconLine>
					<Text>
						<Text small>{strings('fiat_on_ramp.wyre_countries')}</Text>
					</Text>
				</PaymentMethod.InfoIconLine>
			</PaymentMethod.Details>
		</PaymentMethod.Content>
	</PaymentMethod>
);

WyreApplePayPaymentMethod.propTypes = {
	onPress: PropTypes.func,
};
WyreApplePayPaymentMethod.defaultProps = {
	onPress: undefined,
};
export default WyreApplePayPaymentMethod;<|MERGE_RESOLUTION|>--- conflicted
+++ resolved
@@ -8,11 +8,6 @@
 
 import Text from '../../../Base/Text';
 import Title from '../components/Title';
-<<<<<<< HEAD
-import useModalHandler from '../../../Base/hooks/useModalHandler';
-import { ScrollView } from 'react-native-gesture-handler';
-=======
->>>>>>> bd11758c
 import { useAssetFromTheme } from '../../../../util/theme';
 
 const styles = StyleSheet.create({
@@ -42,55 +37,6 @@
 	const wyreLogoIcon = useAssetFromTheme(WyreLogoLightIcon, WyreLogoDarkIcon);
 	return <Image source={wyreLogoIcon} style={styles.wyre} />;
 };
-<<<<<<< HEAD
-
-const WyreApplePayPaymentMethod = ({ onPress }) => {
-	const navigation = useNavigation();
-	const [isVisible, , showModal, hideModal] = useModalHandler(false);
-	const handleWyreTerms = useWyreTerms(navigation);
-
-	return (
-		<PaymentMethod onPress={onPress}>
-			<PaymentMethod.Content>
-				<PaymentMethod.Details>
-					<PaymentMethod.Title>
-						<Text reset style={styles.title}>
-							<Title>{strings('fiat_on_ramp.apple_pay')}</Title>{' '}
-							<Text>{strings('fiat_on_ramp.via')}</Text> <WyreLogo />
-						</Text>
-						<ApplePayMark />
-					</PaymentMethod.Title>
-					<Text bold>{strings('fiat_on_ramp.fast_plus_lower_fees')}</Text>
-					<Text>{strings('fiat_on_ramp.cards_type_required')}</Text>
-					<TouchableOpacity onPress={showModal}>
-						<PaymentMethod.InfoIconLine>
-							<Text>
-								<Text small>{strings('fiat_on_ramp.wyre_countries')}</Text>
-							</Text>
-							<PaymentMethod.InfoIcon />
-						</PaymentMethod.InfoIconLine>
-					</TouchableOpacity>
-
-					<PaymentMethod.Modal
-						isVisible={isVisible}
-						dismiss={hideModal}
-						title={strings('fiat_on_ramp.modal_wyre_support')}
-					>
-						<Text modal bold>
-							{strings('fiat_on_ramp.wyre_fees_us_title')}
-						</Text>
-						<Text modal>{strings('fiat_on_ramp.wyre_fees_us')}</Text>
-						<Text modal>{strings('fiat_on_ramp.wyre_limits_us')}</Text>
-						<Text>{strings('fiat_on_ramp.wyre_not_available')}</Text>
-						<View style={styles.spacer} />
-						<Text modal bold>
-							{strings('fiat_on_ramp.wyre_fees_outside_us_title')}
-						</Text>
-						<Text modal>{strings('fiat_on_ramp.wyre_fees_outside_us')}</Text>
-						<Text modal>{strings('fiat_on_ramp.wyre_limits_outside_us')}</Text>
-						<View style={styles.spacer} />
-=======
->>>>>>> bd11758c
 
 const WyreApplePayPaymentMethod = ({ onPress }) => (
 	<PaymentMethod onPress={onPress}>
