import React, { PureComponent } from 'react';
import PropTypes from 'prop-types';
import { View, InteractionManager } from 'react-native';
import { connect } from 'react-redux';
import { WebView } from 'react-native-webview';
import NotificationManager from '../../../../core/NotificationManager';
import { handleTransakRedirect } from '../orderProcessor/transak';
import AppConstants from '../../../../core/AppConstants';
import { getNotificationDetails } from '..';

import { getTransakWebviewNavbar } from '../../../UI/Navbar';
import { baseStyles } from '../../../../styles/common';
import { protectWalletModalVisible } from '../../../../actions/user';
import { addFiatOrder } from '../../../../reducers/fiatOrders';
<<<<<<< HEAD

class TransakWebView extends PureComponent {
	static navigationOptions = ({ navigation, route }) => getTransakWebviewNavbar(navigation, route);
=======
import AnalyticsV2 from '../../../../util/analyticsV2';
import { FIAT_ORDER_PROVIDERS, PAYMENT_CATEGORY, PAYMENT_RAILS } from '../../../../constants/on-ramp';

class TransakWebView extends PureComponent {
	static navigationOptions = ({ navigation, route }) =>
		getTransakWebviewNavbar(navigation, route, () => {
			InteractionManager.runAfterInteractions(() => {
				AnalyticsV2.trackEvent(AnalyticsV2.ANALYTICS_EVENTS.ONRAMP_PURCHASE_EXITED, {
					payment_rails: PAYMENT_RAILS.MULTIPLE,
					payment_category: PAYMENT_CATEGORY.MULTIPLE,
					'on-ramp_provider': FIAT_ORDER_PROVIDERS.TRANSAK
				});
			});
		});
>>>>>>> 456d8536

	static propTypes = {
		navigation: PropTypes.object,
		/**
		 * Currently selected network
		 */
		network: PropTypes.string,
		/**
		 * Function to dispatch adding a new fiat order to the state
		 */
		addOrder: PropTypes.func,
		/**
		 * Prompts protect wallet modal
		 */
		protectWalletModalVisible: PropTypes.func,
		/**
		 * Object that represents the current route info like params passed to it
		 */
		route: PropTypes.object
	};

	handleNavigationStateChange = async navState => {
		if (navState.url.indexOf(AppConstants.FIAT_ORDERS.TRANSAK_REDIRECT_URL) > -1) {
			const order = handleTransakRedirect(navState.url, this.props.network);
			this.props.addOrder(order);
			this.props.protectWalletModalVisible();
			this.props.navigation.dangerouslyGetParent()?.pop();
<<<<<<< HEAD
			InteractionManager.runAfterInteractions(() =>
				NotificationManager.showSimpleNotification(getNotificationDetails(order))
			);
=======
			InteractionManager.runAfterInteractions(() => {
				AnalyticsV2.trackEvent(AnalyticsV2.ANALYTICS_EVENTS.ONRAMP_PURCHASE_SUBMITTED, {
					fiat_amount: { value: order.amount, anonymous: true },
					fiat_currency: { value: order.currency, anonymous: true },
					crypto_currency: { value: order.cryptocurrency, anonymous: true },
					crypto_amount: { value: order.cryptoAmount, anonymous: true },
					fee_in_fiat: { value: order.fee, anonymous: true },
					fee_in_crypto: { value: order.cryptoFee, anonymous: true },
					fiat_amount_in_usd: { value: order.amountInUSD, anonymous: true },
					order_id: { value: order.id, anonymous: true },
					'on-ramp_provider': { value: FIAT_ORDER_PROVIDERS.TRANSAK, anonymous: true }
				});
				NotificationManager.showSimpleNotification(getNotificationDetails(order));
			});
>>>>>>> 456d8536
		}
	};

	render() {
		const uri = this.props.route.params?.url;
		if (uri) {
			return (
				<View style={baseStyles.flexGrow}>
					<WebView
						source={{ uri }}
						onNavigationStateChange={this.handleNavigationStateChange}
						allowInlineMediaPlayback
						mediaPlaybackRequiresUserAction={false}
					/>
				</View>
			);
		}
	}
}

const mapStateToProps = state => ({
	network: state.engine.backgroundState.NetworkController.network
});

const mapDispatchToProps = dispatch => ({
	addOrder: order => dispatch(addFiatOrder(order)),
	protectWalletModalVisible: () => dispatch(protectWalletModalVisible())
});

export default connect(
	mapStateToProps,
	mapDispatchToProps
)(TransakWebView);<|MERGE_RESOLUTION|>--- conflicted
+++ resolved
@@ -12,11 +12,6 @@
 import { baseStyles } from '../../../../styles/common';
 import { protectWalletModalVisible } from '../../../../actions/user';
 import { addFiatOrder } from '../../../../reducers/fiatOrders';
-<<<<<<< HEAD
-
-class TransakWebView extends PureComponent {
-	static navigationOptions = ({ navigation, route }) => getTransakWebviewNavbar(navigation, route);
-=======
 import AnalyticsV2 from '../../../../util/analyticsV2';
 import { FIAT_ORDER_PROVIDERS, PAYMENT_CATEGORY, PAYMENT_RAILS } from '../../../../constants/on-ramp';
 
@@ -31,7 +26,6 @@
 				});
 			});
 		});
->>>>>>> 456d8536
 
 	static propTypes = {
 		navigation: PropTypes.object,
@@ -59,11 +53,6 @@
 			this.props.addOrder(order);
 			this.props.protectWalletModalVisible();
 			this.props.navigation.dangerouslyGetParent()?.pop();
-<<<<<<< HEAD
-			InteractionManager.runAfterInteractions(() =>
-				NotificationManager.showSimpleNotification(getNotificationDetails(order))
-			);
-=======
 			InteractionManager.runAfterInteractions(() => {
 				AnalyticsV2.trackEvent(AnalyticsV2.ANALYTICS_EVENTS.ONRAMP_PURCHASE_SUBMITTED, {
 					fiat_amount: { value: order.amount, anonymous: true },
@@ -78,7 +67,6 @@
 				});
 				NotificationManager.showSimpleNotification(getNotificationDetails(order));
 			});
->>>>>>> 456d8536
 		}
 	};
 
