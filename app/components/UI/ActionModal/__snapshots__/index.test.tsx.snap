// Jest Snapshot v1, https://goo.gl/fbAQLP

exports[`ActionModal should render correctly 1`] = `
<ReactNativeModal
  animationIn="slideInUp"
  animationInTiming={300}
  animationOut="slideOutDown"
  animationOutTiming={300}
<<<<<<< HEAD
  avoidKeyboard={false}
  backdropColor="hsla(0, 0%, 0%, .6)"
  backdropOpacity={1}
=======
  avoidKeyboard={true}
  backdropColor="black"
  backdropOpacity={0.7}
>>>>>>> 8c362c38
  backdropTransitionInTiming={300}
  backdropTransitionOutTiming={300}
  coverScreen={true}
  customBackdrop={null}
  deviceHeight={null}
  deviceWidth={null}
  hasBackdrop={true}
  hideModalContentWhileAnimating={false}
  isVisible={false}
  onBackButtonPress={[Function]}
  onBackdropPress={[Function]}
  onModalHide={[Function]}
  onModalShow={[Function]}
  onModalWillHide={[Function]}
  onModalWillShow={[Function]}
  panResponderThreshold={4}
  propagateSwipe={false}
  scrollHorizontal={false}
  scrollOffset={0}
  scrollOffsetMax={0}
  scrollTo={null}
  statusBarTranslucent={false}
  style={
    Array [
      Object {
        "margin": 0,
        "width": "100%",
      },
      undefined,
    ]
  }
  supportedOrientations={
    Array [
      "portrait",
      "landscape",
    ]
  }
  swipeDirection="down"
  swipeThreshold={100}
  useNativeDriver={false}
>
  <ActionContent
    cancelButtonDisabled={false}
    cancelButtonMode="neutral"
    cancelTestID=""
    cancelText="Cancel"
    childrenContainerStyle={null}
    confirmButtonMode="warning"
    confirmDisabled={false}
    confirmTestID=""
    confirmText="Confirm"
    displayCancelButton={true}
    displayConfirmButton={true}
    viewContainerStyle={null}
    viewWrapperStyle={null}
  />
</ReactNativeModal>
`;<|MERGE_RESOLUTION|>--- conflicted
+++ resolved
@@ -6,15 +6,9 @@
   animationInTiming={300}
   animationOut="slideOutDown"
   animationOutTiming={300}
-<<<<<<< HEAD
-  avoidKeyboard={false}
+  avoidKeyboard={true}
   backdropColor="hsla(0, 0%, 0%, .6)"
   backdropOpacity={1}
-=======
-  avoidKeyboard={true}
-  backdropColor="black"
-  backdropOpacity={0.7}
->>>>>>> 8c362c38
   backdropTransitionInTiming={300}
   backdropTransitionOutTiming={300}
   coverScreen={true}
