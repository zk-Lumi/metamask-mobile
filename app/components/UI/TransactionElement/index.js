--- conflicted
+++ resolved
@@ -90,401 +90,6 @@
  * View that renders a transaction item part of transactions list
  */
 class TransactionElement extends PureComponent {
-<<<<<<< HEAD
-	static propTypes = {
-		assetSymbol: PropTypes.string,
-		/**
-		 * Asset object (in this case ERC721 token)
-		 */
-		tx: PropTypes.object,
-		/**
-		 * String of selected address
-		 */
-		selectedAddress: PropTypes.string,
-		/**
-		/* Identities object required to get import time name
-		*/
-		identities: PropTypes.object,
-		/**
-		 * Callback to speed up tx
-		 */
-		onSpeedUpAction: PropTypes.func,
-		/**
-		 * Callback to cancel tx
-		 */
-		onCancelAction: PropTypes.func,
-		swapsTransactions: PropTypes.object,
-		swapsTokens: PropTypes.arrayOf(PropTypes.object),
-		/**
-		 * Chain Id
-		 */
-		chainId: PropTypes.string,
-		signQRTransaction: PropTypes.func,
-		cancelUnsignedQRTransaction: PropTypes.func,
-		isQRHardwareAccount: PropTypes.bool,
-	};
-
-	state = {
-		actionKey: undefined,
-		cancelIsOpen: false,
-		speedUpIsOpen: false,
-		detailsModalVisible: false,
-		importModalVisible: false,
-		transactionGas: { gasBN: undefined, gasPriceBN: undefined, gasTotal: undefined },
-		transactionElement: undefined,
-		transactionDetails: undefined,
-	};
-
-	mounted = false;
-
-	componentDidMount = async () => {
-		const [transactionElement, transactionDetails] = await decodeTransaction({
-			...this.props,
-			swapsTransactions: this.props.swapsTransactions,
-			swapsTokens: this.props.swapsTokens,
-			assetSymbol: this.props.assetSymbol,
-		});
-		this.mounted = true;
-		this.mounted && this.setState({ transactionElement, transactionDetails });
-	};
-
-	componentWillUnmount() {
-		this.mounted = false;
-	}
-
-	onPressItem = () => {
-		this.setState({ detailsModalVisible: true });
-	};
-
-	onPressImportWalletTip = () => {
-		this.setState({ importModalVisible: true });
-	};
-
-	onCloseImportWalletModal = () => {
-		this.setState({ importModalVisible: false });
-	};
-
-	onCloseDetailsModal = () => {
-		this.setState({ detailsModalVisible: false });
-	};
-
-	renderTxTime = () => {
-		const { tx, selectedAddress } = this.props;
-		const incoming = safeToChecksumAddress(tx.transaction.to) === selectedAddress;
-		const selfSent = incoming && safeToChecksumAddress(tx.transaction.from) === selectedAddress;
-		return `${
-			(!incoming || selfSent) && tx.deviceConfirmedOn === WalletDevice.MM_MOBILE
-				? `#${parseInt(tx.transaction.nonce, 16)} - ${toDateFormat(tx.time)} ${strings(
-						'transactions.from_device_label'
-						// eslint-disable-next-line no-mixed-spaces-and-tabs
-				  )}`
-				: `${toDateFormat(tx.time)}
-			`
-		}`;
-	};
-
-	/**
-	 * Function that evaluates tx to see if the Added Wallet label should be rendered.
-	 * @returns Account added to wallet view
-	 */
-	renderImportTime = () => {
-		const { tx, identities, selectedAddress } = this.props;
-		const colors = this.context.colors || mockTheme.colors;
-		const styles = createStyles(colors);
-
-		const accountImportTime = identities[selectedAddress]?.importTime;
-		if (tx.insertImportTime && accountImportTime) {
-			return (
-				<>
-					<TouchableOpacity onPress={this.onPressImportWalletTip} style={styles.importRowBody}>
-						<Text style={styles.importText}>
-							{`${strings('transactions.import_wallet_row')} `}
-							<FAIcon name="info-circle" style={styles.infoIcon} />
-						</Text>
-						<ListItem.Date>{toDateFormat(accountImportTime)}</ListItem.Date>
-					</TouchableOpacity>
-				</>
-			);
-		}
-		return null;
-	};
-
-	renderTxElementIcon = (transactionElement, status) => {
-		const { transactionType } = transactionElement;
-		const colors = this.context.colors || mockTheme.colors;
-		const styles = createStyles(colors);
-
-		const isFailedTransaction = status === 'cancelled' || status === 'failed';
-		let icon;
-		switch (transactionType) {
-			case TRANSACTION_TYPES.SENT_TOKEN:
-			case TRANSACTION_TYPES.SENT_COLLECTIBLE:
-			case TRANSACTION_TYPES.SENT:
-				icon = isFailedTransaction ? transactionIconSentFailed : transactionIconSent;
-				break;
-			case TRANSACTION_TYPES.RECEIVED_TOKEN:
-			case TRANSACTION_TYPES.RECEIVED_COLLECTIBLE:
-			case TRANSACTION_TYPES.RECEIVED:
-				icon = isFailedTransaction ? transactionIconReceivedFailed : transactionIconReceived;
-				break;
-			case TRANSACTION_TYPES.SITE_INTERACTION:
-				icon = isFailedTransaction ? transactionIconInteractionFailed : transactionIconInteraction;
-				break;
-			case TRANSACTION_TYPES.APPROVE:
-				icon = isFailedTransaction ? transactionIconApproveFailed : transactionIconApprove;
-				break;
-		}
-		return <Image source={icon} style={styles.icon} resizeMode="stretch" />;
-	};
-
-	/**
-	 * Renders an horizontal bar with basic tx information
-	 *
-	 * @param {object} transactionElement - Transaction information to render, containing addressTo, actionKey, value, fiatValue, contractDeployment
-	 */
-	renderTxElement = (transactionElement) => {
-		const {
-			identities,
-			chainId,
-			selectedAddress,
-			isQRHardwareAccount,
-			tx: { time, status },
-		} = this.props;
-		const { value, fiatValue = false, actionKey } = transactionElement;
-		const renderNormalActions = status === 'submitted' || (status === 'approved' && !isQRHardwareAccount);
-		const renderUnsignedQRActions = status === 'approved' && isQRHardwareAccount;
-		const accountImportTime = identities[selectedAddress]?.importTime;
-		return (
-			<>
-				{accountImportTime > time && this.renderImportTime()}
-				<ListItem>
-					<ListItem.Date>{this.renderTxTime()}</ListItem.Date>
-					<ListItem.Content>
-						<ListItem.Icon>{this.renderTxElementIcon(transactionElement, status)}</ListItem.Icon>
-						<ListItem.Body>
-							<ListItem.Title numberOfLines={1}>{actionKey}</ListItem.Title>
-							<StatusText status={status} />
-						</ListItem.Body>
-						{Boolean(value) && (
-							<ListItem.Amounts>
-								<ListItem.Amount>{value}</ListItem.Amount>
-								{isMainNet(chainId) && <ListItem.FiatAmount>{fiatValue}</ListItem.FiatAmount>}
-							</ListItem.Amounts>
-						)}
-					</ListItem.Content>
-					{renderNormalActions && (
-						<ListItem.Actions>
-							{this.renderSpeedUpButton()}
-							{this.renderCancelButton()}
-						</ListItem.Actions>
-					)}
-					{renderUnsignedQRActions && (
-						<ListItem.Actions>
-							{this.renderQRSignButton()}
-							{this.renderCancelUnsignedButton()}
-						</ListItem.Actions>
-					)}
-				</ListItem>
-				{accountImportTime <= time && this.renderImportTime()}
-			</>
-		);
-	};
-
-	renderCancelButton = () => {
-		const colors = this.context.colors || mockTheme.colors;
-		const styles = createStyles(colors);
-
-		return (
-			<StyledButton
-				type={'cancel'}
-				containerStyle={styles.actionContainerStyle}
-				style={styles.actionStyle}
-				onPress={this.showCancelModal}
-			>
-				{strings('transaction.cancel')}
-			</StyledButton>
-		);
-	};
-
-	parseGas = () => {
-		const { tx } = this.props;
-
-		let existingGas = {};
-		const transaction = tx?.transaction;
-		if (transaction) {
-			if (isEIP1559Transaction(transaction)) {
-				existingGas = {
-					isEIP1559Transaction: true,
-					maxFeePerGas: weiHexToGweiDec(transaction.maxFeePerGas),
-					maxPriorityFeePerGas: weiHexToGweiDec(transaction.maxPriorityFeePerGas),
-				};
-			} else {
-				const existingGasPrice = tx.transaction ? tx.transaction.gasPrice : '0x0';
-				const existingGasPriceDecimal = parseInt(existingGasPrice === undefined ? '0x0' : existingGasPrice, 16);
-				existingGas = { gasPrice: existingGasPriceDecimal };
-			}
-		}
-		return existingGas;
-	};
-
-	showCancelModal = () => {
-		const existingGas = this.parseGas();
-
-		this.mounted && this.props.onCancelAction(true, existingGas, this.props.tx);
-	};
-
-	showSpeedUpModal = () => {
-		const existingGas = this.parseGas();
-
-		this.mounted && this.props.onSpeedUpAction(true, existingGas, this.props.tx);
-	};
-
-	hideSpeedUpModal = () => {
-		this.mounted && this.props.onSpeedUpAction(false);
-	};
-
-	showQRSigningModal = () => {
-		this.mounted && this.props.signQRTransaction(this.props.tx);
-	};
-
-	cancelUnsignedQRTransaction = () => {
-		this.mounted && this.props.cancelUnsignedQRTransaction(this.props.tx);
-	};
-
-	renderSpeedUpButton = () => {
-		const colors = this.context.colors || mockTheme.colors;
-		const styles = createStyles(colors);
-
-		return (
-			<StyledButton
-				type={'normal'}
-				containerStyle={[styles.actionContainerStyle, styles.speedupActionContainerStyle]}
-				style={styles.actionStyle}
-				onPress={this.showSpeedUpModal}
-			>
-				{strings('transaction.speedup')}
-			</StyledButton>
-		);
-	};
-
-	renderQRSignButton = () => {
-		const colors = this.context.colors || mockTheme.colors;
-		const styles = createStyles(colors);
-		return (
-			<StyledButton
-				type={'normal'}
-				containerStyle={[styles.actionContainerStyle, styles.speedupActionContainerStyle]}
-				style={styles.actionStyle}
-				onPress={this.showQRSigningModal}
-			>
-				{strings('transaction.sign_with_keystone')}
-			</StyledButton>
-		);
-	};
-
-	renderCancelUnsignedButton = () => {
-		const colors = this.context.colors || mockTheme.colors;
-		const styles = createStyles(colors);
-		return (
-			<StyledButton
-				type={'cancel'}
-				containerStyle={[styles.actionContainerStyle, styles.speedupActionContainerStyle]}
-				style={styles.actionStyle}
-				onPress={this.cancelUnsignedQRTransaction}
-			>
-				{strings('transaction.cancel')}
-			</StyledButton>
-		);
-	};
-
-	render() {
-		const { tx } = this.props;
-		const { detailsModalVisible, importModalVisible, transactionElement, transactionDetails } = this.state;
-		const colors = this.context.colors || mockTheme.colors;
-		const styles = createStyles(colors);
-
-		if (!transactionElement || !transactionDetails) return null;
-		return (
-			<>
-				<TouchableHighlight
-					style={styles.row}
-					onPress={this.onPressItem}
-					underlayColor={colors.background.alternative}
-					activeOpacity={1}
-				>
-					{this.renderTxElement(transactionElement)}
-				</TouchableHighlight>
-				{detailsModalVisible && (
-					<Modal
-						isVisible={detailsModalVisible}
-						onBackdropPress={this.onCloseDetailsModal}
-						onBackButtonPress={this.onCloseDetailsModal}
-						onSwipeComplete={this.onCloseDetailsModal}
-						swipeDirection={'down'}
-						backdropColor={colors.overlay.default}
-						backdropOpacity={1}
-					>
-						<DetailsModal>
-							<DetailsModal.Header>
-								<DetailsModal.Title onPress={this.onCloseDetailsModal}>
-									{transactionElement?.actionKey}
-								</DetailsModal.Title>
-								<DetailsModal.CloseIcon onPress={this.onCloseDetailsModal} />
-							</DetailsModal.Header>
-							<TransactionDetails
-								transactionObject={tx}
-								transactionDetails={transactionDetails}
-								showSpeedUpModal={this.showSpeedUpModal}
-								showCancelModal={this.showCancelModal}
-								close={this.onCloseDetailsModal}
-							/>
-						</DetailsModal>
-					</Modal>
-				)}
-				<Modal
-					isVisible={importModalVisible}
-					onBackdropPress={this.onCloseImportWalletModal}
-					onBackButtonPress={this.onCloseImportWalletModal}
-					onSwipeComplete={this.onCloseImportWalletModal}
-					swipeDirection={'down'}
-					backdropColor={colors.overlay.default}
-					backdropOpacity={1}
-				>
-					<DetailsModal>
-						<DetailsModal.Header>
-							<DetailsModal.Title onPress={this.onCloseImportWalletModal}>
-								{strings('transactions.import_wallet_label')}
-							</DetailsModal.Title>
-							<DetailsModal.CloseIcon onPress={this.onCloseImportWalletModal} />
-						</DetailsModal.Header>
-						<View style={styles.summaryWrapper}>
-							<Text style={styles.fromDeviceText}>{strings('transactions.import_wallet_tip')}</Text>
-						</View>
-					</DetailsModal>
-				</Modal>
-			</>
-		);
-	}
-}
-
-const mapStateToProps = (state) => ({
-	ticker: state.engine.backgroundState.NetworkController.provider.ticker,
-	chainId: state.engine.backgroundState.NetworkController.provider.chainId,
-	identities: state.engine.backgroundState.PreferencesController.identities,
-	primaryCurrency: state.settings.primaryCurrency,
-	selectedAddress: state.engine.backgroundState.PreferencesController.selectedAddress,
-	swapsTransactions: state.engine.backgroundState.TransactionController.swapsTransactions || {},
-	swapsTokens: state.engine.backgroundState.SwapsController.tokens,
-	collectibleContracts: collectibleContractsSelector(state),
-	contractExchangeRates: state.engine.backgroundState.TokenRatesController.contractExchangeRates,
-	conversionRate: state.engine.backgroundState.CurrencyRateController.conversionRate,
-	currentCurrency: state.engine.backgroundState.CurrencyRateController.currentCurrency,
-	tokens: state.engine.backgroundState.TokensController.tokens.reduce((tokens, token) => {
-		tokens[token.address] = token;
-		return tokens;
-	}, {}),
-	nativeCurrency: state.engine.backgroundState.CurrencyRateController.nativeCurrency,
-=======
   static propTypes = {
     assetSymbol: PropTypes.string,
     /**
@@ -496,17 +101,9 @@
      */
     selectedAddress: PropTypes.string,
     /**
-    /* Identities object required to get import time name
-    */
+		/* Identities object required to get import time name
+		*/
     identities: PropTypes.object,
-    /**
-     * Current element of the list index
-     */
-    i: PropTypes.number,
-    /**
-     * Callback to render transaction details view
-     */
-    onPressItem: PropTypes.func,
     /**
      * Callback to speed up tx
      */
@@ -559,8 +156,6 @@
   }
 
   onPressItem = () => {
-    const { tx, i, onPressItem } = this.props;
-    onPressItem(tx.id, i);
     this.setState({ detailsModalVisible: true });
   };
 
@@ -592,7 +187,7 @@
             // eslint-disable-next-line no-mixed-spaces-and-tabs
           )}`
         : `${toDateFormat(tx.time)}
-      `
+			`
     }`;
   };
 
@@ -931,7 +526,22 @@
   swapsTransactions:
     state.engine.backgroundState.TransactionController.swapsTransactions || {},
   swapsTokens: state.engine.backgroundState.SwapsController.tokens,
->>>>>>> b8f7402c
+  collectibleContracts: collectibleContractsSelector(state),
+  contractExchangeRates:
+    state.engine.backgroundState.TokenRatesController.contractExchangeRates,
+  conversionRate:
+    state.engine.backgroundState.CurrencyRateController.conversionRate,
+  currentCurrency:
+    state.engine.backgroundState.CurrencyRateController.currentCurrency,
+  tokens: state.engine.backgroundState.TokensController.tokens.reduce(
+    (tokens, token) => {
+      tokens[token.address] = token;
+      return tokens;
+    },
+    {},
+  ),
+  nativeCurrency:
+    state.engine.backgroundState.CurrencyRateController.nativeCurrency,
 });
 
 TransactionElement.contextType = ThemeContext;
