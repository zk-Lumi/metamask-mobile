--- conflicted
+++ resolved
@@ -197,22 +197,10 @@
     } else {
       toggleReceiveModal();
       navigation.navigate(Routes.RAMP.BUY);
-<<<<<<< HEAD
       metrics.trackEvent(MetaMetricsEvents.BUY_BUTTON_CLICKED, {
         text: 'Buy Native Token',
         location: 'Receive Modal',
-        chain_id_destination: this.props.chainId,
-=======
-      InteractionManager.runAfterInteractions(() => {
-        Analytics.trackEventWithParameters(
-          MetaMetricsEvents.BUY_BUTTON_CLICKED,
-          {
-            text: 'Buy Native Token',
-            location: 'Receive Modal',
-            chain_id_destination: getDecimalChainId(this.props.chainId),
-          },
-        );
->>>>>>> 4db5f8ef
+        chain_id_destination: getDecimalChainId(this.props.chainId),
       });
     }
   };
