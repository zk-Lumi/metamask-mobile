import Button, {
  ButtonSize,
  ButtonVariants,
} from '../../../component-library/components/Buttons/Button';
import { zeroAddress } from 'ethereumjs-util';
import React, { useCallback, useEffect } from 'react';
import { Platform, TouchableOpacity, View } from 'react-native';
import { useDispatch, useSelector } from 'react-redux';
import { strings } from '../../../../locales/i18n';
import {
  TOKEN_ASSET_OVERVIEW,
  TOKEN_OVERVIEW_SEND_BUTTON,
  TOKEN_OVERVIEW_RECEIVE_BUTTON,
} from '../../../../wdio/screen-objects/testIDs/Screens/TokenOverviewScreen.testIds';
import generateTestId from '../../../../wdio/utils/generateTestId';
import { toggleReceiveModal } from '../../../actions/modals';
import { newAssetTransaction } from '../../../actions/transaction';
import AppConstants from '../../../core/AppConstants';
import Engine from '../../../core/Engine';
import {
  selectChainId,
  selectTicker,
} from '../../../selectors/networkController';
import {
  selectConversionRate,
  selectCurrentCurrency,
} from '../../../selectors/currencyRateController';
import { selectContractExchangeRates } from '../../../selectors/tokenRatesController';
import { selectAccountsByChainId } from '../../../selectors/accountTrackerController';
import { selectContractBalances } from '../../../selectors/tokenBalancesController';
import { selectSelectedInternalAccountChecksummedAddress } from '../../../selectors/accountsController';
import Logger from '../../../util/Logger';
import { safeToChecksumAddress } from '../../../util/address';
import {
  balanceToFiatNumber,
  hexToBN,
  renderFromTokenMinimalUnit,
  renderFromWei,
  renderIntlDenomination,
  toHexadecimal,
  weiToFiatValue,
} from '../../../util/number';
import { getEther } from '../../../util/transactions';
import Text from '../../Base/Text';
import { createWebviewNavDetails } from '../../Views/SimpleWebview';
import useTokenHistoricalPrices, {
  TimePeriod,
} from '../../hooks/useTokenHistoricalPrices';
import { Asset } from './AssetOverview.types';
import Balance from './Balance';
import ChartNavigationButton from './ChartNavigationButton';
import Price from './Price';
import styleSheet from './AssetOverview.styles';
import { useStyles } from '../../../component-library/hooks';
import { RootState } from '../../../reducers';

interface AssetOverviewProps {
  navigation: {
    // TODO: Replace "any" with type
    // eslint-disable-next-line @typescript-eslint/no-explicit-any
    navigate: (route: string, props?: any) => void;
  };
  asset: Asset;
}

const AssetOverview: React.FC<AssetOverviewProps> = ({
  navigation,
  asset,
}: AssetOverviewProps) => {
  const [timePeriod, setTimePeriod] = React.useState<TimePeriod>('1d');
  const currentCurrency = useSelector(selectCurrentCurrency);
  const conversionRate = useSelector(selectConversionRate);
  const accountsByChainId = useSelector(selectAccountsByChainId);
  const primaryCurrency = useSelector(
    (state: RootState) => state.settings.primaryCurrency,
  );
  const selectedAddress = useSelector(
    selectSelectedInternalAccountChecksummedAddress,
  );
  const tokenExchangeRates = useSelector(selectContractExchangeRates);
  const tokenBalances = useSelector(selectContractBalances);
  const chainId = useSelector((state: RootState) => selectChainId(state));
  const ticker = useSelector((state: RootState) => selectTicker(state));

  const { data: prices = [], isLoading } = useTokenHistoricalPrices({
    address: asset.isETH ? zeroAddress() : asset.address,
    chainId,
    timePeriod,
    vsCurrency: currentCurrency,
  });

  const { styles } = useStyles(styleSheet, {});
  const dispatch = useDispatch();

  useEffect(() => {
    // TODO: Replace "any" with type
    // eslint-disable-next-line @typescript-eslint/no-explicit-any
    const { SwapsController } = Engine.context as { SwapsController: any };
    const fetchTokenWithCache = async () => {
      try {
        await SwapsController.fetchTokenWithCache();
        // TODO: Replace "any" with type
        // eslint-disable-next-line @typescript-eslint/no-explicit-any
      } catch (error: any) {
        Logger.error(
          error,
          'Swaps: error while fetching tokens with cache in AssetOverview',
        );
      }
    };
    fetchTokenWithCache();
  }, []);

  const onReceive = () => {
    dispatch(toggleReceiveModal(asset));
  };

  const onSend = async () => {
    if (asset.isETH && ticker) {
      dispatch(newAssetTransaction(getEther(ticker)));
    } else {
      dispatch(newAssetTransaction(asset));
    }
    navigation.navigate('SendFlowView');
  };

  const goToBrowserUrl = (url: string) => {
    navigation.navigate(
      ...createWebviewNavDetails({
        url,
      }),
    );
  };

  const renderWarning = () => (
    <View style={styles.warningWrapper}>
      <TouchableOpacity
        onPress={() => goToBrowserUrl(AppConstants.URLS.TOKEN_BALANCE)}
      >
        <Text style={styles.warning}>
          {strings('asset_overview.were_unable')} {(asset as Asset).symbol}{' '}
          {strings('asset_overview.balance')}{' '}
          <Text style={styles.warningLinks}>
            {strings('asset_overview.troubleshooting_missing')}
          </Text>{' '}
          {strings('asset_overview.for_help')}
        </Text>
      </TouchableOpacity>
    </View>
  );

  const handleSelectTimePeriod = useCallback((_timePeriod: TimePeriod) => {
    setTimePeriod(_timePeriod);
  }, []);

  const renderChartNavigationButton = useCallback(
    () =>
      (['1d', '1w', '1m', '3m', '1y', '3y'] as TimePeriod[]).map((label) => (
        <ChartNavigationButton
          key={label}
          label={strings(
            `asset_overview.chart_time_period_navigation.${label}`,
          )}
          onPress={() => handleSelectTimePeriod(label)}
          selected={timePeriod === label}
        />
      )),
    [handleSelectTimePeriod, timePeriod],
  );

  const itemAddress = safeToChecksumAddress(asset.address);
  const exchangeRate =
    itemAddress && itemAddress in tokenExchangeRates
      ? tokenExchangeRates?.[itemAddress]?.price
      : undefined;

  const ethBalance =
    accountsByChainId[toHexadecimal(chainId)][selectedAddress]?.balance;

  let balance;

  if (asset.isETH) {
<<<<<<< HEAD
    balance = renderFromWei(ethBalance);
  } else if (itemAddress && tokenBalances[itemAddress]) {
    balance = renderFromTokenMinimalUnit(
      tokenBalances[itemAddress],
      asset.decimals,
=======
    balance = renderFromWei(
      //@ts-expect-error - This should be fixed at the accountsController selector level, ongoing discussion
      accountsByChainId[toHexadecimal(chainId)][selectedAddress]?.balance,
    );
    balanceFiat = weiToFiat(
      hexToBN(
        //@ts-expect-error - This should be fixed at the accountsController selector level, ongoing discussion
        accountsByChainId[toHexadecimal(chainId)][selectedAddress]?.balance,
      ),
      conversionRate,
      currentCurrency,
>>>>>>> 72339d10
    );
  } else {
    balance = 0;
  }

  const balanceFiat = asset.isETH
    ? weiToFiatValue(hexToBN(ethBalance), currentCurrency, conversionRate)
    : balanceToFiatNumber(balance, exchangeRate, conversionRate);

  // PrimaryCurrency toggle in settings
  const isNativeCurrency = primaryCurrency === 'ETH';

  // depending on PrimaryCurrency toggle, either Fiat value or Native value will take precendance as primary/secondary
  const mainBalance = renderIntlDenomination(
    isNativeCurrency || !balanceFiat ? balance : balanceFiat,
    isNativeCurrency ? asset.symbol : currentCurrency,
  );

  const secondaryBalance = renderIntlDenomination(
    isNativeCurrency || !balanceFiat ? balanceFiat : balance,
    isNativeCurrency ? currentCurrency : asset.symbol,
  );

  let currentPrice = 0;
  let priceDiff = 0;

  if (asset.isETH) {
    currentPrice = conversionRate || 0;
  } else if (exchangeRate && conversionRate) {
    currentPrice = exchangeRate * conversionRate;
  }

  const comparePrice = prices[0]?.[1] || 0;
  if (currentPrice !== undefined && currentPrice !== null) {
    priceDiff = currentPrice - comparePrice;
  }

  return (
    <View
      style={styles.wrapper}
      {...generateTestId(Platform, TOKEN_ASSET_OVERVIEW)}
    >
      {asset.balanceError ? (
        renderWarning()
      ) : (
        <View>
          <Price
            asset={asset}
            prices={prices}
            priceDiff={priceDiff}
            currentCurrency={currentCurrency}
            currentPrice={currentPrice}
            comparePrice={comparePrice}
            isLoading={isLoading}
            timePeriod={timePeriod}
          />
          <View style={styles.chartNavigationWrapper}>
            {renderChartNavigationButton()}
          </View>
          <View style={styles.balanceWrapper}>
            <Balance balance={mainBalance} fiatBalance={secondaryBalance} />
            <View style={styles.balanceButtons}>
              <Button
                style={{ ...styles.footerButton, ...styles.receiveButton }}
                variant={ButtonVariants.Secondary}
                size={ButtonSize.Lg}
                label={strings('asset_overview.receive_button')}
                onPress={onReceive}
                testID={TOKEN_OVERVIEW_RECEIVE_BUTTON}
              />
              <Button
                style={{ ...styles.footerButton, ...styles.sendButton }}
                variant={ButtonVariants.Secondary}
                size={ButtonSize.Lg}
                label={strings('asset_overview.send_button')}
                onPress={onSend}
                {...generateTestId(Platform, TOKEN_OVERVIEW_SEND_BUTTON)}
              />
            </View>
          </View>
          {/*  Commented out since we are going to re enable it after curating content */}
          {/* <View style={styles.aboutWrapper}>
            // <AboutAsset asset={asset} chainId={chainId} />
          </View> */}
        </View>
      )}
    </View>
  );
};

export default AssetOverview;<|MERGE_RESOLUTION|>--- conflicted
+++ resolved
@@ -180,25 +180,11 @@
   let balance;
 
   if (asset.isETH) {
-<<<<<<< HEAD
     balance = renderFromWei(ethBalance);
   } else if (itemAddress && tokenBalances[itemAddress]) {
     balance = renderFromTokenMinimalUnit(
       tokenBalances[itemAddress],
       asset.decimals,
-=======
-    balance = renderFromWei(
-      //@ts-expect-error - This should be fixed at the accountsController selector level, ongoing discussion
-      accountsByChainId[toHexadecimal(chainId)][selectedAddress]?.balance,
-    );
-    balanceFiat = weiToFiat(
-      hexToBN(
-        //@ts-expect-error - This should be fixed at the accountsController selector level, ongoing discussion
-        accountsByChainId[toHexadecimal(chainId)][selectedAddress]?.balance,
-      ),
-      conversionRate,
-      currentCurrency,
->>>>>>> 72339d10
     );
   } else {
     balance = 0;
