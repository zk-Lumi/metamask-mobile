import React, { useCallback, useEffect } from 'react';
import { TouchableOpacity, View } from 'react-native';
import { useNavigation } from '@react-navigation/native';
import { useDispatch, useSelector } from 'react-redux';
import { Hex } from '@metamask/utils';
import { getNativeTokenAddress } from '@metamask/assets-controllers';
import { strings } from '../../../../locales/i18n';
import { TokenOverviewSelectorsIDs } from '../../../../e2e/selectors/wallet/TokenOverview.selectors';
import { newAssetTransaction } from '../../../actions/transaction';
import AppConstants from '../../../core/AppConstants';
import Engine from '../../../core/Engine';
import {
  selectChainId,
  selectNetworkClientId,
  selectTicker,
  selectNativeCurrencyByChainId,
} from '../../../selectors/networkController';
import {
  selectConversionRate,
  selectCurrentCurrency,
  selectCurrencyRates,
} from '../../../selectors/currencyRateController';
import {
  selectContractExchangeRates,
  selectTokenMarketData,
} from '../../../selectors/tokenRatesController';
import { selectAccountsByChainId } from '../../../selectors/accountTrackerController';
import {
  selectContractBalances,
  selectTokensBalances,
} from '../../../selectors/tokenBalancesController';
import {
  selectSelectedInternalAccountAddress,
  selectSelectedInternalAccountFormattedAddress,
} from '../../../selectors/accountsController';
import Logger from '../../../util/Logger';
import { safeToChecksumAddress } from '../../../util/address';
import {
  balanceToFiat,
  hexToBN,
  renderFromTokenMinimalUnit,
  renderFromWei,
  toHexadecimal,
  weiToFiat,
} from '../../../util/number';
import { getEther } from '../../../util/transactions';
import Text from '../../Base/Text';
import { createWebviewNavDetails } from '../../Views/SimpleWebview';
import useTokenHistoricalPrices, {
  TimePeriod,
} from '../../hooks/useTokenHistoricalPrices';
import Balance from './Balance';
import ChartNavigationButton from './ChartNavigationButton';
import Price from './Price';
import styleSheet from './AssetOverview.styles';
import { useStyles } from '../../../component-library/hooks';
import { QRTabSwitcherScreens } from '../../../components/Views/QRTabSwitcher';
import Routes from '../../../constants/navigation/Routes';
import TokenDetails from './TokenDetails';
import { RootState } from '../../../reducers';
import useGoToBridge from '../Bridge/utils/useGoToBridge';
<<<<<<< HEAD
=======
import SwapsController, { swapsUtils } from '@metamask/swaps-controller';
>>>>>>> 54e0a8a4
import { MetaMetricsEvents } from '../../../core/Analytics';
import {
  getDecimalChainId,
  isPortfolioViewEnabled,
} from '../../../util/networks';
import { useMetrics } from '../../../components/hooks/useMetrics';
import { createBuyNavigationDetails } from '../Ramp/routes/utils';
import { TokenI } from '../Tokens/types';
import AssetDetailsActions from '../../../components/Views/AssetDetails/AssetDetailsActions';

interface AssetOverviewProps {
  asset: TokenI;
  displayBuyButton?: boolean;
  displaySwapsButton?: boolean;
}

const AssetOverview: React.FC<AssetOverviewProps> = ({
  asset,
  displayBuyButton,
  displaySwapsButton,
}: AssetOverviewProps) => {
  const navigation = useNavigation();
  const [timePeriod, setTimePeriod] = React.useState<TimePeriod>('1d');
  const selectedInternalAccountAddress = useSelector(
    selectSelectedInternalAccountAddress,
  );
  const conversionRate = useSelector(selectConversionRate);
  const conversionRateByTicker = useSelector(selectCurrencyRates);
  const currentCurrency = useSelector(selectCurrentCurrency);
  const accountsByChainId = useSelector(selectAccountsByChainId);
  const primaryCurrency = useSelector(
    (state: RootState) => state.settings.primaryCurrency,
  );
  const goToBridge = useGoToBridge('TokenDetails');
  const selectedAddress = useSelector(
    selectSelectedInternalAccountFormattedAddress,
  );
  const { trackEvent, createEventBuilder } = useMetrics();
  const tokenExchangeRates = useSelector(selectContractExchangeRates);
  const allTokenMarketData = useSelector(selectTokenMarketData);
  const tokenBalances = useSelector(selectContractBalances);
<<<<<<< HEAD
  const chainId = useSelector((state: RootState) => selectChainId(state));
  const ticker = useSelector((state: RootState) => selectTicker(state));
  const selectedNetworkClientId = useSelector(selectNetworkClientId);
=======
  const selectedChainId = useSelector((state: RootState) =>
    selectChainId(state),
  );
  const selectedTicker = useSelector((state: RootState) => selectTicker(state));

  const nativeCurrency = useSelector((state: RootState) =>
    selectNativeCurrencyByChainId(state, asset.chainId as Hex),
  );

  const multiChainTokenBalance = useSelector(selectTokensBalances);
  const chainId = isPortfolioViewEnabled()
    ? (asset.chainId as Hex)
    : selectedChainId;
  const ticker = isPortfolioViewEnabled() ? nativeCurrency : selectedTicker;

  let currentAddress: Hex;

  if (isPortfolioViewEnabled()) {
    currentAddress = asset.address as Hex;
  } else {
    currentAddress = asset.isETH
      ? getNativeTokenAddress(chainId as Hex)
      : (asset.address as Hex);
  }
>>>>>>> 54e0a8a4

  const { data: prices = [], isLoading } = useTokenHistoricalPrices({
    address: currentAddress,
    chainId,
    timePeriod,
    vsCurrency: currentCurrency,
  });

  const { styles } = useStyles(styleSheet, {});
  const dispatch = useDispatch();

  useEffect(() => {
    const { SwapsController } = Engine.context;
    const fetchTokenWithCache = async () => {
      try {
        await SwapsController.fetchTokenWithCache({
          networkClientId: selectedNetworkClientId,
        });
        // TODO: Replace "any" with type
        // eslint-disable-next-line @typescript-eslint/no-explicit-any
      } catch (error: any) {
        Logger.error(
          error,
          'Swaps: error while fetching tokens with cache in AssetOverview',
        );
      }
    };
    fetchTokenWithCache();
  }, [selectedNetworkClientId]);

  const onReceive = () => {
    navigation.navigate(Routes.QR_TAB_SWITCHER, {
      initialScreen: QRTabSwitcherScreens.Receive,
      disableTabber: true,
    });
  };

  const handleSwapNavigation = useCallback(() => {
    navigation.navigate('Swaps', {
      screen: 'SwapsAmountView',
      params: {
        sourceToken: asset.address ?? swapsUtils.NATIVE_SWAPS_TOKEN_ADDRESS,
        sourcePage: 'MainView',
        chainId: asset.chainId,
      },
    });
  }, [navigation, asset.address, asset.chainId]);

  const onSend = async () => {
    if (isPortfolioViewEnabled()) {
      navigation.navigate(Routes.WALLET.HOME, {
        screen: Routes.WALLET.TAB_STACK_FLOW,
        params: {
          screen: Routes.WALLET_VIEW,
        },
      });

      if (asset.chainId !== selectedChainId) {
        const { NetworkController } = Engine.context;
        const networkConfiguration =
          NetworkController.getNetworkConfigurationByChainId(
            asset.chainId as Hex,
          );

        const networkClientId =
          networkConfiguration?.rpcEndpoints?.[
            networkConfiguration.defaultRpcEndpointIndex
          ]?.networkClientId;

        await NetworkController.setActiveNetwork(networkClientId as string);
      }
    }
    if (asset.isETH && ticker) {
      dispatch(newAssetTransaction(getEther(ticker)));
    } else {
      dispatch(newAssetTransaction(asset));
    }
    navigation.navigate('SendFlowView', {});
  };

  const goToSwaps = useCallback(() => {
    if (isPortfolioViewEnabled()) {
      navigation.navigate(Routes.WALLET.HOME, {
        screen: Routes.WALLET.TAB_STACK_FLOW,
        params: {
          screen: Routes.WALLET_VIEW,
        },
      });
      if (asset.chainId !== selectedChainId) {
        const { NetworkController } = Engine.context;
        const networkConfiguration =
          NetworkController.getNetworkConfigurationByChainId(
            asset.chainId as Hex,
          );

        const networkClientId =
          networkConfiguration?.rpcEndpoints?.[
            networkConfiguration.defaultRpcEndpointIndex
          ]?.networkClientId;

        NetworkController.setActiveNetwork(networkClientId as string).then(
          () => {
            setTimeout(() => {
              handleSwapNavigation();
            }, 500);
          },
        );
      } else {
        handleSwapNavigation();
      }
    } else {
      handleSwapNavigation();
      trackEvent(
        createEventBuilder(MetaMetricsEvents.SWAP_BUTTON_CLICKED)
          .addProperties({
            text: 'Swap',
            tokenSymbol: '',
            location: 'TokenDetails',
            chain_id: getDecimalChainId(asset.chainId),
          })
          .build(),
      );
    }
  }, [
    navigation,
    asset.chainId,
    selectedChainId,
    trackEvent,
    createEventBuilder,
    handleSwapNavigation,
  ]);

  const onBuy = () => {
    navigation.navigate(
      ...createBuyNavigationDetails({
        address: asset.address,
        chainId: getDecimalChainId(chainId),
      }),
    );
    trackEvent(
      createEventBuilder(MetaMetricsEvents.BUY_BUTTON_CLICKED)
        .addProperties({
          text: 'Buy',
          location: 'TokenDetails',
          chain_id_destination: getDecimalChainId(chainId),
        })
        .build(),
    );
  };

  const goToBrowserUrl = (url: string) => {
    const [screen, params] = createWebviewNavDetails({
      url,
    });

    // TODO: params should not have to be cast here
    navigation.navigate(screen, params as Record<string, unknown>);
  };

  const renderWarning = () => (
    <View style={styles.warningWrapper}>
      <TouchableOpacity
        onPress={() => goToBrowserUrl(AppConstants.URLS.TOKEN_BALANCE)}
      >
        <Text style={styles.warning}>
          {strings('asset_overview.were_unable')} {(asset as TokenI).symbol}{' '}
          {strings('asset_overview.balance')}{' '}
          <Text style={styles.warningLinks}>
            {strings('asset_overview.troubleshooting_missing')}
          </Text>{' '}
          {strings('asset_overview.for_help')}
        </Text>
      </TouchableOpacity>
    </View>
  );

  const handleSelectTimePeriod = useCallback((_timePeriod: TimePeriod) => {
    setTimePeriod(_timePeriod);
  }, []);

  const renderChartNavigationButton = useCallback(
    () =>
      (['1d', '1w', '1m', '3m', '1y', '3y'] as TimePeriod[]).map((label) => (
        <ChartNavigationButton
          key={label}
          label={strings(
            `asset_overview.chart_time_period_navigation.${label}`,
          )}
          onPress={() => handleSelectTimePeriod(label)}
          selected={timePeriod === label}
        />
      )),
    [handleSelectTimePeriod, timePeriod],
  );
  const itemAddress = safeToChecksumAddress(asset.address);

  let exchangeRate: number | undefined;
  if (!isPortfolioViewEnabled()) {
    exchangeRate = itemAddress
      ? tokenExchangeRates?.[itemAddress as Hex]?.price
      : undefined;
  } else {
    const currentChainId = chainId as Hex;
    exchangeRate =
      allTokenMarketData?.[currentChainId]?.[itemAddress as Hex]?.price;
  }

  let balance, balanceFiat;
  if (asset.isETH || asset.isNative) {
    balance = renderFromWei(
      //@ts-expect-error - This should be fixed at the accountsController selector level, ongoing discussion
      accountsByChainId[toHexadecimal(chainId)][selectedAddress]?.balance,
    );
    balanceFiat = weiToFiat(
      hexToBN(
        //@ts-expect-error - This should be fixed at the accountsController selector level, ongoing discussion
        accountsByChainId[toHexadecimal(chainId)][selectedAddress]?.balance,
      ),
      conversionRate,
      currentCurrency,
    );
  } else {
    const multiChainTokenBalanceHex =
      itemAddress &&
      multiChainTokenBalance?.[selectedInternalAccountAddress as Hex]?.[
        chainId as Hex
      ]?.[itemAddress as Hex];

    const selectedTokenBalanceHex =
      itemAddress && tokenBalances?.[itemAddress as Hex];

    const tokenBalanceHex = isPortfolioViewEnabled()
      ? multiChainTokenBalanceHex
      : selectedTokenBalanceHex;

    balance =
      itemAddress && tokenBalanceHex
        ? renderFromTokenMinimalUnit(tokenBalanceHex, asset.decimals)
        : 0;
    balanceFiat = balanceToFiat(
      balance,
      conversionRate,
      exchangeRate,
      currentCurrency,
    );
  }

  let mainBalance, secondaryBalance;
  if (!isPortfolioViewEnabled()) {
    if (primaryCurrency === 'ETH') {
      mainBalance = `${balance} ${asset.symbol}`;
      secondaryBalance = balanceFiat;
    } else {
      mainBalance = !balanceFiat ? `${balance} ${asset.symbol}` : balanceFiat;
      secondaryBalance = !balanceFiat
        ? balanceFiat
        : `${balance} ${asset.symbol}`;
    }
  } else {
    mainBalance = `${balance} ${asset.ticker}`;
    secondaryBalance = exchangeRate ? asset.balanceFiat : '';
  }

  let currentPrice = 0;
  let priceDiff = 0;

  if (!isPortfolioViewEnabled()) {
    if (asset.isETH) {
      currentPrice = conversionRate || 0;
    } else if (exchangeRate && conversionRate) {
      currentPrice = exchangeRate * conversionRate;
    }
  } else {
    const tickerConversionRate =
      conversionRateByTicker?.[nativeCurrency]?.conversionRate ?? 0;
    currentPrice =
      exchangeRate && tickerConversionRate
        ? exchangeRate * tickerConversionRate
        : 0;
  }

  const comparePrice = prices[0]?.[1] || 0;
  if (currentPrice !== undefined && currentPrice !== null) {
    priceDiff = currentPrice - comparePrice;
  }

  return (
    <View style={styles.wrapper} testID={TokenOverviewSelectorsIDs.CONTAINER}>
      {asset.hasBalanceError ? (
        renderWarning()
      ) : (
        <View>
          <Price
            asset={asset}
            prices={prices}
            priceDiff={priceDiff}
            currentCurrency={currentCurrency}
            currentPrice={currentPrice}
            comparePrice={comparePrice}
            isLoading={isLoading}
            timePeriod={timePeriod}
          />
          <View style={styles.chartNavigationWrapper}>
            {renderChartNavigationButton()}
          </View>
          <AssetDetailsActions
            displayBuyButton={displayBuyButton}
            displaySwapsButton={displaySwapsButton}
            goToBridge={goToBridge}
            goToSwaps={goToSwaps}
            onBuy={onBuy}
            onReceive={onReceive}
            onSend={onSend}
          />
          <Balance
            asset={asset}
            mainBalance={mainBalance}
            secondaryBalance={secondaryBalance}
          />
          <View style={styles.tokenDetailsWrapper}>
            <TokenDetails asset={asset} />
          </View>
          {/*  Commented out since we are going to re enable it after curating content */}
          {/* <View style={styles.aboutWrapper}>
            // <AboutAsset asset={asset} chainId={chainId} />
          </View> */}
        </View>
      )}
    </View>
  );
};

export default AssetOverview;<|MERGE_RESOLUTION|>--- conflicted
+++ resolved
@@ -59,10 +59,7 @@
 import TokenDetails from './TokenDetails';
 import { RootState } from '../../../reducers';
 import useGoToBridge from '../Bridge/utils/useGoToBridge';
-<<<<<<< HEAD
-=======
-import SwapsController, { swapsUtils } from '@metamask/swaps-controller';
->>>>>>> 54e0a8a4
+import { swapsUtils } from '@metamask/swaps-controller';
 import { MetaMetricsEvents } from '../../../core/Analytics';
 import {
   getDecimalChainId,
@@ -104,11 +101,6 @@
   const tokenExchangeRates = useSelector(selectContractExchangeRates);
   const allTokenMarketData = useSelector(selectTokenMarketData);
   const tokenBalances = useSelector(selectContractBalances);
-<<<<<<< HEAD
-  const chainId = useSelector((state: RootState) => selectChainId(state));
-  const ticker = useSelector((state: RootState) => selectTicker(state));
-  const selectedNetworkClientId = useSelector(selectNetworkClientId);
-=======
   const selectedChainId = useSelector((state: RootState) =>
     selectChainId(state),
   );
@@ -123,6 +115,7 @@
     ? (asset.chainId as Hex)
     : selectedChainId;
   const ticker = isPortfolioViewEnabled() ? nativeCurrency : selectedTicker;
+  const selectedNetworkClientId = useSelector(selectNetworkClientId);
 
   let currentAddress: Hex;
 
@@ -133,7 +126,6 @@
       ? getNativeTokenAddress(chainId as Hex)
       : (asset.address as Hex);
   }
->>>>>>> 54e0a8a4
 
   const { data: prices = [], isLoading } = useTokenHistoricalPrices({
     address: currentAddress,
