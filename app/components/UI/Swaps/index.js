--- conflicted
+++ resolved
@@ -211,10 +211,7 @@
   const explorer = useBlockExplorer(providerConfig, networkConfigurations);
   const initialSource = route.params?.sourceToken ?? SWAPS_NATIVE_ADDRESS;
   const initialDestination = route.params?.destinationToken;
-<<<<<<< HEAD
   const initialAmount = route.params?.amount;
-=======
->>>>>>> 2c629fa6
 
   const [amount, setAmount] = useState('0');
   const [slippage, setSlippage] = useState(AppConstants.SWAPS.DEFAULT_SLIPPAGE);
@@ -385,7 +382,6 @@
       );
     }
   }, [canSetAnInitialTokenDestination, initialDestination, swapsTokens]);
-<<<<<<< HEAD
 
   const canSetInitialAmount =
     destinationToken && sourceToken && initialAmount && swapsControllerTokens;
@@ -395,8 +391,6 @@
       setAmount(parseInt(initialAmount, 16).toString());
     }
   }, [initialAmount, canSetInitialAmount]);
-=======
->>>>>>> 2c629fa6
 
   useEffect(() => {
     setHasDismissedTokenAlert(false);
