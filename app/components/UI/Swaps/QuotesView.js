import React, { useCallback, useEffect, useMemo, useState } from 'react';
import PropTypes from 'prop-types';
import Eth from 'ethjs-query';
import {
  View,
  StyleSheet,
  ActivityIndicator,
  TouchableOpacity,
  InteractionManager,
  Linking,
} from 'react-native';
import { connect } from 'react-redux';
import IonicIcon from 'react-native-vector-icons/Ionicons';
import MaterialCommunityIcons from 'react-native-vector-icons/MaterialCommunityIcons';
import BigNumber from 'bignumber.js';
import { useNavigation, useRoute } from '@react-navigation/native';
import { swapsUtils } from '@metamask/swaps-controller';
import {
  WalletDevice,
  TransactionStatus,
} from '@metamask/transaction-controller';
import { query } from '@metamask/controller-utils';
import { GAS_ESTIMATE_TYPES } from '@metamask/gas-fee-controller';

import {
  addHexPrefix,
  fromTokenMinimalUnit,
  fromTokenMinimalUnitString,
  hexToBN,
  renderFromTokenMinimalUnit,
  renderFromWei,
  toWei,
  weiToFiat,
  calculateEthFeeForMultiLayer,
} from '../../../util/number';
import {
  isMainnetByChainId,
  isMultiLayerFeeNetwork,
  fetchEstimatedMultiLayerL1Fee,
} from '../../../util/networks';
import {
  getErrorMessage,
  getFetchParams,
  getQuotesNavigationsParams,
  isSwapsNativeAsset,
} from './utils';
import { strings } from '../../../../locales/i18n';

import Engine from '../../../core/Engine';
import AppConstants from '../../../core/AppConstants';
import Analytics from '../../../core/Analytics/Analytics';
import Device from '../../../util/device';
import { MetaMetricsEvents } from '../../../core/Analytics';
import { getSwapsQuotesNavbar } from '../Navbar';
import ScreenView from '../../Base/ScreenView';
import Text from '../../Base/Text';
import Alert, { AlertType } from '../../Base/Alert';
import StyledButton from '../StyledButton';
import SliderButton from '../SliderButton';

import LoadingAnimation from './components/LoadingAnimation';
import TokenIcon from './components/TokenIcon';
import QuotesSummary from './components/QuotesSummary';
import QuotesModal from './components/QuotesModal';
import Ratio from './components/Ratio';
import ActionAlert from './components/ActionAlert';
import ApprovalTransactionEditionModal from './components/ApprovalTransactionEditionModal';
import GasEditModal from './components/GasEditModal';
import InfoModal from './components/InfoModal';
import useModalHandler from '../../Base/hooks/useModalHandler';
import useBalance from './utils/useBalance';
import { trackErrorAsAnalytics } from '../../../util/analyticsV2';
import { decodeApproveData, getTicker } from '../../../util/transactions';
import { toLowerCaseEquals } from '../../../util/general';
import { swapsTokensSelector } from '../../../reducers/swaps';
import { decGWEIToHexWEI } from '../../../util/conversions';
import FadeAnimationView from '../FadeAnimationView';
import Logger from '../../../util/Logger';
import { useTheme } from '../../../util/theme';
import { isQRHardwareAccount } from '../../../util/address';
import {
  selectChainId,
  selectTicker,
} from '../../../selectors/networkController';
import {
  selectConversionRate,
  selectCurrentCurrency,
} from '../../../selectors/currencyRateController';
import { selectAccounts } from '../../../selectors/accountTrackerController';
import { selectContractBalances } from '../../../selectors/tokenBalancesController';
import { selectSelectedAddress } from '../../../selectors/preferencesController';
import { resetTransaction, setRecipient } from '../../../actions/transaction';
<<<<<<< HEAD
import Routes from '../../../constants/navigation/Routes';
=======
import {
  SWAP_QUOTE_SUMMARY,
  SWAP_GAS_FEE,
} from '../../../../wdio/screen-objects/testIDs/Screens/SwapView.js';
>>>>>>> 481412d6

const POLLING_INTERVAL = 30000;
const SLIPPAGE_BUCKETS = {
  MEDIUM: AppConstants.GAS_OPTIONS.MEDIUM,
  HIGH: AppConstants.GAS_OPTIONS.HIGH,
};

const DEFAULT_GAS_FEE_OPTION_LEGACY = AppConstants.GAS_OPTIONS.MEDIUM;
const DEFAULT_GAS_FEE_OPTION_FEE_MARKET = AppConstants.GAS_OPTIONS.HIGH;

const createStyles = (colors) =>
  StyleSheet.create({
    screen: {
      flexGrow: 1,
      justifyContent: 'space-between',
      backgroundColor: colors.background.default,
    },
    container: {
      backgroundColor: colors.background.default,
    },
    topBar: {
      alignItems: 'center',
      marginVertical: 12,
    },
    alertBar: {
      paddingHorizontal: 20,
      marginVertical: 10,
      width: '100%',
    },
    timerWrapper: {
      backgroundColor: colors.background.alternative,
      borderRadius: 20,
      marginVertical: 12,
      paddingVertical: 4,
      paddingHorizontal: 15,
      flexDirection: 'row',
      alignItems: 'center',
    },
    timer: {
      fontVariant: ['tabular-nums'],
    },
    timerHiglight: {
      color: colors.error.default,
    },
    content: {
      paddingHorizontal: 20,
      alignItems: 'center',
    },
    errorViewContent: {
      flex: 1,
      marginHorizontal: Device.isSmallDevice() ? 20 : 55,
      justifyContent: 'center',
    },
    errorTitle: {
      fontSize: 24,
      marginVertical: 10,
    },
    errorText: {
      fontSize: 14,
    },
    sourceTokenContainer: {
      flexDirection: 'row',
      alignItems: 'center',
    },
    tokenIcon: {
      marginHorizontal: 5,
    },
    tokenText: {
      color: colors.text.alternative,
      fontSize: Device.isSmallDevice() ? 16 : 18,
    },
    tokenTextDestination: {
      color: colors.text.default,
    },
    arrowDown: {
      color: colors.icon.alternative,
      fontSize: Device.isSmallDevice() ? 22 : 25,
      marginHorizontal: 15,
      marginTop: Device.isSmallDevice() ? 2 : 4,
      marginBottom: Device.isSmallDevice() ? 0 : 2,
    },
    amount: {
      textAlignVertical: 'center',
      fontSize: Device.isSmallDevice() ? 45 : 60,
      marginBottom: Device.isSmallDevice() ? 8 : 24,
    },
    exchangeRate: {
      flexDirection: 'row',
      alignItems: 'center',
      marginVertical: Device.isSmallDevice() ? 1 : 1,
    },
    bottomSection: {
      marginBottom: 6,
      alignItems: 'stretch',
      paddingHorizontal: 20,
    },
    sliderButtonText: {
      fontSize: 16,
      color: colors.primary.inverse,
    },
    quotesSummary: {
      marginVertical: Device.isSmallDevice() ? 12 : 24,
    },
    quotesSummaryHeader: {
      flexDirection: 'row',
      justifyContent: 'space-between',
      alignItems: 'center',
      flexWrap: 'wrap',
    },
    bestQuoteText: {
      color: colors.text.default,
    },
    quotesRow: {
      flexDirection: 'row',
      flexWrap: 'wrap',
    },
    quotesDescription: {
      flex: 1,
      flexWrap: 'wrap',
      flexDirection: 'row',
      marginRight: 3,
    },
    quotesLegend: {
      flexDirection: 'row',
      flexWrap: 'wrap',
      marginRight: 2,
      alignItems: 'center',
    },
    quotesFiatColumn: {
      flex: 1,
      marginLeft: 3,
      flexWrap: 'wrap',
      flexDirection: 'row',
      justifyContent: 'flex-end',
    },
    infoIcon: {
      fontSize: 12,
      margin: 3,
      color: colors.icon.alternative,
    },
    ctaButton: {
      width: '100%',
    },
    errorIcon: {
      fontSize: 46,
      marginVertical: 4,
      color: colors.error.default,
    },
    expiredIcon: {
      color: colors.icon.default,
    },
    disabled: {
      opacity: 0.4,
    },
    termsButton: {
      marginTop: 10,
      marginBottom: 6,
    },
    gasInfoContainer: {
      paddingHorizontal: 2,
    },
    gasInfoIcon: {
      color: colors.icon.alternative,
    },
    hitSlop: {
      top: 10,
      left: 10,
      bottom: 10,
      right: 10,
    },
    text: {
      lineHeight: 20,
      color: colors.text.default,
    },
    fetchingText: {
      color: colors.text.default,
    },
  });

async function resetAndStartPolling({
  slippage,
  sourceToken,
  destinationToken,
  sourceAmount,
  walletAddress,
}) {
  if (!sourceToken || !destinationToken) {
    return;
  }
  const { SwapsController } = Engine.context;

  const fetchParams = getFetchParams({
    slippage,
    sourceToken,
    destinationToken,
    sourceAmount,
    walletAddress,
  });
  await SwapsController.stopPollingAndResetState();
  await SwapsController.startFetchAndSetQuotes(
    fetchParams,
    fetchParams.metaData,
  );
}

/**
 * Multiplies gasLimit by multiplier if both defined
 * @param {string} gasLimit
 * @param {number} multiplier
 */
const gasLimitWithMultiplier = (gasLimit, multiplier) => {
  if (!gasLimit || !multiplier) return;
  return new BigNumber(gasLimit).times(multiplier).integerValue();
};

function getTransactionPropertiesFromGasEstimates(gasEstimateType, estimates) {
  if (gasEstimateType === GAS_ESTIMATE_TYPES.FEE_MARKET) {
    return {
      maxFeePerGas: addHexPrefix(
        decGWEIToHexWEI(
          estimates.maxFeePerGas ||
            estimates[DEFAULT_GAS_FEE_OPTION_FEE_MARKET].suggestedMaxFeePerGas,
        ),
      ),
      maxPriorityFeePerGas: addHexPrefix(
        decGWEIToHexWEI(
          estimates.maxPriorityFeePerGas ||
            estimates[DEFAULT_GAS_FEE_OPTION_FEE_MARKET]
              .suggestedMaxPriorityFeePerGas,
        ),
      ),
      estimatedBaseFee: addHexPrefix(
        decGWEIToHexWEI(
          estimates.estimatedBaseFee ||
            estimates[DEFAULT_GAS_FEE_OPTION_FEE_MARKET].estimatedBaseFee,
        ),
      ),
    };
  }

  return {
    gasPrice: addHexPrefix(
      decGWEIToHexWEI(
        estimates.gasPrice || estimates[DEFAULT_GAS_FEE_OPTION_LEGACY],
      ),
    ),
  };
}

async function addTokenToAssetsController(newToken) {
  const { TokensController } = Engine.context;
  if (
    !isSwapsNativeAsset(newToken) &&
    !TokensController.state.tokens.includes((token) =>
      toLowerCaseEquals(token.address, newToken.address),
    )
  ) {
    const { address, symbol, decimals, name } = newToken;
    await TokensController.addToken(address, symbol, decimals, { name });
  }
}

function SwapsQuotesView({
  swapsTokens,
  accounts,
  balances,
  selectedAddress,
  currentCurrency,
  conversionRate,
  chainId,
  ticker,
  primaryCurrency,
  isInPolling,
  quotesLastFetched,
  pollingCyclesLeft,
  approvalTransaction: originalApprovalTransaction,
  topAggId,
  aggregatorMetadata,
  quotes,
  quoteValues,
  error,
  quoteRefreshSeconds,
  gasEstimateType,
  gasFeeEstimates,
  usedGasEstimate,
  usedCustomGas,
  setRecipient,
  resetTransaction,
}) {
  const navigation = useNavigation();
  /* Get params from navigation */
  const route = useRoute();

  const { colors } = useTheme();
  const styles = createStyles(colors);

  const {
    sourceTokenAddress,
    destinationTokenAddress,
    sourceAmount,
    slippage,
    tokens,
  } = useMemo(() => getQuotesNavigationsParams(route), [route]);

  /* Get tokens from the tokens list */
  const sourceToken = [...swapsTokens, ...tokens].find((token) =>
    toLowerCaseEquals(token.address, sourceTokenAddress),
  );
  const destinationToken = [...swapsTokens, ...tokens].find((token) =>
    toLowerCaseEquals(token.address, destinationTokenAddress),
  );

  /* State */
  const isMainnet = isMainnetByChainId(chainId);
  const multiLayerFeeNetwork = isMultiLayerFeeNetwork(chainId);
  const [firstLoadTime, setFirstLoadTime] = useState(Date.now());
  const [isFirstLoad, setIsFirstLoad] = useState(true);
  const [shouldFinishFirstLoad, setShouldFinishFirstLoad] = useState(false);
  const [remainingTime, setRemainingTime] = useState(POLLING_INTERVAL);

  const [allQuotesFetchTime, setAllQuotesFetchTime] = useState(null);
  const [trackedRequestedQuotes, setTrackedRequestedQuotes] = useState(false);
  const [trackedReceivedQuotes, setTrackedReceivedQuotes] = useState(false);
  const [trackedError, setTrackedError] = useState(false);
  const [animateOnGasChange, setAnimateOnGasChange] = useState(false);
  const [isAnimating, setIsAnimating] = useState(false);
  const [multiLayerL1ApprovalFeeTotal, setMultiLayerL1ApprovalFeeTotal] =
    useState(null);

  /* Selected quote, initially topAggId (see effects) */
  const [selectedQuoteId, setSelectedQuoteId] = useState(null);

  /* Slippage alert dismissed, values: false, 'high', medium, 'low' */
  const [hasDismissedSlippageAlert, setHasDismissedSlippageAlert] =
    useState(false);

  const [editQuoteTransactionsVisible, setEditQuoteTransactionsVisible] =
    useState(false);

  const [customGasEstimate, setCustomGasEstimate] = useState(null);
  const [customGasLimit, setCustomGasLimit] = useState(null);

  const [isSwiping, setIsSwiping] = useState(false);

  // TODO: use this variable in the future when calculating savings
  const [isSaving] = useState(false);
  const [isInFetch, setIsInFetch] = useState(false);

  useEffect(() => {
    navigation.setOptions(getSwapsQuotesNavbar(navigation, route, colors));
  }, [navigation, route, colors]);

  const hasConversionRate = useMemo(
    () =>
      Boolean(destinationToken) &&
      (isSwapsNativeAsset(destinationToken) ||
        (Object.keys(quotes).length > 0 &&
          (Object.values(quotes)[0]?.destinationTokenRate ?? null) !== null)),
    [destinationToken, quotes],
  );

  /* Get quotes as an array sorted by overallValue */
  const allQuotes = useMemo(() => {
    if (
      !quotes ||
      !quoteValues ||
      Object.keys(quotes).length === 0 ||
      Object.keys(quoteValues).length === 0
    ) {
      return [];
    }

    const orderedAggregators = hasConversionRate
      ? Object.values(quoteValues).sort(
          (a, b) =>
            Number(b.overallValueOfQuote) - Number(a.overallValueOfQuote),
        )
      : Object.values(quotes).sort((a, b) => {
          const comparison = new BigNumber(b.destinationAmount).comparedTo(
            a.destinationAmount,
          );
          if (comparison === 0) {
            // If the  destination amount is the same, we sort by fees ascending
            return (
              Number(quoteValues[a.aggregator]?.ethFee) -
                Number(quoteValues[b.aggregator]?.ethFee) || 0
            );
          }
          return comparison;
          // eslint-disable-next-line no-mixed-spaces-and-tabs
        });

    return orderedAggregators.map(
      (quoteValue) => quotes[quoteValue.aggregator],
    );
  }, [hasConversionRate, quoteValues, quotes]);

  /* Get the selected quote, by default is topAggId */
  const selectedQuote = useMemo(
    () => allQuotes.find((quote) => quote?.aggregator === selectedQuoteId),
    [allQuotes, selectedQuoteId],
  );
  const selectedQuoteValue = useMemo(() => {
    if (!quoteValues[selectedQuoteId] || !multiLayerL1ApprovalFeeTotal) {
      return quoteValues[selectedQuoteId];
    }
    const fees = {
      ethFee: calculateEthFeeForMultiLayer({
        multiLayerL1FeeTotal: multiLayerL1ApprovalFeeTotal,
        ethFee: quoteValues[selectedQuoteId].ethFee,
      }),
      maxEthFee: calculateEthFeeForMultiLayer({
        multiLayerL1FeeTotal: multiLayerL1ApprovalFeeTotal,
        ethFee: quoteValues[selectedQuoteId].maxEthFee,
      }),
    };
    return {
      ...quoteValues[selectedQuoteId],
      ...fees,
    };
  }, [
    // eslint-disable-next-line react-hooks/exhaustive-deps
    quoteValues[selectedQuoteId],
    multiLayerL1ApprovalFeeTotal,
    quoteValues,
    selectedQuoteId,
  ]);

  const gasEstimates = useMemo(
    () => customGasEstimate || usedGasEstimate,
    [customGasEstimate, usedGasEstimate],
  );
  const initialGasLimit = useMemo(() => {
    if (!selectedQuote) {
      return '0';
    }
    return (
      selectedQuoteValue?.tradeMaxGasLimit ||
      gasLimitWithMultiplier(
        selectedQuote?.gasEstimate,
        selectedQuote?.gasMultiplier,
      )?.toString(10) ||
      selectedQuote?.maxGas?.toString(10)
    );
  }, [selectedQuote, selectedQuoteValue]);
  const gasLimit = useMemo(
    () => customGasLimit || initialGasLimit,
    [customGasLimit, initialGasLimit],
  );
  /* Balance */
  const checkEnoughEthBalance = useCallback(
    (gasAmountHex) => {
      const gasBN = new BigNumber(gasAmountHex || '0', 16);
      const ethAmountBN = isSwapsNativeAsset(sourceToken)
        ? new BigNumber(sourceAmount)
        : new BigNumber(0);
      const ethBalanceBN = new BigNumber(accounts[selectedAddress].balance);
      const hasEnoughEthBalance = ethBalanceBN.gte(ethAmountBN.plus(gasBN));
      return hasEnoughEthBalance;
    },
    [accounts, selectedAddress, sourceAmount, sourceToken],
  );

  const balance = useBalance(accounts, balances, selectedAddress, sourceToken, {
    asUnits: true,
  });
  const [
    hasEnoughTokenBalance,
    missingTokenBalance,
    hasEnoughEthBalance,
    missingEthBalance,
  ] = useMemo(() => {
    // Token
    const sourceBN = new BigNumber(sourceAmount);
    const tokenBalanceBN = new BigNumber(balance.toString(10));
    const hasEnoughTokenBalance = tokenBalanceBN.gte(sourceBN);
    const missingTokenBalance = hasEnoughTokenBalance
      ? null
      : sourceBN.minus(tokenBalanceBN);

    const ethAmountBN = isSwapsNativeAsset(sourceToken)
      ? sourceBN
      : new BigNumber(0);
    const ethBalanceBN = new BigNumber(accounts[selectedAddress].balance);
    const gasBN = toWei(selectedQuoteValue?.maxEthFee || '0');
    const hasEnoughEthBalance = ethBalanceBN.gte(ethAmountBN.plus(gasBN));
    const missingEthBalance = hasEnoughEthBalance
      ? null
      : ethAmountBN.plus(gasBN).minus(ethBalanceBN);

    return [
      hasEnoughTokenBalance,
      missingTokenBalance,
      hasEnoughEthBalance,
      missingEthBalance,
    ];
  }, [
    accounts,
    balance,
    selectedQuoteValue,
    selectedAddress,
    sourceAmount,
    sourceToken,
  ]);

  /* Selected quote slippage */
  const shouldDisplaySlippage = useMemo(
    () =>
      (selectedQuote &&
        [SLIPPAGE_BUCKETS.MEDIUM, SLIPPAGE_BUCKETS.HIGH].includes(
          selectedQuote?.priceSlippage?.bucket,
        )) ||
      selectedQuote?.priceSlippage?.calculationError?.length > 0,
    [selectedQuote],
  );

  const slippageRatio = useMemo(
    () =>
      parseFloat(
        new BigNumber(selectedQuote?.priceSlippage?.ratio || 0, 10)
          .minus(1, 10)
          .times(100, 10)
          .toFixed(2),
        10,
      ),
    [selectedQuote],
  );

  const unableToSwap = useMemo(
    () =>
      !isInPolling ||
      isInFetch ||
      !selectedQuote ||
      !hasEnoughTokenBalance ||
      !hasEnoughEthBalance,
    [
      isInPolling,
      isInFetch,
      selectedQuote,
      hasEnoughTokenBalance,
      hasEnoughEthBalance,
    ],
  );

  /* Approval transaction if any */
  const [approvalTransaction, setApprovalTransaction] = useState(
    originalApprovalTransaction,
  );

  const approvalMinimumSpendLimit = useMemo(() => {
    if (!approvalTransaction) return '0';
    return fromTokenMinimalUnit(sourceAmount, sourceToken.decimals);
  }, [approvalTransaction, sourceAmount, sourceToken.decimals]);

  const onCancelEditQuoteTransactions = useCallback(
    () => setEditQuoteTransactionsVisible(false),
    [],
  );

  useEffect(() => {
    setApprovalTransaction(originalApprovalTransaction);
  }, [originalApprovalTransaction]);

  /* Modals, state and handlers */
  const [isFeeModalVisible, toggleFeeModal, , hideFeeModal] =
    useModalHandler(false);
  const [isQuotesModalVisible, toggleQuotesModal, , hideQuotesModal] =
    useModalHandler(false);
  const [isUpdateModalVisible, toggleUpdateModal, , hideUpdateModal] =
    useModalHandler(false);
  const [
    isPriceDifferenceModalVisible,
    togglePriceDifferenceModal,
    ,
    hidePriceDifferenceModal,
  ] = useModalHandler(false);
  const [
    isPriceImpactModalVisible,
    togglePriceImpactModal,
    ,
    hidePriceImpactModal,
  ] = useModalHandler(false);

  const [isEditingGas, , showEditingGas, hideEditingGas] =
    useModalHandler(false);
  const [isGasTooltipVisible, , showGasTooltip, hideGasTooltip] =
    useModalHandler(false);

  const handleGasFeeUpdate = useCallback(
    (changedGasEstimate, changedGasLimit) => {
      const { SwapsController } = Engine.context;
      setCustomGasEstimate(changedGasEstimate);
      SwapsController.updateQuotesWithGasPrice(changedGasEstimate);
      if (changedGasLimit && changedGasLimit !== gasLimit) {
        setCustomGasLimit(changedGasLimit);
        SwapsController.updateSelectedQuoteWithGasLimit(
          addHexPrefix(new BigNumber(changedGasLimit).toString(16)),
        );
      }
      InteractionManager.runAfterInteractions(() => {
        const parameters = {
          speed_set: changedGasEstimate?.selected,
          gas_mode: changedGasEstimate?.selected ? 'Basic' : 'Advanced',
          // TODO: how should we track EIP1559 values?
          gas_fees: [
            GAS_ESTIMATE_TYPES.LEGACY,
            GAS_ESTIMATE_TYPES.ETH_GASPRICE,
          ].includes(gasEstimateType)
            ? weiToFiat(
                toWei(
                  swapsUtils.calcTokenAmount(
                    new BigNumber(changedGasLimit, 10).times(
                      decGWEIToHexWEI(changedGasEstimate.gasPrice),
                      16,
                    ),
                    18,
                  ),
                ),
                conversionRate,
                currentCurrency,
                // eslint-disable-next-line no-mixed-spaces-and-tabs
              )
            : '',
          chain_id: chainId,
        };
        Analytics.trackEventWithParameters(
          MetaMetricsEvents.GAS_FEES_CHANGED,
          {},
        );
        Analytics.trackEventWithParameters(
          MetaMetricsEvents.GAS_FEES_CHANGED,
          parameters,
          true,
        );
      });
    },
    [chainId, conversionRate, currentCurrency, gasEstimateType, gasLimit],
  );

  /* Handlers */
  const handleAnimationEnd = useCallback(() => {
    setIsFirstLoad(false);
    if (!error?.key) {
      navigation.setParams({ leftAction: strings('swaps.edit') });
    }
  }, [error, navigation]);

  const handleRetryFetchQuotes = useCallback(() => {
    if (error?.key === swapsUtils.SwapsError.QUOTES_EXPIRED_ERROR) {
      navigation.setParams({ leftAction: strings('navigation.back') });
      setFirstLoadTime(Date.now());
      setIsFirstLoad(true);
      setTrackedRequestedQuotes(false);
      setTrackedReceivedQuotes(false);
      setTrackedError(false);
      resetAndStartPolling({
        slippage,
        sourceToken,
        destinationToken,
        sourceAmount,
        walletAddress: selectedAddress,
      });
    } else {
      navigation.pop();
    }
  }, [
    error,
    slippage,
    sourceToken,
    destinationToken,
    sourceAmount,
    selectedAddress,
    navigation,
  ]);

  const updateSwapsTransactions = useCallback(
    async (
      transactionMeta,
      approvalTransactionMetaId,
      newSwapsTransactions,
    ) => {
      const { TransactionController } = Engine.context;
      const blockNumber = await query(
        TransactionController.ethQuery,
        'blockNumber',
        [],
      );
      const currentBlock = await query(
        TransactionController.ethQuery,
        'getBlockByNumber',
        [blockNumber, false],
      );
      newSwapsTransactions[transactionMeta.id] = {
        action: 'swap',
        sourceToken: {
          address: sourceToken.address,
          decimals: sourceToken.decimals,
        },
        destinationToken: {
          address: destinationToken.address,
          decimals: destinationToken.decimals,
        },
        sourceAmount,
        destinationAmount: selectedQuote.destinationAmount,
        sourceAmountInFiat: weiToFiat(
          toWei(selectedQuote.priceSlippage?.sourceAmountInETH),
          conversionRate,
          currentCurrency,
        ),
        analytics: {
          token_from: sourceToken.symbol,
          token_from_amount: fromTokenMinimalUnitString(
            sourceAmount,
            sourceToken.decimals,
          ),
          token_to: destinationToken.symbol,
          token_to_amount: fromTokenMinimalUnitString(
            selectedQuote.destinationAmount,
            destinationToken.decimals,
          ),
          request_type: hasEnoughTokenBalance ? 'Order' : 'Quote',
          custom_slippage: slippage !== AppConstants.SWAPS.DEFAULT_SLIPPAGE,
          best_quote_source: selectedQuote.aggregator,
          available_quotes: allQuotes.length,
          network_fees_USD: weiToFiat(
            toWei(selectedQuoteValue?.ethFee),
            conversionRate,
            currentCurrency,
          ),
          network_fees_ETH: renderFromWei(toWei(selectedQuoteValue?.ethFee)),
          other_quote_selected: allQuotes[selectedQuoteId] === selectedQuote,
          chain_id: chainId,
        },
        paramsForAnalytics: {
          sentAt: currentBlock.timestamp,
          gasEstimate: selectedQuote?.gasEstimate || selectedQuote?.maxGas,
          ethAccountBalance: accounts[selectedAddress].balance,
          approvalTransactionMetaId,
        },
      };
      TransactionController.update({ swapsTransactions: newSwapsTransactions });
    },
    [
      chainId,
      accounts,
      selectedAddress,
      currentCurrency,
      selectedQuote,
      sourceToken,
      sourceAmount,
      destinationToken,
      hasEnoughTokenBalance,
      slippage,
      allQuotes,
      selectedQuoteId,
      conversionRate,
      selectedQuoteValue,
    ],
  );

  const startSwapAnalytics = useCallback(
    (selectedQuote) => {
      InteractionManager.runAfterInteractions(() => {
        const parameters = {
          token_from: sourceToken.symbol,
          token_from_amount: fromTokenMinimalUnitString(
            sourceAmount,
            sourceToken.decimals,
          ),
          token_to: destinationToken.symbol,
          token_to_amount: fromTokenMinimalUnitString(
            selectedQuote.destinationAmount,
            destinationToken.decimals,
          ),
          request_type: hasEnoughTokenBalance ? 'Order' : 'Quote',
          slippage,
          custom_slippage: slippage !== AppConstants.SWAPS.DEFAULT_SLIPPAGE,
          best_quote_source: selectedQuote.aggregator,
          available_quotes: allQuotes,
          other_quote_selected: allQuotes[selectedQuoteId] === selectedQuote,
          network_fees_USD: weiToFiat(
            toWei(selectedQuoteValue?.ethFee),
            conversionRate,
            'usd',
          ),
          network_fees_ETH: renderFromWei(toWei(selectedQuoteValue?.ethFee)),
          chain_id: chainId,
        };
        Analytics.trackEventWithParameters(MetaMetricsEvents.SWAP_STARTED, {});
        Analytics.trackEventWithParameters(
          MetaMetricsEvents.SWAP_STARTED,
          parameters,
          true,
        );
      });
    },
    // eslint-disable-next-line react-hooks/exhaustive-deps
    [
      chainId,
      sourceAmount,
      hasEnoughTokenBalance,
      slippage,
      allQuotes,
      selectedQuoteValue,
      selectedQuoteId,
      conversionRate,
      destinationToken,
    ],
  );

  const handleSwapTransaction = useCallback(
    async (
      TransactionController,
      newSwapsTransactions,
      approvalTransactionMetaId,
    ) => {
      if (!selectedQuote) {
        return;
      }

      try {
        resetTransaction();
        const { transactionMeta } = await TransactionController.addTransaction(
          {
            ...selectedQuote.trade,
            ...getTransactionPropertiesFromGasEstimates(
              gasEstimateType,
              gasEstimates,
            ),
            gas: new BigNumber(gasLimit).toString(16),
          },
          {
            deviceConfirmedOn: WalletDevice.MM_MOBILE,
            origin: process.env.MM_FOX_CODE,
          },
        );
        updateSwapsTransactions(
          transactionMeta,
          approvalTransactionMetaId,
          newSwapsTransactions,
        );
        setRecipient(selectedAddress);
        await addTokenToAssetsController(destinationToken);
        await addTokenToAssetsController(sourceToken);
      } catch (e) {
        // send analytics
      }
    },
    [
      destinationToken,
      gasEstimateType,
      gasEstimates,
      gasLimit,
      selectedQuote,
      sourceToken,
      updateSwapsTransactions,
      selectedAddress,
      setRecipient,
      resetTransaction,
    ],
  );

  const handleApprovaltransaction = useCallback(
    async (
      TransactionController,
      newSwapsTransactions,
      approvalTransactionMetaId,
      isHardwareAccount,
    ) => {
      try {
        resetTransaction();
        const { transactionMeta } = await TransactionController.addTransaction(
          {
            ...approvalTransaction,
            ...getTransactionPropertiesFromGasEstimates(
              gasEstimateType,
              gasEstimates,
            ),
          },
          {
            deviceConfirmedOn: WalletDevice.MM_MOBILE,
            origin: process.env.MM_FOX_CODE,
          },
        );

        setRecipient(selectedAddress);

        approvalTransactionMetaId = transactionMeta.id;
        newSwapsTransactions[transactionMeta.id] = {
          action: 'approval',
          sourceToken: {
            address: sourceToken.address,
            decimals: sourceToken.decimals,
          },
          destinationToken: { swaps: 'swaps' },
          upTo: new BigNumber(
            decodeApproveData(approvalTransaction.data).encodedAmount,
            16,
          ).toString(10),
        };
        if (isHardwareAccount) {
          TransactionController.hub.once(
            `${transactionMeta.id}:finished`,
            (transactionMeta) => {
              if (transactionMeta.status === TransactionStatus.submitted) {
                handleSwapTransaction(
                  TransactionController,
                  newSwapsTransactions,
                  approvalTransactionMetaId,
                  isHardwareAccount,
                );
              }
            },
          );
        }
      } catch (e) {
        // send analytics
      }
    },
    [
      approvalTransaction,
      gasEstimateType,
      gasEstimates,
      handleSwapTransaction,
      sourceToken.address,
      sourceToken.decimals,
      selectedAddress,
      setRecipient,
      resetTransaction,
    ],
  );

  const handleCompleteSwap = useCallback(async () => {
    if (!selectedQuote) {
      return;
    }

    const isHardwareAccount = isQRHardwareAccount(selectedAddress);

    startSwapAnalytics(selectedQuote);

    const { TransactionController } = Engine.context;
    const newSwapsTransactions =
      TransactionController.state.swapsTransactions || {};
    let approvalTransactionMetaId;

    if (approvalTransaction) {
      handleApprovaltransaction(
        TransactionController,
        newSwapsTransactions,
        approvalTransactionMetaId,
        isHardwareAccount,
      );

      if (isHardwareAccount) {
        navigation.dangerouslyGetParent()?.pop();
        return;
      }
    }

    handleSwapTransaction(
      TransactionController,
      newSwapsTransactions,
      approvalTransactionMetaId,
      isHardwareAccount,
    );

    navigation.dangerouslyGetParent()?.pop();
  }, [
    selectedQuote,
    selectedAddress,
    approvalTransaction,
    startSwapAnalytics,
    handleApprovaltransaction,
    handleSwapTransaction,
    navigation,
  ]);

  const onEditQuoteTransactionsGas = useCallback(() => {
    showEditingGas();
  }, [showEditingGas]);

  const onEditQuoteTransactionsApproveAmount = useCallback(() => {
    if (!approvalTransaction || !originalApprovalTransaction) {
      return;
    }
    const originalApprovalTransactionEncodedAmount = decodeApproveData(
      originalApprovalTransaction.data,
    ).encodedAmount;
    const originalAmount = fromTokenMinimalUnitString(
      hexToBN(originalApprovalTransactionEncodedAmount).toString(10),
      sourceToken.decimals,
    );
    const currentApprovalTransactionEncodedAmount = approvalTransaction
      ? decodeApproveData(approvalTransaction.data).encodedAmount
      : '0';
    const currentAmount = fromTokenMinimalUnitString(
      hexToBN(currentApprovalTransactionEncodedAmount).toString(10),
      sourceToken.decimals,
    );

    setEditQuoteTransactionsVisible(true);

    InteractionManager.runAfterInteractions(() => {
      const parameters = {
        token_from: sourceToken.symbol,
        token_from_amount: fromTokenMinimalUnitString(
          sourceAmount,
          sourceToken.decimals,
        ),
        token_to: destinationToken.symbol,
        token_to_amount: fromTokenMinimalUnitString(
          selectedQuote.destinationAmount,
          destinationToken.decimals,
        ),
        request_type: hasEnoughTokenBalance ? 'Order' : 'Quote',
        slippage,
        custom_slippage: slippage !== AppConstants.SWAPS.DEFAULT_SLIPPAGE,
        available_quotes: allQuotes.length,
        best_quote_source: selectedQuote.aggregator,
        other_quote_selected: allQuotes[selectedQuoteId] === selectedQuote,
        gas_fees: weiToFiat(
          toWei(selectedQuoteValue?.ethFee),
          conversionRate,
          currentCurrency,
        ),
        custom_spend_limit_set: originalAmount !== currentAmount,
        custom_spend_limit_amount: currentAmount,
        chain_id: chainId,
      };
      Analytics.trackEventWithParameters(
        MetaMetricsEvents.EDIT_SPEND_LIMIT_OPENED,
        {},
      );
      Analytics.trackEventWithParameters(
        MetaMetricsEvents.EDIT_SPEND_LIMIT_OPENED,
        parameters,
        true,
      );
    });
  }, [
    chainId,
    allQuotes,
    approvalTransaction,
    conversionRate,
    currentCurrency,
    destinationToken,
    selectedQuoteValue,
    hasEnoughTokenBalance,
    originalApprovalTransaction,
    selectedQuote,
    selectedQuoteId,
    slippage,
    sourceAmount,
    sourceToken,
  ]);

  const handleQuotesReceivedMetric = useCallback(() => {
    if (!selectedQuote || !selectedQuoteValue) return;
    InteractionManager.runAfterInteractions(() => {
      const parameters = {
        token_from: sourceToken.symbol,
        token_from_amount: fromTokenMinimalUnitString(
          sourceAmount,
          sourceToken.decimals,
        ),
        token_to: destinationToken.symbol,
        token_to_amount: fromTokenMinimalUnitString(
          selectedQuote.destinationAmount,
          destinationToken.decimals,
        ),
        request_type: hasEnoughTokenBalance ? 'Order' : 'Quote',
        slippage,
        custom_slippage: slippage !== AppConstants.SWAPS.DEFAULT_SLIPPAGE,
        response_time: allQuotesFetchTime,
        best_quote_source: selectedQuote.aggregator,
        network_fees_USD: weiToFiat(
          toWei(selectedQuoteValue.ethFee),
          conversionRate,
          'usd',
        ),
        network_fees_ETH: renderFromWei(toWei(selectedQuoteValue.ethFee)),
        available_quotes: allQuotes.length,
        chain_id: chainId,
      };
      Analytics.trackEventWithParameters(MetaMetricsEvents.QUOTES_RECEIVED, {});
      Analytics.trackEventWithParameters(
        MetaMetricsEvents.QUOTES_RECEIVED,
        parameters,
        true,
      );
    });
  }, [
    chainId,
    sourceToken,
    sourceAmount,
    destinationToken,
    selectedQuote,
    hasEnoughTokenBalance,
    slippage,
    allQuotesFetchTime,
    selectedQuoteValue,
    allQuotes,
    conversionRate,
  ]);

  const handleOpenQuotesModal = useCallback(() => {
    if (!selectedQuote || !selectedQuoteValue) return;
    toggleQuotesModal();
    InteractionManager.runAfterInteractions(() => {
      const parameters = {
        token_from: sourceToken.symbol,
        token_from_amount: fromTokenMinimalUnitString(
          sourceAmount,
          sourceToken.decimals,
        ),
        token_to: destinationToken.symbol,
        token_to_amount: fromTokenMinimalUnitString(
          selectedQuote.destinationAmount,
          destinationToken.decimals,
        ),
        request_type: hasEnoughTokenBalance ? 'Order' : 'Quote',
        slippage,
        custom_slippage: slippage !== AppConstants.SWAPS.DEFAULT_SLIPPAGE,
        response_time: allQuotesFetchTime,
        best_quote_source: selectedQuote.aggregator,
        network_fees_USD: weiToFiat(
          toWei(selectedQuoteValue.ethFee),
          conversionRate,
          'usd',
        ),
        network_fees_ETH: renderFromWei(toWei(selectedQuoteValue.ethFee)),
        available_quotes: allQuotes.length,
        chain_id: chainId,
      };
      Analytics.trackEventWithParameters(
        MetaMetricsEvents.ALL_AVAILABLE_QUOTES_OPENED,
        {},
      );
      Analytics.trackEventWithParameters(
        MetaMetricsEvents.ALL_AVAILABLE_QUOTES_OPENED,
        parameters,
        true,
      );
    });
  }, [
    chainId,
    selectedQuote,
    selectedQuoteValue,
    toggleQuotesModal,
    sourceToken,
    sourceAmount,
    destinationToken,
    hasEnoughTokenBalance,
    slippage,
    allQuotesFetchTime,
    conversionRate,
    allQuotes.length,
  ]);

  const handleQuotesErrorMetric = useCallback(
    (error) => {
      const data = {
        token_from: sourceToken.symbol,
        token_from_amount: fromTokenMinimalUnitString(
          sourceAmount,
          sourceToken.decimals,
        ),
        token_to: destinationToken.symbol,
        request_type: hasEnoughTokenBalance ? 'Order' : 'Quote',
        slippage,
        custom_slippage: slippage !== AppConstants.SWAPS.DEFAULT_SLIPPAGE,
        chain_id: chainId,
      };
      if (error?.key === swapsUtils.SwapsError.QUOTES_EXPIRED_ERROR) {
        InteractionManager.runAfterInteractions(() => {
          const parameters = {
            ...data,
            gas_fees: '',
          };
          Analytics.trackEventWithParameters(
            MetaMetricsEvents.QUOTES_TIMED_OUT,
            {},
          );
          Analytics.trackEventWithParameters(
            MetaMetricsEvents.QUOTES_TIMED_OUT,
            parameters,
            true,
          );
        });
      } else if (
        error?.key === swapsUtils.SwapsError.QUOTES_NOT_AVAILABLE_ERROR
      ) {
        InteractionManager.runAfterInteractions(() => {
          const parameters = { ...data };
          Analytics.trackEventWithParameters(
            MetaMetricsEvents.NO_QUOTES_AVAILABLE,
            {},
          );
          Analytics.trackEventWithParameters(
            MetaMetricsEvents.NO_QUOTES_AVAILABLE,
            parameters,
            true,
          );
        });
      } else {
        trackErrorAsAnalytics(`Swaps: ${error?.key}`, error?.description);
      }
    },
    [
      chainId,
      sourceToken,
      sourceAmount,
      destinationToken,
      hasEnoughTokenBalance,
      slippage,
    ],
  );

  const handleSlippageAlertPress = useCallback(() => {
    if (!selectedQuote) {
      return;
    }
    setHasDismissedSlippageAlert(selectedQuote.priceSlippage?.bucket ?? false);
  }, [selectedQuote]);

  const buyEth = useCallback(() => {
    try {
      navigation.navigate(Routes.RAMP.BUY.ID);
    } catch (error) {
      Logger.error(error, 'Navigation: Error when navigating to buy ETH.');
    }
    InteractionManager.runAfterInteractions(() => {
      Analytics.trackEvent(MetaMetricsEvents.RECEIVE_OPTIONS_PAYMENT_REQUEST);
    });
  }, [navigation]);

  const handleTermsPress = useCallback(
    () =>
      navigation.navigate('Webview', {
        screen: 'SimpleWebview',
        params: {
          url: AppConstants.URLS.TERMS_AND_CONDITIONS,
        },
      }),
    [navigation],
  );

  /* Effects */

  /* Main polling effect */
  useEffect(() => {
    resetAndStartPolling({
      slippage,
      sourceToken,
      destinationToken,
      sourceAmount,
      walletAddress: selectedAddress,
    });

    return () => {
      const { SwapsController } = Engine.context;
      SwapsController.stopPollingAndResetState();
    };
    // eslint-disable-next-line react-hooks/exhaustive-deps
  }, [
    destinationToken.address,
    selectedAddress,
    slippage,
    sourceAmount,
    sourceToken.address,
  ]);

  /** selectedQuote alert effect */
  useEffect(() => {
    if (!selectedQuote) {
      return setHasDismissedSlippageAlert(false);
    }
    if (
      Boolean(hasDismissedSlippageAlert) &&
      selectedQuote?.priceSlippage?.bucket !== hasDismissedSlippageAlert
    ) {
      return setHasDismissedSlippageAlert(false);
    }
  }, [hasDismissedSlippageAlert, selectedQuote]);

  /* First load effect: handle initial animation */
  useEffect(() => {
    if (isFirstLoad && !shouldFinishFirstLoad) {
      if (firstLoadTime < quotesLastFetched || error) {
        setShouldFinishFirstLoad(true);
        if (!error) {
          navigation.setParams({ leftAction: strings('swaps.edit') });
        }
      }
    }
  }, [
    error,
    firstLoadTime,
    isFirstLoad,
    navigation,
    quotesLastFetched,
    shouldFinishFirstLoad,
  ]);

  useEffect(() => {
    let maxFetchTime = 0;
    allQuotes.forEach((quote) => {
      maxFetchTime = Math.max(maxFetchTime, quote?.fetchTime);
    });
    setAllQuotesFetchTime(maxFetchTime);
  }, [allQuotes]);

  /* selectedQuoteId effect: when topAggId changes make it selected by default */
  useEffect(() => setSelectedQuoteId(topAggId), [topAggId]);

  /* IsInFetch effect: hide every modal, handle countdown */
  useEffect(() => {
    const tick = setInterval(() => {
      const newRemainingTime =
        quotesLastFetched + quoteRefreshSeconds * 1000 - Date.now() + 1000;
      // If newRemainingTime > remainingTime means that a new set of quotes were fetched
      if (newRemainingTime > remainingTime) {
        hideFeeModal();
        hideQuotesModal();
        hidePriceDifferenceModal();
        hidePriceImpactModal();
        onCancelEditQuoteTransactions();
        hideEditingGas();
      }

      // If newRemainingTime < 0 means that quotes are still being fetched
      // then we show a loader
      if (!isInFetch && newRemainingTime < 0) {
        setIsInFetch(true);
      } else if (isInFetch && newRemainingTime > 0) {
        setIsInFetch(false);
      }

      setRemainingTime(newRemainingTime);
    }, 1000);
    return () => {
      clearInterval(tick);
    };
  }, [
    hideFeeModal,
    hideEditingGas,
    hideQuotesModal,
    onCancelEditQuoteTransactions,
    isInFetch,
    quotesLastFetched,
    quoteRefreshSeconds,
    remainingTime,
    hidePriceDifferenceModal,
    hidePriceImpactModal,
  ]);

  /* errorKey effect: hide every modal */
  useEffect(() => {
    if (error) {
      hideFeeModal();
      hideQuotesModal();
      hideUpdateModal();
      hidePriceDifferenceModal();
      onCancelEditQuoteTransactions();
      hideEditingGas();
    }
  }, [
    error,
    hideFeeModal,
    hideEditingGas,
    hideQuotesModal,
    handleQuotesErrorMetric,
    onCancelEditQuoteTransactions,
    hidePriceDifferenceModal,
    hideUpdateModal,
  ]);

  /** Gas Effects */

  const [pollToken, setPollToken] = useState(null);

  useEffect(() => {
    const { GasFeeController } = Engine.context;
    async function polling() {
      const newPollToken =
        await GasFeeController.getGasFeeEstimatesAndStartPolling(pollToken);
      setPollToken(newPollToken);
    }
    if (isInPolling) {
      polling();
      return () => {
        GasFeeController.stopPolling(pollToken);
        setPollToken(null);
      };
    }
    // eslint-disable-next-line react-hooks/exhaustive-deps
  }, [isInPolling]);

  useEffect(
    () => {
      if (selectedQuote) {
        const { SwapsController } = Engine.context;
        let gasEstimate = null;
        let customGasAreIncompatible = false;
        if (gasEstimateType === GAS_ESTIMATE_TYPES.ETH_GASPRICE) {
          // Added a selected property because for ETH_GASPRICE any user change will lead
          // to stop updating the estimates, unless there is an option selected.
          customGasAreIncompatible =
            Boolean(customGasEstimate) &&
            'estimatedBaseFee' in customGasEstimate;
          gasEstimate = {
            gasPrice: gasFeeEstimates.gasPrice,
            selected: DEFAULT_GAS_FEE_OPTION_LEGACY,
          };
        } else if (gasEstimateType === GAS_ESTIMATE_TYPES.LEGACY) {
          customGasAreIncompatible =
            Boolean(customGasEstimate) &&
            'estimatedBaseFee' in customGasEstimate;
          const selected =
            customGasEstimate?.selected || DEFAULT_GAS_FEE_OPTION_LEGACY;
          gasEstimate = { gasPrice: gasFeeEstimates[selected], selected };
        } else if (gasEstimateType === GAS_ESTIMATE_TYPES.FEE_MARKET) {
          customGasAreIncompatible =
            Boolean(customGasEstimate) && 'gasPrice' in customGasEstimate;
          const selected =
            customGasEstimate?.selected || DEFAULT_GAS_FEE_OPTION_FEE_MARKET;
          gasEstimate = {
            maxFeePerGas: gasFeeEstimates[selected].suggestedMaxFeePerGas,
            maxPriorityFeePerGas:
              gasFeeEstimates[selected].suggestedMaxPriorityFeePerGas,
            estimatedBaseFee: gasFeeEstimates.estimatedBaseFee,
            selected,
          };
        }
        if (
          gasEstimate &&
          (!customGasEstimate ||
            customGasEstimate?.selected ||
            customGasAreIncompatible)
        ) {
          setAnimateOnGasChange(true);
          setCustomGasEstimate(gasEstimate);
          SwapsController.updateQuotesWithGasPrice(gasEstimate);
        }
      }
    },
    // `customGasEstimate` is removed from dependency array because handleGasFeeUpdate updates it
    // leading to a infinite recursive call
    // eslint-disable-next-line react-hooks/exhaustive-deps
    [gasEstimateType, gasFeeEstimates, selectedQuote],
  );

  useEffect(() => {
    if (animateOnGasChange) setAnimateOnGasChange(false);
  }, [animateOnGasChange]);

  const onGasAnimationStart = useCallback(() => setIsAnimating(true), []);
  const onGasAnimationEnd = useCallback(() => setIsAnimating(false), []);

  /** Metrics Effects */
  /* Metrics: Quotes requested */
  useEffect(() => {
    if (!isInFetch) return;
    if (trackedRequestedQuotes) return;
    setTrackedRequestedQuotes(true);
    const data = {
      token_from: sourceToken.symbol,
      token_from_amount: fromTokenMinimalUnitString(
        sourceAmount,
        sourceToken.decimals,
      ),
      token_to: destinationToken.symbol,
      request_type: hasEnoughTokenBalance ? 'Order' : 'Quote',
      custom_slippage: slippage !== AppConstants.SWAPS.DEFAULT_SLIPPAGE,
      chain_id: chainId,
    };
    navigation.setParams({ requestedTrade: data });
    navigation.setParams({ selectedQuote: undefined });
    navigation.setParams({ quoteBegin: Date.now() });
    InteractionManager.runAfterInteractions(() => {
      Analytics.trackEventWithParameters(
        MetaMetricsEvents.QUOTES_REQUESTED,
        {},
      );
      Analytics.trackEventWithParameters(
        MetaMetricsEvents.QUOTES_REQUESTED,
        data,
        true,
      );
    });
  }, [
    chainId,
    destinationToken,
    hasEnoughTokenBalance,
    isInFetch,
    navigation,
    slippage,
    sourceAmount,
    sourceToken,
    trackedRequestedQuotes,
  ]);

  /* Metrics: Quotes received */
  useEffect(() => {
    if (isInFetch) return;
    if (!selectedQuote) return;
    if (trackedReceivedQuotes) return;
    setTrackedReceivedQuotes(true);
    navigation.setParams({ selectedQuote });
    handleQuotesReceivedMetric();
  }, [
    isInFetch,
    navigation,
    selectedQuote,
    quotesLastFetched,
    handleQuotesReceivedMetric,
    trackedReceivedQuotes,
  ]);

  /* Metrics: Quotes error */
  useEffect(() => {
    if (!error?.key || trackedError) return;
    setTrackedError(true);
    handleQuotesErrorMetric(error);
  }, [error, handleQuotesErrorMetric, trackedError]);

  useEffect(() => {
    if (!multiLayerFeeNetwork) {
      return;
    }
    const getEstimatedL1ApprovalFee = async () => {
      try {
        const eth = new Eth(
          Engine.context.NetworkController.getProviderAndBlockTracker().provider,
        );
        let l1ApprovalFeeTotal = '0x0';
        if (approvalTransaction) {
          l1ApprovalFeeTotal = await fetchEstimatedMultiLayerL1Fee(eth, {
            txParams: {
              ...approvalTransaction,
              value: '0x0', // For approval txs we need to use "0x0" here.
            },
            chainId,
          });
          setMultiLayerL1ApprovalFeeTotal(l1ApprovalFeeTotal);
        }
      } catch (e) {
        Logger.error(e, 'fetchEstimatedMultiLayerL1Fee call failed');
        setMultiLayerL1ApprovalFeeTotal(null);
      }
    };
    getEstimatedL1ApprovalFee();
  }, [multiLayerFeeNetwork, approvalTransaction, chainId]);

  const openLinkAboutGas = () =>
    Linking.openURL(
      'https://community.metamask.io/t/what-is-gas-why-do-transactions-take-so-long/3172',
    );

  /* Rendering */
  if (isFirstLoad || (!error?.key && !selectedQuote)) {
    return (
      <ScreenView contentContainerStyle={styles.screen} scrollEnabled={false}>
        <LoadingAnimation
          finish={shouldFinishFirstLoad}
          onAnimationEnd={handleAnimationEnd}
          aggregatorMetadata={aggregatorMetadata}
          headPan={false}
        />
      </ScreenView>
    );
  }

  if (!isInPolling && error?.key) {
    const [errorTitle, errorMessage, errorAction] = getErrorMessage(error?.key);
    const errorIcon =
      error?.key === swapsUtils.SwapsError.QUOTES_EXPIRED_ERROR ? (
        <MaterialCommunityIcons
          name="clock-outline"
          style={[styles.errorIcon, styles.expiredIcon]}
        />
      ) : (
        <MaterialCommunityIcons
          name="alert-outline"
          style={[styles.errorIcon]}
        />
      );

    return (
      <ScreenView contentContainerStyle={styles.screen}>
        <View style={[styles.content, styles.errorViewContent]}>
          {errorIcon}
          <Text primary centered style={styles.errorTitle}>
            {errorTitle}
          </Text>
          <Text centered style={styles.errorText}>
            {errorMessage}
          </Text>
        </View>
        <View style={styles.bottomSection}>
          <StyledButton
            type="blue"
            containerStyle={styles.ctaButton}
            onPress={handleRetryFetchQuotes}
          >
            {errorAction}
          </StyledButton>
        </View>
      </ScreenView>
    );
  }

  const disabledView =
    shouldDisplaySlippage &&
    !hasDismissedSlippageAlert &&
    hasEnoughTokenBalance &&
    hasEnoughEthBalance;

  return (
    <ScreenView
      contentContainerStyle={styles.screen}
      style={styles.container}
      keyboardShouldPersistTaps="handled"
      scrollEnabled={!isSwiping}
    >
      <View style={styles.topBar}>
        {(!hasEnoughTokenBalance || !hasEnoughEthBalance) && (
          <View style={styles.alertBar}>
            <Alert small type={AlertType.Info}>
              {`${strings('swaps.you_need')} `}
              <Text reset bold>
                {!hasEnoughTokenBalance && !isSwapsNativeAsset(sourceToken)
                  ? `${renderFromTokenMinimalUnit(
                      missingTokenBalance,
                      sourceToken.decimals,
                    )} ${
                      sourceToken.symbol
                      // eslint-disable-next-line no-mixed-spaces-and-tabs
                    } `
                  : `${renderFromWei(missingEthBalance)} ${getTicker(ticker)} `}
              </Text>
              {!hasEnoughTokenBalance
                ? `${strings('swaps.more_to_complete')} `
                : `${strings('swaps.more_gas_to_complete')} `}
              {(isSwapsNativeAsset(sourceToken) ||
                (hasEnoughTokenBalance && !hasEnoughEthBalance)) && (
                <Text link underline small onPress={buyEth}>
                  {strings('swaps.buy_more', { ticker: getTicker(ticker) })}
                </Text>
              )}
            </Alert>
          </View>
        )}
        {!!selectedQuote &&
          hasEnoughTokenBalance &&
          hasEnoughEthBalance &&
          shouldDisplaySlippage && (
            <View style={styles.alertBar}>
              <ActionAlert
                type={
                  selectedQuote.priceSlippage?.bucket === SLIPPAGE_BUCKETS.HIGH
                    ? AlertType.Error
                    : AlertType.Warning
                }
                action={
                  hasDismissedSlippageAlert
                    ? undefined
                    : strings('swaps.i_understand')
                }
                onPress={handleSlippageAlertPress}
                onInfoPress={
                  selectedQuote.priceSlippage?.calculationError?.length > 0
                    ? togglePriceImpactModal
                    : togglePriceDifferenceModal
                }
              >
                {(textStyle) =>
                  selectedQuote.priceSlippage?.calculationError?.length > 0 ? (
                    <>
                      <Text style={textStyle} bold centered>
                        {strings('swaps.market_price_unavailable_title')}
                      </Text>
                      <Text style={textStyle} small centered>
                        {strings('swaps.market_price_unavailable')}
                      </Text>
                    </>
                  ) : (
                    <>
                      <Text style={textStyle} bold centered>
                        {strings('swaps.price_difference', {
                          amount: `~${slippageRatio}%`,
                        })}
                      </Text>
                      <Text style={textStyle} centered>
                        {strings('swaps.about_to_swap')}{' '}
                        {renderFromTokenMinimalUnit(
                          selectedQuote.sourceAmount,
                          sourceToken.decimals,
                        )}{' '}
                        {sourceToken.symbol} (~
                        <Text reset upper>
                          {weiToFiat(
                            toWei(
                              selectedQuote.priceSlippage?.sourceAmountInETH ||
                                0,
                            ),
                            conversionRate,
                            currentCurrency,
                          )}
                        </Text>
                        ) {strings('swaps.for')}{' '}
                        {renderFromTokenMinimalUnit(
                          selectedQuote.destinationAmount,
                          destinationToken.decimals,
                        )}{' '}
                        {destinationToken.symbol} (~
                        <Text reset upper>
                          {weiToFiat(
                            toWei(
                              selectedQuote.priceSlippage
                                ?.destinationAmountInETH || 0,
                            ),
                            conversionRate,
                            currentCurrency,
                          )}
                        </Text>
                        ).
                      </Text>
                    </>
                  )
                }
              </ActionAlert>
            </View>
          )}
        {isInPolling && (
          <TouchableOpacity
            onPress={toggleUpdateModal}
            disabled={disabledView}
            style={[styles.timerWrapper, disabledView && styles.disabled]}
          >
            {isInFetch ? (
              <>
                <ActivityIndicator size="small" />
                <Text style={styles.fetchingText}>
                  {' '}
                  {strings('swaps.fetching_new_quotes')}
                </Text>
              </>
            ) : (
              <Text primary>
                {pollingCyclesLeft > 0
                  ? strings('swaps.new_quotes_in')
                  : strings('swaps.quotes_expire_in')}{' '}
                <Text
                  bold
                  primary
                  style={[
                    styles.timer,
                    remainingTime < 30000 && styles.timerHiglight,
                  ]}
                >
                  {new Date(remainingTime).toISOString().substr(15, 4)}
                </Text>
              </Text>
            )}
          </TouchableOpacity>
        )}
        {!isInPolling && (
          <View style={[styles.timerWrapper, disabledView && styles.disabled]}>
            <Text>...</Text>
          </View>
        )}
      </View>

      <View
        style={[styles.content, disabledView && styles.disabled]}
        pointerEvents={disabledView ? 'none' : 'auto'}
      >
        {selectedQuote && (
          <>
            <View style={styles.sourceTokenContainer}>
              <Text style={styles.tokenText}>
                {renderFromTokenMinimalUnit(
                  selectedQuote.sourceAmount,
                  sourceToken.decimals,
                )}
              </Text>
              <TokenIcon
                style={styles.tokenIcon}
                icon={sourceToken.iconUrl}
                symbol={sourceToken.symbol}
              />
              <Text style={styles.tokenText}>{sourceToken.symbol}</Text>
            </View>
            <IonicIcon style={styles.arrowDown} name="md-arrow-down" />
            <View style={styles.sourceTokenContainer}>
              <TokenIcon
                style={styles.tokenIcon}
                icon={destinationToken.iconUrl}
                symbol={destinationToken.symbol}
              />
              <Text style={[styles.tokenText, styles.tokenTextDestination]}>
                {destinationToken.symbol}
              </Text>
            </View>
            <Text
              primary
              style={styles.amount}
              numberOfLines={1}
              adjustsFontSizeToFit
              allowFontScaling
            >
              ~
              {renderFromTokenMinimalUnit(
                selectedQuote.destinationAmount,
                destinationToken.decimals,
              )}
            </Text>
            <View style={styles.exchangeRate}>
              <Ratio
                sourceAmount={selectedQuote.sourceAmount}
                sourceToken={sourceToken}
                destinationAmount={selectedQuote.destinationAmount}
                destinationToken={destinationToken}
              />
            </View>
          </>
        )}
      </View>

      <View
        style={[styles.bottomSection, disabledView && styles.disabled]}
        pointerEvents={disabledView ? 'none' : 'auto'}
      >
        {selectedQuote && (
          <QuotesSummary style={styles.quotesSummary}>
            <QuotesSummary.Header
              style={styles.quotesSummaryHeader}
              savings={isSaving}
            >
              <QuotesSummary.HeaderText style={styles.bestQuoteText} bold>
                {isSaving
                  ? strings('swaps.savings')
                  : strings('swaps.using_best_quote')}
              </QuotesSummary.HeaderText>
              {allQuotes.length > 1 && (
                <TouchableOpacity
                  onPress={handleOpenQuotesModal}
                  disabled={isInFetch}
                >
                  <QuotesSummary.HeaderText small>
                    {strings('swaps.view_details')} →
                  </QuotesSummary.HeaderText>
                </TouchableOpacity>
              )}
            </QuotesSummary.Header>
            <QuotesSummary.Body>
              <View style={styles.quotesRow} testID={SWAP_QUOTE_SUMMARY}>
                <View style={styles.quotesDescription}>
                  <View style={styles.quotesLegend}>
                    <Text primary bold>
                      {strings('swaps.estimated_gas_fee')}
                    </Text>
                    <TouchableOpacity
                      testID={SWAP_GAS_FEE}
                      style={styles.gasInfoContainer}
                      onPress={showGasTooltip}
                      hitSlop={styles.hitSlop}
                    >
                      <MaterialCommunityIcons
                        name="information"
                        size={13}
                        style={styles.gasInfoIcon}
                      />
                    </TouchableOpacity>
                  </View>
                </View>

                {usedGasEstimate.gasPrice ? (
                  <View style={styles.quotesFiatColumn}>
                    <Text primary bold>
                      {renderFromWei(toWei(selectedQuoteValue?.ethFee))}{' '}
                      {getTicker(ticker)}
                    </Text>
                    <Text primary bold upper>
                      {`  ${
                        weiToFiat(
                          toWei(selectedQuoteValue?.ethFee),
                          conversionRate,
                          currentCurrency,
                        ) || ''
                      }`}
                    </Text>
                  </View>
                ) : (
                  <FadeAnimationView
                    valueToWatch={`${selectedQuoteValue?.ethFee}${selectedQuoteValue?.maxEthFee}`}
                    animateOnChange={animateOnGasChange}
                    onAnimationStart={onGasAnimationStart}
                    onAnimationEnd={onGasAnimationEnd}
                    style={styles.quotesFiatColumn}
                  >
                    {primaryCurrency === 'ETH' ? (
                      <>
                        <Text>
                          {`${
                            weiToFiat(
                              toWei(selectedQuoteValue?.ethFee),
                              conversionRate,
                              currentCurrency,
                            ) || ''
                          } `}
                        </Text>
                        <TouchableOpacity
                          disabled={unableToSwap}
                          onPress={
                            unableToSwap
                              ? undefined
                              : onEditQuoteTransactionsGas
                          }
                        >
                          <Text
                            bold
                            upper
                            link={!unableToSwap}
                            underline={!unableToSwap}
                          >
                            {renderFromWei(toWei(selectedQuoteValue?.ethFee))}{' '}
                            {getTicker(ticker)}
                          </Text>
                        </TouchableOpacity>
                      </>
                    ) : (
                      <>
                        <TouchableOpacity
                          disabled={unableToSwap}
                          onPress={
                            unableToSwap
                              ? undefined
                              : onEditQuoteTransactionsGas
                          }
                        >
                          <Text
                            upper
                            link={!unableToSwap}
                            underline={!unableToSwap}
                          >
                            {renderFromWei(toWei(selectedQuoteValue?.ethFee))}{' '}
                            {getTicker(ticker)}
                          </Text>
                        </TouchableOpacity>
                        <Text primary bold>
                          {` ${
                            weiToFiat(
                              toWei(selectedQuoteValue?.ethFee),
                              conversionRate,
                              currentCurrency,
                            ) || ''
                          }`}
                        </Text>
                      </>
                    )}
                  </FadeAnimationView>
                )}
              </View>

              <View style={styles.quotesRow}>
                {usedGasEstimate.gasPrice ? (
                  <>
                    <View style={styles.quotesDescription}>
                      <View style={styles.quotesLegend}>
                        <Text>{strings('swaps.max_gas_fee')} </Text>
                      </View>
                    </View>
                    <View style={styles.quotesFiatColumn}>
                      <Text>
                        {renderFromWei(
                          toWei(selectedQuoteValue?.maxEthFee || '0x0'),
                        )}{' '}
                        {getTicker(ticker)}
                      </Text>
                      <Text upper>
                        {`  ${
                          weiToFiat(
                            toWei(selectedQuoteValue?.maxEthFee),
                            conversionRate,
                            currentCurrency,
                          ) || ''
                        }`}
                      </Text>
                    </View>
                  </>
                ) : (
                  <>
                    <View style={styles.quotesDescription} />
                    <FadeAnimationView
                      valueToWatch={`${selectedQuoteValue?.ethFee}${selectedQuoteValue?.maxEthFee}`}
                      animateOnChange={animateOnGasChange}
                      style={styles.quotesFiatColumn}
                    >
                      <Text small primary bold>
                        {strings('transaction_review_eip1559.max_fee')}:
                      </Text>
                      <Text small primary>
                        {primaryCurrency === 'ETH'
                          ? ` ${renderFromWei(
                              toWei(selectedQuoteValue?.maxEthFee || '0x0'),
                          )} ${getTicker(ticker)}` // eslint-disable-line
                          : ` ${
                              weiToFiat(
                                toWei(selectedQuoteValue?.maxEthFee),
                                conversionRate,
                                currentCurrency,
                              ) || '' // eslint-disable-next-line
                          }`}
                      </Text>
                    </FadeAnimationView>
                  </>
                )}
              </View>

              {!!approvalTransaction && !unableToSwap && (
                <View style={styles.quotesRow}>
                  <Text>
                    <Text>{`${strings('swaps.enable.this_will')} `}</Text>
                    <Text bold>
                      {`${strings('swaps.enable.enable_asset', {
                        asset: sourceToken.symbol,
                      })} `}
                    </Text>
                    <Text>{`${strings('swaps.enable.for_swapping')} `}</Text>
                  </Text>
                  <TouchableOpacity
                    onPress={onEditQuoteTransactionsApproveAmount}
                  >
                    <Text link>{`${strings('swaps.enable.edit_limit')}`}</Text>
                  </TouchableOpacity>
                </View>
              )}
              <QuotesSummary.Separator />
              <View style={styles.quotesRow}>
                <TouchableOpacity
                  style={styles.quotesRow}
                  onPress={toggleFeeModal}
                >
                  <Text small>
                    {`${strings('swaps.quotes_include_fee', {
                      fee: selectedQuote.fee,
                    })} `}
                    <MaterialCommunityIcons
                      name="information"
                      style={styles.infoIcon}
                    />
                  </Text>
                </TouchableOpacity>
              </View>
            </QuotesSummary.Body>
          </QuotesSummary>
        )}
        <SliderButton
          incompleteText={
            <Text style={styles.sliderButtonText}>
              {`${strings('swaps.swipe_to')} `}
              <Text reset bold>
                {strings('swaps.swap')}
              </Text>
            </Text>
          }
          onSwipeChange={setIsSwiping}
          completeText={
            <Text style={styles.sliderButtonText}>
              {strings('swaps.completed_swap')}
            </Text>
          }
          disabled={unableToSwap || isAnimating}
          onComplete={handleCompleteSwap}
        />
        <TouchableOpacity onPress={handleTermsPress} style={styles.termsButton}>
          <Text link centered>
            {strings('swaps.terms_of_service')}
          </Text>
        </TouchableOpacity>
      </View>

      <InfoModal
        isVisible={isUpdateModalVisible}
        toggleModal={toggleUpdateModal}
        title={strings('swaps.quotes_update_often')}
        body={
          <Text style={styles.text}>
            {strings('swaps.quotes_update_often_text')}
          </Text>
        }
      />
      <InfoModal
        isVisible={isPriceDifferenceModalVisible}
        toggleModal={togglePriceDifferenceModal}
        title={strings('swaps.price_difference_title')}
        body={
          <Text style={styles.text}>
            {strings('swaps.price_difference_body')}
          </Text>
        }
      />
      <InfoModal
        isVisible={isPriceImpactModalVisible}
        toggleModal={togglePriceImpactModal}
        title={strings('swaps.price_impact_title')}
        body={
          <Text style={styles.text}>{strings('swaps.price_impact_body')}</Text>
        }
      />
      <InfoModal
        isVisible={isFeeModalVisible}
        toggleModal={toggleFeeModal}
        title={strings('swaps.metamask_swap_fee')}
        body={
          <Text style={styles.text}>
            {strings('swaps.fee_text.get_the')}{' '}
            <Text bold>{strings('swaps.fee_text.best_price')}</Text>{' '}
            {strings('swaps.fee_text.from_the')}{' '}
            <Text bold>{strings('swaps.fee_text.top_liquidity')}</Text>{' '}
            {selectedQuote && selectedQuote?.fee > 0
              ? strings('swaps.fee_text.fee_is_applied', {
                  fee: `${selectedQuote.fee}%`,
                })
              : strings('swaps.fee_text.fee_is_not_applied')}
          </Text>
        }
      />
      <InfoModal
        isVisible={isGasTooltipVisible}
        title={strings(`swaps.gas_education_title`)}
        toggleModal={hideGasTooltip}
        body={
          <View>
            <Text grey infoModal>
              {strings('swaps.gas_education_1')}
              {strings(
                `swaps.gas_education_2${isMainnet ? '_ethereum' : ''}`,
              )}{' '}
              <Text bold>{strings('swaps.gas_education_3')}</Text>
            </Text>
            <Text grey infoModal>
              {strings('swaps.gas_education_4')}{' '}
              <Text bold>{strings('swaps.gas_education_5')} </Text>
              {strings('swaps.gas_education_6')}
            </Text>
            <Text grey infoModal>
              <Text bold>{strings('swaps.gas_education_7')} </Text>
              {strings('swaps.gas_education_8')}
            </Text>
            <TouchableOpacity onPress={openLinkAboutGas}>
              <Text grey link infoModal>
                {strings('swaps.gas_education_learn_more')}
              </Text>
            </TouchableOpacity>
          </View>
        }
      />

      <QuotesModal
        isVisible={isQuotesModalVisible}
        toggleModal={toggleQuotesModal}
        quotes={allQuotes}
        sourceToken={sourceToken}
        destinationToken={destinationToken}
        selectedQuote={selectedQuoteId}
        showOverallValue={hasConversionRate}
        ticker={getTicker(ticker)}
        multiLayerL1ApprovalFeeTotal={multiLayerL1ApprovalFeeTotal}
      />

      <ApprovalTransactionEditionModal
        approvalTransaction={approvalTransaction}
        editQuoteTransactionsVisible={editQuoteTransactionsVisible}
        minimumSpendLimit={approvalMinimumSpendLimit}
        onCancelEditQuoteTransactions={onCancelEditQuoteTransactions}
        setApprovalTransaction={setApprovalTransaction}
        sourceToken={sourceToken}
        chainId={chainId}
      />

      <GasEditModal
        isVisible={isEditingGas}
        gasEstimateType={gasEstimateType}
        gasFeeEstimates={gasFeeEstimates}
        defaultGasFeeOptionFeeMarket={DEFAULT_GAS_FEE_OPTION_FEE_MARKET}
        defaultGasFeeOptionFeeLegacy={DEFAULT_GAS_FEE_OPTION_LEGACY}
        onGasUpdate={handleGasFeeUpdate}
        dismiss={hideEditingGas}
        customGasFee={usedCustomGas}
        gasLimit={gasLimit}
        customGasLimit={customGasLimit}
        initialGasLimit={initialGasLimit}
        tradeGasLimit={selectedQuoteValue?.tradeGasLimit}
        isNativeAsset={isSwapsNativeAsset(sourceToken)}
        tradeValue={selectedQuote?.trade?.value || '0x0'}
        sourceAmount={sourceAmount}
        checkEnoughEthBalance={checkEnoughEthBalance}
        animateOnChange={animateOnGasChange}
      />
    </ScreenView>
  );
}

SwapsQuotesView.propTypes = {
  swapsTokens: PropTypes.arrayOf(PropTypes.object),
  /**
   * Map of accounts to information objects including balances
   */
  accounts: PropTypes.object,
  /**
   * An object containing token balances for current account and network in the format address => balance
   */
  balances: PropTypes.object,
  /**
   * ETH to current currency conversion rate
   */
  conversionRate: PropTypes.number,
  /**
   * Currency code of the currently-active currency
   */
  currentCurrency: PropTypes.string,
  /**
   * A string that represents the selected address
   */
  selectedAddress: PropTypes.string,
  /**
   * Chain Id
   */
  chainId: PropTypes.string,
  /**
   * Native asset ticker
   */
  ticker: PropTypes.string,
  /**
   * Primary currency, either ETH or Fiat
   */
  primaryCurrency: PropTypes.string,
  isInPolling: PropTypes.bool,
  quotesLastFetched: PropTypes.number,
  topAggId: PropTypes.string,
  /**
   * Aggregator metada from Swaps controller API
   */
  aggregatorMetadata: PropTypes.object,
  pollingCyclesLeft: PropTypes.number,
  quotes: PropTypes.object,
  quoteValues: PropTypes.object,
  approvalTransaction: PropTypes.object,
  error: PropTypes.object,
  quoteRefreshSeconds: PropTypes.number,
  gasEstimateType: PropTypes.string,
  gasFeeEstimates: PropTypes.object,
  usedGasEstimate: PropTypes.object,
  usedCustomGas: PropTypes.object,
  setRecipient: PropTypes.func,
  resetTransaction: PropTypes.func,
};

const mapStateToProps = (state) => ({
  accounts: selectAccounts(state),
  chainId: selectChainId(state),
  ticker: selectTicker(state),
  balances: selectContractBalances(state),
  selectedAddress: selectSelectedAddress(state),
  conversionRate: selectConversionRate(state),
  currentCurrency: selectCurrentCurrency(state),
  isInPolling: state.engine.backgroundState.SwapsController.isInPolling,
  quotesLastFetched:
    state.engine.backgroundState.SwapsController.quotesLastFetched,
  pollingCyclesLeft:
    state.engine.backgroundState.SwapsController.pollingCyclesLeft,
  topAggId: state.engine.backgroundState.SwapsController.topAggId,
  aggregatorMetadata:
    state.engine.backgroundState.SwapsController.aggregatorMetadata,
  quotes: state.engine.backgroundState.SwapsController.quotes,
  quoteValues: state.engine.backgroundState.SwapsController.quoteValues,
  approvalTransaction:
    state.engine.backgroundState.SwapsController.approvalTransaction,
  error: state.engine.backgroundState.SwapsController.error,
  quoteRefreshSeconds:
    state.engine.backgroundState.SwapsController.quoteRefreshSeconds,
  gasEstimateType:
    state.engine.backgroundState.GasFeeController.gasEstimateType,
  gasFeeEstimates:
    state.engine.backgroundState.GasFeeController.gasFeeEstimates,
  usedGasEstimate: state.engine.backgroundState.SwapsController.usedGasEstimate,
  usedCustomGas: state.engine.backgroundState.SwapsController.usedCustomGas,
  primaryCurrency: state.settings.primaryCurrency,
  swapsTokens: swapsTokensSelector(state),
});

const mapDispatchToProps = (dispatch) => ({
  setRecipient: (from) => dispatch(setRecipient(from, '', '', '', '')),
  resetTransaction: () => dispatch(resetTransaction()),
});

export default connect(mapStateToProps, mapDispatchToProps)(SwapsQuotesView);<|MERGE_RESOLUTION|>--- conflicted
+++ resolved
@@ -90,14 +90,11 @@
 import { selectContractBalances } from '../../../selectors/tokenBalancesController';
 import { selectSelectedAddress } from '../../../selectors/preferencesController';
 import { resetTransaction, setRecipient } from '../../../actions/transaction';
-<<<<<<< HEAD
 import Routes from '../../../constants/navigation/Routes';
-=======
 import {
   SWAP_QUOTE_SUMMARY,
   SWAP_GAS_FEE,
 } from '../../../../wdio/screen-objects/testIDs/Screens/SwapView.js';
->>>>>>> 481412d6
 
 const POLLING_INTERVAL = 30000;
 const SLIPPAGE_BUCKETS = {
@@ -2106,14 +2103,14 @@
                         {primaryCurrency === 'ETH'
                           ? ` ${renderFromWei(
                               toWei(selectedQuoteValue?.maxEthFee || '0x0'),
-                          )} ${getTicker(ticker)}` // eslint-disable-line
+                            )} ${getTicker(ticker)}` // eslint-disable-line
                           : ` ${
                               weiToFiat(
                                 toWei(selectedQuoteValue?.maxEthFee),
                                 conversionRate,
                                 currentCurrency,
                               ) || '' // eslint-disable-next-line
-                          }`}
+                            }`}
                       </Text>
                     </FadeAnimationView>
                   </>
