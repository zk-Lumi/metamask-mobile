--- conflicted
+++ resolved
@@ -21,10 +21,6 @@
 	weiToFiat
 } from '../../../util/number';
 import { isMainNet, isMainnetByChainId } from '../../../util/networks';
-<<<<<<< HEAD
-import { safeToChecksumAddress } from '../../../util/address';
-=======
->>>>>>> 456d8536
 import { getErrorMessage, getFetchParams, getQuotesNavigationsParams, isSwapsNativeAsset } from './utils';
 import { colors } from '../../../styles/common';
 import { strings } from '../../../../locales/i18n';
@@ -230,27 +226,7 @@
 	if (!sourceToken || !destinationToken) {
 		return;
 	}
-<<<<<<< HEAD
-	const { SwapsController, TokenRatesController, AssetsController } = Engine.context;
-	const contractExchangeRates = TokenRatesController.state.contractExchangeRates;
-	// ff the token is not in the wallet, we'll add it
-	if (
-		!isSwapsNativeAsset(destinationToken) &&
-		!(safeToChecksumAddress(destinationToken.address) in contractExchangeRates)
-	) {
-		const { address, symbol, decimals } = destinationToken;
-		await AssetsController.addToken(address, symbol, decimals);
-		await new Promise(resolve =>
-			setTimeout(() => {
-				resolve();
-			}, 500)
-		);
-	}
-	const destinationTokenConversionRate =
-		TokenRatesController.state.contractExchangeRates[safeToChecksumAddress(destinationToken.address)] || 0;
-=======
 	const { SwapsController } = Engine.context;
->>>>>>> 456d8536
 
 	const fetchParams = getFetchParams({
 		slippage,
@@ -334,35 +310,17 @@
 	const navigation = useNavigation();
 	const route = useRoute();
 	/* Get params from navigation */
-<<<<<<< HEAD
-	const { sourceTokenAddress, destinationTokenAddress, sourceAmount, slippage } = useMemo(
-=======
 
 	const { sourceTokenAddress, destinationTokenAddress, sourceAmount, slippage, tokens } = useMemo(
->>>>>>> 456d8536
 		() => getQuotesNavigationsParams(route),
 		[route]
 	);
 
 	/* Get tokens from the tokens list */
-<<<<<<< HEAD
-	const sourceToken = swapsTokens?.find(token => toLowerCaseEquals(token.address, sourceTokenAddress));
-	const destinationToken = swapsTokens?.find(token => toLowerCaseEquals(token.address, destinationTokenAddress));
-
-	const hasConversionRate =
-		Boolean(destinationToken) &&
-		(isSwapsNativeAsset(destinationToken) ||
-			Boolean(
-				Engine.context.TokenRatesController.state.contractExchangeRates?.[
-					safeToChecksumAddress(destinationToken.address)
-				]
-			));
-=======
 	const sourceToken = [...swapsTokens, ...tokens].find(token => toLowerCaseEquals(token.address, sourceTokenAddress));
 	const destinationToken = [...swapsTokens, ...tokens].find(token =>
 		toLowerCaseEquals(token.address, destinationTokenAddress)
 	);
->>>>>>> 456d8536
 
 	/* State */
 	const isMainnet = isMainnetByChainId(chainId);
@@ -375,12 +333,8 @@
 	const [trackedRequestedQuotes, setTrackedRequestedQuotes] = useState(false);
 	const [trackedReceivedQuotes, setTrackedReceivedQuotes] = useState(false);
 	const [trackedError, setTrackedError] = useState(false);
-<<<<<<< HEAD
-	const [showGasTooltip, setShowGasTooltip] = useState(false);
-=======
 	const [animateOnGasChange, setAnimateOnGasChange] = useState(false);
 	const [isAnimating, setIsAnimating] = useState(false);
->>>>>>> 456d8536
 
 	/* Selected quote, initially topAggId (see effects) */
 	const [selectedQuoteId, setSelectedQuoteId] = useState(null);
@@ -529,8 +483,6 @@
 		false
 	);
 	const [isPriceImpactModalVisible, togglePriceImpactModal, , hidePriceImpactModal] = useModalHandler(false);
-<<<<<<< HEAD
-=======
 
 	const [isEditingGas, , showEditingGas, hideEditingGas] = useModalHandler(false);
 	const [isGasTooltipVisible, , showGasTooltip, hideGasTooltip] = useModalHandler(false);
@@ -575,7 +527,6 @@
 		},
 		[chainId, conversionRate, currentCurrency, gasEstimateType, gasLimit]
 	);
->>>>>>> 456d8536
 
 	/* Handlers */
 	const handleAnimationEnd = useCallback(() => {
@@ -1178,44 +1129,6 @@
 	const openLinkAboutGas = () =>
 		Linking.openURL('https://community.metamask.io/t/what-is-gas-why-do-transactions-take-so-long/3172');
 
-<<<<<<< HEAD
-	const toggleGasTooltip = () => setShowGasTooltip(showGasTooltip => !showGasTooltip);
-
-	const renderGasTooltip = () => {
-		const isMainnet = isMainnetByChainId(chainId);
-		return (
-			<InfoModal
-				isVisible={showGasTooltip}
-				title={strings(`swaps.gas_education_title`)}
-				toggleModal={toggleGasTooltip}
-				body={
-					<View>
-						<Text grey infoModal>
-							{strings('swaps.gas_education_1')}
-							{strings(`swaps.gas_education_2${isMainnet ? '_ethereum' : ''}`)}{' '}
-							<Text bold>{strings('swaps.gas_education_3')}</Text>
-						</Text>
-						<Text grey infoModal>
-							{strings('swaps.gas_education_4')} <Text bold>{strings('swaps.gas_education_5')} </Text>
-							{strings('swaps.gas_education_6')}
-						</Text>
-						<Text grey infoModal>
-							<Text bold>{strings('swaps.gas_education_7')} </Text>
-							{strings('swaps.gas_education_8')}
-						</Text>
-						<TouchableOpacity onPress={openLinkAboutGas}>
-							<Text grey link infoModal>
-								{strings('swaps.gas_education_learn_more')}
-							</Text>
-						</TouchableOpacity>
-					</View>
-				}
-			/>
-		);
-	};
-
-=======
->>>>>>> 456d8536
 	/* Rendering */
 	if (isFirstLoad || (!error?.key && !selectedQuote)) {
 		return (
@@ -1463,11 +1376,7 @@
 										</Text>
 										<TouchableOpacity
 											style={styles.gasInfoContainer}
-<<<<<<< HEAD
-											onPress={toggleGasTooltip}
-=======
 											onPress={showGasTooltip}
->>>>>>> 456d8536
 											hitSlop={styles.hitSlop}
 										>
 											<MaterialCommunityIcons
@@ -1544,31 +1453,6 @@
 							</View>
 
 							<View style={styles.quotesRow}>
-<<<<<<< HEAD
-								<View style={styles.quotesDescription}>
-									<View style={styles.quotesLegend}>
-										<Text>{strings('swaps.max_gas_fee')} </Text>
-									</View>
-								</View>
-								<View style={styles.quotesFiatColumn}>
-									<TouchableOpacity
-										disabled={unableToSwap}
-										onPress={unableToSwap ? undefined : onEditQuoteTransactionsGas}
-									>
-										<Text link={!unableToSwap} underline={!unableToSwap}>
-											{renderFromWei(toWei(selectedQuoteValue?.maxEthFee || '0x0'))}{' '}
-											{getTicker(ticker)}
-										</Text>
-									</TouchableOpacity>
-									<Text upper>
-										{`  ${weiToFiat(
-											toWei(selectedQuoteValue?.maxEthFee),
-											conversionRate,
-											currentCurrency
-										)}`}
-									</Text>
-								</View>
-=======
 								{usedGasEstimate.gasPrice ? (
 									<>
 										<View style={styles.quotesDescription}>
@@ -1624,7 +1508,6 @@
 										</FadeAnimationView>
 									</>
 								)}
->>>>>>> 456d8536
 							</View>
 
 							{!!approvalTransaction && !unableToSwap && (
@@ -1755,9 +1638,6 @@
 				sourceToken={sourceToken}
 				chainId={chainId}
 			/>
-<<<<<<< HEAD
-			{renderGasTooltip()}
-=======
 
 			<GasEditModal
 				isVisible={isEditingGas}
@@ -1778,7 +1658,6 @@
 				checkEnoughEthBalance={checkEnoughEthBalance}
 				animateOnChange={animateOnGasChange}
 			/>
->>>>>>> 456d8536
 		</ScreenView>
 	);
 }
