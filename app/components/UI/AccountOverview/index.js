import { swapsUtils } from '@metamask/swaps-controller';
import PropTypes from 'prop-types';
import React, { PureComponent } from 'react';
import {
  InteractionManager,
  Platform,
  ScrollView,
  StyleSheet,
  Text,
  TextInput,
  TouchableOpacity,
  View,
} from 'react-native';
import { connect } from 'react-redux';
<<<<<<< HEAD
import Engine from '../../../core/Engine';
import Analytics from '../../../core/Analytics/Analytics';
import { MetaMetricsEvents } from '../../../core/Analytics';
import AppConstants from '../../../core/AppConstants';
import { strings } from '../../../../locales/i18n';
=======
import { strings } from '../../../../locales/i18n';
import { MetaMetricsEvents } from '../../../core/Analytics';
import AppConstants from '../../../core/AppConstants';
import Engine from '../../../core/Engine';
import { trackEvent, trackLegacyEvent } from '../../../util/analyticsV2';
>>>>>>> 50747a18

import { showAlert } from '../../../actions/alert';
import { toggleReceiveModal } from '../../../actions/modals';
import { newAssetTransaction } from '../../../actions/transaction';
import { protectWalletModalVisible } from '../../../actions/user';
import { swapsLivenessSelector } from '../../../reducers/swaps';
import { isQRHardwareAccount, renderAccountName } from '../../../util/address';
import Device from '../../../util/device';
import {
  doENSReverseLookup,
  isDefaultAccountName,
} from '../../../util/ENSUtils';
import { renderFiat } from '../../../util/number';
import { getEther } from '../../../util/transactions';
import { isSwapsAllowed } from '../Swaps/utils';

import {
  WALLET_ACCOUNT_ICON,
  WALLET_ACCOUNT_NAME_LABEL_INPUT,
  WALLET_ACCOUNT_NAME_LABEL_TEXT,
} from '../../../../wdio/screen-objects/testIDs/Screens/WalletView.testIds';
import generateTestId from '../../../../wdio/utils/generateTestId';
import Routes from '../../../constants/navigation/Routes';
import ClipboardManager from '../../../core/ClipboardManager';
import {
  selectChainId,
  selectNetwork,
  selectTicker,
} from '../../../selectors/networkController';
import { baseStyles, fontStyles } from '../../../styles/common';
import { mockTheme, ThemeContext } from '../../../util/theme';
import AssetActionButton from '../AssetActionButton';
import EthereumAddress from '../EthereumAddress';
import { allowedToBuy } from '../FiatOnRampAggregator';
import Identicon from '../Identicon';
import AssetSwapButton from '../Swaps/components/AssetSwapButton';

import { createAccountSelectorNavDetails } from '../../Views/AccountSelector';
import Icon, {
  IconName,
} from '../../../component-library/components/Icons/Icon';

const createStyles = (colors) =>
  StyleSheet.create({
    scrollView: {
      backgroundColor: colors.background.default,
    },
    wrapper: {
      paddingTop: 20,
      paddingHorizontal: 20,
      paddingBottom: 0,
      alignItems: 'center',
    },
    info: {
      justifyContent: 'center',
      alignItems: 'center',
      textAlign: 'center',
    },
    data: {
      textAlign: 'center',
      paddingTop: 7,
    },
    label: {
      fontSize: 24,
      textAlign: 'center',
      ...fontStyles.normal,
      color: colors.text.default,
    },
    labelInput: {
      marginBottom: Device.isAndroid() ? -10 : 0,
    },
    labelWrapper: {
      flexDirection: 'row',
    },
    tag: {
      flexDirection: 'row',
      alignItems: 'center',
      marginTop: 2,
      padding: 4,
      paddingHorizontal: 8,
      borderWidth: 1,
      borderColor: colors.text.default,
      height: 28,
      borderRadius: 14,
    },
    tagText: {
      fontSize: 12,
      ...fontStyles.bold,
      minWidth: 32,
      textAlign: 'center',
      color: colors.text.default,
    },
    addressWrapper: {
      backgroundColor: colors.primary.muted,
      borderRadius: 40,
      marginTop: 20,
      marginBottom: 20,
      paddingVertical: 7,
      paddingHorizontal: 15,
    },
    address: {
      fontSize: 12,
      color: colors.text.default,
      ...fontStyles.normal,
      letterSpacing: 0.8,
    },
    amountFiat: {
      fontSize: 12,
      paddingTop: 5,
      color: colors.text.alternative,
      ...fontStyles.normal,
    },
    identiconBorder: {
      borderRadius: 80,
      borderWidth: 2,
      padding: 2,
      borderColor: colors.primary.default,
    },
    onboardingWizardLabel: {
      borderWidth: 2,
      borderRadius: 4,
      paddingVertical: Device.isIos() ? 2 : -4,
      paddingHorizontal: Device.isIos() ? 5 : 5,
      top: Device.isIos() ? 0 : -2,
    },
    actions: {
      flex: 1,
      justifyContent: 'center',
      alignItems: 'flex-start',
      flexDirection: 'row',
    },
    netWorthContainer: {
      justifyItems: 'center',
      alignItems: 'center',
      flexDirection: 'row',
    },
    portfolioLink: { marginLeft: 5 },
    portfolioIcon: { color: colors.primary.default },
  });

/**
 * View that's part of the <Wallet /> component
 * which shows information about the selected account
 */
class AccountOverview extends PureComponent {
  static propTypes = {
    /**
     * String that represents the selected address
     */
    selectedAddress: PropTypes.string,
    /**
    /* Identities object required to get account name
    */
    identities: PropTypes.object,
    /**
     * Object that represents the selected account
     */
    account: PropTypes.object,
    /**
    /* Selected currency
    */
    currentCurrency: PropTypes.string,
    /**
    /* Triggers global alert
    */
    showAlert: PropTypes.func,
    /**
     * whether component is being rendered from onboarding wizard
     */
    onboardingWizard: PropTypes.bool,
    /**
     * Used to get child ref
     */
    onRef: PropTypes.func,
    /**
     * Prompts protect wallet modal
     */
    protectWalletModalVisible: PropTypes.func,
    /**
     * Start transaction with asset
     */
    newAssetTransaction: PropTypes.func,
    /**
    /* navigation object required to access the props
    /* passed by the parent component
    */
    navigation: PropTypes.object,
    /**
     * Action that toggles the receive modal
     */
    toggleReceiveModal: PropTypes.func,
    /**
     * Chain id
     */
    chainId: PropTypes.string,
    /**
     * Wether Swaps feature is live or not
     */
    swapsIsLive: PropTypes.bool,
    /**
     * ID of the current network
     */
    network: PropTypes.string,
    /**
     * Current provider ticker
     */
    ticker: PropTypes.string,
    /**
     * Current opens tabs in browser
     */
    browserTabs: PropTypes.array,
  };

  state = {
    accountLabelEditable: false,
    accountLabel: '',
    originalAccountLabel: '',
    ens: undefined,
  };

  editableLabelRef = React.createRef();
  scrollViewContainer = React.createRef();
  mainView = React.createRef();

  openAccountSelector = () => {
    const { onboardingWizard, navigation } = this.props;
    !onboardingWizard &&
      navigation.navigate(...createAccountSelectorNavDetails({}));
  };

  isAccountLabelDefined = (accountLabel) =>
    !!accountLabel && !!accountLabel.trim().length;

  input = React.createRef();

  componentDidMount = () => {
    const { identities, selectedAddress, onRef } = this.props;
    const accountLabel = renderAccountName(selectedAddress, identities);
    this.setState({ accountLabel });
    onRef && onRef(this);
    InteractionManager.runAfterInteractions(() => {
      this.doENSLookup();
    });

    const { PreferencesController } = Engine.context;
    if (!this.isAccountLabelDefined(accountLabel)) {
      PreferencesController.setAccountLabel(selectedAddress, 'Account');
    }
  };

  componentDidUpdate(prevProps) {
    if (
      prevProps.account.address !== this.props.account.address ||
      prevProps.network !== this.props.network
    ) {
      requestAnimationFrame(() => {
        this.doENSLookup();
      });
    }
  }

  setAccountLabel = () => {
    const { PreferencesController } = Engine.context;
    const { selectedAddress } = this.props;
    const { accountLabel } = this.state;

    const lastAccountLabel =
      PreferencesController.state.identities[selectedAddress].name;

    PreferencesController.setAccountLabel(
      selectedAddress,
      this.isAccountLabelDefined(accountLabel)
        ? accountLabel
        : lastAccountLabel,
    );
    this.setState({ accountLabelEditable: false });
  };

  onAccountLabelChange = (accountLabel) => {
    this.setState({ accountLabel });
  };

  setAccountLabelEditable = () => {
    const { identities, selectedAddress } = this.props;
    const accountLabel = renderAccountName(selectedAddress, identities);
    this.setState({ accountLabelEditable: true, accountLabel });
    setTimeout(() => {
      this.input && this.input.current && this.input.current.focus();
    }, 100);
  };

  cancelAccountLabelEdition = () => {
    const { identities, selectedAddress } = this.props;
    const accountLabel = renderAccountName(selectedAddress, identities);
    this.setState({ accountLabelEditable: false, accountLabel });
  };

  copyAccountToClipboard = async () => {
    const { selectedAddress } = this.props;
    await ClipboardManager.setString(selectedAddress);
    this.props.showAlert({
      isVisible: true,
      autodismiss: 1500,
      content: 'clipboard-alert',
      data: { msg: strings('account_details.account_copied_to_clipboard') },
    });
    setTimeout(() => this.props.protectWalletModalVisible(), 2000);
    InteractionManager.runAfterInteractions(() => {
      Analytics.trackEvent(MetaMetricsEvents.WALLET_COPIED_ADDRESS);
    });
  };

  onReceive = () => this.props.toggleReceiveModal();

  onSend = () => {
    const { newAssetTransaction, navigation, ticker } = this.props;
    newAssetTransaction(getEther(ticker));
    navigation.navigate('SendFlowView');
  };

  onBuy = () => {
    this.props.navigation.navigate(Routes.FIAT_ON_RAMP_AGGREGATOR.ID);
    InteractionManager.runAfterInteractions(() => {
      Analytics.trackEventWithParameters(MetaMetricsEvents.BUY_BUTTON_CLICKED, {
        text: 'Buy',
        location: 'Wallet',
        chain_id_destination: this.props.chainId,
      });
    });
  };

  goToSwaps = () =>
    this.props.navigation.navigate('Swaps', {
      screen: 'SwapsAmountView',
      params: {
        sourceToken: swapsUtils.NATIVE_SWAPS_TOKEN_ADDRESS,
      },
    });

  doENSLookup = async () => {
    const { network, account } = this.props;
    try {
      const ens = await doENSReverseLookup(account.address, network);
      this.setState({ ens });
      // eslint-disable-next-line no-empty
    } catch {}
  };

  onOpenPortfolio = () => {
    const { navigation, browserTabs } = this.props;
    const existingPortfolioTab = browserTabs.find((tab) =>
      tab.url.match(new RegExp(`${AppConstants.PORTFOLIO_URL}/(?![a-z])`)),
    );
    let existingTabId;
    let newTabUrl;
    if (existingPortfolioTab) {
      existingTabId = existingPortfolioTab.id;
    } else {
      newTabUrl = `${AppConstants.PORTFOLIO_URL}/?metamaskEntry=mobile`;
    }
    const params = {
      ...(newTabUrl && { newTabUrl }),
      ...(existingTabId && { existingTabId, newTabUrl: undefined }),
      timestamp: Date.now(),
    };
    navigation.navigate(Routes.BROWSER.HOME, {
      screen: Routes.BROWSER.VIEW,
      params,
    });
<<<<<<< HEAD
    Analytics.trackEvent(MetaMetricsEvents.PORTFOLIO_LINK_CLICKED, {
=======
    trackEvent(MetaMetricsEvents.PORTFOLIO_LINK_CLICKED, {
>>>>>>> 50747a18
      portfolioUrl: AppConstants.PORTFOLIO_URL,
    });
  };

  render() {
    const {
      account: { address, name },
      currentCurrency,
      onboardingWizard,
      chainId,
      swapsIsLive,
    } = this.props;
    const colors = this.context.colors || mockTheme.colors;
    const themeAppearance = this.context.themeAppearance || 'light';
    const styles = createStyles(colors);

    const fiatBalance = `${renderFiat(
      Engine.getTotalFiatAccountBalance(),
      currentCurrency,
    )}`;

    if (!address) return null;
    const { accountLabelEditable, accountLabel, ens } = this.state;

    const isQRHardwareWalletAccount = isQRHardwareAccount(address);

    return (
      <View
        style={baseStyles.flexGrow}
        ref={this.scrollViewContainer}
        collapsable={false}
      >
        <ScrollView
          bounces={false}
          keyboardShouldPersistTaps={'never'}
          style={styles.scrollView}
          contentContainerStyle={styles.wrapper}
          testID={'account-overview'}
        >
          <View style={styles.info} ref={this.mainView}>
            <TouchableOpacity
              style={styles.identiconBorder}
              disabled={onboardingWizard}
              onPress={this.openAccountSelector}
              {...generateTestId(Platform, WALLET_ACCOUNT_ICON)}
            >
              <Identicon
                address={address}
                diameter={38}
                noFadeIn={onboardingWizard}
              />
            </TouchableOpacity>
            <View
              ref={this.editableLabelRef}
              style={styles.data}
              collapsable={false}
            >
              {accountLabelEditable ? (
                <TextInput
                  style={[
                    styles.label,
                    styles.labelInput,
                    styles.onboardingWizardLabel,
                    onboardingWizard
                      ? { borderColor: colors.primary.default }
                      : { borderColor: colors.background.default },
                  ]}
                  editable={accountLabelEditable}
                  onChangeText={this.onAccountLabelChange}
                  onSubmitEditing={this.setAccountLabel}
                  onBlur={this.setAccountLabel}
                  {...generateTestId(Platform, WALLET_ACCOUNT_NAME_LABEL_INPUT)}
                  value={accountLabel}
                  selectTextOnFocus
                  ref={this.input}
                  returnKeyType={'done'}
                  autoCapitalize={'none'}
                  autoCorrect={false}
                  numberOfLines={1}
                  placeholderTextColor={colors.text.muted}
                  keyboardAppearance={themeAppearance}
                />
              ) : (
                <View style={styles.labelWrapper}>
                  <TouchableOpacity onLongPress={this.setAccountLabelEditable}>
                    <Text
                      style={[
                        styles.label,
                        styles.onboardingWizardLabel,
                        {
                          borderColor: onboardingWizard
                            ? colors.primary.default
                            : colors.background.default,
                        },
                      ]}
                      numberOfLines={1}
                      {...generateTestId(
                        Platform,
                        WALLET_ACCOUNT_NAME_LABEL_TEXT,
                      )}
                    >
                      {isDefaultAccountName(name) && ens ? ens : name}
                    </Text>
                  </TouchableOpacity>
                  {isQRHardwareWalletAccount && (
                    <View style={styles.tag}>
                      <Text style={styles.tagText}>
                        {strings('transaction.hardware')}
                      </Text>
                    </View>
                  )}
                </View>
              )}
            </View>
            <View style={styles.netWorthContainer}>
              <Text style={styles.amountFiat}>{fiatBalance}</Text>
              <TouchableOpacity
                onPress={this.onOpenPortfolio}
                style={styles.portfolioLink}
              >
                <Icon
                  style={styles.portfolioIcon}
                  name={IconName.Diagram}
                  size={20}
                />
              </TouchableOpacity>
            </View>
            <TouchableOpacity
              style={styles.addressWrapper}
              onPress={this.copyAccountToClipboard}
            >
              <EthereumAddress
                address={address}
                style={styles.address}
                type={'short'}
              />
            </TouchableOpacity>
            <View style={styles.actions}>
              <AssetActionButton
                icon="receive"
                onPress={this.onReceive}
                label={strings('asset_overview.receive_button')}
              />
              {allowedToBuy(chainId) && (
                <AssetActionButton
                  icon="buy"
                  onPress={this.onBuy}
                  label={strings('asset_overview.buy_button')}
                />
              )}
              <AssetActionButton
                testID={'token-send-button'}
                icon="send"
                onPress={this.onSend}
                label={strings('asset_overview.send_button')}
              />
              {AppConstants.SWAPS.ACTIVE && (
                <AssetSwapButton
                  isFeatureLive={swapsIsLive}
                  isNetworkAllowed={isSwapsAllowed(chainId)}
                  onPress={this.goToSwaps}
                  isAssetAllowed
                />
              )}
            </View>
          </View>
        </ScrollView>
      </View>
    );
  }
}

const mapStateToProps = (state) => ({
  selectedAddress:
    state.engine.backgroundState.PreferencesController.selectedAddress,
  identities: state.engine.backgroundState.PreferencesController.identities,
  currentCurrency:
    state.engine.backgroundState.CurrencyRateController.currentCurrency,
  chainId: selectChainId(state),
  ticker: selectTicker(state),
  network: String(selectNetwork(state)),
  swapsIsLive: swapsLivenessSelector(state),
  browserTabs: state.browser.tabs,
});

const mapDispatchToProps = (dispatch) => ({
  showAlert: (config) => dispatch(showAlert(config)),
  protectWalletModalVisible: () => dispatch(protectWalletModalVisible()),
  newAssetTransaction: (selectedAsset) =>
    dispatch(newAssetTransaction(selectedAsset)),
  toggleReceiveModal: (asset) => dispatch(toggleReceiveModal(asset)),
});

AccountOverview.contextType = ThemeContext;

export default connect(mapStateToProps, mapDispatchToProps)(AccountOverview);<|MERGE_RESOLUTION|>--- conflicted
+++ resolved
@@ -12,20 +12,11 @@
   View,
 } from 'react-native';
 import { connect } from 'react-redux';
-<<<<<<< HEAD
 import Engine from '../../../core/Engine';
 import Analytics from '../../../core/Analytics/Analytics';
 import { MetaMetricsEvents } from '../../../core/Analytics';
 import AppConstants from '../../../core/AppConstants';
 import { strings } from '../../../../locales/i18n';
-=======
-import { strings } from '../../../../locales/i18n';
-import { MetaMetricsEvents } from '../../../core/Analytics';
-import AppConstants from '../../../core/AppConstants';
-import Engine from '../../../core/Engine';
-import { trackEvent, trackLegacyEvent } from '../../../util/analyticsV2';
->>>>>>> 50747a18
-
 import { showAlert } from '../../../actions/alert';
 import { toggleReceiveModal } from '../../../actions/modals';
 import { newAssetTransaction } from '../../../actions/transaction';
@@ -394,11 +385,7 @@
       screen: Routes.BROWSER.VIEW,
       params,
     });
-<<<<<<< HEAD
     Analytics.trackEvent(MetaMetricsEvents.PORTFOLIO_LINK_CLICKED, {
-=======
-    trackEvent(MetaMetricsEvents.PORTFOLIO_LINK_CLICKED, {
->>>>>>> 50747a18
       portfolioUrl: AppConstants.PORTFOLIO_URL,
     });
   };
