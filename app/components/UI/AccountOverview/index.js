--- conflicted
+++ resolved
@@ -225,11 +225,7 @@
   openAccountSelector = () => {
     const { onboardingWizard, navigation } = this.props;
     !onboardingWizard &&
-<<<<<<< HEAD
-      navigation.navigate(...createAccountSelectorNavDetails());
-=======
       navigation.navigate(...createAccountSelectorNavDetails({}));
->>>>>>> d0eb4d7c
   };
 
   isAccountLabelDefined = (accountLabel) =>
