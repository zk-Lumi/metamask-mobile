import React, { useCallback } from 'react';
import PropTypes from 'prop-types';
import { TouchableOpacity, StyleSheet, View, InteractionManager, Image } from 'react-native';
import { connect } from 'react-redux';
import { colors, fontStyles } from '../../../styles/common';
import { strings } from '../../../../locales/i18n';
import CollectibleContractElement from '../CollectibleContractElement';
import Analytics from '../../../core/Analytics';
import { ANALYTICS_EVENT_OPTS } from '../../../util/analytics';
<<<<<<< HEAD
import { collectibleContractsSelector, collectiblesSelector } from '../../../reducers/collectibles';
import Text from '../../Base/Text';
import AppConstants from '../../../core/AppConstants';
import { toLowerCaseEquals } from '../../../util/general';
=======
import {
	collectibleContractsSelector,
	collectiblesSelector,
	favoritesCollectiblesSelector,
} from '../../../reducers/collectibles';
import { removeFavoriteCollectible } from '../../../actions/collectibles';
import { setNftDetectionDismissed } from '../../../actions/user';
import Text from '../../Base/Text';
import AppConstants from '../../../core/AppConstants';
import { toLowerCaseEquals } from '../../../util/general';
import { compareTokenIds } from '../../../util/tokens';
import CollectibleDetectionModal from '../CollectibleDetectionModal';
import { isMainNet } from '../../../util/networks';
>>>>>>> 6fb0183d

const styles = StyleSheet.create({
	wrapper: {
		backgroundColor: colors.white,
		flex: 1,
		minHeight: 500,
		marginTop: 16,
	},
	emptyView: {
		justifyContent: 'center',
		alignItems: 'center',
		marginTop: 10,
	},
	add: {
		flexDirection: 'row',
		alignItems: 'center',
		justifyContent: 'center',
	},
	addText: {
		fontSize: 14,
		color: colors.blue,
		...fontStyles.normal,
	},
	footer: {
		flex: 1,
		paddingBottom: 30,
		alignItems: 'center',
		marginTop: 24,
	},
	emptyContainer: {
		flex: 1,
		marginBottom: 18,
		justifyContent: 'center',
		alignItems: 'center',
	},
	emptyImageContainer: {
		width: 76,
		height: 76,
		marginTop: 30,
		marginBottom: 12,
	},
	emptyTitleText: {
		fontSize: 24,
		color: colors.grey200,
	},
	emptyText: {
		color: colors.greyAssetVisibility,
		marginBottom: 8,
		fontSize: 14,
	},
});

/**
 * View that renders a list of CollectibleContract
 * ERC-721 and ERC-1155
 */
<<<<<<< HEAD
const CollectibleContracts = ({ navigation, collectibleContracts, collectibles }) => {
=======
const CollectibleContracts = ({
	selectedAddress,
	chainId,
	navigation,
	collectibleContracts,
	collectibles,
	favoriteCollectibles,
	removeFavoriteCollectible,
	useCollectibleDetection,
	setNftDetectionDismissed,
	nftDetectionDismissed,
}) => {
>>>>>>> 6fb0183d
	const onItemPress = useCallback(
		(collectible, contractName) => {
			navigation.navigate('CollectiblesDetails', { collectible, contractName });
		},
		[navigation]
	);

	const goToAddCollectible = () => {
		navigation.push('AddAsset', { assetType: 'collectible' });
		InteractionManager.runAfterInteractions(() => {
			Analytics.trackEvent(ANALYTICS_EVENT_OPTS.WALLET_ADD_COLLECTIBLES);
		});
	};

	const renderFooter = () => (
		<View style={styles.footer} key={'collectible-contracts-footer'}>
			<Text style={styles.emptyText}>{strings('wallet.no_collectibles')}</Text>
			<TouchableOpacity style={styles.add} onPress={goToAddCollectible} testID={'add-collectible-button'}>
				<Text style={styles.addText}>{strings('wallet.add_collectibles')}</Text>
			</TouchableOpacity>
		</View>
	);

	const renderCollectibleContract = useCallback(
		(item, index) => {
			const contractCollectibles = collectibles?.filter((collectible) =>
				toLowerCaseEquals(collectible.address, item.address)
			);
			return (
				<CollectibleContractElement
					onPress={onItemPress}
					asset={item}
					key={item.address}
					contractCollectibles={contractCollectibles}
					collectiblesVisible={index === 0}
				/>
			);
		},
		[collectibles, onItemPress]
	);

	const renderFavoriteCollectibles = useCallback(() => {
		const filteredCollectibles = collectibles.filter(({ favorite }) => favorite);
		return (
			Boolean(filteredCollectibles.length) && (
				<CollectibleContractElement
					onPress={onItemPress}
					asset={{ name: 'Favorites', favorites: true }}
					key={'Favorites'}
					contractCollectibles={filteredCollectibles}
					collectiblesVisible
				/>
			)
		);
	}, [collectibles, onItemPress]);

	const renderList = useCallback(
		() => (
			<View>
				{renderFavoriteCollectibles()}
				<View>{collectibleContracts?.map((item, index) => renderCollectibleContract(item, index))}</View>
			</View>
		),
		[collectibleContracts, renderFavoriteCollectibles, renderCollectibleContract]
	);

	const goToLearnMore = () =>
		navigation.navigate('Webview', { screen: 'SimpleWebview', params: { url: AppConstants.URLS.NFT } });

	const dismissNftInfo = async () => {
		setNftDetectionDismissed(true);
	};

	const renderEmpty = () => (
		<View style={styles.emptyView}>
			<View style={styles.emptyContainer}>
				<Image
					style={styles.emptyImageContainer}
					source={require('../../../images/no-nfts-placeholder.png')}
					resizeMode={'contain'}
				/>
				<Text center style={styles.emptyTitleText} bold>
					{strings('wallet.no_nfts_yet')}
				</Text>
				<Text center big link onPress={goToLearnMore}>
					{strings('wallet.learn_more')}
				</Text>
			</View>
		</View>
	);

	return (
		<View style={styles.wrapper} testID={'collectible-contracts'}>
			{isMainNet(chainId) && !nftDetectionDismissed && !useCollectibleDetection && (
				<View style={styles.emptyView}>
					<CollectibleDetectionModal onDismiss={dismissNftInfo} navigation={navigation} />
				</View>
			)}
			{collectibleContracts.length > 0 ? renderList() : renderEmpty()}
			{renderFooter()}
		</View>
	);
};

CollectibleContracts.propTypes = {
	/**
	 * Navigation object required to push
	 * the Asset detail view
	 */
	navigation: PropTypes.object,
	/**
	 * Array of collectibleContract objects
	 */
	collectibleContracts: PropTypes.array,
	/**
	 * Array of collectibles objects
	 */
	collectibles: PropTypes.array,
<<<<<<< HEAD
};

const mapStateToProps = (state) => ({
	collectibleContracts: collectibleContractsSelector(state),
	collectibles: collectiblesSelector(state),
=======
	/**
	 * Navigation object required to push
	 * the Asset detail view
	 */
	navigation: PropTypes.object,
	/**
	 * Object of collectibles
	 */
	favoriteCollectibles: PropTypes.array,
	/**
	 * Dispatch remove collectible from favorites action
	 */
	removeFavoriteCollectible: PropTypes.func,
	/**
	 * Boolean to show if NFT detection is enabled
	 */
	useCollectibleDetection: PropTypes.bool,
	/**
	 * Setter for NFT detection state
	 */
	setNftDetectionDismissed: PropTypes.func,
	/**
	 * State to manage display of modal
	 */
	nftDetectionDismissed: PropTypes.bool,
};

const mapStateToProps = (state) => ({
	chainId: state.engine.backgroundState.NetworkController.provider.chainId,
	selectedAddress: state.engine.backgroundState.PreferencesController.selectedAddress,
	useCollectibleDetection: state.engine.backgroundState.PreferencesController.useCollectibleDetection,
	nftDetectionDismissed: state.user.nftDetectionDismissed,
	collectibleContracts: collectibleContractsSelector(state),
	collectibles: collectiblesSelector(state),
	favoriteCollectibles: favoritesCollectiblesSelector(state),
});

const mapDispatchToProps = (dispatch) => ({
	removeFavoriteCollectible: (selectedAddress, chainId, collectible) =>
		dispatch(removeFavoriteCollectible(selectedAddress, chainId, collectible)),
	setNftDetectionDismissed: () => dispatch(setNftDetectionDismissed()),
>>>>>>> 6fb0183d
});

export default connect(mapStateToProps)(CollectibleContracts);<|MERGE_RESOLUTION|>--- conflicted
+++ resolved
@@ -7,26 +7,13 @@
 import CollectibleContractElement from '../CollectibleContractElement';
 import Analytics from '../../../core/Analytics';
 import { ANALYTICS_EVENT_OPTS } from '../../../util/analytics';
-<<<<<<< HEAD
 import { collectibleContractsSelector, collectiblesSelector } from '../../../reducers/collectibles';
-import Text from '../../Base/Text';
-import AppConstants from '../../../core/AppConstants';
-import { toLowerCaseEquals } from '../../../util/general';
-=======
-import {
-	collectibleContractsSelector,
-	collectiblesSelector,
-	favoritesCollectiblesSelector,
-} from '../../../reducers/collectibles';
-import { removeFavoriteCollectible } from '../../../actions/collectibles';
 import { setNftDetectionDismissed } from '../../../actions/user';
 import Text from '../../Base/Text';
 import AppConstants from '../../../core/AppConstants';
 import { toLowerCaseEquals } from '../../../util/general';
-import { compareTokenIds } from '../../../util/tokens';
 import CollectibleDetectionModal from '../CollectibleDetectionModal';
 import { isMainNet } from '../../../util/networks';
->>>>>>> 6fb0183d
 
 const styles = StyleSheet.create({
 	wrapper: {
@@ -83,22 +70,15 @@
  * View that renders a list of CollectibleContract
  * ERC-721 and ERC-1155
  */
-<<<<<<< HEAD
-const CollectibleContracts = ({ navigation, collectibleContracts, collectibles }) => {
-=======
 const CollectibleContracts = ({
-	selectedAddress,
 	chainId,
 	navigation,
 	collectibleContracts,
 	collectibles,
-	favoriteCollectibles,
-	removeFavoriteCollectible,
 	useCollectibleDetection,
 	setNftDetectionDismissed,
 	nftDetectionDismissed,
 }) => {
->>>>>>> 6fb0183d
 	const onItemPress = useCallback(
 		(collectible, contractName) => {
 			navigation.navigate('CollectiblesDetails', { collectible, contractName });
@@ -205,6 +185,10 @@
 
 CollectibleContracts.propTypes = {
 	/**
+	 * Chain id
+	 */
+	chainId: PropTypes.string,
+	/**
 	 * Navigation object required to push
 	 * the Asset detail view
 	 */
@@ -217,26 +201,6 @@
 	 * Array of collectibles objects
 	 */
 	collectibles: PropTypes.array,
-<<<<<<< HEAD
-};
-
-const mapStateToProps = (state) => ({
-	collectibleContracts: collectibleContractsSelector(state),
-	collectibles: collectiblesSelector(state),
-=======
-	/**
-	 * Navigation object required to push
-	 * the Asset detail view
-	 */
-	navigation: PropTypes.object,
-	/**
-	 * Object of collectibles
-	 */
-	favoriteCollectibles: PropTypes.array,
-	/**
-	 * Dispatch remove collectible from favorites action
-	 */
-	removeFavoriteCollectible: PropTypes.func,
 	/**
 	 * Boolean to show if NFT detection is enabled
 	 */
@@ -258,14 +222,10 @@
 	nftDetectionDismissed: state.user.nftDetectionDismissed,
 	collectibleContracts: collectibleContractsSelector(state),
 	collectibles: collectiblesSelector(state),
-	favoriteCollectibles: favoritesCollectiblesSelector(state),
 });
 
 const mapDispatchToProps = (dispatch) => ({
-	removeFavoriteCollectible: (selectedAddress, chainId, collectible) =>
-		dispatch(removeFavoriteCollectible(selectedAddress, chainId, collectible)),
 	setNftDetectionDismissed: () => dispatch(setNftDetectionDismissed()),
->>>>>>> 6fb0183d
 });
 
-export default connect(mapStateToProps)(CollectibleContracts);+export default connect(mapStateToProps, mapDispatchToProps)(CollectibleContracts);