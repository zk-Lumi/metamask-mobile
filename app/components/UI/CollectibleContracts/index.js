--- conflicted
+++ resolved
@@ -264,18 +264,6 @@
       style={styles.wrapper}
       {...generateTestId(Platform, NFT_TAB_CONTAINER_ID)}
     >
-<<<<<<< HEAD
-      {networkType === MAINNET &&
-        !nftDetectionDismissed &&
-        !useNftDetection && (
-          <View style={styles.emptyView}>
-            <CollectibleDetectionModal
-              onDismiss={dismissNftInfo}
-              navigation={navigation}
-            />
-          </View>
-        )}
-=======
       {isCollectionDetectionBannerVisible && (
         <View style={styles.emptyView}>
           <CollectibleDetectionModal
@@ -284,7 +272,6 @@
           />
         </View>
       )}
->>>>>>> d0eb4d7c
       {collectibleContracts.length > 0 ? renderList() : renderEmpty()}
       {renderFooter()}
     </View>
