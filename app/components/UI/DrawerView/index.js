--- conflicted
+++ resolved
@@ -607,19 +607,6 @@
     }
   };
 
-<<<<<<< HEAD
-  openAccountSelector = () => {
-    const { navigation } = this.props;
-    navigation.navigate(Routes.MODAL.ROOT_MODAL_FLOW, {
-      screen: Routes.SHEET.ACCOUNT_SELECTOR,
-      params: {
-        onOpenImportAccount: this.hideDrawer,
-        onOpenConnectHardwareWallet: this.hideDrawer,
-        onSelectAccount: this.hideDrawer,
-      },
-    });
-    this.trackEvent(ANALYTICS_EVENT_OPTS.NAVIGATION_TAPS_ACCOUNT_NAME);
-=======
   toggleAccountsModal = async () => {
     if (!this.animatingAccountsModal) {
       this.animatingAccountsModal = true;
@@ -630,7 +617,6 @@
     }
     !this.props.accountsModalVisible &&
       this.trackEvent(MetaMetricsEvents.NAVIGATION_TAPS_ACCOUNT_NAME);
->>>>>>> 370226c2
   };
 
   toggleReceiveModal = () => {
@@ -726,23 +712,13 @@
     this.hideDrawer();
     // Q: duplicated analytic event?
     this.trackOpenBrowserEvent();
-<<<<<<< HEAD
-    // NOTE: do we need this event?
-    this.trackEvent(ANALYTICS_EVENT_OPTS.NAVIGATION_TAPS_BROWSER);
-=======
     this.trackEvent(MetaMetricsEvents.NAVIGATION_TAPS_BROWSER);
->>>>>>> 370226c2
   };
 
   showWallet = () => {
     this.props.navigation.navigate('WalletTabHome');
     this.hideDrawer();
-<<<<<<< HEAD
-    // NOTE: do we need this event?
-    this.trackEvent(ANALYTICS_EVENTS_V2.WALLET_OPENED);
-=======
     this.trackEvent(MetaMetricsEvents.WALLET_OPENED);
->>>>>>> 370226c2
   };
 
   goToTransactionHistory = () => {
