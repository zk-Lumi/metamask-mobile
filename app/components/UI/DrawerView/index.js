--- conflicted
+++ resolved
@@ -442,19 +442,16 @@
     /**
      *  Boolean that determines the state of network info modal
      */
-<<<<<<< HEAD
     networkOnboardedState: PropTypes.array,
     /**
      * Decides if Ledger's transaction modal is visible
      */
     // ledgerTransactionModalVisible: PropTypes.bool,
-=======
     infoNetworkModalVisible: PropTypes.bool,
     /**
      * Redux action to close info network modal
      */
     toggleInfoNetworkModal: PropTypes.func,
->>>>>>> 2c22d460
   };
 
   constructor(props) {
@@ -1271,11 +1268,8 @@
   keyrings: state.engine.backgroundState.KeyringController.keyrings,
   networkModalVisible: state.modals.networkModalVisible,
   receiveModalVisible: state.modals.receiveModalVisible,
-<<<<<<< HEAD
   ledgerTransactionModalVisible: state.modals.ledgerTransactionModalVisible,
-=======
   infoNetworkModalVisible: state.modals.infoNetworkModalVisible,
->>>>>>> 2c22d460
   passwordSet: state.user.passwordSet,
   wizard: state.wizard,
   ticker: selectTicker(state),
