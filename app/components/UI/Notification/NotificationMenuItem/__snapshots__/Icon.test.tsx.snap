--- conflicted
+++ resolved
@@ -10,39 +10,6 @@
       }
     }
   >
-<<<<<<< HEAD
-    <View>
-      <Image
-        onError={[Function]}
-        placeholderStyle={
-          {
-            "backgroundColor": "#f2f4f6",
-            "borderColor": "#f2f4f6",
-            "borderRadius": 16,
-            "borderWidth": 0.5,
-            "height": 32,
-            "width": 32,
-          }
-        }
-        source={
-          {
-            "uri": "MockImage",
-          }
-        }
-        style={
-          {
-            "borderColor": "#f2f4f6",
-            "borderRadius": 16,
-            "borderWidth": 0.5,
-            "height": 32,
-            "overflow": "hidden",
-            "width": 32,
-          }
-        }
-      />
-    </View>
-=======
->>>>>>> 5535b88a
     <View
       onLayout={[Function]}
       style={
@@ -71,7 +38,7 @@
           }
           source={
             {
-              "uri": "SvgMock",
+              "uri": "MockImage",
             }
           }
           style={
