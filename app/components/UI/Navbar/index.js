--- conflicted
+++ resolved
@@ -275,16 +275,6 @@
 	const innerStyles = StyleSheet.create({
 		headerTitleStyle: {
 			fontSize: 20,
-<<<<<<< HEAD
-			color: themeColors.textDefault,
-			...fontStyles.normal,
-		},
-		headerIcon: {
-			color: themeColors.primary,
-		},
-		headerStyle: {
-			backgroundColor: themeColors.backgroundDefault,
-=======
 			color: themeColors.text.default,
 			...fontStyles.normal,
 		},
@@ -293,18 +283,13 @@
 		},
 		headerStyle: {
 			backgroundColor: themeColors.background.default,
->>>>>>> 5fb50f04
 		},
 	});
 
 	return {
 		title,
 		headerTitleStyle: innerStyles.headerTitleStyle,
-<<<<<<< HEAD
-		headerTintColor: themeColors.primary,
-=======
 		headerTintColor: themeColors.primary.default,
->>>>>>> 5fb50f04
 		headerLeft: () =>
 			goBack ? (
 				// eslint-disable-next-line react/jsx-no-bind
@@ -343,30 +328,18 @@
 		headerStyle: {
 			shadowColor: colors.transparent,
 			elevation: 0,
-<<<<<<< HEAD
-			backgroundColor: themeColors.backgroundDefault,
+			backgroundColor: themeColors.background.default,
 			borderBottomWidth: 0,
 		},
 		headerIcon: {
-			color: themeColors.primary,
-=======
-			backgroundColor: themeColors.background.default,
-			borderBottomWidth: 0,
-		},
-		headerIcon: {
-			color: themeColors.primary.default,
->>>>>>> 5fb50f04
+			color: themeColors.primary.default,
 		},
 	});
 
 	return {
 		headerStyle: innerStyles.headerStyle,
 		title: null,
-<<<<<<< HEAD
-		headerTintColor: themeColors.primary,
-=======
 		headerTintColor: themeColors.primary.default,
->>>>>>> 5fb50f04
 		headerLeft: () => <View />,
 		headerRight: () => (
 			<TouchableOpacity
@@ -904,27 +877,16 @@
 	const innerStyles = StyleSheet.create({
 		headerTitleStyle: {
 			fontSize: 20,
-<<<<<<< HEAD
-			color: themeColors.textDefault,
-=======
 			color: themeColors.text.default,
->>>>>>> 5fb50f04
 			textAlign: 'center',
 			...fontStyles.normal,
 			alignItems: 'center',
 		},
 		headerStyle: {
-<<<<<<< HEAD
-			backgroundColor: themeColors.backgroundDefault,
-		},
-		headerIcon: {
-			color: themeColors.primary,
-=======
-			backgroundColor: themeColors.background.default,
-		},
-		headerIcon: {
-			color: themeColors.primary.default,
->>>>>>> 5fb50f04
+			backgroundColor: themeColors.background.default,
+		},
+		headerIcon: {
+			color: themeColors.primary.default,
 		},
 	});
 
@@ -961,29 +923,17 @@
 export function getPaymentSelectorMethodNavbar(navigation, onPop, themeColors) {
 	const innerStyles = StyleSheet.create({
 		headerButtonText: {
-<<<<<<< HEAD
-			color: themeColors.primary,
-		},
-		headerTitleStyle: {
-			fontSize: 20,
-			color: themeColors.textDefault,
-=======
 			color: themeColors.primary.default,
 		},
 		headerTitleStyle: {
 			fontSize: 20,
 			color: themeColors.text.default,
->>>>>>> 5fb50f04
 			textAlign: 'center',
 			...fontStyles.normal,
 			alignItems: 'center',
 		},
 		headerStyle: {
-<<<<<<< HEAD
-			backgroundColor: themeColors.backgroundDefault,
-=======
-			backgroundColor: themeColors.background.default,
->>>>>>> 5fb50f04
+			backgroundColor: themeColors.background.default,
 		},
 	});
 	return {
@@ -1009,31 +959,17 @@
 	const innerStyles = StyleSheet.create({
 		headerTitleStyle: {
 			fontSize: 20,
-<<<<<<< HEAD
-			color: themeColors.textDefault,
-			...fontStyles.normal,
-		},
-		headerStyle: {
-			backgroundColor: themeColors.backgroundDefault,
+			color: themeColors.text.default,
+			...fontStyles.normal,
+		},
+		headerStyle: {
+			backgroundColor: themeColors.background.default,
 		},
 		headerButtonText: {
-			color: themeColors.primary,
-		},
-		headerIcon: {
-			color: themeColors.primary,
-=======
-			color: themeColors.text.default,
-			...fontStyles.normal,
-		},
-		headerStyle: {
-			backgroundColor: themeColors.background.default,
-		},
-		headerButtonText: {
-			color: themeColors.primary.default,
-		},
-		headerIcon: {
-			color: themeColors.primary.default,
->>>>>>> 5fb50f04
+			color: themeColors.primary.default,
+		},
+		headerIcon: {
+			color: themeColors.primary.default,
 		},
 	});
 	return {
@@ -1083,16 +1019,6 @@
 	const innerStyles = StyleSheet.create({
 		headerTitleStyle: {
 			fontSize: 20,
-<<<<<<< HEAD
-			color: themeColors.textDefault,
-			...fontStyles.normal,
-		},
-		headerStyle: {
-			backgroundColor: themeColors.backgroundDefault,
-		},
-		headerIcon: {
-			color: themeColors.primary,
-=======
 			color: themeColors.text.default,
 			...fontStyles.normal,
 		},
@@ -1101,7 +1027,6 @@
 		},
 		headerIcon: {
 			color: themeColors.primary.default,
->>>>>>> 5fb50f04
 		},
 	});
 
