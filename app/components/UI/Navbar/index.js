--- conflicted
+++ resolved
@@ -52,11 +52,8 @@
   IconColor,
 } from '../../../component-library/components/Icons/Icon';
 import { AddContactViewSelectorsIDs } from '../../../../e2e/selectors/Settings/Contacts/AddContactView.selectors';
-<<<<<<< HEAD
 import { ImportTokenViewSelectorsIDs } from '../../../../e2e/selectors/wallet/ImportTokenView.selectors';
 import HeaderBase from '../../../component-library/components/HeaderBase';
-=======
->>>>>>> f54acb6f
 
 const trackEvent = (event, params = {}) => {
   MetaMetrics.getInstance().trackEvent(event, params);
@@ -1279,7 +1276,6 @@
   disableNetwork = false,
 ) {
   return {
-<<<<<<< HEAD
     header: () => (
       <HeaderBase
         includesTopInset
@@ -1302,21 +1298,6 @@
             iconColor={IconColor.Default}
           />
         }
-=======
-    headerTitle: () => (
-      <NavbarTitle
-        disableNetwork={disableNetwork}
-        title={title}
-        translate={translate}
-      />
-    ),
-    headerLeft: () => (
-      // eslint-disable-next-line react/jsx-no-bind
-      <TouchableOpacity
-        onPress={() => navigation.pop()}
-        style={styles.backButton}
-        testID={CommonSelectorsIDs.BACK_ARROW_BUTTON}
->>>>>>> f54acb6f
       >
         <NavbarTitle
           disableNetwork={disableNetwork}
