/* eslint-disable react/display-name */
import React from 'react';
import NavbarTitle from '../NavbarTitle';
import ModalNavbarTitle from '../ModalNavbarTitle';
import AccountRightButton from '../AccountRightButton';
import NavbarBrowserTitle from '../NavbarBrowserTitle';
import { Alert, Text, TouchableOpacity, View, StyleSheet, Image, Keyboard, InteractionManager } from 'react-native';
import { fontStyles, colors } from '../../../styles/common';
import IonicIcon from 'react-native-vector-icons/Ionicons';
import AntIcon from 'react-native-vector-icons/AntDesign';
import EvilIcons from 'react-native-vector-icons/EvilIcons';
import MaterialCommunityIcon from 'react-native-vector-icons/MaterialCommunityIcons';
import URL from 'url-parse';
import { strings } from '../../../../locales/i18n';
import AppConstants from '../../../core/AppConstants';
import DeeplinkManager from '../../../core/DeeplinkManager';
import Analytics from '../../../core/Analytics';
import { ANALYTICS_EVENT_OPTS } from '../../../util/analytics';
import { importAccountFromPrivateKey } from '../../../util/address';
import Device from '../../../util/device';
import { isGatewayUrl } from '../../../lib/ens-ipfs/resolver';
import { getHost } from '../../../util/browser';

const { HOMEPAGE_URL } = AppConstants;

const trackEvent = (event) => {
	InteractionManager.runAfterInteractions(() => {
		Analytics.trackEvent(event);
	});
};

const trackEventWithParameters = (event, params) => {
	InteractionManager.runAfterInteractions(() => {
		Analytics.trackEventWithParameters(event, params);
	});
};

const styles = StyleSheet.create({
	metamaskName: {
		width: 122,
		height: 15,
	},
	metamaskFox: {
		width: 40,
		height: 40,
		marginRight: 10,
	},
	backIcon: {
		color: colors.blue,
	},
	backIconIOS: {
		marginHorizontal: 4,
		marginTop: -4,
	},
	shareIconIOS: {
		marginHorizontal: -5,
	},
	hamburgerButton: {
		paddingLeft: Device.isAndroid() ? 22 : 18,
		paddingRight: Device.isAndroid() ? 22 : 18,
		paddingTop: Device.isAndroid() ? 14 : 10,
		paddingBottom: Device.isAndroid() ? 14 : 10,
	},
	backButton: {
		paddingLeft: Device.isAndroid() ? 22 : 18,
		paddingRight: Device.isAndroid() ? 22 : 18,
		marginTop: 5,
	},
	closeButton: {
		paddingHorizontal: Device.isAndroid() ? 22 : 18,
		paddingVertical: Device.isAndroid() ? 14 : 8,
	},
	infoButton: {
		paddingLeft: Device.isAndroid() ? 22 : 18,
		paddingRight: Device.isAndroid() ? 22 : 18,
		marginTop: 5,
	},
	closeButtonText: {
		color: colors.blue,
		fontSize: 14,
		...fontStyles.normal,
	},
	browserRightButton: {
		flex: 1,
		marginRight: Device.isAndroid() ? 10 : 0,
	},
	disabled: {
		opacity: 0.3,
	},
	optinHeaderLeft: {
		flexDirection: 'row',
		alignItems: 'center',
		marginHorizontal: Device.isIos() ? 20 : 0,
	},
	metamaskNameTransparentWrapper: {
		alignItems: 'center',
		justifyContent: 'center',
		flex: 1,
	},
	metamaskNameWrapper: {
		marginLeft: Device.isAndroid() ? 20 : 0,
	},
	// centeredTitle: {
	// 	fontSize: 20,
	// 	color: colors.fontPrimary,
	// 	textAlign: 'center',
	// 	...fontStyles.normal,
	// 	alignItems: 'center',
	// },
});

const metamask_name = require('../../../images/metamask-name.png'); // eslint-disable-line
const metamask_fox = require('../../../images/fox.png'); // eslint-disable-line
/**
 * Function that returns the navigation options
 * This is used by views that will show our custom navbar
 * which contains accounts icon, Title or Metamask Logo and current network, and settings icon
 *
 * @param {string} title - Title in string format
 * @param {Object} navigation - Navigation object required to push new views
 * @param {bool} disableNetwork - Boolean that specifies if the network can be changed, defaults to false
 * @returns {Object} - Corresponding navbar options containing headerTitle, headerLeft, headerTruncatedBackTitle and headerRight
 */
export default function getNavbarOptions(title, disableNetwork = false, drawerRef, themeColors) {
	const innerStyles = StyleSheet.create({
		headerStyle: {
			backgroundColor: themeColors.backgroundDefault,
		},
		headerIcon: {
			color: themeColors.primary,
		},
	});

	function onPress() {
		Keyboard.dismiss();
		drawerRef.current?.showDrawer?.();
		trackEvent(ANALYTICS_EVENT_OPTS.COMMON_TAPS_HAMBURGER_MENU);
	}

	return {
		headerTitle: () => <NavbarTitle title={title} disableNetwork={disableNetwork} />,
		headerLeft: () => (
			<TouchableOpacity onPress={onPress} style={styles.backButton}>
				<IonicIcon
					name={Device.isAndroid() ? 'md-menu' : 'ios-menu'}
					size={Device.isAndroid() ? 24 : 28}
					style={innerStyles.headerIcon}
				/>
			</TouchableOpacity>
		),
		headerRight: () => <AccountRightButton />,
		headerStyle: innerStyles.headerStyle,
	};
}

/**
 * Function that returns the navigation options
 * This is used by views that will show our custom navbar which contains Title
 *
 * @param {string} title - Title in string format
 * @param {Object} navigation - Navigation object required to push new views
 * @returns {Object} - Corresponding navbar options containing title and headerTitleStyle
 */
export function getNavigationOptionsTitle(title, navigation, isFullScreenModal, themeColors) {
	const innerStyles = StyleSheet.create({
		headerTitleStyle: {
			fontSize: 20,
			color: themeColors.text.default,
			...fontStyles.normal,
		},
		headerIcon: {
			color: themeColors.primary.default,
		},
		headerStyle: {
			backgroundColor: themeColors.background.default,
		},
	});
	function navigationPop() {
		navigation.pop();
	}
	return {
		title,
		headerTitleStyle: innerStyles.headerTitleStyle,
		headerTintColor: themeColors.primary.default,
		headerRight: () =>
			isFullScreenModal ? (
				<TouchableOpacity onPress={navigationPop} style={styles.closeButton}>
					<IonicIcon name={'ios-close'} size={38} style={[innerStyles.headerIcon, styles.backIconIOS]} />
				</TouchableOpacity>
			) : null,
		headerLeft: () =>
			isFullScreenModal ? null : (
				<TouchableOpacity onPress={navigationPop} style={styles.backButton} testID={'title-back-arrow-button'}>
					<IonicIcon
						name={Device.isAndroid() ? 'md-arrow-back' : 'ios-arrow-back'}
						size={Device.isAndroid() ? 24 : 28}
						style={innerStyles.headerIcon}
					/>
				</TouchableOpacity>
			),
		headerStyle: innerStyles.headerStyle,
	};
}

/**
 * Function that returns the navigation options
 * This is used by contact form
 *
 * @param {string} title - Title in string format
 * @param {Object} navigation - Navigation object required to push new views
 * @returns {Object} - Corresponding navbar options
 */
export function getEditableOptions(title, navigation, route, themeColors) {
	const innerStyles = StyleSheet.create({
		headerTitleStyle: {
			fontSize: 20,
			color: themeColors.text.default,
			...fontStyles.normal,
		},
		headerIcon: {
			color: themeColors.primary.default,
		},
		headerButtonText: {
			color: themeColors.primary.default,
			fontSize: 14,
			...fontStyles.normal,
		},
		headerStyle: {
			backgroundColor: themeColors.background.default,
		},
	});
	function navigationPop() {
		navigation.pop();
	}
	const rightAction = route.params?.dispatch;
	const editMode = route.params?.editMode === 'edit';
	const addMode = route.params?.mode === 'add';
	return {
		title,
		headerTitleStyle: innerStyles.headerTitleStyle,
		headerTintColor: themeColors.primary.default,
		headerLeft: () => (
			<TouchableOpacity onPress={navigationPop} style={styles.backButton} testID={'edit-contact-back-button'}>
				<IonicIcon
					name={Device.isAndroid() ? 'md-arrow-back' : 'ios-arrow-back'}
					size={Device.isAndroid() ? 24 : 28}
					style={innerStyles.headerIcon}
				/>
			</TouchableOpacity>
		),
		headerRight: () =>
			!addMode ? (
				<TouchableOpacity onPress={rightAction} style={styles.backButton}>
					<Text style={innerStyles.headerButtonText}>
						{editMode ? strings('address_book.edit') : strings('address_book.cancel')}
					</Text>
				</TouchableOpacity>
			) : (
				<View />
			),
		headerStyle: innerStyles.headerStyle,
	};
}

/**
 * Function that returns the navigation options
 * This is used by payment request view showing close and back buttons
 *
 * @param {string} title - Title in string format
 * @param {Object} navigation - Navigation object required to push new views
 * @returns {Object} - Corresponding navbar options containing title, headerLeft and headerRight
 */
export function getPaymentRequestOptionsTitle(title, navigation, route, themeColors) {
	const goBack = route.params?.dispatch;
	const innerStyles = StyleSheet.create({
		headerTitleStyle: {
			fontSize: 20,
			color: themeColors.text.default,
			...fontStyles.normal,
		},
		headerIcon: {
			color: themeColors.primary.default,
		},
		headerStyle: {
			backgroundColor: themeColors.background.default,
		},
	});

	return {
		title,
		headerTitleStyle: innerStyles.headerTitleStyle,
		headerTintColor: themeColors.primary.default,
		headerLeft: () =>
			goBack ? (
				// eslint-disable-next-line react/jsx-no-bind
				<TouchableOpacity
					onPress={goBack}
					style={styles.backButton}
					testID={'request-search-asset-back-button'}
				>
					<IonicIcon
						name={Device.isAndroid() ? 'md-arrow-back' : 'ios-arrow-back'}
						size={Device.isAndroid() ? 24 : 28}
						style={innerStyles.headerIcon}
					/>
				</TouchableOpacity>
			) : (
				<View />
			),
		headerRight: () => (
			// eslint-disable-next-line react/jsx-no-bind
			<TouchableOpacity onPress={() => navigation.pop()} style={styles.closeButton}>
				<IonicIcon name={'ios-close'} size={38} style={[innerStyles.headerIcon, styles.backIconIOS]} />
			</TouchableOpacity>
		),
		headerStyle: innerStyles.headerStyle,
	};
}

/**
 * Function that returns the navigation options
 * This is used by payment request view showing close button
 *
 * @returns {Object} - Corresponding navbar options containing title, and headerRight
 */
export function getPaymentRequestSuccessOptionsTitle(navigation, themeColors) {
	const innerStyles = StyleSheet.create({
		headerStyle: {
			shadowColor: colors.transparent,
			elevation: 0,
			backgroundColor: themeColors.background.default,
			borderBottomWidth: 0,
		},
		headerIcon: {
			color: themeColors.primary.default,
		},
	});

	return {
		headerStyle: innerStyles.headerStyle,
		title: null,
		headerTintColor: themeColors.primary.default,
		headerLeft: () => <View />,
		headerRight: () => (
			<TouchableOpacity
				// eslint-disable-next-line react/jsx-no-bind
				onPress={() => navigation.pop()}
				style={styles.closeButton}
				testID={'send-link-close-button'}
			>
				<IonicIcon name="ios-close" size={38} style={[innerStyles.headerIcon, styles.backIconIOS]} />
			</TouchableOpacity>
		),
	};
}

/**
 * Function that returns the navigation options
 * This is used by views that confirms transactions, showing current network
 *
 * @param {string} title - Title in string format
 * @returns {Object} - Corresponding navbar options containing title and headerTitleStyle
 */
export function getTransactionOptionsTitle(_title, navigation, route) {
	const transactionMode = route.params?.mode ?? '';
	const { name } = route;
	const leftText = transactionMode === 'edit' ? strings('transaction.cancel') : strings('transaction.edit');
	const disableModeChange = route.params?.disableModeChange;
	const modeChange = route.params?.dispatch;
	const leftAction = () => modeChange('edit');
	const rightAction = () => navigation.pop();
	const rightText = strings('transaction.cancel');
	const title = transactionMode === 'edit' ? 'transaction.edit' : _title;
	return {
		headerTitle: () => <NavbarTitle title={title} disableNetwork />,
		headerLeft: () =>
			transactionMode !== 'edit' ? (
				<TouchableOpacity
					disabled={disableModeChange}
					// eslint-disable-next-line react/jsx-no-bind
					onPress={leftAction}
					style={styles.closeButton}
					testID={'confirm-txn-edit-button'}
				>
					<Text
						style={disableModeChange ? [styles.closeButtonText, styles.disabled] : [styles.closeButtonText]}
					>
						{leftText}
					</Text>
				</TouchableOpacity>
			) : (
				<View />
			),
		headerRight: () =>
			name === 'Send' ? (
				// eslint-disable-next-line react/jsx-no-bind
				<TouchableOpacity onPress={rightAction} style={styles.closeButton} testID={'send-back-button'}>
					<Text style={styles.closeButtonText}>{rightText}</Text>
				</TouchableOpacity>
			) : (
				<View />
			),
	};
}

export function getApproveNavbar(title) {
	return {
		headerTitle: () => <NavbarTitle title={title} disableNetwork />,
		headerLeft: () => <View />,
		headerRight: () => <View />,
	};
}

/**
 * Function that returns the navigation options
 * This is used by views in send flow
 *
 * @param {string} title - Title in string format
 * @returns {Object} - Corresponding navbar options containing title and headerTitleStyle
 */
export function getSendFlowTitle(title, navigation, route, themeColors) {
	const innerStyles = StyleSheet.create({
		headerButtonText: {
			color: themeColors.primary.default,
			fontSize: 14,
			...fontStyles.normal,
		},
		headerStyle: {
			backgroundColor: themeColors.background.default,
		},
	});
	const rightAction = () => {
		const providerType = route.params?.providerType ?? '';
		trackEventWithParameters(ANALYTICS_EVENT_OPTS.SEND_FLOW_CANCEL, {
			view: title.split('.')[1],
			network: providerType,
		});
		navigation.dangerouslyGetParent()?.pop();
	};
	const leftAction = () => navigation.pop();

	const canGoBack = title !== 'send.send_to' && !route?.params?.isPaymentRequest;

	const titleToRender = title;

	return {
		headerTitle: () => <NavbarTitle title={titleToRender} disableNetwork />,
		headerRight: () => (
			// eslint-disable-next-line react/jsx-no-bind
			<TouchableOpacity onPress={rightAction} style={styles.closeButton} testID={'send-cancel-button'}>
				<Text style={innerStyles.headerButtonText}>{strings('transaction.cancel')}</Text>
			</TouchableOpacity>
		),
		headerLeft: () =>
			canGoBack ? (
				// eslint-disable-next-line react/jsx-no-bind
				<TouchableOpacity onPress={leftAction} style={styles.closeButton}>
					<Text style={innerStyles.headerButtonText}>{strings('transaction.back')}</Text>
				</TouchableOpacity>
			) : (
				<View />
			),
		headerStyle: innerStyles.headerStyle,
	};
}

/**
 * Function that returns the navigation options
 * This is used by views that will show our custom navbar
 * which contains accounts icon, Title or Metamask Logo and current network, and settings icon
 *
 * @param {Object} navigation - Navigation object required to push new views
 * @returns {Object} - Corresponding navbar options containing headerTitle, headerLeft and headerRight
 */
export function getBrowserViewNavbarOptions(navigation, route, drawerRef, themeColors) {
	const innerStyles = StyleSheet.create({
		headerStyle: {
			backgroundColor: themeColors.backgroundDefault,
		},
		headerIcon: {
			color: themeColors.primary,
		},
	});

	const url = route.params?.url ?? '';
	let host = null;
	let isHttps = false;

	const isHomepage = (url) => getHost(url) === getHost(HOMEPAGE_URL);
	const error = route.params?.error ?? '';
	const icon = route.params?.icon;

	if (url && !isHomepage(url)) {
		isHttps = url && url.toLowerCase().substr(0, 6) === 'https:';
		const urlObj = new URL(url);
		//Using host so the port number will be displayed on the address bar
		host = urlObj.host.toLowerCase().replace(/^www\./, '');
		if (isGatewayUrl(urlObj) && url.search(`${AppConstants.IPFS_OVERRIDE_PARAM}=false`) === -1) {
			const ensUrl = route.params?.currentEnsName ?? '';
			if (ensUrl) {
				host = ensUrl.toLowerCase().replace(/^www\./, '');
			}
		}
	} else {
		host = strings('browser.title');
	}

	function onPress() {
		Keyboard.dismiss();
		drawerRef.current?.showDrawer?.();
		trackEvent(ANALYTICS_EVENT_OPTS.COMMON_TAPS_HAMBURGER_MENU);
	}

	return {
		gestureEnabled: false,
		headerLeft: () => (
			<TouchableOpacity onPress={onPress} style={styles.hamburgerButton} testID={'hamburger-menu-button-browser'}>
				<IonicIcon
					name={Device.isAndroid() ? 'md-menu' : 'ios-menu'}
					size={Device.isAndroid() ? 24 : 28}
					style={innerStyles.headerIcon}
				/>
			</TouchableOpacity>
		),
		headerTitle: () => (
			<NavbarBrowserTitle
				error={!!error}
				icon={url && !isHomepage(url) ? icon : null}
				navigation={navigation}
				route={route}
				url={url}
				hostname={host}
				https={isHttps}
			/>
		),
		headerRight: () => (
			<View style={styles.browserRightButton}>
				<AccountRightButton />
			</View>
		),
		headerStyle: innerStyles.headerStyle,
	};
}

/**
 * Function that returns the navigation options
 * for our modals
 *
 * @param {string} title - Title in string format
 * @returns {Object} - Corresponding navbar options containing headerTitle
 */
export function getModalNavbarOptions(title) {
	return {
		headerTitle: () => <ModalNavbarTitle title={title} />,
	};
}

/**
 * Function that returns the navigation options
 * for our onboarding screens,
 * which is just the metamask log and the Back button
 *
 * @returns {Object} - Corresponding navbar options containing headerTitle, headerTitle and headerTitle
 */
export function getOnboardingNavbarOptions(route, { headerLeft } = {}, themeColors) {
	const headerLeftHide = headerLeft || route.params?.headerLeft;
	const innerStyles = StyleSheet.create({
		headerStyle: {
			shadowColor: colors.transparent,
			elevation: 0,
			backgroundColor: themeColors.background.default,
			borderBottomWidth: 0,
		},
		metamaskName: {
			width: 122,
			height: 15,
			tintColor: themeColors.text.default,
		},
	});

	return {
		headerStyle: innerStyles.headerStyle,
		headerTitle: () => (
			<View style={styles.metamaskNameTransparentWrapper}>
				<Image source={metamask_name} style={innerStyles.metamaskName} resizeMethod={'auto'} />
			</View>
		),
		headerBackTitle: strings('navigation.back'),
		headerRight: () => <View />,
		headerLeft: headerLeftHide,
	};
}

/**
 * Function that returns a transparent navigation options for our onboarding screens.
 *
 * @returns {Object} - Corresponding navbar options containing headerTitle
 */
export function getTransparentOnboardingNavbarOptions(themeColors) {
	const innerStyles = StyleSheet.create({
		headerStyle: {
			shadowColor: colors.transparent,
			elevation: 0,
			backgroundColor: themeColors.background.default,
		},
		metamaskName: {
			width: 122,
			height: 15,
			tintColor: themeColors.text.default,
		},
	});
	return {
		headerTitle: () => (
			<View style={styles.metamaskNameTransparentWrapper}>
				<Image source={metamask_name} style={innerStyles.metamaskName} resizeMethod={'auto'} />
			</View>
		),
		headerLeft: () => <View />,
		headerRight: () => <View />,
		headerStyle: innerStyles.headerStyle,
	};
}

/**
 * Function that returns a transparent navigation options for our onboarding screens.
 *
 * @returns {Object} - Corresponding navbar options containing headerTitle and a back button
 */
export function getTransparentBackOnboardingNavbarOptions(themeColors) {
	const innerStyles = StyleSheet.create({
		headerStyle: {
			shadowColor: colors.transparent,
			elevation: 0,
			backgroundColor: themeColors.background.default,
		},
		metamaskName: {
			width: 122,
			height: 15,
			tintColor: themeColors.text.default,
		},
	});
	return {
		headerTitle: () => (
			<View style={styles.metamaskNameTransparentWrapper}>
				<Image source={metamask_name} style={innerStyles.metamaskName} resizeMethod={'auto'} />
			</View>
		),
		headerBackTitle: strings('navigation.back'),
		headerRight: () => <View />,
		headerStyle: innerStyles.headerStyle,
	};
}

/**
 * Function that returns the navigation options
 * for our metric opt-in screen
 *
 * @returns {Object} - Corresponding navbar options containing headerLeft
 */
export function getOptinMetricsNavbarOptions(themeColors) {
	const innerStyles = StyleSheet.create({
		headerStyle: {
			shadowColor: colors.transparent,
			elevation: 0,
			backgroundColor: themeColors.background.default,
			borderBottomWidth: 0,
			height: 100,
		},
		metamaskName: {
			width: 122,
			height: 15,
			tintColor: themeColors.text.default,
		},
	});

	return {
		headerStyle: innerStyles.headerStyle,
		title: null,
		headerLeft: () => (
			<View style={styles.optinHeaderLeft}>
				<View style={styles.metamaskNameWrapper}>
					<Image source={metamask_fox} style={styles.metamaskFox} resizeMethod={'auto'} />
				</View>
				<View style={styles.metamaskNameWrapper}>
					<Image source={metamask_name} style={innerStyles.metamaskName} resizeMethod={'auto'} />
				</View>
			</View>
		),
	};
}
/**
 * Function that returns the navigation options
 * for our closable screens,
 *
 * @returns {Object} - Corresponding navbar options containing headerTitle, headerTitle and headerTitle
 */
export function getClosableNavigationOptions(title, backButtonText, navigation, themeColors) {
	const innerStyles = StyleSheet.create({
		headerButtonText: {
			color: themeColors.primary.default,
			fontSize: 14,
			...fontStyles.normal,
		},
		headerIcon: {
			color: themeColors.primary.default,
		},
		headerStyle: {
			backgroundColor: themeColors.background.default,
		},
		headerTitleStyle: {
			fontSize: 20,
			...fontStyles.normal,
			color: themeColors.text.default,
		},
	});
	function navigationPop() {
		navigation.pop();
	}
	return {
		title,
		headerTitleStyle: innerStyles.headerTitleStyle,
		headerLeft: () =>
			Device.isIos() ? (
				<TouchableOpacity onPress={navigationPop} style={styles.closeButton} testID={'nav-ios-back'}>
					<Text style={innerStyles.headerButtonText}>{backButtonText}</Text>
				</TouchableOpacity>
			) : (
				<TouchableOpacity onPress={navigationPop} style={styles.backButton} testID={'nav-android-back'}>
					<IonicIcon name={'md-arrow-back'} size={24} style={innerStyles.headerIcon} />
				</TouchableOpacity>
			),
		headerStyle: innerStyles.headerStyle,
	};
}

/**
 * Function that returns the navigation options
 * for our closable screens,
 *
 * @returns {Object} - Corresponding navbar options containing headerTitle, headerTitle and headerTitle
 */
export function getOfflineModalNavbar() {
	return {
		headerShown: false,
	};
}

/**
 * Function that returns the navigation options
 * for our wallet screen,
 *
 * @returns {Object} - Corresponding navbar options containing headerTitle, headerTitle and headerTitle
 */
export function getWalletNavbarOptions(title, navigation, drawerRef, themeColors) {
	const innerStyles = StyleSheet.create({
		headerStyle: {
			backgroundColor: themeColors.backgroundDefault,
		},
		headerIcon: {
			color: themeColors.primary,
		},
	});

	const onScanSuccess = (data, content) => {
		if (data.private_key) {
			Alert.alert(
				strings('wallet.private_key_detected'),
				strings('wallet.do_you_want_to_import_this_account'),
				[
					{
						text: strings('wallet.cancel'),
						onPress: () => false,
						style: 'cancel',
					},
					{
						text: strings('wallet.yes'),
						onPress: async () => {
							try {
								await importAccountFromPrivateKey(data.private_key);
								navigation.navigate('ImportPrivateKeyView', { screen: 'ImportPrivateKeySuccess' });
							} catch (e) {
								Alert.alert(
									strings('import_private_key.error_title'),
									strings('import_private_key.error_message')
								);
							}
						},
					},
				],
				{ cancelable: false }
			);
		} else if (data.seed) {
			Alert.alert(strings('wallet.error'), strings('wallet.logout_to_import_seed'));
		} else {
			setTimeout(() => {
				DeeplinkManager.parse(content, { origin: AppConstants.DEEPLINKS.ORIGIN_QR_CODE });
			}, 500);
		}
	};

	function openDrawer() {
		drawerRef.current?.showDrawer?.();
		trackEvent(ANALYTICS_EVENT_OPTS.COMMON_TAPS_HAMBURGER_MENU);
	}

	function openQRScanner() {
		navigation.navigate('QRScanner', {
			onScanSuccess,
		});
		trackEvent(ANALYTICS_EVENT_OPTS.WALLET_QR_SCANNER);
	}

	return {
		headerTitle: () => <NavbarTitle title={title} />,
		headerLeft: () => (
			<TouchableOpacity onPress={openDrawer} style={styles.backButton} testID={'hamburger-menu-button-wallet'}>
				<IonicIcon
					name={Device.isAndroid() ? 'md-menu' : 'ios-menu'}
					size={Device.isAndroid() ? 24 : 28}
					style={innerStyles.headerIcon}
				/>
			</TouchableOpacity>
		),
		headerRight: () => (
			<TouchableOpacity
				style={styles.infoButton}
				// eslint-disable-next-line
				onPress={openQRScanner}
			>
				<AntIcon name="scan1" size={28} style={innerStyles.headerIcon} />
			</TouchableOpacity>
		),
		headerStyle: innerStyles.headerStyle,
	};
}

/**
 * Function that returns the navigation options containing title and network indicator
 *
 * @param {string} title - Title in string format
 * @param {string} translate - Boolean that specifies if the title needs translation
 * @param {Object} navigation - Navigation object required to push new views
 * @returns {Object} - Corresponding navbar options containing headerTitle and headerTitle
 */
export function getNetworkNavbarOptions(title, translate, navigation, themeColors) {
	const innerStyles = StyleSheet.create({
		headerStyle: {
<<<<<<< HEAD
			backgroundColor: themeColors.backgroundDefault,
		},
		headerIcon: {
			color: themeColors.primary,
=======
			backgroundColor: themeColors.background.default,
		},
		headerIcon: {
			color: themeColors.primary.default,
>>>>>>> 0951a6a1
		},
	});
	return {
		headerTitle: () => <NavbarTitle title={title} translate={translate} />,
		headerLeft: () => (
			// eslint-disable-next-line react/jsx-no-bind
			<TouchableOpacity onPress={() => navigation.pop()} style={styles.backButton} testID={'asset-back-button'}>
				<IonicIcon
					name={Device.isAndroid() ? 'md-arrow-back' : 'ios-arrow-back'}
					size={Device.isAndroid() ? 24 : 28}
					style={innerStyles.headerIcon}
				/>
			</TouchableOpacity>
		),
		headerRight: () => <View />,
		headerStyle: innerStyles.headerStyle,
	};
}

/**
 * Function that returns the navigation options containing title and network indicator
 *
 * @returns {Object} - Corresponding navbar options containing headerTitle and headerTitle
 */
export function getWebviewNavbar(navigation, route, themeColors) {
	const innerStyles = StyleSheet.create({
		headerTitleStyle: {
			fontSize: 20,
			color: themeColors.text.default,
			textAlign: 'center',
			...fontStyles.normal,
			alignItems: 'center',
		},
		headerStyle: {
			backgroundColor: themeColors.background.default,
		},
		headerIcon: {
			color: themeColors.primary.default,
		},
	});

	const title = route.params?.title ?? '';
	const share = route.params?.dispatch;
	return {
		headerTitle: () => <Text style={innerStyles.headerTitleStyle}>{title}</Text>,
		headerLeft: () =>
			Device.isAndroid() ? (
				// eslint-disable-next-line react/jsx-no-bind
				<TouchableOpacity onPress={() => navigation.pop()} style={styles.backButton}>
					<IonicIcon name={'md-arrow-back'} size={24} style={innerStyles.headerIcon} />
				</TouchableOpacity>
			) : (
				// eslint-disable-next-line react/jsx-no-bind
				<TouchableOpacity onPress={() => navigation.pop()} style={styles.backButton}>
					<IonicIcon name="ios-close" size={38} style={[innerStyles.headerIcon, styles.backIconIOS]} />
				</TouchableOpacity>
			),
		headerRight: () =>
			Device.isAndroid() ? (
				<TouchableOpacity onPress={share} style={styles.backButton}>
					<MaterialCommunityIcon name="share-variant" size={24} style={innerStyles.headerIcon} />
				</TouchableOpacity>
			) : (
				<TouchableOpacity onPress={share} style={styles.backButton}>
					<EvilIcons name="share-apple" size={32} style={[innerStyles.headerIcon, styles.shareIconIOS]} />
				</TouchableOpacity>
			),
		headerStyle: innerStyles.headerStyle,
	};
}

export function getPaymentSelectorMethodNavbar(navigation, onPop, themeColors) {
	const innerStyles = StyleSheet.create({
		headerButtonText: {
			color: themeColors.primary.default,
		},
		headerTitleStyle: {
			fontSize: 20,
			color: themeColors.text.default,
			textAlign: 'center',
			...fontStyles.normal,
			alignItems: 'center',
		},
		headerStyle: {
			backgroundColor: themeColors.background.default,
		},
	});
	return {
		headerTitle: () => <Text style={innerStyles.headerTitleStyle}>{strings('fiat_on_ramp.purchase_method')}</Text>,
		headerLeft: () => <View />,
		headerRight: () => (
			// eslint-disable-next-line react/jsx-no-bind
			<TouchableOpacity
				onPress={() => {
					navigation.dangerouslyGetParent()?.pop();
					onPop?.();
				}}
				style={styles.closeButton}
			>
				<Text style={innerStyles.headerButtonText}>{strings('navigation.cancel')}</Text>
			</TouchableOpacity>
		),
		headerStyle: innerStyles.headerStyle,
	};
}

export function getPaymentMethodApplePayNavbar(navigation, onPop, onExit, themeColors) {
	const innerStyles = StyleSheet.create({
		headerTitleStyle: {
			fontSize: 20,
			color: themeColors.text.default,
			...fontStyles.normal,
		},
		headerStyle: {
			backgroundColor: themeColors.background.default,
		},
		headerButtonText: {
			color: themeColors.primary.default,
		},
		headerIcon: {
			color: themeColors.primary.default,
		},
	});
	return {
		title: strings('fiat_on_ramp.amount_to_buy'),
		headerTitleStyle: innerStyles.headerTitleStyle,
		headerRight: () => (
			// eslint-disable-next-line react/jsx-no-bind
			<TouchableOpacity
				onPress={() => {
					navigation.dangerouslyGetParent()?.pop();
					onExit?.();
				}}
				style={styles.closeButton}
			>
				<Text style={innerStyles.headerButtonText}>{strings('navigation.cancel')}</Text>
			</TouchableOpacity>
		),
		headerLeft: () =>
			Device.isAndroid() ? (
				// eslint-disable-next-line react/jsx-no-bind
				<TouchableOpacity
					onPress={() => {
						navigation.pop();
						onPop?.();
					}}
					style={styles.backButton}
				>
					<IonicIcon name={'md-arrow-back'} size={24} style={innerStyles.headerIcon} />
				</TouchableOpacity>
			) : (
				// eslint-disable-next-line react/jsx-no-bind
				<TouchableOpacity
					onPress={() => {
						navigation.pop();
						onPop?.();
					}}
					style={styles.closeButton}
				>
					<Text style={innerStyles.headerButtonText}>{strings('navigation.back')}</Text>
				</TouchableOpacity>
			),
		headerStyle: innerStyles.headerStyle,
	};
}

export function getTransakWebviewNavbar(navigation, route, onPop, themeColors) {
	const innerStyles = StyleSheet.create({
		headerTitleStyle: {
			fontSize: 20,
			color: themeColors.text.default,
			...fontStyles.normal,
		},
		headerStyle: {
			backgroundColor: themeColors.background.default,
		},
		headerIcon: {
			color: themeColors.primary.default,
		},
	});

	const title = route.params?.title ?? '';
	return {
		title,
		headerTitleStyle: innerStyles.headerTitleStyle,
		headerLeft: () =>
			Device.isAndroid() ? (
				// eslint-disable-next-line react/jsx-no-bind
				<TouchableOpacity
					onPress={() => {
						navigation.pop();
						onPop?.();
					}}
					style={styles.backButton}
				>
					<IonicIcon name={'md-arrow-back'} size={24} style={innerStyles.headerIcon} />
				</TouchableOpacity>
			) : (
				// eslint-disable-next-line react/jsx-no-bind
				<TouchableOpacity
					onPress={() => {
						navigation.pop();
						onPop?.();
					}}
					style={styles.backButton}
				>
					<IonicIcon name="ios-close" size={38} style={[innerStyles.headerIcon, styles.backIconIOS]} />
				</TouchableOpacity>
			),
		headerStyle: innerStyles.headerStyle,
	};
}

export function getSwapsAmountNavbar(navigation, route, themeColors) {
	const innerStyles = StyleSheet.create({
		headerButtonText: {
			color: themeColors.primary.default,
			fontSize: 14,
			...fontStyles.normal,
		},
		headerStyle: {
			backgroundColor: themeColors.background.default,
		},
	});
	const title = route.params?.title ?? 'Swap';
	return {
		headerTitle: () => <NavbarTitle title={title} disableNetwork translate={false} />,
		headerLeft: () => <View />,
		headerRight: () => (
			// eslint-disable-next-line react/jsx-no-bind
			<TouchableOpacity onPress={() => navigation.dangerouslyGetParent()?.pop()} style={styles.closeButton}>
				<Text style={innerStyles.headerButtonText}>{strings('navigation.cancel')}</Text>
			</TouchableOpacity>
		),
		headerStyle: innerStyles.headerStyle,
	};
}
export function getSwapsQuotesNavbar(navigation, route, themeColors) {
	const innerStyles = StyleSheet.create({
		headerButtonText: {
			color: themeColors.primary.default,
			fontSize: 14,
			...fontStyles.normal,
		},
		headerIcon: {
			color: themeColors.primary.default,
		},
		headerStyle: {
			backgroundColor: themeColors.background.default,
		},
	});
	const title = route.params?.title ?? 'Swap';
	const leftActionText = route.params?.leftAction ?? strings('navigation.back');

	const leftAction = () => {
		const trade = route.params?.requestedTrade;
		const selectedQuote = route.params?.selectedQuote;
		const quoteBegin = route.params?.quoteBegin;
		if (!selectedQuote) {
			InteractionManager.runAfterInteractions(() => {
				Analytics.trackEventWithParameters(ANALYTICS_EVENT_OPTS.QUOTES_REQUEST_CANCELLED, {
					...trade,
					responseTime: new Date().getTime() - quoteBegin,
				});
			});
		}
		navigation.pop();
	};

	const rightAction = () => {
		const trade = route.params?.requestedTrade;
		const selectedQuote = route.params?.selectedQuote;
		const quoteBegin = route.params?.quoteBegin;
		if (!selectedQuote) {
			InteractionManager.runAfterInteractions(() => {
				Analytics.trackEventWithParameters(ANALYTICS_EVENT_OPTS.QUOTES_REQUEST_CANCELLED, {
					...trade,
					responseTime: new Date().getTime() - quoteBegin,
				});
			});
		}
		navigation.dangerouslyGetParent()?.pop();
	};

	return {
		headerTitle: () => <NavbarTitle title={title} disableNetwork translate={false} />,
		headerLeft: () =>
			Device.isAndroid() ? (
				// eslint-disable-next-line react/jsx-no-bind
				<TouchableOpacity onPress={leftAction} style={styles.backButton}>
					<IonicIcon name={'md-arrow-back'} size={24} style={innerStyles.headerIcon} />
				</TouchableOpacity>
			) : (
				// eslint-disable-next-line react/jsx-no-bind
				<TouchableOpacity onPress={leftAction} style={styles.closeButton}>
					<Text style={innerStyles.headerButtonText}>{leftActionText}</Text>
				</TouchableOpacity>
			),
		headerRight: () => (
			// eslint-disable-next-line react/jsx-no-bind
			<TouchableOpacity onPress={rightAction} style={styles.closeButton}>
				<Text style={innerStyles.headerButtonText}>{strings('navigation.cancel')}</Text>
			</TouchableOpacity>
		),
		headerStyle: innerStyles.headerStyle,
	};
}<|MERGE_RESOLUTION|>--- conflicted
+++ resolved
@@ -845,17 +845,10 @@
 export function getNetworkNavbarOptions(title, translate, navigation, themeColors) {
 	const innerStyles = StyleSheet.create({
 		headerStyle: {
-<<<<<<< HEAD
-			backgroundColor: themeColors.backgroundDefault,
-		},
-		headerIcon: {
-			color: themeColors.primary,
-=======
-			backgroundColor: themeColors.background.default,
-		},
-		headerIcon: {
-			color: themeColors.primary.default,
->>>>>>> 0951a6a1
+			backgroundColor: themeColors.background.default,
+		},
+		headerIcon: {
+			color: themeColors.primary.default,
 		},
 	});
 	return {
