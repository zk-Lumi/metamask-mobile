/* eslint-disable react/display-name */
import React from 'react';
import NavbarTitle from '../NavbarTitle';
import ModalNavbarTitle from '../ModalNavbarTitle';
import AccountRightButton from '../AccountRightButton';
import {
  Alert,
  Image,
  Platform,
  StyleSheet,
  Text,
  TouchableOpacity,
  View,
} from 'react-native';
import { colors as importedColors, fontStyles } from '../../../styles/common';
import IonicIcon from 'react-native-vector-icons/Ionicons';
import EvilIcons from 'react-native-vector-icons/EvilIcons';
import MaterialCommunityIcon from 'react-native-vector-icons/MaterialCommunityIcons';
import { scale } from 'react-native-size-matters';
import { strings } from '../../../../locales/i18n';
import AppConstants from '../../../core/AppConstants';
import DeeplinkManager from '../../../core/DeeplinkManager/SharedDeeplinkManager';
import { MetaMetrics, MetaMetricsEvents } from '../../../core/Analytics';
import { importAccountFromPrivateKey } from '../../../util/address';
import { isNotificationsFeatureEnabled } from '../../../util/notifications';
import Device from '../../../util/device';
import PickerNetwork from '../../../component-library/components/Pickers/PickerNetwork';
import BrowserUrlBar from '../BrowserUrlBar';
import generateTestId from '../../../../wdio/utils/generateTestId';
import { NAV_ANDROID_BACK_BUTTON } from '../../../../wdio/screen-objects/testIDs/Screens/NetworksScreen.testids';
import { REQUEST_SEARCH_RESULTS_BACK_BUTTON } from '../../../../wdio/screen-objects/testIDs/Screens/RequestToken.testIds';
import { BACK_BUTTON_SIMPLE_WEBVIEW } from '../../../../wdio/screen-objects/testIDs/Components/SimpleWebView.testIds';
import Routes from '../../../constants/navigation/Routes';

import ButtonIcon, {
  ButtonIconSizes,
} from '../../../component-library/components/Buttons/ButtonIcon';

import {
  default as MorphText,
  TextVariant,
} from '../../../component-library/components/Texts/Text';
import { CommonSelectorsIDs } from '../../../../e2e/selectors/Common.selectors';
import { WalletViewSelectorsIDs } from '../../../../e2e/selectors/wallet/WalletView.selectors';
import { NetworksViewSelectorsIDs } from '../../../../e2e/selectors/Settings/NetworksView.selectors';
import { SendLinkViewSelectorsIDs } from '../../../../e2e/selectors/SendLinkView.selectors';
import { SendViewSelectorsIDs } from '../../../../e2e/selectors/SendView.selectors';
import { getBlockaidTransactionMetricsParams } from '../../../util/blockaid';
import Icon, {
  IconName,
  IconSize,
  IconColor,
} from '../../../component-library/components/Icons/Icon';
import { AddContactViewSelectorsIDs } from '../../../../e2e/selectors/Settings/Contacts/AddContactView.selectors';
import { ImportTokenViewSelectorsIDs } from '../../../../e2e/selectors/wallet/ImportTokenView.selectors';

const trackEvent = (event, params = {}) => {
  MetaMetrics.getInstance().trackEvent(event, params);
};

const styles = StyleSheet.create({
  metamaskName: {
    width: 122,
    height: 15,
  },
  metamaskFox: {
    width: 40,
    height: 40,
    marginRight: 10,
  },
  backIconIOS: {
    marginHorizontal: 4,
    marginTop: -4,
  },
  shareIconIOS: {
    marginHorizontal: -5,
  },
  hamburgerButton: {
    paddingLeft: Device.isAndroid() ? 22 : 18,
    paddingRight: Device.isAndroid() ? 22 : 18,
    paddingTop: Device.isAndroid() ? 14 : 10,
    paddingBottom: Device.isAndroid() ? 14 : 10,
  },
  backButton: {
    paddingLeft: Device.isAndroid() ? 22 : 18,
    paddingRight: Device.isAndroid() ? 22 : 18,
    marginTop: 5,
  },
  closeButton: {
    paddingHorizontal: Device.isAndroid() ? 22 : 18,
    paddingVertical: Device.isAndroid() ? 14 : 8,
  },
  notificationButton: {
    marginRight: 4,
  },
  disabled: {
    opacity: 0.3,
  },
  leftButtonContainer: {
    marginRight: 12,
    flexDirection: 'row',
    alignItems: 'flex-end',
  },
  optinHeaderLeft: {
    flexDirection: 'row',
    alignItems: 'center',
    marginHorizontal: Device.isIos() ? 20 : 0,
  },
  metamaskNameTransparentWrapper: {
    alignItems: 'center',
    justifyContent: 'center',
    flex: 1,
  },
  metamaskNameWrapper: {
    marginLeft: Device.isAndroid() ? 20 : 0,
  },
  fox: {
    width: 24,
    height: 24,
    marginLeft: 16,
  },
  notificationsWrapper: {
    position: 'relative',
    flex: 1,
    justifyContent: 'center',
    alignItems: 'center',
  },
  notificationsBadge: {
    width: 8,
    height: 8,
    borderRadius: 4,

    position: 'absolute',
    top: 2,
    right: 10,
  },
});

const metamask_name = require('../../../images/metamask-name.png'); // eslint-disable-line
const metamask_fox = require('../../../images/fox.png'); // eslint-disable-line
/**
 * Function that returns the navigation options
 * This is used by views that will show our custom navbar
 * which contains accounts icon, Title or MetaMask Logo and current network, and settings icon
 *
 * @param {string} title - Title in string format
 * @param {Object} navigation - Navigation object required to push new views
 * @param {bool} disableNetwork - Boolean that specifies if the network can be changed, defaults to false
 * @returns {Object} - Corresponding navbar options containing headerTitle, headerLeft, headerTruncatedBackTitle and headerRight
 */
export function getTransactionsNavbarOptions(
  title,
  themeColors,
  _,
  selectedAddress,
  handleRightButtonPress,
) {
  const innerStyles = StyleSheet.create({
    headerStyle: {
      backgroundColor: themeColors.background.default,
      shadowColor: importedColors.transparent,
      elevation: 0,
    },
    headerIcon: {
      color: themeColors.primary.default,
    },
    headerButtonText: {
      color: themeColors.primary.default,
      fontSize: 14,
      ...fontStyles.normal,
    },
  });

  return {
    headerTitle: () => <NavbarTitle title={title} />,
    headerLeft: null,
    headerRight: () => (
      <AccountRightButton
        selectedAddress={selectedAddress}
        onPress={handleRightButtonPress}
      />
    ),
    headerStyle: innerStyles.headerStyle,
    headerTintColor: themeColors.primary.default,
  };
}

/**
 * Function that returns the navigation options
 * This is used by views that will show our custom navbar which contains Title
 *
 * @param {string} title - Title in string format
 * @param {Object} navigation - Navigation object required to push new views
 * @param isFullScreenModal
 * @param themeColors
 * @param {IMetaMetricsEvent} navigationPopEvent
 * @returns {Object} - Corresponding navbar options containing title and headerTitleStyle
 */
export function getNavigationOptionsTitle(
  title,
  navigation,
  isFullScreenModal,
  themeColors,
  navigationPopEvent = null,
) {
  const innerStyles = StyleSheet.create({
    headerStyle: {
      backgroundColor: themeColors.background.default,
      shadowColor: importedColors.transparent,
      elevation: 0,
    },
    accessories: {
      marginHorizontal: 16,
    },
  });

  function navigationPop() {
    if (navigationPopEvent) trackEvent(navigationPopEvent);
    navigation.goBack();
  }

  return {
    title,
    headerTitle: <MorphText variant={TextVariant.HeadingMD}>{title}</MorphText>,
    headerRight: () =>
      isFullScreenModal ? (
        <ButtonIcon
          size={ButtonIconSizes.Lg}
          iconName={IconName.Close}
          onPress={navigationPop}
          style={innerStyles.accessories}
          testID={NetworksViewSelectorsIDs.CLOSE_ICON}
        />
      ) : null,
    headerLeft: () =>
      isFullScreenModal ? null : (
        <ButtonIcon
          size={ButtonIconSizes.Lg}
          iconName={IconName.ArrowLeft}
          onPress={navigationPop}
          style={innerStyles.accessories}
          testID={CommonSelectorsIDs.BACK_ARROW_BUTTON}
        />
      ),
    headerTintColor: themeColors.primary.default,
    ...innerStyles,
  };
}

/**
 * Function that returns the navigation options
 * This is used by contact form
 *
 * @param {string} title - Title in string format
 * @param {Object} navigation - Navigation object required to push new views
 * @returns {Object} - Corresponding navbar options
 */
export function getEditableOptions(title, navigation, route, themeColors) {
  const innerStyles = StyleSheet.create({
    headerTitleStyle: {
      fontSize: 20,
      color: themeColors.text.default,
      ...fontStyles.normal,
    },
    headerIcon: {
      color: themeColors.primary.default,
    },
    headerButtonText: {
      color: themeColors.primary.default,
      fontSize: 14,
      ...fontStyles.normal,
    },
    headerStyle: {
      backgroundColor: themeColors.background.default,
      shadowColor: importedColors.transparent,
      elevation: 0,
    },
  });

  function navigationPop() {
    navigation.pop();
  }

  const rightAction = route.params?.dispatch;
  const editMode = route.params?.editMode === 'edit';
  const addMode = route.params?.mode === 'add';
  return {
    title,
    headerTitleStyle: innerStyles.headerTitleStyle,
    headerLeft: () => (
      <TouchableOpacity
        onPress={navigationPop}
        style={styles.backButton}
        testID={CommonSelectorsIDs.EDIT_CONTACT_BACK_BUTTON}
      >
        <IonicIcon
          name={Device.isAndroid() ? 'md-arrow-back' : 'ios-arrow-back'}
          size={Device.isAndroid() ? 24 : 28}
          style={innerStyles.headerIcon}
        />
      </TouchableOpacity>
    ),
    headerRight: () =>
      !addMode ? (
        <TouchableOpacity
          onPress={rightAction}
          style={styles.backButton}
          testID={AddContactViewSelectorsIDs.EDIT_BUTTON}
        >
          <Text style={innerStyles.headerButtonText}>
            {editMode
              ? strings('address_book.edit')
              : strings('address_book.cancel')}
          </Text>
        </TouchableOpacity>
      ) : (
        <View />
      ),
    headerStyle: innerStyles.headerStyle,
    headerTintColor: themeColors.primary.default,
  };
}

/**
 * Function that returns the navigation options
 * This is used by payment request view showing close and back buttons
 *
 * @param {string} title - Title in string format
 * @param {Object} navigation - Navigation object required to push new views
 * @returns {Object} - Corresponding navbar options containing title, headerLeft and headerRight
 */
export function getPaymentRequestOptionsTitle(
  title,
  navigation,
  route,
  themeColors,
) {
  const goBack = route.params?.dispatch;
  const innerStyles = StyleSheet.create({
    headerTitleStyle: {
      fontSize: 20,
      color: themeColors.text.default,
      ...fontStyles.normal,
    },
    headerIcon: {
      color: themeColors.primary.default,
    },
    headerStyle: {
      backgroundColor: themeColors.background.default,
      shadowColor: importedColors.transparent,
      elevation: 0,
    },
  });

  return {
    title,
    headerTitleStyle: innerStyles.headerTitleStyle,
    headerLeft: () =>
      goBack ? (
        // eslint-disable-next-line react/jsx-no-bind
        <TouchableOpacity
          onPress={goBack}
          style={styles.backButton}
          {...generateTestId(Platform, REQUEST_SEARCH_RESULTS_BACK_BUTTON)}
        >
          <IonicIcon
            name={Device.isAndroid() ? 'md-arrow-back' : 'ios-arrow-back'}
            size={Device.isAndroid() ? 24 : 28}
            style={innerStyles.headerIcon}
          />
        </TouchableOpacity>
      ) : (
        <View />
      ),
    headerRight: () => (
      // eslint-disable-next-line react/jsx-no-bind
      <TouchableOpacity
        onPress={() => navigation.pop()}
        style={styles.closeButton}
      >
        <IonicIcon
          name={'ios-close'}
          size={38}
          style={[innerStyles.headerIcon, styles.backIconIOS]}
        />
      </TouchableOpacity>
    ),
    headerStyle: innerStyles.headerStyle,
    headerTintColor: themeColors.primary.default,
  };
}

/**
 * Function that returns the navigation options
 * This is used by payment request view showing close button
 *
 * @returns {Object} - Corresponding navbar options containing title, and headerRight
 */
export function getPaymentRequestSuccessOptionsTitle(navigation, themeColors) {
  const innerStyles = StyleSheet.create({
    headerStyle: {
      backgroundColor: themeColors.background.default,
      shadowColor: importedColors.transparent,
      elevation: 0,
    },
    headerIcon: {
      color: themeColors.primary.default,
    },
  });

  return {
    headerStyle: innerStyles.headerStyle,
    title: null,
    headerLeft: () => <View />,
    headerRight: () => (
      <TouchableOpacity
        // eslint-disable-next-line react/jsx-no-bind
        onPress={() => navigation.pop()}
        style={styles.closeButton}
        {...generateTestId(
          Platform,
          SendLinkViewSelectorsIDs.CLOSE_SEND_LINK_VIEW_BUTTON,
        )}
      >
        <IonicIcon
          name="ios-close"
          size={38}
          style={[innerStyles.headerIcon, styles.backIconIOS]}
        />
      </TouchableOpacity>
    ),
    headerTintColor: themeColors.primary.default,
  };
}

/**
 * Function that returns the navigation options
 * This is used by views that confirms transactions, showing current network
 *
 * @param {string} title - Title in string format
 * @returns {Object} - Corresponding navbar options containing title and headerTitleStyle
 */
export function getTransactionOptionsTitle(
  _title,
  navigation,
  route,
  themeColors,
) {
  const innerStyles = StyleSheet.create({
    headerStyle: {
      backgroundColor: themeColors.background.default,
      shadowColor: importedColors.transparent,
      elevation: 0,
    },
    headerButtonText: {
      color: themeColors.primary.default,
      fontSize: 14,
      ...fontStyles.normal,
    },
  });
  const transactionMode = route.params?.mode ?? '';
  const { name } = route;
  const leftText =
    transactionMode === 'edit'
      ? strings('transaction.cancel')
      : strings('transaction.edit');
  const disableModeChange = route.params?.disableModeChange;
  const modeChange = route.params?.dispatch;
  const leftAction = () => modeChange('edit');
  const rightAction = () => navigation.pop();
  const rightText = strings('transaction.cancel');
  const title = transactionMode === 'edit' ? 'transaction.edit' : _title;

  return {
    headerTitle: () => <NavbarTitle title={title} disableNetwork />,
    headerLeft: () =>
      transactionMode !== 'edit' ? (
        <TouchableOpacity
          disabled={disableModeChange}
          // eslint-disable-next-line react/jsx-no-bind
          onPress={leftAction}
          style={styles.closeButton}
          testID={CommonSelectorsIDs.CONFIRM_TXN_EDIT_BUTTON}
        >
          <Text
            style={
              disableModeChange
                ? [innerStyles.headerButtonText, styles.disabled]
                : innerStyles.headerButtonText
            }
          >
            {leftText}
          </Text>
        </TouchableOpacity>
      ) : (
        <View />
      ),
    headerRight: () =>
      name === 'Send' ? (
        // eslint-disable-next-line react/jsx-no-bind
        <TouchableOpacity
          onPress={rightAction}
          style={styles.closeButton}
          testID={CommonSelectorsIDs.SEND_BACK_BUTTON}
        >
          <Text style={innerStyles.headerButtonText}>{rightText}</Text>
        </TouchableOpacity>
      ) : (
        <View />
      ),
    headerStyle: innerStyles.headerStyle,
    headerTintColor: themeColors.primary.default,
  };
}

export function getApproveNavbar(title) {
  return {
    headerTitle: () => <NavbarTitle title={title} disableNetwork />,
    headerLeft: () => <View />,
    headerRight: () => <View />,
  };
}

/**
 * Function that returns the navigation options
 * This is used by views in send flow
 *
 * @param {string} title - Title in string format
 * @returns {Object} - Corresponding navbar options containing title and headerTitleStyle
 */
export function getSendFlowTitle(
  title,
  navigation,
  route,
  themeColors,
  resetTransaction,
  transaction,
) {
  const innerStyles = StyleSheet.create({
    headerButtonText: {
      color: themeColors.primary.default,
      fontSize: 14,
      ...fontStyles.normal,
    },
    headerStyle: {
      backgroundColor: themeColors.background.default,
      shadowColor: importedColors.transparent,
      elevation: 0,
    },
  });
  const rightAction = () => {
    const providerType = route?.params?.providerType ?? '';
    const additionalTransactionMetricsParams =
      getBlockaidTransactionMetricsParams(transaction);
    trackEvent(MetaMetricsEvents.SEND_FLOW_CANCEL, {
      view: title.split('.')[1],
      network: providerType,
      ...additionalTransactionMetricsParams,
    });
    resetTransaction();
    navigation.dangerouslyGetParent()?.pop();
  };
  const leftAction = () => navigation.pop();

  const canGoBack =
    title !== 'send.send_to' && !route?.params?.isPaymentRequest;

  const titleToRender = title;

  return {
    headerTitle: () => <NavbarTitle title={titleToRender} disableNetwork />,
    headerRight: () => (
      // eslint-disable-next-line react/jsx-no-bind
      <TouchableOpacity
        onPress={rightAction}
        style={styles.closeButton}
        testID={SendViewSelectorsIDs.SEND_CANCEL_BUTTON}
      >
        <Text style={innerStyles.headerButtonText}>
          {strings('transaction.cancel')}
        </Text>
      </TouchableOpacity>
    ),
    headerLeft: () =>
      canGoBack ? (
        // eslint-disable-next-line react/jsx-no-bind
        <TouchableOpacity onPress={leftAction} style={styles.closeButton}>
          <Text style={innerStyles.headerButtonText}>
            {strings('transaction.back')}
          </Text>
        </TouchableOpacity>
      ) : (
        <View />
      ),
    headerStyle: innerStyles.headerStyle,
  };
}

/**
 * Function that returns the navigation options
 * This is used by views that will show our custom navbar
 * which contains accounts icon, Title or MetaMask Logo and current network, and settings icon
 *
 * @param {Object} navigation - Navigation object required to push new views
 * @returns {Object} - Corresponding navbar options containing headerTitle, headerLeft and headerRight
 */
export function getBrowserViewNavbarOptions(
  route,
  themeColors,
  rightButtonAnalyticsEvent,
  headerShown = true,
) {
  const innerStyles = StyleSheet.create({
    headerStyle: {
      backgroundColor: themeColors.background.default,
      shadowColor: importedColors.transparent,
      elevation: 0,
      borderBottomWidth: 0.5,
      borderColor: themeColors.border.muted,
    },
    headerIcon: {
      color: themeColors.primary.default,
    },
  });

  const url = route.params?.url ?? '';

  const handleUrlPress = () => route.params?.showUrlModal?.();

  const handleAccountRightButtonPress = (permittedAccounts, currentUrl) => {
    rightButtonAnalyticsEvent(permittedAccounts, currentUrl);
    route.params?.setAccountsPermissionsVisible();
  };

  const connectedAccounts = route.params?.connectedAccounts;

  return {
    gestureEnabled: false,
    headerTitleAlign: 'left',
    headerTitle: () => (
      <BrowserUrlBar url={url} route={route} onPress={handleUrlPress} />
    ),
    headerRight: () => (
      <AccountRightButton
        selectedAddress={connectedAccounts?.[0]}
        isNetworkVisible
        onPress={handleAccountRightButtonPress}
      />
    ),
    headerStyle: innerStyles.headerStyle,
    headerShown,
  };
}

/**
 * Function that returns the navigation options
 * for our modals
 *
 * @param {string} title - Title in string format
 * @returns {Object} - Corresponding navbar options containing headerTitle
 */
export function getModalNavbarOptions(title) {
  return {
    headerTitle: () => <ModalNavbarTitle title={title} />,
  };
}

/**
 * Function that returns the navigation options
 * for our onboarding screens,
 * which is just the metamask log and the Back button
 *
 * @returns {Object} - Corresponding navbar options containing headerTitle, headerTitle and headerTitle
 */
export function getOnboardingNavbarOptions(
  route,
  { headerLeft } = {},
  themeColors,
) {
  const headerLeftHide = headerLeft || route.params?.headerLeft;
  const innerStyles = StyleSheet.create({
    headerStyle: {
      backgroundColor: themeColors.background.default,
      shadowColor: importedColors.transparent,
      elevation: 0,
    },
    metamaskName: {
      width: 122,
      height: 15,
      tintColor: themeColors.text.default,
    },
  });

  return {
    headerStyle: innerStyles.headerStyle,
    headerTitle: () => (
      <View style={styles.metamaskNameTransparentWrapper}>
        <Image
          source={metamask_name}
          style={innerStyles.metamaskName}
          resizeMethod={'auto'}
        />
      </View>
    ),
    headerBackTitle: strings('navigation.back'),
    headerRight: () => <View />,
    headerLeft: headerLeftHide,
    headerTintColor: themeColors.primary.default,
  };
}

/**
 * Function that returns a transparent navigation options for our onboarding screens.
 *
 * @returns {Object} - Corresponding navbar options containing headerTitle
 */
export function getTransparentOnboardingNavbarOptions(themeColors) {
  const innerStyles = StyleSheet.create({
    headerStyle: {
      backgroundColor: themeColors.background.default,
      shadowColor: importedColors.transparent,
      elevation: 0,
    },
    metamaskName: {
      width: 122,
      height: 15,
      tintColor: themeColors.text.default,
    },
  });
  return {
    headerTitle: () => (
      <View style={styles.metamaskNameTransparentWrapper}>
        <Image
          source={metamask_name}
          style={innerStyles.metamaskName}
          resizeMethod={'auto'}
        />
      </View>
    ),
    headerLeft: () => <View />,
    headerRight: () => <View />,
    headerStyle: innerStyles.headerStyle,
  };
}

/**
 * Function that returns a transparent navigation options for our onboarding screens.
 *
 * @returns {Object} - Corresponding navbar options containing headerTitle and a back button
 */
export function getTransparentBackOnboardingNavbarOptions(themeColors) {
  const innerStyles = StyleSheet.create({
    headerStyle: {
      backgroundColor: themeColors.background.default,
      shadowColor: importedColors.transparent,
      elevation: 0,
    },
    metamaskName: {
      width: 122,
      height: 15,
      tintColor: themeColors.text.default,
    },
  });
  return {
    headerTitle: () => (
      <View style={styles.metamaskNameTransparentWrapper}>
        <Image
          source={metamask_name}
          style={innerStyles.metamaskName}
          resizeMethod={'auto'}
        />
      </View>
    ),
    headerBackTitle: strings('navigation.back'),
    headerRight: () => <View />,
    headerStyle: innerStyles.headerStyle,
    headerTintColor: themeColors.primary.default,
  };
}

/**
 * Function that returns the navigation options
 * for our metric opt-in screen
 *
 * @returns {Object} - Corresponding navbar options containing headerLeft
 */
export function getOptinMetricsNavbarOptions(themeColors) {
  const innerStyles = StyleSheet.create({
    headerStyle: {
      backgroundColor: themeColors.background.default,
      shadowColor: importedColors.transparent,
      elevation: 0,
      height: 100,
    },
    metamaskName: {
      width: 122,
      height: 15,
      tintColor: themeColors.text.default,
    },
  });

  return {
    headerStyle: innerStyles.headerStyle,
    title: null,
    headerLeft: () => (
      <View style={styles.optinHeaderLeft}>
        <View style={styles.metamaskNameWrapper}>
          <Image
            source={metamask_fox}
            style={styles.metamaskFox}
            resizeMethod={'auto'}
          />
        </View>
        <View style={styles.metamaskNameWrapper}>
          <Image
            source={metamask_name}
            style={innerStyles.metamaskName}
            resizeMethod={'auto'}
          />
        </View>
      </View>
    ),
    headerTintColor: themeColors.primary.default,
  };
}

/**
 * Function that returns the navigation options
 * for our closable screens,
 *
 * @returns {Object} - Corresponding navbar options containing headerTitle, headerTitle and headerTitle
 */
export function getClosableNavigationOptions(
  title,
  backButtonText,
  navigation,
  themeColors,
) {
  const innerStyles = StyleSheet.create({
    headerButtonText: {
      color: themeColors.primary.default,
      fontSize: 14,
      ...fontStyles.normal,
    },
    headerIcon: {
      color: themeColors.primary.default,
    },
    headerStyle: {
      backgroundColor: themeColors.background.default,
      shadowColor: importedColors.transparent,
      elevation: 0,
    },
    headerTitleStyle: {
      fontSize: 20,
      ...fontStyles.normal,
      color: themeColors.text.default,
    },
  });

  function navigationPop() {
    navigation.pop();
  }

  return {
    title,
    headerTitleStyle: innerStyles.headerTitleStyle,
    headerLeft: () =>
      Device.isIos() ? (
        <TouchableOpacity
          onPress={navigationPop}
          style={styles.closeButton}
          testID={CommonSelectorsIDs.NAV_IOS_BACK}
        >
          <Text style={innerStyles.headerButtonText}>{backButtonText}</Text>
        </TouchableOpacity>
      ) : (
        <TouchableOpacity
          onPress={navigationPop}
          style={styles.backButton}
          {...generateTestId(Platform, NAV_ANDROID_BACK_BUTTON)}
        >
          <IonicIcon
            name={'md-arrow-back'}
            size={24}
            style={innerStyles.headerIcon}
          />
        </TouchableOpacity>
      ),
    headerStyle: innerStyles.headerStyle,
    headerTintColor: themeColors.primary.default,
  };
}

/**
 * Function that returns the navigation options
 * for our closable screens,
 *
 * @returns {Object} - Corresponding navbar options containing headerTitle, headerTitle and headerTitle
 */
export function getOfflineModalNavbar() {
  return {
    headerShown: false,
  };
}

/**
 * Function that returns the navigation options
 * for our wallet screen,
 *
 * @returns {Object} - Corresponding navbar options containing headerTitle, headerTitle and headerTitle
 */
export function getWalletNavbarOptions(
  networkName,
  networkImageSource,
  onPressTitle,
  navigation,
  themeColors,
  isNotificationEnabled,
  isProfileSyncingEnabled,
  unreadNotificationCount,
  readNotificationCount,
) {
  const innerStyles = StyleSheet.create({
    headerStyle: {
      backgroundColor: themeColors.background.default,
      shadowColor: importedColors.transparent,
      elevation: 0,
    },
    headerIcon: {
      color: themeColors.primary.default,
    },
    headerTitle: {
      justifyContent: 'center',
      marginTop: 5,
      flex: 1,
    },
  });

  const onScanSuccess = (data, content) => {
    if (data.private_key) {
      Alert.alert(
        strings('wallet.private_key_detected'),
        strings('wallet.do_you_want_to_import_this_account'),
        [
          {
            text: strings('wallet.cancel'),
            onPress: () => false,
            style: 'cancel',
          },
          {
            text: strings('wallet.yes'),
            onPress: async () => {
              try {
                await importAccountFromPrivateKey(data.private_key);
                navigation.navigate('ImportPrivateKeyView', {
                  screen: 'ImportPrivateKeySuccess',
                });
              } catch (e) {
                Alert.alert(
                  strings('import_private_key.error_title'),
                  strings('import_private_key.error_message'),
                );
              }
            },
          },
        ],
        { cancelable: false },
      );
    } else if (data.seed) {
      Alert.alert(
        strings('wallet.error'),
        strings('wallet.logout_to_import_seed'),
      );
    } else {
      setTimeout(() => {
        DeeplinkManager.parse(content, {
          origin: AppConstants.DEEPLINKS.ORIGIN_QR_CODE,
        });
      }, 500);
    }
  };

  function openQRScanner() {
    navigation.navigate(Routes.QR_TAB_SWITCHER, {
      onScanSuccess,
    });
    trackEvent(MetaMetricsEvents.WALLET_QR_SCANNER);
  }

  function handleNotificationOnPress() {
    if (isNotificationEnabled && isNotificationsFeatureEnabled()) {
      navigation.navigate(Routes.NOTIFICATIONS.VIEW);
      trackEvent(MetaMetricsEvents.NOTIFICATIONS_MENU_OPENED, {
        unread_count: unreadNotificationCount,
        read_count: readNotificationCount,
      });
    } else {
      navigation.navigate(Routes.NOTIFICATIONS.OPT_IN_STACK);
      trackEvent(MetaMetricsEvents.NOTIFICATIONS_ACTIVATED, {
        action_type: 'started',
        is_profile_syncing_enabled: isProfileSyncingEnabled,
      });
    }
  }

  return {
    headerTitle: () => (
      <View style={innerStyles.headerTitle}>
        <PickerNetwork
          label={networkName}
          imageSource={networkImageSource}
          onPress={onPressTitle}
          testID={WalletViewSelectorsIDs.NAVBAR_NETWORK_BUTTON}
        />
      </View>
    ),
    headerLeft: () => (
      <Image
        source={metamask_fox}
        style={styles.fox}
        resizeMethod={'auto'}
        testID={CommonSelectorsIDs.FOX_ICON}
      />
    ),
    headerRight: () => (
      <View style={styles.leftButtonContainer}>

        <View style={styles.notificationsWrapper}>
          {isNotificationsFeatureEnabled() && (
            <ButtonIcon
              iconColor={IconColor.Primary}
              onPress={handleNotificationOnPress}
              iconName={IconName.Notification}
              size={IconSize.Xl}
              testID={WalletViewSelectorsIDs.WALLET_NOTIFICATIONS_BUTTON}
              style={styles.notificationButton}
            />
          )}
          {isNotificationEnabled && (
            <View
              style={[
                styles.notificationsBadge,
                {
                  backgroundColor: unreadNotificationCount
                    ? themeColors.error.default
                    : themeColors.background.transparent,
                },
              ]}
            />)}
        </View>


        <ButtonIcon
          iconColor={IconColor.Primary}
          onPress={openQRScanner}
          iconName={IconName.Scan}
          size={IconSize.Xl}
          testID={WalletViewSelectorsIDs.WALLET_SCAN_BUTTON}
        />
      </View>
    ),
    headerStyle: innerStyles.headerStyle,
    headerTintColor: themeColors.primary.default,
  };
}

/**
 * Function that returns the navigation options containing title and network indicator
 *
 * @param {string} title - Title in string format
 * @param {boolean} translate - Boolean that specifies if the title needs translation
 * @param {Object} navigation - Navigation object required to push new views
 * @param {Object} themeColors - Colors from theme
 * @param {boolean} disableNetwork - Boolean that determines if network is accessible from navbar
 * @param {Function} onClose - Onclose navbar function
 * @returns {Object} - Corresponding navbar options containing headerTitle and headerTitle
 */
export function getImportTokenNavbarOptions(
  title,
  translate,
  navigation,
  themeColors,
  disableNetwork = false,
  contentOffset = 0,
  onClose = undefined,
) {
  const innerStyles = StyleSheet.create({
    headerStyle: {
      backgroundColor: themeColors.background.default,
      shadowColor: importedColors.transparent,
      elevation: 0,
    },
    headerShadow: {
      elevation: 2,
      shadowColor: themeColors.background.primary,
      shadowOpacity: contentOffset < 20 ? contentOffset / 100 : 0.2,
      shadowOffset: { height: 4, width: 0 },
      shadowRadius: 8,
    },
    headerIcon: {
      color: themeColors.primary.default,
    },
    title: {
      textAlign: 'center',
      fontWeight: 'bold',
    },
  });
  return {
    headerTitle: () => (
      <NavbarTitle
        disableNetwork={disableNetwork}
        showSelectedNetwork={false}
        translate={translate}
      >
        {title}
      </NavbarTitle>
    ),
    headerRight: () => (
      // eslint-disable-next-line react/jsx-no-bind
      <TouchableOpacity
        style={styles.backButton}
        testID={ImportTokenViewSelectorsIDs.BACK_BUTTON}
      >
        <ButtonIcon
          iconName={IconName.Close}
          iconColor={IconColor.Default}
          size={ButtonIconSizes.Lg}
          onPress={
            onClose
              ? () => onClose()
              : () =>
                navigation.navigate(Routes.WALLET.HOME, {
                  screen: Routes.WALLET.TAB_STACK_FLOW,
                  params: {
                    screen: Routes.WALLET_VIEW,
                  },
                })
          }
        />
      </TouchableOpacity>
    ),
    headerLeft: null,
    headerStyle: [
      innerStyles.headerStyle,
      contentOffset && innerStyles.headerShadow,
    ],
  };
}

export function getNftDetailsNavbarOptions(
  navigation,
  themeColors,
  onRightPress,
  contentOffset = 0,
) {
  const innerStyles = StyleSheet.create({
    headerStyle: {
      backgroundColor: themeColors.background.default,
      shadowColor: importedColors.transparent,
      elevation: 0,
    },
    headerShadow: {
      elevation: 2,
      shadowColor: themeColors.background.primary,
      shadowOpacity: contentOffset < 20 ? contentOffset / 100 : 0.2,
      shadowOffset: { height: 4, width: 0 },
      shadowRadius: 8,
    },
    headerIcon: {
      color: themeColors.primary.default,
    },
    headerBackIcon: {
      color: themeColors.icon.default,
    },
  });
  return {
    headerLeft: () => (
      <TouchableOpacity
        onPress={() => navigation.pop()}
        style={styles.backButton}
        testID={ImportTokenViewSelectorsIDs.BACK_BUTTON}
      >
        <Icon
          name={IconName.ArrowLeft}
          size={IconSize.Lg}
          style={innerStyles.headerBackIcon}
        />
      </TouchableOpacity>
    ),
    headerRight: onRightPress
      ? () => (
<<<<<<< HEAD
          <TouchableOpacity style={styles.backButton} onPress={onRightPress}>
            <Icon
              name={IconName.MoreVertical}
              size={IconSize.Lg}
              style={innerStyles.headerBackIcon}
              testID="more-button"
            />
          </TouchableOpacity>
        )
=======
        <TouchableOpacity style={styles.backButton} onPress={onRightPress}>
          <Icon
            name={IconName.MoreVertical}
            size={IconSize.Lg}
            style={innerStyles.headerBackIcon}
          />
        </TouchableOpacity>
      )
>>>>>>> f2a253c1
      : () => <View />,
    headerStyle: [
      innerStyles.headerStyle,
      contentOffset && innerStyles.headerShadow,
    ],
  };
}

export function getNftFullImageNavbarOptions(
  navigation,
  themeColors,
  contentOffset = 0,
) {
  const innerStyles = StyleSheet.create({
    headerStyle: {
      backgroundColor: themeColors.background.default,
      shadowColor: importedColors.transparent,
      elevation: 0,
    },
    headerShadow: {
      elevation: 2,
      shadowColor: themeColors.background.primary,
      shadowOpacity: contentOffset < 20 ? contentOffset / 100 : 0.2,
      shadowOffset: { height: 4, width: 0 },
      shadowRadius: 8,
    },
    headerIcon: {
      color: themeColors.primary.default,
    },
    headerBackIcon: {
      color: themeColors.icon.default,
    },
  });
  return {
    headerRight: () => (
      <TouchableOpacity
        style={styles.backButton}
        onPress={() => navigation.pop()}
      >
        <Icon
          name={IconName.Close}
          size={IconSize.Lg}
          style={innerStyles.headerBackIcon}
        />
      </TouchableOpacity>
    ),
    headerLeft: () => <View />,
    headerStyle: [
      innerStyles.headerStyle,
      contentOffset && innerStyles.headerShadow,
    ],
  };
}

/**
 * Function that returns the navigation options containing title and network indicator
 *
 * @param {string} title - Title in string format
 * @param {boolean} translate - Boolean that specifies if the title needs translation
 * @param {Object} navigation - Navigation object required to push new views
 * @param {Object} themeColors - Colors from theme
 * @param {Function} onRightPress - Callback that determines if right button exists
 * @param {boolean} disableNetwork - Boolean that determines if network is accessible from navbar
 * @returns {Object} - Corresponding navbar options containing headerTitle and headerTitle
 */
export function getNetworkNavbarOptions(
  title,
  translate,
  navigation,
  themeColors,
  onRightPress = undefined,
  disableNetwork = false,
  contentOffset = 0,
) {
  const innerStyles = StyleSheet.create({
    headerStyle: {
      backgroundColor: themeColors.background.default,
      shadowColor: importedColors.transparent,
      elevation: 0,
    },
    headerShadow: {
      elevation: 2,
      shadowColor: themeColors.background.primary,
      shadowOpacity: contentOffset < 20 ? contentOffset / 100 : 0.2,
      shadowOffset: { height: 4, width: 0 },
      shadowRadius: 8,
    },
    headerIcon: {
      color: themeColors.primary.default,
    },
  });
  return {
    headerTitle: () => (
      <NavbarTitle
        disableNetwork={disableNetwork}
        title={title}
        translate={translate}
      />
    ),
    headerLeft: () => (
      // eslint-disable-next-line react/jsx-no-bind
      <TouchableOpacity
        onPress={() => navigation.pop()}
        style={styles.backButton}
        testID={ImportTokenViewSelectorsIDs.BACK_BUTTON}
      >
        <IonicIcon
          name={'ios-close'}
          size={38}
          style={innerStyles.headerIcon}
        />
      </TouchableOpacity>
    ),
    headerRight: onRightPress
      ? () => (
        <TouchableOpacity style={styles.backButton} onPress={onRightPress}>
          <MaterialCommunityIcon
            name={'dots-horizontal'}
            size={28}
            style={innerStyles.headerIcon}
          />
        </TouchableOpacity>
        // eslint-disable-next-line no-mixed-spaces-and-tabs
      )
      : () => <View />,
    headerStyle: [
      innerStyles.headerStyle,
      contentOffset && innerStyles.headerShadow,
    ],
  };
}

/**
 * Function that returns the navigation options containing title and network indicator
 *
 * @returns {Object} - Corresponding navbar options containing headerTitle and headerTitle
 */
export function getWebviewNavbar(navigation, route, themeColors) {
  const innerStyles = StyleSheet.create({
    headerTitleStyle: {
      fontSize: 20,
      color: themeColors.text.default,
      textAlign: 'center',
      ...fontStyles.normal,
      alignItems: 'center',
    },
    headerStyle: {
      backgroundColor: themeColors.background.default,
      shadowColor: importedColors.transparent,
      elevation: 0,
    },
    headerIcon: {
      color: themeColors.default,
    },
  });

  const title = route.params?.title ?? '';
  const share = route.params?.dispatch;
  return {
    headerTitle: () => (
      <Text style={innerStyles.headerTitleStyle}>{title}</Text>
    ),
    headerLeft: () =>
      Device.isAndroid() ? (
        // eslint-disable-next-line react/jsx-no-bind
        <TouchableOpacity
          onPress={() => navigation.pop()}
          style={styles.backButton}
          {...generateTestId(Platform, BACK_BUTTON_SIMPLE_WEBVIEW)}
        >
          <IonicIcon
            name={'md-arrow-back'}
            size={24}
            style={innerStyles.headerIcon}
          />
        </TouchableOpacity>
      ) : (
        // eslint-disable-next-line react/jsx-no-bind
        <TouchableOpacity
          onPress={() => navigation.pop()}
          style={styles.backButton}
        >
          <IonicIcon
            name="ios-close"
            size={38}
            style={[innerStyles.headerIcon, styles.backIconIOS]}
          />
        </TouchableOpacity>
      ),
    headerRight: () =>
      Device.isAndroid() ? (
        <TouchableOpacity onPress={share} style={styles.backButton}>
          <MaterialCommunityIcon
            name="share-variant"
            size={24}
            style={innerStyles.headerIcon}
          />
        </TouchableOpacity>
      ) : (
        <TouchableOpacity onPress={share} style={styles.backButton}>
          <EvilIcons
            name="share-apple"
            size={32}
            style={[innerStyles.headerIcon, styles.shareIconIOS]}
          />
        </TouchableOpacity>
      ),
    headerStyle: innerStyles.headerStyle,
  };
}

export function getPaymentSelectorMethodNavbar(navigation, onPop, themeColors) {
  const innerStyles = StyleSheet.create({
    headerButtonText: {
      color: themeColors.primary.default,
    },
    headerTitleStyle: {
      fontSize: 20,
      color: themeColors.text.default,
      textAlign: 'center',
      ...fontStyles.normal,
      alignItems: 'center',
    },
    headerStyle: {
      backgroundColor: themeColors.background.default,
      shadowColor: importedColors.transparent,
      elevation: 0,
    },
  });
  return {
    headerTitle: () => (
      <Text style={innerStyles.headerTitleStyle}>
        {strings('fiat_on_ramp.purchase_method')}
      </Text>
    ),
    headerLeft: () => <View />,
    headerRight: () => (
      // eslint-disable-next-line react/jsx-no-bind
      <TouchableOpacity
        onPress={() => {
          navigation.dangerouslyGetParent()?.pop();
          onPop?.();
        }}
        style={styles.closeButton}
      >
        <Text style={innerStyles.headerButtonText}>
          {strings('navigation.cancel')}
        </Text>
      </TouchableOpacity>
    ),
    headerStyle: innerStyles.headerStyle,
  };
}

export function getPaymentMethodApplePayNavbar(
  navigation,
  onPop,
  onExit,
  themeColors,
) {
  const innerStyles = StyleSheet.create({
    headerTitleStyle: {
      fontSize: 20,
      color: themeColors.text.default,
      ...fontStyles.normal,
    },
    headerStyle: {
      backgroundColor: themeColors.background.default,
      shadowColor: importedColors.transparent,
      elevation: 0,
    },
    headerButtonText: {
      color: themeColors.primary.default,
    },
    headerIcon: {
      color: themeColors.primary.default,
    },
  });
  return {
    title: strings('fiat_on_ramp.amount_to_buy'),
    headerTitleStyle: innerStyles.headerTitleStyle,
    headerRight: () => (
      // eslint-disable-next-line react/jsx-no-bind
      <TouchableOpacity
        onPress={() => {
          navigation.dangerouslyGetParent()?.pop();
          onExit?.();
        }}
        style={styles.closeButton}
      >
        <Text style={innerStyles.headerButtonText}>
          {strings('navigation.cancel')}
        </Text>
      </TouchableOpacity>
    ),
    headerLeft: () =>
      Device.isAndroid() ? (
        // eslint-disable-next-line react/jsx-no-bind
        <TouchableOpacity
          onPress={() => {
            navigation.pop();
            onPop?.();
          }}
          style={styles.backButton}
        >
          <IonicIcon
            name={'md-arrow-back'}
            size={24}
            style={innerStyles.headerIcon}
          />
        </TouchableOpacity>
      ) : (
        // eslint-disable-next-line react/jsx-no-bind
        <TouchableOpacity
          onPress={() => {
            navigation.pop();
            onPop?.();
          }}
          style={styles.closeButton}
        >
          <Text style={innerStyles.headerButtonText}>
            {strings('navigation.back')}
          </Text>
        </TouchableOpacity>
      ),
    headerStyle: innerStyles.headerStyle,
  };
}

export function getTransakWebviewNavbar(navigation, route, onPop, themeColors) {
  const innerStyles = StyleSheet.create({
    headerTitleStyle: {
      fontSize: 20,
      color: themeColors.text.default,
      ...fontStyles.normal,
    },
    headerStyle: {
      backgroundColor: themeColors.background.default,
      shadowColor: importedColors.transparent,
      elevation: 0,
    },
    headerIcon: {
      color: themeColors.primary.default,
    },
  });

  const title = route.params?.title ?? '';
  return {
    title,
    headerTitleStyle: innerStyles.headerTitleStyle,
    headerLeft: () =>
      Device.isAndroid() ? (
        // eslint-disable-next-line react/jsx-no-bind
        <TouchableOpacity
          onPress={() => {
            navigation.pop();
            onPop?.();
          }}
          style={styles.backButton}
        >
          <IonicIcon
            name={'md-arrow-back'}
            size={24}
            style={innerStyles.headerIcon}
          />
        </TouchableOpacity>
      ) : (
        // eslint-disable-next-line react/jsx-no-bind
        <TouchableOpacity
          onPress={() => {
            navigation.pop();
            onPop?.();
          }}
          style={styles.backButton}
        >
          <IonicIcon
            name="ios-close"
            size={38}
            style={[innerStyles.headerIcon, styles.backIconIOS]}
          />
        </TouchableOpacity>
      ),
    headerStyle: innerStyles.headerStyle,
    headerTintColor: themeColors.primary.default,
  };
}

export function getSwapsAmountNavbar(navigation, route, themeColors) {
  const innerStyles = StyleSheet.create({
    headerButtonText: {
      color: themeColors.primary.default,
      fontSize: 14,
      ...fontStyles.normal,
    },
    headerStyle: {
      backgroundColor: themeColors.background.default,
      shadowColor: importedColors.transparent,
      elevation: 0,
    },
  });
  const title = route.params?.title ?? 'Swap';
  return {
    headerTitle: () => (
      <NavbarTitle title={title} disableNetwork translate={false} />
    ),
    headerLeft: () => <View />,
    headerRight: () => (
      // eslint-disable-next-line react/jsx-no-bind
      <TouchableOpacity
        onPress={() => navigation.dangerouslyGetParent()?.pop()}
        style={styles.closeButton}
      >
        <Text style={innerStyles.headerButtonText}>
          {strings('navigation.cancel')}
        </Text>
      </TouchableOpacity>
    ),
    headerStyle: innerStyles.headerStyle,
  };
}

export function getSwapsQuotesNavbar(navigation, route, themeColors) {
  const innerStyles = StyleSheet.create({
    headerButtonText: {
      color: themeColors.primary.default,
      fontSize: 14,
      ...fontStyles.normal,
    },
    headerIcon: {
      color: themeColors.primary.default,
    },
    headerStyle: {
      backgroundColor: themeColors.background.default,
      shadowColor: importedColors.transparent,
      elevation: 0,
    },
  });
  const title = route.params?.title ?? 'Swap';
  const leftActionText = route.params?.leftAction ?? strings('navigation.back');

  const leftAction = () => {
    const trade = route.params?.requestedTrade;
    const selectedQuote = route.params?.selectedQuote;
    const quoteBegin = route.params?.quoteBegin;
    if (!selectedQuote) {
      trackEvent(MetaMetricsEvents.QUOTES_REQUEST_CANCELLED, {
        ...trade,
        responseTime: new Date().getTime() - quoteBegin,
      });
    }
    navigation.pop();
  };

  const rightAction = () => {
    const trade = route.params?.requestedTrade;
    const selectedQuote = route.params?.selectedQuote;
    const quoteBegin = route.params?.quoteBegin;
    if (!selectedQuote) {
      trackEvent(MetaMetricsEvents.QUOTES_REQUEST_CANCELLED, {
        ...trade,
        responseTime: new Date().getTime() - quoteBegin,
      });
    }
    navigation.dangerouslyGetParent()?.pop();
  };

  return {
    headerTitle: () => (
      <NavbarTitle title={title} disableNetwork translate={false} />
    ),
    headerLeft: () =>
      Device.isAndroid() ? (
        // eslint-disable-next-line react/jsx-no-bind
        <TouchableOpacity onPress={leftAction} style={styles.backButton}>
          <IonicIcon
            name={'md-arrow-back'}
            size={24}
            style={innerStyles.headerIcon}
          />
        </TouchableOpacity>
      ) : (
        // eslint-disable-next-line react/jsx-no-bind
        <TouchableOpacity onPress={leftAction} style={styles.closeButton}>
          <Text style={innerStyles.headerButtonText}>{leftActionText}</Text>
        </TouchableOpacity>
      ),
    headerRight: () => (
      // eslint-disable-next-line react/jsx-no-bind
      <TouchableOpacity onPress={rightAction} style={styles.closeButton}>
        <Text style={innerStyles.headerButtonText}>
          {strings('navigation.cancel')}
        </Text>
      </TouchableOpacity>
    ),
    headerStyle: innerStyles.headerStyle,
  };
}

export function getFiatOnRampAggNavbar(
  navigation,
  { title, showBack = true, showCancel = true } = {},
  themeColors,
  onCancel,
) {
  const innerStyles = StyleSheet.create({
    headerButtonText: {
      color: themeColors.primary.default,
      fontSize: scale(11),
      ...fontStyles.normal,
    },
    headerStyle: {
      backgroundColor: themeColors.background.default,
      shadowColor: importedColors.transparent,
      elevation: 0,
    },
    headerTitleStyle: {
      fontSize: 18,
      ...fontStyles.normal,
      color: themeColors.text.default,
      ...(!showBack && { textAlign: 'center' }),
    },
  });
  const headerTitle = title ?? 'Buy';

  const leftActionText = strings('navigation.back');

  const leftAction = () => navigation.pop();

  const navigationCancelText = strings('navigation.cancel');

  return {
    headerTitle: () => (
      <NavbarTitle title={headerTitle} disableNetwork translate={false} />
    ),
    headerLeft: () => {
      if (!showBack) return <View />;

      return Device.isAndroid() ? (
        <TouchableOpacity
          onPress={leftAction}
          style={styles.backButton}
          accessibilityRole="button"
          accessible
        >
          <IonicIcon
            name={'md-arrow-back'}
            size={24}
            style={innerStyles.headerIcon}
          />
        </TouchableOpacity>
      ) : (
        <TouchableOpacity
          onPress={leftAction}
          style={styles.closeButton}
          accessibilityRole="button"
          accessible
        >
          <Text style={innerStyles.headerButtonText}>{leftActionText}</Text>
        </TouchableOpacity>
      );
    },
    headerRight: () => {
      if (!showCancel) return <View />;
      return (
        <TouchableOpacity
          onPress={() => {
            navigation.dangerouslyGetParent()?.pop();
            onCancel?.();
          }}
          style={styles.closeButton}
          accessibilityRole="button"
          accessible
        >
          <Text style={innerStyles.headerButtonText}>
            {navigationCancelText}
          </Text>
        </TouchableOpacity>
      );
    },
    headerStyle: innerStyles.headerStyle,
    headerTitleStyle: innerStyles.headerTitleStyle,
  };
}

export const getEditAccountNameNavBarOptions = (goBack, themeColors) => {
  const innerStyles = StyleSheet.create({
    headerStyle: {
      backgroundColor: themeColors.background.default,
      shadowColor: importedColors.transparent,
      elevation: 0,
    },
    headerTitleStyle: {
      fontSize: 18,
      ...fontStyles.normal,
      color: themeColors.text.default,
    },
  });

  return {
    headerTitle: <Text>{strings('account_actions.edit_name')}</Text>,
    headerLeft: null,
    headerRight: () => (
      <ButtonIcon
        iconName={IconName.Close}
        size={ButtonIconSizes.Lg}
        onPress={goBack}
        style={styles.closeButton}
      />
    ),
    ...innerStyles,
  };
};

export const getSettingsNavigationOptions = (title, themeColors) => {
  const innerStyles = StyleSheet.create({
    headerStyle: {
      backgroundColor: themeColors.background.default,
      shadowColor: importedColors.transparent,
      elevation: 0,
    },
  });
  return {
    headerLeft: null,
    headerTitle: <MorphText variant={TextVariant.HeadingMD}>{title}</MorphText>,
    ...innerStyles,
  };
};

export function getStakeInputNavbar(navigation, themeColors) {
  const innerStyles = StyleSheet.create({
    headerButtonText: {
      color: themeColors.primary.default,
      fontSize: 14,
      ...fontStyles.normal,
    },
    headerStyle: {
      backgroundColor: themeColors.background.default,
      shadowColor: importedColors.transparent,
      elevation: 0,
    },
  });
  const title = strings('stake.stake_eth');
  return {
    headerTitle: () => (
      <NavbarTitle title={title} disableNetwork translate={false} />
    ),
    headerLeft: () => <View />,
    headerRight: () => (
      <TouchableOpacity
        onPress={() => navigation.dangerouslyGetParent()?.pop()}
        style={styles.closeButton}
      >
        <Text style={innerStyles.headerButtonText}>
          {strings('navigation.cancel')}
        </Text>
      </TouchableOpacity>
    ),
    headerStyle: innerStyles.headerStyle,
  };
}<|MERGE_RESOLUTION|>--- conflicted
+++ resolved
@@ -1024,7 +1024,6 @@
     ),
     headerRight: () => (
       <View style={styles.leftButtonContainer}>
-
         <View style={styles.notificationsWrapper}>
           {isNotificationsFeatureEnabled() && (
             <ButtonIcon
@@ -1046,9 +1045,9 @@
                     : themeColors.background.transparent,
                 },
               ]}
-            />)}
+            />
+          )}
         </View>
-
 
         <ButtonIcon
           iconColor={IconColor.Primary}
@@ -1129,12 +1128,12 @@
             onClose
               ? () => onClose()
               : () =>
-                navigation.navigate(Routes.WALLET.HOME, {
-                  screen: Routes.WALLET.TAB_STACK_FLOW,
-                  params: {
-                    screen: Routes.WALLET_VIEW,
-                  },
-                })
+                  navigation.navigate(Routes.WALLET.HOME, {
+                    screen: Routes.WALLET.TAB_STACK_FLOW,
+                    params: {
+                      screen: Routes.WALLET_VIEW,
+                    },
+                  })
           }
         />
       </TouchableOpacity>
@@ -1189,7 +1188,6 @@
     ),
     headerRight: onRightPress
       ? () => (
-<<<<<<< HEAD
           <TouchableOpacity style={styles.backButton} onPress={onRightPress}>
             <Icon
               name={IconName.MoreVertical}
@@ -1199,16 +1197,6 @@
             />
           </TouchableOpacity>
         )
-=======
-        <TouchableOpacity style={styles.backButton} onPress={onRightPress}>
-          <Icon
-            name={IconName.MoreVertical}
-            size={IconSize.Lg}
-            style={innerStyles.headerBackIcon}
-          />
-        </TouchableOpacity>
-      )
->>>>>>> f2a253c1
       : () => <View />,
     headerStyle: [
       innerStyles.headerStyle,
@@ -1324,15 +1312,15 @@
     ),
     headerRight: onRightPress
       ? () => (
-        <TouchableOpacity style={styles.backButton} onPress={onRightPress}>
-          <MaterialCommunityIcon
-            name={'dots-horizontal'}
-            size={28}
-            style={innerStyles.headerIcon}
-          />
-        </TouchableOpacity>
-        // eslint-disable-next-line no-mixed-spaces-and-tabs
-      )
+          <TouchableOpacity style={styles.backButton} onPress={onRightPress}>
+            <MaterialCommunityIcon
+              name={'dots-horizontal'}
+              size={28}
+              style={innerStyles.headerIcon}
+            />
+          </TouchableOpacity>
+          // eslint-disable-next-line no-mixed-spaces-and-tabs
+        )
       : () => <View />,
     headerStyle: [
       innerStyles.headerStyle,
