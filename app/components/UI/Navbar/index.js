/* eslint-disable react/display-name */
import React from 'react';
import NavbarTitle from '../NavbarTitle';
import ModalNavbarTitle from '../ModalNavbarTitle';
import AccountRightButton from '../AccountRightButton';
import {
  Alert,
  Text,
  TouchableOpacity,
  View,
  StyleSheet,
  Image,
  InteractionManager,
  Platform,
} from 'react-native';
import { fontStyles, colors as importedColors } from '../../../styles/common';
import IonicIcon from 'react-native-vector-icons/Ionicons';
import AntIcon from 'react-native-vector-icons/AntDesign';
import EvilIcons from 'react-native-vector-icons/EvilIcons';
import MaterialCommunityIcon from 'react-native-vector-icons/MaterialCommunityIcons';
import { strings } from '../../../../locales/i18n';
import AppConstants from '../../../core/AppConstants';
import DeeplinkManager from '../../../core/DeeplinkManager';
import Analytics from '../../../core/Analytics/Analytics';
import { MetaMetricsEvents } from '../../../core/Analytics';
import { importAccountFromPrivateKey } from '../../../util/address';
import Device from '../../../util/device';
import PickerNetwork from '../../../component-library/components/Pickers/PickerNetwork';
import BrowserUrlBar from '../BrowserUrlBar';
import generateTestId from '../../../../wdio/utils/generateTestId';
import {
  WALLET_VIEW_BURGER_ICON_ID,
  HAMBURGER_MENU_BUTTON,
} from '../../../../wdio/features/testIDs/Screens/WalletView.testIds';
import {
  NAV_ANDROID_BACK_BUTTON,
  NETWORK_BACK_ARROW_BUTTON_ID,
} from '../../../../wdio/features/testIDs/Screens/NetworksScreen.testids';
import { SEND_CANCEL_BUTTON } from '../../../../wdio/features/testIDs/Screens/SendScreen.testIds';
import { CONTACT_EDIT_BUTTON } from '../../../../wdio/features/testIDs/Screens/Contacts.testids';
import { ASSET_BACK_BUTTON } from '../../../../wdio/features/testIDs/Screens/AssetSearch.testIds';

const trackEvent = (event) => {
  InteractionManager.runAfterInteractions(() => {
    Analytics.trackEvent(event);
  });
};

const trackEventWithParameters = (event, params) => {
  InteractionManager.runAfterInteractions(() => {
    Analytics.trackEventWithParameters(event, params);
  });
};

const styles = StyleSheet.create({
  metamaskName: {
    width: 122,
    height: 15,
  },
  metamaskFox: {
    width: 40,
    height: 40,
    marginRight: 10,
  },
  backIconIOS: {
    marginHorizontal: 4,
    marginTop: -4,
  },
  shareIconIOS: {
    marginHorizontal: -5,
  },
  hamburgerButton: {
    paddingLeft: Device.isAndroid() ? 22 : 18,
    paddingRight: Device.isAndroid() ? 22 : 18,
    paddingTop: Device.isAndroid() ? 14 : 10,
    paddingBottom: Device.isAndroid() ? 14 : 10,
  },
  backButton: {
    paddingLeft: Device.isAndroid() ? 22 : 18,
    paddingRight: Device.isAndroid() ? 22 : 18,
    marginTop: 5,
  },
  closeButton: {
    paddingHorizontal: Device.isAndroid() ? 22 : 18,
    paddingVertical: Device.isAndroid() ? 14 : 8,
  },
  infoButton: {
    paddingLeft: Device.isAndroid() ? 22 : 18,
    paddingRight: Device.isAndroid() ? 22 : 18,
    marginTop: 5,
  },
  disabled: {
    opacity: 0.3,
  },
  optinHeaderLeft: {
    flexDirection: 'row',
    alignItems: 'center',
    marginHorizontal: Device.isIos() ? 20 : 0,
  },
  metamaskNameTransparentWrapper: {
    alignItems: 'center',
    justifyContent: 'center',
    flex: 1,
  },
  metamaskNameWrapper: {
    marginLeft: Device.isAndroid() ? 20 : 0,
  },
});

const metamask_name = require('../../../images/metamask-name.png'); // eslint-disable-line
const metamask_fox = require('../../../images/fox.png'); // eslint-disable-line
/**
 * Function that returns the navigation options
 * This is used by views that will show our custom navbar
 * which contains accounts icon, Title or MetaMask Logo and current network, and settings icon
 *
 * @param {string} title - Title in string format
 * @param {Object} navigation - Navigation object required to push new views
 * @param {bool} disableNetwork - Boolean that specifies if the network can be changed, defaults to false
 * @returns {Object} - Corresponding navbar options containing headerTitle, headerLeft, headerTruncatedBackTitle and headerRight
 */
export function getTransactionsNavbarOptions(
  title,
  themeColors,
  navigation,
  selectedAddress,
  handleRightButtonPress,
) {
  const innerStyles = StyleSheet.create({
    headerStyle: {
      backgroundColor: themeColors.background.default,
      shadowColor: importedColors.transparent,
      elevation: 0,
    },
    headerIcon: {
      color: themeColors.primary.default,
    },
    headerButtonText: {
      color: themeColors.primary.default,
      fontSize: 14,
      ...fontStyles.normal,
    },
  });

<<<<<<< HEAD
  function handleLeftButtonPress() {
    return navigation?.pop();
=======
  function onPress() {
    Keyboard.dismiss();
    drawerRef.current?.showDrawer?.();
    trackEvent(MetaMetricsEvents.COMMON_TAPS_HAMBURGER_MENU);
>>>>>>> 370226c2
  }

  return {
    headerTitle: () => <NavbarTitle title={title} />,
    headerLeft: () => (
      <TouchableOpacity
        onPress={handleLeftButtonPress}
        style={styles.backButton}
      >
        <Text style={innerStyles.headerButtonText}>
          {strings('navigation.close')}
        </Text>
      </TouchableOpacity>
    ),
    headerRight: () => (
      <AccountRightButton
        selectedAddress={selectedAddress}
        onPress={handleRightButtonPress}
      />
    ),
    headerStyle: innerStyles.headerStyle,
    headerTintColor: themeColors.primary.default,
  };
}

/**
 * Function that returns the navigation options
 * This is used by views that will show our custom navbar which contains Title
 *
 * @param {string} title - Title in string format
 * @param {Object} navigation - Navigation object required to push new views
 * @returns {Object} - Corresponding navbar options containing title and headerTitleStyle
 */
export function getNavigationOptionsTitle(
  title,
  navigation,
  isFullScreenModal,
  themeColors,
  navigationPopEvent,
) {
  const innerStyles = StyleSheet.create({
    headerTitleStyle: {
      fontSize: 20,
      color: themeColors.text.default,
      ...fontStyles.normal,
    },
    headerIcon: {
      color: themeColors.primary.default,
    },
    headerStyle: {
      backgroundColor: themeColors.background.default,
      shadowColor: importedColors.transparent,
      elevation: 0,
    },
  });
  function navigationPop() {
    if (navigationPopEvent) trackEvent(navigationPopEvent);
    navigation.pop();
  }
  return {
    title,
    headerTitleStyle: innerStyles.headerTitleStyle,
    headerRight: () =>
      isFullScreenModal ? (
        <TouchableOpacity onPress={navigationPop} style={styles.closeButton}>
          <IonicIcon
            name={'ios-close'}
            size={38}
            style={[innerStyles.headerIcon, styles.backIconIOS]}
          />
        </TouchableOpacity>
      ) : null,
    headerLeft: () =>
      isFullScreenModal ? null : (
        <TouchableOpacity
          onPress={navigationPop}
          style={styles.backButton}
          {...generateTestId(Platform, NETWORK_BACK_ARROW_BUTTON_ID)}
        >
          <IonicIcon
            name={Device.isAndroid() ? 'md-arrow-back' : 'ios-arrow-back'}
            size={Device.isAndroid() ? 24 : 28}
            style={innerStyles.headerIcon}
          />
        </TouchableOpacity>
      ),
    headerStyle: innerStyles.headerStyle,
    headerTintColor: themeColors.primary.default,
  };
}

/**
 * Function that returns the navigation options
 * This is used by contact form
 *
 * @param {string} title - Title in string format
 * @param {Object} navigation - Navigation object required to push new views
 * @returns {Object} - Corresponding navbar options
 */
export function getEditableOptions(title, navigation, route, themeColors) {
  const innerStyles = StyleSheet.create({
    headerTitleStyle: {
      fontSize: 20,
      color: themeColors.text.default,
      ...fontStyles.normal,
    },
    headerIcon: {
      color: themeColors.primary.default,
    },
    headerButtonText: {
      color: themeColors.primary.default,
      fontSize: 14,
      ...fontStyles.normal,
    },
    headerStyle: {
      backgroundColor: themeColors.background.default,
      shadowColor: importedColors.transparent,
      elevation: 0,
    },
  });
  function navigationPop() {
    navigation.pop();
  }
  const rightAction = route.params?.dispatch;
  const editMode = route.params?.editMode === 'edit';
  const addMode = route.params?.mode === 'add';
  return {
    title,
    headerTitleStyle: innerStyles.headerTitleStyle,
    headerLeft: () => (
      <TouchableOpacity
        onPress={navigationPop}
        style={styles.backButton}
        testID={'edit-contact-back-button'}
      >
        <IonicIcon
          name={Device.isAndroid() ? 'md-arrow-back' : 'ios-arrow-back'}
          size={Device.isAndroid() ? 24 : 28}
          style={innerStyles.headerIcon}
        />
      </TouchableOpacity>
    ),
    headerRight: () =>
      !addMode ? (
        <TouchableOpacity
          onPress={rightAction}
          style={styles.backButton}
          {...generateTestId(Platform, CONTACT_EDIT_BUTTON)}
        >
          <Text style={innerStyles.headerButtonText}>
            {editMode
              ? strings('address_book.edit')
              : strings('address_book.cancel')}
          </Text>
        </TouchableOpacity>
      ) : (
        <View />
      ),
    headerStyle: innerStyles.headerStyle,
    headerTintColor: themeColors.primary.default,
  };
}

/**
 * Function that returns the navigation options
 * This is used by payment request view showing close and back buttons
 *
 * @param {string} title - Title in string format
 * @param {Object} navigation - Navigation object required to push new views
 * @returns {Object} - Corresponding navbar options containing title, headerLeft and headerRight
 */
export function getPaymentRequestOptionsTitle(
  title,
  navigation,
  route,
  themeColors,
) {
  const goBack = route.params?.dispatch;
  const innerStyles = StyleSheet.create({
    headerTitleStyle: {
      fontSize: 20,
      color: themeColors.text.default,
      ...fontStyles.normal,
    },
    headerIcon: {
      color: themeColors.primary.default,
    },
    headerStyle: {
      backgroundColor: themeColors.background.default,
      shadowColor: importedColors.transparent,
      elevation: 0,
    },
  });

  return {
    title,
    headerTitleStyle: innerStyles.headerTitleStyle,
    headerLeft: () =>
      goBack ? (
        // eslint-disable-next-line react/jsx-no-bind
        <TouchableOpacity
          onPress={goBack}
          style={styles.backButton}
          testID={'request-search-asset-back-button'}
        >
          <IonicIcon
            name={Device.isAndroid() ? 'md-arrow-back' : 'ios-arrow-back'}
            size={Device.isAndroid() ? 24 : 28}
            style={innerStyles.headerIcon}
          />
        </TouchableOpacity>
      ) : (
        <View />
      ),
    headerRight: () => (
      // eslint-disable-next-line react/jsx-no-bind
      <TouchableOpacity
        onPress={() => navigation.pop()}
        style={styles.closeButton}
      >
        <IonicIcon
          name={'ios-close'}
          size={38}
          style={[innerStyles.headerIcon, styles.backIconIOS]}
        />
      </TouchableOpacity>
    ),
    headerStyle: innerStyles.headerStyle,
    headerTintColor: themeColors.primary.default,
  };
}

/**
 * Function that returns the navigation options
 * This is used by payment request view showing close button
 *
 * @returns {Object} - Corresponding navbar options containing title, and headerRight
 */
export function getPaymentRequestSuccessOptionsTitle(navigation, themeColors) {
  const innerStyles = StyleSheet.create({
    headerStyle: {
      backgroundColor: themeColors.background.default,
      shadowColor: importedColors.transparent,
      elevation: 0,
    },
    headerIcon: {
      color: themeColors.primary.default,
    },
  });

  return {
    headerStyle: innerStyles.headerStyle,
    title: null,
    headerLeft: () => <View />,
    headerRight: () => (
      <TouchableOpacity
        // eslint-disable-next-line react/jsx-no-bind
        onPress={() => navigation.pop()}
        style={styles.closeButton}
        testID={'send-link-close-button'}
      >
        <IonicIcon
          name="ios-close"
          size={38}
          style={[innerStyles.headerIcon, styles.backIconIOS]}
        />
      </TouchableOpacity>
    ),
    headerTintColor: themeColors.primary.default,
  };
}

/**
 * Function that returns the navigation options
 * This is used by views that confirms transactions, showing current network
 *
 * @param {string} title - Title in string format
 * @returns {Object} - Corresponding navbar options containing title and headerTitleStyle
 */
export function getTransactionOptionsTitle(
  _title,
  navigation,
  route,
  themeColors,
) {
  const innerStyles = StyleSheet.create({
    headerStyle: {
      backgroundColor: themeColors.background.default,
      shadowColor: importedColors.transparent,
      elevation: 0,
    },
    headerButtonText: {
      color: themeColors.primary.default,
      fontSize: 14,
      ...fontStyles.normal,
    },
  });
  const transactionMode = route.params?.mode ?? '';
  const { name } = route;
  const leftText =
    transactionMode === 'edit'
      ? strings('transaction.cancel')
      : strings('transaction.edit');
  const disableModeChange = route.params?.disableModeChange;
  const modeChange = route.params?.dispatch;
  const leftAction = () => modeChange('edit');
  const rightAction = () => navigation.pop();
  const rightText = strings('transaction.cancel');
  const title = transactionMode === 'edit' ? 'transaction.edit' : _title;

  return {
    headerTitle: () => <NavbarTitle title={title} disableNetwork />,
    headerLeft: () =>
      transactionMode !== 'edit' ? (
        <TouchableOpacity
          disabled={disableModeChange}
          // eslint-disable-next-line react/jsx-no-bind
          onPress={leftAction}
          style={styles.closeButton}
          testID={'confirm-txn-edit-button'}
        >
          <Text
            style={
              disableModeChange
                ? [innerStyles.headerButtonText, styles.disabled]
                : innerStyles.headerButtonText
            }
          >
            {leftText}
          </Text>
        </TouchableOpacity>
      ) : (
        <View />
      ),
    headerRight: () =>
      name === 'Send' ? (
        // eslint-disable-next-line react/jsx-no-bind
        <TouchableOpacity
          onPress={rightAction}
          style={styles.closeButton}
          testID={'send-back-button'}
        >
          <Text style={innerStyles.headerButtonText}>{rightText}</Text>
        </TouchableOpacity>
      ) : (
        <View />
      ),
    headerStyle: innerStyles.headerStyle,
    headerTintColor: themeColors.primary.default,
  };
}

export function getApproveNavbar(title) {
  return {
    headerTitle: () => <NavbarTitle title={title} disableNetwork />,
    headerLeft: () => <View />,
    headerRight: () => <View />,
  };
}

/**
 * Function that returns the navigation options
 * This is used by views in send flow
 *
 * @param {string} title - Title in string format
 * @returns {Object} - Corresponding navbar options containing title and headerTitleStyle
 */
export function getSendFlowTitle(title, navigation, route, themeColors) {
  const innerStyles = StyleSheet.create({
    headerButtonText: {
      color: themeColors.primary.default,
      fontSize: 14,
      ...fontStyles.normal,
    },
    headerStyle: {
      backgroundColor: themeColors.background.default,
      shadowColor: importedColors.transparent,
      elevation: 0,
    },
  });
  const rightAction = () => {
    const providerType = route?.params?.providerType ?? '';
    trackEventWithParameters(MetaMetricsEvents.SEND_FLOW_CANCEL, {
      view: title.split('.')[1],
      network: providerType,
    });
    navigation.dangerouslyGetParent()?.pop();
  };
  const leftAction = () => navigation.pop();

  const canGoBack =
    title !== 'send.send_to' && !route?.params?.isPaymentRequest;

  const titleToRender = title;

  return {
    headerTitle: () => <NavbarTitle title={titleToRender} disableNetwork />,
    headerRight: () => (
      // eslint-disable-next-line react/jsx-no-bind
      <TouchableOpacity
        onPress={rightAction}
        style={styles.closeButton}
        {...generateTestId(Platform, SEND_CANCEL_BUTTON)}
      >
        <Text style={innerStyles.headerButtonText}>
          {strings('transaction.cancel')}
        </Text>
      </TouchableOpacity>
    ),
    headerLeft: () =>
      canGoBack ? (
        // eslint-disable-next-line react/jsx-no-bind
        <TouchableOpacity onPress={leftAction} style={styles.closeButton}>
          <Text style={innerStyles.headerButtonText}>
            {strings('transaction.back')}
          </Text>
        </TouchableOpacity>
      ) : (
        <View />
      ),
    headerStyle: innerStyles.headerStyle,
  };
}

/**
 * Function that returns the navigation options
 * This is used by views that will show our custom navbar
 * which contains accounts icon, Title or MetaMask Logo and current network, and settings icon
 *
 * @param {Object} navigation - Navigation object required to push new views
 * @returns {Object} - Corresponding navbar options containing headerTitle, headerLeft and headerRight
 */
export function getBrowserViewNavbarOptions(route, themeColors) {
  const innerStyles = StyleSheet.create({
    headerStyle: {
      backgroundColor: themeColors.background.default,
      shadowColor: importedColors.transparent,
      elevation: 0,
      borderBottomWidth: 0.5,
      borderColor: themeColors.border.muted,
    },
    headerIcon: {
      color: themeColors.primary.default,
    },
  });

  const url = route.params?.url ?? '';

  const handleUrlPress = () => route.params?.showUrlModal?.();

  const setAccountsPermissionsVisible =
    route.params?.setAccountsPermissionsVisible;

<<<<<<< HEAD
  const connectedAccounts = route.params?.connectedAccounts;
=======
  function onPress() {
    Keyboard.dismiss();
    drawerRef.current?.showDrawer?.();
    trackEvent(MetaMetricsEvents.COMMON_TAPS_HAMBURGER_MENU);
  }
>>>>>>> 370226c2

  return {
    gestureEnabled: false,
    headerTitleAlign: 'left',
    headerTitle: () => (
      <BrowserUrlBar url={url} route={route} onPress={handleUrlPress} />
    ),
    headerRight: () => (
      <AccountRightButton
        selectedAddress={connectedAccounts?.[0]}
        isNetworkVisible
        onPress={setAccountsPermissionsVisible}
      />
    ),
    headerStyle: innerStyles.headerStyle,
  };
}

/**
 * Function that returns the navigation options
 * for our modals
 *
 * @param {string} title - Title in string format
 * @returns {Object} - Corresponding navbar options containing headerTitle
 */
export function getModalNavbarOptions(title) {
  return {
    headerTitle: () => <ModalNavbarTitle title={title} />,
  };
}

/**
 * Function that returns the navigation options
 * for our onboarding screens,
 * which is just the metamask log and the Back button
 *
 * @returns {Object} - Corresponding navbar options containing headerTitle, headerTitle and headerTitle
 */
export function getOnboardingNavbarOptions(
  route,
  { headerLeft } = {},
  themeColors,
) {
  const headerLeftHide = headerLeft || route.params?.headerLeft;
  const innerStyles = StyleSheet.create({
    headerStyle: {
      backgroundColor: themeColors.background.default,
      shadowColor: importedColors.transparent,
      elevation: 0,
    },
    metamaskName: {
      width: 122,
      height: 15,
      tintColor: themeColors.text.default,
    },
  });

  return {
    headerStyle: innerStyles.headerStyle,
    headerTitle: () => (
      <View style={styles.metamaskNameTransparentWrapper}>
        <Image
          source={metamask_name}
          style={innerStyles.metamaskName}
          resizeMethod={'auto'}
        />
      </View>
    ),
    headerBackTitle: strings('navigation.back'),
    headerRight: () => <View />,
    headerLeft: headerLeftHide,
    headerTintColor: themeColors.primary.default,
  };
}

/**
 * Function that returns a transparent navigation options for our onboarding screens.
 *
 * @returns {Object} - Corresponding navbar options containing headerTitle
 */
export function getTransparentOnboardingNavbarOptions(themeColors) {
  const innerStyles = StyleSheet.create({
    headerStyle: {
      backgroundColor: themeColors.background.default,
      shadowColor: importedColors.transparent,
      elevation: 0,
    },
    metamaskName: {
      width: 122,
      height: 15,
      tintColor: themeColors.text.default,
    },
  });
  return {
    headerTitle: () => (
      <View style={styles.metamaskNameTransparentWrapper}>
        <Image
          source={metamask_name}
          style={innerStyles.metamaskName}
          resizeMethod={'auto'}
        />
      </View>
    ),
    headerLeft: () => <View />,
    headerRight: () => <View />,
    headerStyle: innerStyles.headerStyle,
  };
}

/**
 * Function that returns a transparent navigation options for our onboarding screens.
 *
 * @returns {Object} - Corresponding navbar options containing headerTitle and a back button
 */
export function getTransparentBackOnboardingNavbarOptions(themeColors) {
  const innerStyles = StyleSheet.create({
    headerStyle: {
      backgroundColor: themeColors.background.default,
      shadowColor: importedColors.transparent,
      elevation: 0,
    },
    metamaskName: {
      width: 122,
      height: 15,
      tintColor: themeColors.text.default,
    },
  });
  return {
    headerTitle: () => (
      <View style={styles.metamaskNameTransparentWrapper}>
        <Image
          source={metamask_name}
          style={innerStyles.metamaskName}
          resizeMethod={'auto'}
        />
      </View>
    ),
    headerBackTitle: strings('navigation.back'),
    headerRight: () => <View />,
    headerStyle: innerStyles.headerStyle,
    headerTintColor: themeColors.primary.default,
  };
}

/**
 * Function that returns the navigation options
 * for our metric opt-in screen
 *
 * @returns {Object} - Corresponding navbar options containing headerLeft
 */
export function getOptinMetricsNavbarOptions(themeColors) {
  const innerStyles = StyleSheet.create({
    headerStyle: {
      backgroundColor: themeColors.background.default,
      shadowColor: importedColors.transparent,
      elevation: 0,
      height: 100,
    },
    metamaskName: {
      width: 122,
      height: 15,
      tintColor: themeColors.text.default,
    },
  });

  return {
    headerStyle: innerStyles.headerStyle,
    title: null,
    headerLeft: () => (
      <View style={styles.optinHeaderLeft}>
        <View style={styles.metamaskNameWrapper}>
          <Image
            source={metamask_fox}
            style={styles.metamaskFox}
            resizeMethod={'auto'}
          />
        </View>
        <View style={styles.metamaskNameWrapper}>
          <Image
            source={metamask_name}
            style={innerStyles.metamaskName}
            resizeMethod={'auto'}
          />
        </View>
      </View>
    ),
    headerTintColor: themeColors.primary.default,
  };
}
/**
 * Function that returns the navigation options
 * for our closable screens,
 *
 * @returns {Object} - Corresponding navbar options containing headerTitle, headerTitle and headerTitle
 */
export function getClosableNavigationOptions(
  title,
  backButtonText,
  navigation,
  themeColors,
) {
  const innerStyles = StyleSheet.create({
    headerButtonText: {
      color: themeColors.primary.default,
      fontSize: 14,
      ...fontStyles.normal,
    },
    headerIcon: {
      color: themeColors.primary.default,
    },
    headerStyle: {
      backgroundColor: themeColors.background.default,
      shadowColor: importedColors.transparent,
      elevation: 0,
    },
    headerTitleStyle: {
      fontSize: 20,
      ...fontStyles.normal,
      color: themeColors.text.default,
    },
  });
  function navigationPop() {
    navigation.pop();
  }
  return {
    title,
    headerTitleStyle: innerStyles.headerTitleStyle,
    headerLeft: () =>
      Device.isIos() ? (
        <TouchableOpacity
          onPress={navigationPop}
          style={styles.closeButton}
          testID={'nav-ios-back'}
        >
          <Text style={innerStyles.headerButtonText}>{backButtonText}</Text>
        </TouchableOpacity>
      ) : (
        <TouchableOpacity
          onPress={navigationPop}
          style={styles.backButton}
          {...generateTestId(Platform, NAV_ANDROID_BACK_BUTTON)}
        >
          <IonicIcon
            name={'md-arrow-back'}
            size={24}
            style={innerStyles.headerIcon}
          />
        </TouchableOpacity>
      ),
    headerStyle: innerStyles.headerStyle,
    headerTintColor: themeColors.primary.default,
  };
}

/**
 * Function that returns the navigation options
 * for our closable screens,
 *
 * @returns {Object} - Corresponding navbar options containing headerTitle, headerTitle and headerTitle
 */
export function getOfflineModalNavbar() {
  return {
    headerShown: false,
  };
}

/**
 * Function that returns the navigation options
 * for our wallet screen,
 *
 * @returns {Object} - Corresponding navbar options containing headerTitle, headerTitle and headerTitle
 */
export function getWalletNavbarOptions(
  networkName,
  networkImageSource,
  onPressTitle,
  navigation,
  drawerRef,
  themeColors,
) {
  const innerStyles = StyleSheet.create({
    headerStyle: {
      backgroundColor: themeColors.background.default,
      shadowColor: importedColors.transparent,
      elevation: 0,
    },
    headerIcon: {
      color: themeColors.primary.default,
    },
    headerTitle: {
      justifyContent: 'center',
      marginTop: 5,
      flex: 1,
    },
  });

  const onScanSuccess = (data, content) => {
    if (data.private_key) {
      Alert.alert(
        strings('wallet.private_key_detected'),
        strings('wallet.do_you_want_to_import_this_account'),
        [
          {
            text: strings('wallet.cancel'),
            onPress: () => false,
            style: 'cancel',
          },
          {
            text: strings('wallet.yes'),
            onPress: async () => {
              try {
                await importAccountFromPrivateKey(data.private_key);
                navigation.navigate('ImportPrivateKeyView', {
                  screen: 'ImportPrivateKeySuccess',
                });
              } catch (e) {
                Alert.alert(
                  strings('import_private_key.error_title'),
                  strings('import_private_key.error_message'),
                );
              }
            },
          },
        ],
        { cancelable: false },
      );
    } else if (data.seed) {
      Alert.alert(
        strings('wallet.error'),
        strings('wallet.logout_to_import_seed'),
      );
    } else {
      setTimeout(() => {
        DeeplinkManager.parse(content, {
          origin: AppConstants.DEEPLINKS.ORIGIN_QR_CODE,
        });
      }, 500);
    }
  };

  function openDrawer() {
    drawerRef.current?.showDrawer?.();
    trackEvent(MetaMetricsEvents.COMMON_TAPS_HAMBURGER_MENU);
  }

  function openQRScanner() {
    navigation.navigate('QRScanner', {
      onScanSuccess,
    });
    trackEvent(MetaMetricsEvents.WALLET_QR_SCANNER);
  }

  return {
    headerTitle: () => (
      <View style={innerStyles.headerTitle}>
        <PickerNetwork
          label={networkName}
          imageSource={networkImageSource}
          onPress={onPressTitle}
        />
      </View>
    ),
    headerLeft: () => (
      <TouchableOpacity
        onPress={openDrawer}
        style={styles.backButton}
        {...generateTestId(Platform, HAMBURGER_MENU_BUTTON)}
      >
        <IonicIcon
          {...generateTestId(Platform, WALLET_VIEW_BURGER_ICON_ID)}
          name={Device.isAndroid() ? 'md-menu' : 'ios-menu'}
          size={Device.isAndroid() ? 24 : 28}
          style={innerStyles.headerIcon}
        />
      </TouchableOpacity>
    ),
    headerRight: () => (
      <TouchableOpacity
        style={styles.infoButton}
        // eslint-disable-next-line
        onPress={openQRScanner}
      >
        <AntIcon name="scan1" size={28} style={innerStyles.headerIcon} />
      </TouchableOpacity>
    ),
    headerStyle: innerStyles.headerStyle,
    headerTintColor: themeColors.primary.default,
  };
}

/**
 * Function that returns the navigation options containing title and network indicator
 *
 * @param {string} title - Title in string format
 * @param {boolean} translate - Boolean that specifies if the title needs translation
 * @param {Object} navigation - Navigation object required to push new views
 * @param {Object} themeColors - Colors from theme
 * @param {Function} onRightPress - Callback that determines if right button exists
 * @param {boolean} disableNetwork - Boolean that determines if network is accessible from navbar
 * @returns {Object} - Corresponding navbar options containing headerTitle and headerTitle
 */
export function getNetworkNavbarOptions(
  title,
  translate,
  navigation,
  themeColors,
  onRightPress = undefined,
  disableNetwork = false,
) {
  const innerStyles = StyleSheet.create({
    headerStyle: {
      backgroundColor: themeColors.background.default,
      shadowColor: importedColors.transparent,
      elevation: 0,
    },
    headerIcon: {
      color: themeColors.primary.default,
    },
  });
  return {
    headerTitle: () => (
      <NavbarTitle
        disableNetwork={disableNetwork}
        title={title}
        translate={translate}
      />
    ),
    headerLeft: () => (
      // eslint-disable-next-line react/jsx-no-bind
      <TouchableOpacity
        onPress={() => navigation.pop()}
        style={styles.backButton}
        {...generateTestId(Platform, ASSET_BACK_BUTTON)}
      >
        <IonicIcon
          name={Device.isAndroid() ? 'md-arrow-back' : 'ios-arrow-back'}
          size={Device.isAndroid() ? 24 : 28}
          style={innerStyles.headerIcon}
        />
      </TouchableOpacity>
    ),
    headerRight: onRightPress
      ? () => (
          <TouchableOpacity style={styles.backButton} onPress={onRightPress}>
            <MaterialCommunityIcon
              name={'dots-horizontal'}
              size={28}
              style={innerStyles.headerIcon}
            />
          </TouchableOpacity>
          // eslint-disable-next-line no-mixed-spaces-and-tabs
        )
      : () => <View />,
    headerStyle: innerStyles.headerStyle,
  };
}

/**
 * Function that returns the navigation options containing title and network indicator
 *
 * @returns {Object} - Corresponding navbar options containing headerTitle and headerTitle
 */
export function getWebviewNavbar(navigation, route, themeColors) {
  const innerStyles = StyleSheet.create({
    headerTitleStyle: {
      fontSize: 20,
      color: themeColors.text.default,
      textAlign: 'center',
      ...fontStyles.normal,
      alignItems: 'center',
    },
    headerStyle: {
      backgroundColor: themeColors.background.default,
      shadowColor: importedColors.transparent,
      elevation: 0,
    },
    headerIcon: {
      color: themeColors.primary.default,
    },
  });

  const title = route.params?.title ?? '';
  const share = route.params?.dispatch;
  return {
    headerTitle: () => (
      <Text style={innerStyles.headerTitleStyle}>{title}</Text>
    ),
    headerLeft: () =>
      Device.isAndroid() ? (
        // eslint-disable-next-line react/jsx-no-bind
        <TouchableOpacity
          onPress={() => navigation.pop()}
          style={styles.backButton}
        >
          <IonicIcon
            name={'md-arrow-back'}
            size={24}
            style={innerStyles.headerIcon}
          />
        </TouchableOpacity>
      ) : (
        // eslint-disable-next-line react/jsx-no-bind
        <TouchableOpacity
          onPress={() => navigation.pop()}
          style={styles.backButton}
        >
          <IonicIcon
            name="ios-close"
            size={38}
            style={[innerStyles.headerIcon, styles.backIconIOS]}
          />
        </TouchableOpacity>
      ),
    headerRight: () =>
      Device.isAndroid() ? (
        <TouchableOpacity onPress={share} style={styles.backButton}>
          <MaterialCommunityIcon
            name="share-variant"
            size={24}
            style={innerStyles.headerIcon}
          />
        </TouchableOpacity>
      ) : (
        <TouchableOpacity onPress={share} style={styles.backButton}>
          <EvilIcons
            name="share-apple"
            size={32}
            style={[innerStyles.headerIcon, styles.shareIconIOS]}
          />
        </TouchableOpacity>
      ),
    headerStyle: innerStyles.headerStyle,
  };
}

export function getPaymentSelectorMethodNavbar(navigation, onPop, themeColors) {
  const innerStyles = StyleSheet.create({
    headerButtonText: {
      color: themeColors.primary.default,
    },
    headerTitleStyle: {
      fontSize: 20,
      color: themeColors.text.default,
      textAlign: 'center',
      ...fontStyles.normal,
      alignItems: 'center',
    },
    headerStyle: {
      backgroundColor: themeColors.background.default,
      shadowColor: importedColors.transparent,
      elevation: 0,
    },
  });
  return {
    headerTitle: () => (
      <Text style={innerStyles.headerTitleStyle}>
        {strings('fiat_on_ramp.purchase_method')}
      </Text>
    ),
    headerLeft: () => <View />,
    headerRight: () => (
      // eslint-disable-next-line react/jsx-no-bind
      <TouchableOpacity
        onPress={() => {
          navigation.dangerouslyGetParent()?.pop();
          onPop?.();
        }}
        style={styles.closeButton}
      >
        <Text style={innerStyles.headerButtonText}>
          {strings('navigation.cancel')}
        </Text>
      </TouchableOpacity>
    ),
    headerStyle: innerStyles.headerStyle,
  };
}

export function getPaymentMethodApplePayNavbar(
  navigation,
  onPop,
  onExit,
  themeColors,
) {
  const innerStyles = StyleSheet.create({
    headerTitleStyle: {
      fontSize: 20,
      color: themeColors.text.default,
      ...fontStyles.normal,
    },
    headerStyle: {
      backgroundColor: themeColors.background.default,
      shadowColor: importedColors.transparent,
      elevation: 0,
    },
    headerButtonText: {
      color: themeColors.primary.default,
    },
    headerIcon: {
      color: themeColors.primary.default,
    },
  });
  return {
    title: strings('fiat_on_ramp.amount_to_buy'),
    headerTitleStyle: innerStyles.headerTitleStyle,
    headerRight: () => (
      // eslint-disable-next-line react/jsx-no-bind
      <TouchableOpacity
        onPress={() => {
          navigation.dangerouslyGetParent()?.pop();
          onExit?.();
        }}
        style={styles.closeButton}
      >
        <Text style={innerStyles.headerButtonText}>
          {strings('navigation.cancel')}
        </Text>
      </TouchableOpacity>
    ),
    headerLeft: () =>
      Device.isAndroid() ? (
        // eslint-disable-next-line react/jsx-no-bind
        <TouchableOpacity
          onPress={() => {
            navigation.pop();
            onPop?.();
          }}
          style={styles.backButton}
        >
          <IonicIcon
            name={'md-arrow-back'}
            size={24}
            style={innerStyles.headerIcon}
          />
        </TouchableOpacity>
      ) : (
        // eslint-disable-next-line react/jsx-no-bind
        <TouchableOpacity
          onPress={() => {
            navigation.pop();
            onPop?.();
          }}
          style={styles.closeButton}
        >
          <Text style={innerStyles.headerButtonText}>
            {strings('navigation.back')}
          </Text>
        </TouchableOpacity>
      ),
    headerStyle: innerStyles.headerStyle,
  };
}

export function getTransakWebviewNavbar(navigation, route, onPop, themeColors) {
  const innerStyles = StyleSheet.create({
    headerTitleStyle: {
      fontSize: 20,
      color: themeColors.text.default,
      ...fontStyles.normal,
    },
    headerStyle: {
      backgroundColor: themeColors.background.default,
      shadowColor: importedColors.transparent,
      elevation: 0,
    },
    headerIcon: {
      color: themeColors.primary.default,
    },
  });

  const title = route.params?.title ?? '';
  return {
    title,
    headerTitleStyle: innerStyles.headerTitleStyle,
    headerLeft: () =>
      Device.isAndroid() ? (
        // eslint-disable-next-line react/jsx-no-bind
        <TouchableOpacity
          onPress={() => {
            navigation.pop();
            onPop?.();
          }}
          style={styles.backButton}
        >
          <IonicIcon
            name={'md-arrow-back'}
            size={24}
            style={innerStyles.headerIcon}
          />
        </TouchableOpacity>
      ) : (
        // eslint-disable-next-line react/jsx-no-bind
        <TouchableOpacity
          onPress={() => {
            navigation.pop();
            onPop?.();
          }}
          style={styles.backButton}
        >
          <IonicIcon
            name="ios-close"
            size={38}
            style={[innerStyles.headerIcon, styles.backIconIOS]}
          />
        </TouchableOpacity>
      ),
    headerStyle: innerStyles.headerStyle,
    headerTintColor: themeColors.primary.default,
  };
}

export function getSwapsAmountNavbar(navigation, route, themeColors) {
  const innerStyles = StyleSheet.create({
    headerButtonText: {
      color: themeColors.primary.default,
      fontSize: 14,
      ...fontStyles.normal,
    },
    headerStyle: {
      backgroundColor: themeColors.background.default,
      shadowColor: importedColors.transparent,
      elevation: 0,
    },
  });
  const title = route.params?.title ?? 'Swap';
  return {
    headerTitle: () => (
      <NavbarTitle title={title} disableNetwork translate={false} />
    ),
    headerLeft: () => <View />,
    headerRight: () => (
      // eslint-disable-next-line react/jsx-no-bind
      <TouchableOpacity
        onPress={() => navigation.dangerouslyGetParent()?.pop()}
        style={styles.closeButton}
      >
        <Text style={innerStyles.headerButtonText}>
          {strings('navigation.cancel')}
        </Text>
      </TouchableOpacity>
    ),
    headerStyle: innerStyles.headerStyle,
  };
}
export function getSwapsQuotesNavbar(navigation, route, themeColors) {
  const innerStyles = StyleSheet.create({
    headerButtonText: {
      color: themeColors.primary.default,
      fontSize: 14,
      ...fontStyles.normal,
    },
    headerIcon: {
      color: themeColors.primary.default,
    },
    headerStyle: {
      backgroundColor: themeColors.background.default,
      shadowColor: importedColors.transparent,
      elevation: 0,
    },
  });
  const title = route.params?.title ?? 'Swap';
  const leftActionText = route.params?.leftAction ?? strings('navigation.back');

  const leftAction = () => {
    const trade = route.params?.requestedTrade;
    const selectedQuote = route.params?.selectedQuote;
    const quoteBegin = route.params?.quoteBegin;
    if (!selectedQuote) {
      InteractionManager.runAfterInteractions(() => {
        Analytics.trackEventWithParameters(
          MetaMetricsEvents.QUOTES_REQUEST_CANCELLED,
          {
            ...trade,
            responseTime: new Date().getTime() - quoteBegin,
          },
        );
      });
    }
    navigation.pop();
  };

  const rightAction = () => {
    const trade = route.params?.requestedTrade;
    const selectedQuote = route.params?.selectedQuote;
    const quoteBegin = route.params?.quoteBegin;
    if (!selectedQuote) {
      InteractionManager.runAfterInteractions(() => {
        Analytics.trackEventWithParameters(
          MetaMetricsEvents.QUOTES_REQUEST_CANCELLED,
          {
            ...trade,
            responseTime: new Date().getTime() - quoteBegin,
          },
        );
      });
    }
    navigation.dangerouslyGetParent()?.pop();
  };

  return {
    headerTitle: () => (
      <NavbarTitle title={title} disableNetwork translate={false} />
    ),
    headerLeft: () =>
      Device.isAndroid() ? (
        // eslint-disable-next-line react/jsx-no-bind
        <TouchableOpacity onPress={leftAction} style={styles.backButton}>
          <IonicIcon
            name={'md-arrow-back'}
            size={24}
            style={innerStyles.headerIcon}
          />
        </TouchableOpacity>
      ) : (
        // eslint-disable-next-line react/jsx-no-bind
        <TouchableOpacity onPress={leftAction} style={styles.closeButton}>
          <Text style={innerStyles.headerButtonText}>{leftActionText}</Text>
        </TouchableOpacity>
      ),
    headerRight: () => (
      // eslint-disable-next-line react/jsx-no-bind
      <TouchableOpacity onPress={rightAction} style={styles.closeButton}>
        <Text style={innerStyles.headerButtonText}>
          {strings('navigation.cancel')}
        </Text>
      </TouchableOpacity>
    ),
    headerStyle: innerStyles.headerStyle,
  };
}

export function getFiatOnRampAggNavbar(
  navigation,
  { title, showBack = true } = {},
  themeColors,
  onCancel,
) {
  const innerStyles = StyleSheet.create({
    headerButtonText: {
      color: themeColors.primary.default,
      fontSize: 14,
      ...fontStyles.normal,
    },
    headerStyle: {
      backgroundColor: themeColors.background.default,
      shadowColor: importedColors.transparent,
      elevation: 0,
    },
    headerTitleStyle: {
      fontSize: 20,
      ...fontStyles.normal,
      color: themeColors.text.default,
      ...(!showBack && { textAlign: 'center' }),
    },
  });
  const headerTitle = title ?? 'Buy';

  const leftActionText = strings('navigation.back');

  const leftAction = () => navigation.pop();

  return {
    headerTitle: () => (
      <NavbarTitle title={headerTitle} disableNetwork translate={false} />
    ),
    headerLeft: () => {
      if (!showBack) return <View />;

      return Device.isAndroid() ? (
        <TouchableOpacity onPress={leftAction} style={styles.backButton}>
          <IonicIcon
            name={'md-arrow-back'}
            size={24}
            style={innerStyles.headerIcon}
          />
        </TouchableOpacity>
      ) : (
        <TouchableOpacity onPress={leftAction} style={styles.closeButton}>
          <Text style={innerStyles.headerButtonText}>{leftActionText}</Text>
        </TouchableOpacity>
      );
    },
    headerRight: () => (
      <TouchableOpacity
        onPress={() => {
          navigation.dangerouslyGetParent()?.pop();
          onCancel?.();
        }}
        style={styles.closeButton}
      >
        <Text style={innerStyles.headerButtonText}>
          {strings('navigation.cancel')}
        </Text>
      </TouchableOpacity>
    ),
    headerStyle: innerStyles.headerStyle,
    headerTitleStyle: innerStyles.headerTitleStyle,
  };
}<|MERGE_RESOLUTION|>--- conflicted
+++ resolved
@@ -142,15 +142,8 @@
     },
   });
 
-<<<<<<< HEAD
   function handleLeftButtonPress() {
     return navigation?.pop();
-=======
-  function onPress() {
-    Keyboard.dismiss();
-    drawerRef.current?.showDrawer?.();
-    trackEvent(MetaMetricsEvents.COMMON_TAPS_HAMBURGER_MENU);
->>>>>>> 370226c2
   }
 
   return {
@@ -604,15 +597,7 @@
   const setAccountsPermissionsVisible =
     route.params?.setAccountsPermissionsVisible;
 
-<<<<<<< HEAD
   const connectedAccounts = route.params?.connectedAccounts;
-=======
-  function onPress() {
-    Keyboard.dismiss();
-    drawerRef.current?.showDrawer?.();
-    trackEvent(MetaMetricsEvents.COMMON_TAPS_HAMBURGER_MENU);
-  }
->>>>>>> 370226c2
 
   return {
     gestureEnabled: false,
