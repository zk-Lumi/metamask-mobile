/* eslint-disable react/display-name */
import React from 'react';
import NavbarTitle from '../NavbarTitle';
import ModalNavbarTitle from '../ModalNavbarTitle';
import AccountRightButton from '../AccountRightButton';
import {
  Alert,
  Image,
  Platform,
  StyleSheet,
  Text,
  TouchableOpacity,
  View,
} from 'react-native';
import { colors as importedColors, fontStyles } from '../../../styles/common';
import IonicIcon from 'react-native-vector-icons/Ionicons';
import EvilIcons from 'react-native-vector-icons/EvilIcons';
import MaterialCommunityIcon from 'react-native-vector-icons/MaterialCommunityIcons';
import { scale } from 'react-native-size-matters';
import { strings } from '../../../../locales/i18n';
import AppConstants from '../../../core/AppConstants';
import DeeplinkManager from '../../../core/DeeplinkManager/SharedDeeplinkManager';
import { MetaMetrics, MetaMetricsEvents } from '../../../core/Analytics';
import { importAccountFromPrivateKey } from '../../../util/address';
import Device from '../../../util/device';
import PickerNetwork from '../../../component-library/components/Pickers/PickerNetwork';
import BrowserUrlBar from '../BrowserUrlBar';
import generateTestId from '../../../../wdio/utils/generateTestId';
import { NAVBAR_NETWORK_BUTTON } from '../../../../wdio/screen-objects/testIDs/Screens/WalletView.testIds';
import { NAV_ANDROID_BACK_BUTTON } from '../../../../wdio/screen-objects/testIDs/Screens/NetworksScreen.testids';
import { SEND_CANCEL_BUTTON } from '../../../../wdio/screen-objects/testIDs/Screens/SendScreen.testIds';
import { ASSET_BACK_BUTTON } from '../../../../wdio/screen-objects/testIDs/Screens/TokenOverviewScreen.testIds';
import { REQUEST_SEARCH_RESULTS_BACK_BUTTON } from '../../../../wdio/screen-objects/testIDs/Screens/RequestToken.testIds';
import { BACK_BUTTON_SIMPLE_WEBVIEW } from '../../../../wdio/screen-objects/testIDs/Components/SimpleWebView.testIds';
import { EDIT_BUTTON } from '../../../../wdio/screen-objects/testIDs/Common.testIds';

import ButtonIcon, {
  ButtonIconSizes,
  ButtonIconVariants,
} from '../../../component-library/components/Buttons/ButtonIcon';
import {
  IconName,
  IconSize,
} from '../../../component-library/components/Icons/Icon';
import {
  default as MorphText,
  TextVariant,
} from '../../../component-library/components/Texts/Text';
import { CommonSelectorsIDs } from '../../../../e2e/selectors/Common.selectors';
import { WalletViewSelectorsIDs } from '../../../../e2e/selectors/WalletView.selectors';
import { NetworksViewSelectorsIDs } from '../../../../e2e/selectors/Settings/NetworksView.selectors';
<<<<<<< HEAD
=======
import { SendLinkViewSelectorsIDs } from '../../../../e2e/selectors/SendLinkView.selectors';
>>>>>>> e0698b63

const trackEvent = (event, params = {}) => {
  MetaMetrics.getInstance().trackEvent(event, params);
};

const styles = StyleSheet.create({
  metamaskName: {
    width: 122,
    height: 15,
  },
  metamaskFox: {
    width: 40,
    height: 40,
    marginRight: 10,
  },
  backIconIOS: {
    marginHorizontal: 4,
    marginTop: -4,
  },
  shareIconIOS: {
    marginHorizontal: -5,
  },
  hamburgerButton: {
    paddingLeft: Device.isAndroid() ? 22 : 18,
    paddingRight: Device.isAndroid() ? 22 : 18,
    paddingTop: Device.isAndroid() ? 14 : 10,
    paddingBottom: Device.isAndroid() ? 14 : 10,
  },
  backButton: {
    paddingLeft: Device.isAndroid() ? 22 : 18,
    paddingRight: Device.isAndroid() ? 22 : 18,
    marginTop: 5,
  },
  closeButton: {
    paddingHorizontal: Device.isAndroid() ? 22 : 18,
    paddingVertical: Device.isAndroid() ? 14 : 8,
  },
  infoButton: {
    paddingRight: Device.isAndroid() ? 22 : 18,
    marginTop: 5,
  },
  disabled: {
    opacity: 0.3,
  },
  optinHeaderLeft: {
    flexDirection: 'row',
    alignItems: 'center',
    marginHorizontal: Device.isIos() ? 20 : 0,
  },
  metamaskNameTransparentWrapper: {
    alignItems: 'center',
    justifyContent: 'center',
    flex: 1,
  },
  metamaskNameWrapper: {
    marginLeft: Device.isAndroid() ? 20 : 0,
  },
  fox: {
    width: 24,
    height: 24,
    marginLeft: 16,
  },
});

const metamask_name = require('../../../images/metamask-name.png'); // eslint-disable-line
const metamask_fox = require('../../../images/fox.png'); // eslint-disable-line
/**
 * Function that returns the navigation options
 * This is used by views that will show our custom navbar
 * which contains accounts icon, Title or MetaMask Logo and current network, and settings icon
 *
 * @param {string} title - Title in string format
 * @param {Object} navigation - Navigation object required to push new views
 * @param {bool} disableNetwork - Boolean that specifies if the network can be changed, defaults to false
 * @returns {Object} - Corresponding navbar options containing headerTitle, headerLeft, headerTruncatedBackTitle and headerRight
 */
export function getTransactionsNavbarOptions(
  title,
  themeColors,
  _,
  selectedAddress,
  handleRightButtonPress,
) {
  const innerStyles = StyleSheet.create({
    headerStyle: {
      backgroundColor: themeColors.background.default,
      shadowColor: importedColors.transparent,
      elevation: 0,
    },
    headerIcon: {
      color: themeColors.primary.default,
    },
    headerButtonText: {
      color: themeColors.primary.default,
      fontSize: 14,
      ...fontStyles.normal,
    },
  });

  return {
    headerTitle: () => <NavbarTitle title={title} />,
    headerLeft: null,
    headerRight: () => (
      <AccountRightButton
        selectedAddress={selectedAddress}
        onPress={handleRightButtonPress}
      />
    ),
    headerStyle: innerStyles.headerStyle,
    headerTintColor: themeColors.primary.default,
  };
}

/**
 * Function that returns the navigation options
 * This is used by views that will show our custom navbar which contains Title
 *
 * @param {string} title - Title in string format
 * @param {Object} navigation - Navigation object required to push new views
 * @param isFullScreenModal
 * @param themeColors
 * @param {IMetaMetricsEvent} navigationPopEvent
 * @returns {Object} - Corresponding navbar options containing title and headerTitleStyle
 */
export function getNavigationOptionsTitle(
  title,
  navigation,
  isFullScreenModal,
  themeColors,
  navigationPopEvent = null,
) {
  const innerStyles = StyleSheet.create({
    headerStyle: {
      backgroundColor: themeColors.background.default,
      shadowColor: importedColors.transparent,
      elevation: 0,
    },
    accessories: {
      marginHorizontal: 16,
    },
  });

  function navigationPop() {
    if (navigationPopEvent) trackEvent(navigationPopEvent);
    navigation.goBack();
  }

  return {
    title,
    headerTitle: <MorphText variant={TextVariant.HeadingMD}>{title}</MorphText>,
    headerRight: () =>
      isFullScreenModal ? (
        <ButtonIcon
          size={ButtonIconSizes.Lg}
          iconName={IconName.Close}
          onPress={navigationPop}
          style={innerStyles.accessories}
          testID={NetworksViewSelectorsIDs.CLOSE_ICON}
        />
      ) : null,
    headerLeft: () =>
      isFullScreenModal ? null : (
        <ButtonIcon
          size={ButtonIconSizes.Lg}
          iconName={IconName.ArrowLeft}
          onPress={navigationPop}
          style={innerStyles.accessories}
<<<<<<< HEAD
          testID={NetworksViewSelectorsIDs.BACK_ARROW_BUTTON}
=======
          testID={CommonSelectorsIDs.BACK_ARROW_BUTTON}
>>>>>>> e0698b63
        />
      ),
    headerTintColor: themeColors.primary.default,
    ...innerStyles,
  };
}

/**
 * Function that returns the navigation options
 * This is used by contact form
 *
 * @param {string} title - Title in string format
 * @param {Object} navigation - Navigation object required to push new views
 * @returns {Object} - Corresponding navbar options
 */
export function getEditableOptions(title, navigation, route, themeColors) {
  const innerStyles = StyleSheet.create({
    headerTitleStyle: {
      fontSize: 20,
      color: themeColors.text.default,
      ...fontStyles.normal,
    },
    headerIcon: {
      color: themeColors.primary.default,
    },
    headerButtonText: {
      color: themeColors.primary.default,
      fontSize: 14,
      ...fontStyles.normal,
    },
    headerStyle: {
      backgroundColor: themeColors.background.default,
      shadowColor: importedColors.transparent,
      elevation: 0,
    },
  });

  function navigationPop() {
    navigation.pop();
  }

  const rightAction = route.params?.dispatch;
  const editMode = route.params?.editMode === 'edit';
  const addMode = route.params?.mode === 'add';
  return {
    title,
    headerTitleStyle: innerStyles.headerTitleStyle,
    headerLeft: () => (
      <TouchableOpacity
        onPress={navigationPop}
        style={styles.backButton}
        testID={CommonSelectorsIDs.EDIT_CONTACT_BACK_BUTTON}
      >
        <IonicIcon
          name={Device.isAndroid() ? 'md-arrow-back' : 'ios-arrow-back'}
          size={Device.isAndroid() ? 24 : 28}
          style={innerStyles.headerIcon}
        />
      </TouchableOpacity>
    ),
    headerRight: () =>
      !addMode ? (
        <TouchableOpacity
          onPress={rightAction}
          style={styles.backButton}
          {...generateTestId(Platform, EDIT_BUTTON)}
        >
          <Text style={innerStyles.headerButtonText}>
            {editMode
              ? strings('address_book.edit')
              : strings('address_book.cancel')}
          </Text>
        </TouchableOpacity>
      ) : (
        <View />
      ),
    headerStyle: innerStyles.headerStyle,
    headerTintColor: themeColors.primary.default,
  };
}

/**
 * Function that returns the navigation options
 * This is used by payment request view showing close and back buttons
 *
 * @param {string} title - Title in string format
 * @param {Object} navigation - Navigation object required to push new views
 * @returns {Object} - Corresponding navbar options containing title, headerLeft and headerRight
 */
export function getPaymentRequestOptionsTitle(
  title,
  navigation,
  route,
  themeColors,
) {
  const goBack = route.params?.dispatch;
  const innerStyles = StyleSheet.create({
    headerTitleStyle: {
      fontSize: 20,
      color: themeColors.text.default,
      ...fontStyles.normal,
    },
    headerIcon: {
      color: themeColors.primary.default,
    },
    headerStyle: {
      backgroundColor: themeColors.background.default,
      shadowColor: importedColors.transparent,
      elevation: 0,
    },
  });

  return {
    title,
    headerTitleStyle: innerStyles.headerTitleStyle,
    headerLeft: () =>
      goBack ? (
        // eslint-disable-next-line react/jsx-no-bind
        <TouchableOpacity
          onPress={goBack}
          style={styles.backButton}
          {...generateTestId(Platform, REQUEST_SEARCH_RESULTS_BACK_BUTTON)}
        >
          <IonicIcon
            name={Device.isAndroid() ? 'md-arrow-back' : 'ios-arrow-back'}
            size={Device.isAndroid() ? 24 : 28}
            style={innerStyles.headerIcon}
          />
        </TouchableOpacity>
      ) : (
        <View />
      ),
    headerRight: () => (
      // eslint-disable-next-line react/jsx-no-bind
      <TouchableOpacity
        onPress={() => navigation.pop()}
        style={styles.closeButton}
      >
        <IonicIcon
          name={'ios-close'}
          size={38}
          style={[innerStyles.headerIcon, styles.backIconIOS]}
        />
      </TouchableOpacity>
    ),
    headerStyle: innerStyles.headerStyle,
    headerTintColor: themeColors.primary.default,
  };
}

/**
 * Function that returns the navigation options
 * This is used by payment request view showing close button
 *
 * @returns {Object} - Corresponding navbar options containing title, and headerRight
 */
export function getPaymentRequestSuccessOptionsTitle(navigation, themeColors) {
  const innerStyles = StyleSheet.create({
    headerStyle: {
      backgroundColor: themeColors.background.default,
      shadowColor: importedColors.transparent,
      elevation: 0,
    },
    headerIcon: {
      color: themeColors.primary.default,
    },
  });

  return {
    headerStyle: innerStyles.headerStyle,
    title: null,
    headerLeft: () => <View />,
    headerRight: () => (
      <TouchableOpacity
        // eslint-disable-next-line react/jsx-no-bind
        onPress={() => navigation.pop()}
        style={styles.closeButton}
        {...generateTestId(
          Platform,
          SendLinkViewSelectorsIDs.CLOSE_SEND_LINK_VIEW_BUTTON,
        )}
      >
        <IonicIcon
          name="ios-close"
          size={38}
          style={[innerStyles.headerIcon, styles.backIconIOS]}
        />
      </TouchableOpacity>
    ),
    headerTintColor: themeColors.primary.default,
  };
}

/**
 * Function that returns the navigation options
 * This is used by views that confirms transactions, showing current network
 *
 * @param {string} title - Title in string format
 * @returns {Object} - Corresponding navbar options containing title and headerTitleStyle
 */
export function getTransactionOptionsTitle(
  _title,
  navigation,
  route,
  themeColors,
) {
  const innerStyles = StyleSheet.create({
    headerStyle: {
      backgroundColor: themeColors.background.default,
      shadowColor: importedColors.transparent,
      elevation: 0,
    },
    headerButtonText: {
      color: themeColors.primary.default,
      fontSize: 14,
      ...fontStyles.normal,
    },
  });
  const transactionMode = route.params?.mode ?? '';
  const { name } = route;
  const leftText =
    transactionMode === 'edit'
      ? strings('transaction.cancel')
      : strings('transaction.edit');
  const disableModeChange = route.params?.disableModeChange;
  const modeChange = route.params?.dispatch;
  const leftAction = () => modeChange('edit');
  const rightAction = () => navigation.pop();
  const rightText = strings('transaction.cancel');
  const title = transactionMode === 'edit' ? 'transaction.edit' : _title;

  return {
    headerTitle: () => <NavbarTitle title={title} disableNetwork />,
    headerLeft: () =>
      transactionMode !== 'edit' ? (
        <TouchableOpacity
          disabled={disableModeChange}
          // eslint-disable-next-line react/jsx-no-bind
          onPress={leftAction}
          style={styles.closeButton}
          testID={CommonSelectorsIDs.CONFIRM_TXN_EDIT_BUTTON}
        >
          <Text
            style={
              disableModeChange
                ? [innerStyles.headerButtonText, styles.disabled]
                : innerStyles.headerButtonText
            }
          >
            {leftText}
          </Text>
        </TouchableOpacity>
      ) : (
        <View />
      ),
    headerRight: () =>
      name === 'Send' ? (
        // eslint-disable-next-line react/jsx-no-bind
        <TouchableOpacity
          onPress={rightAction}
          style={styles.closeButton}
          testID={CommonSelectorsIDs.SEND_BACK_BUTTON}
        >
          <Text style={innerStyles.headerButtonText}>{rightText}</Text>
        </TouchableOpacity>
      ) : (
        <View />
      ),
    headerStyle: innerStyles.headerStyle,
    headerTintColor: themeColors.primary.default,
  };
}

export function getApproveNavbar(title) {
  return {
    headerTitle: () => <NavbarTitle title={title} disableNetwork />,
    headerLeft: () => <View />,
    headerRight: () => <View />,
  };
}

/**
 * Function that returns the navigation options
 * This is used by views in send flow
 *
 * @param {string} title - Title in string format
 * @returns {Object} - Corresponding navbar options containing title and headerTitleStyle
 */
export function getSendFlowTitle(
  title,
  navigation,
  route,
  themeColors,
  resetTransaction,
) {
  const innerStyles = StyleSheet.create({
    headerButtonText: {
      color: themeColors.primary.default,
      fontSize: 14,
      ...fontStyles.normal,
    },
    headerStyle: {
      backgroundColor: themeColors.background.default,
      shadowColor: importedColors.transparent,
      elevation: 0,
    },
  });
  const rightAction = () => {
    const providerType = route?.params?.providerType ?? '';
    trackEvent(MetaMetricsEvents.SEND_FLOW_CANCEL, {
      view: title.split('.')[1],
      network: providerType,
    });
    resetTransaction();
    navigation.dangerouslyGetParent()?.pop();
  };
  const leftAction = () => navigation.pop();

  const canGoBack =
    title !== 'send.send_to' && !route?.params?.isPaymentRequest;

  const titleToRender = title;

  return {
    headerTitle: () => <NavbarTitle title={titleToRender} disableNetwork />,
    headerRight: () => (
      // eslint-disable-next-line react/jsx-no-bind
      <TouchableOpacity
        onPress={rightAction}
        style={styles.closeButton}
        {...generateTestId(Platform, SEND_CANCEL_BUTTON)}
      >
        <Text style={innerStyles.headerButtonText}>
          {strings('transaction.cancel')}
        </Text>
      </TouchableOpacity>
    ),
    headerLeft: () =>
      canGoBack ? (
        // eslint-disable-next-line react/jsx-no-bind
        <TouchableOpacity onPress={leftAction} style={styles.closeButton}>
          <Text style={innerStyles.headerButtonText}>
            {strings('transaction.back')}
          </Text>
        </TouchableOpacity>
      ) : (
        <View />
      ),
    headerStyle: innerStyles.headerStyle,
  };
}

/**
 * Function that returns the navigation options
 * This is used by views that will show our custom navbar
 * which contains accounts icon, Title or MetaMask Logo and current network, and settings icon
 *
 * @param {Object} navigation - Navigation object required to push new views
 * @returns {Object} - Corresponding navbar options containing headerTitle, headerLeft and headerRight
 */
export function getBrowserViewNavbarOptions(
  route,
  themeColors,
  rightButtonAnalyticsEvent,
) {
  const innerStyles = StyleSheet.create({
    headerStyle: {
      backgroundColor: themeColors.background.default,
      shadowColor: importedColors.transparent,
      elevation: 0,
      borderBottomWidth: 0.5,
      borderColor: themeColors.border.muted,
    },
    headerIcon: {
      color: themeColors.primary.default,
    },
  });

  const url = route.params?.url ?? '';

  const handleUrlPress = () => route.params?.showUrlModal?.();

  const handleAccountRightButtonPress = (permittedAccounts, currentUrl) => {
    rightButtonAnalyticsEvent(permittedAccounts, currentUrl);
    route.params?.setAccountsPermissionsVisible();
  };

  const connectedAccounts = route.params?.connectedAccounts;

  return {
    gestureEnabled: false,
    headerTitleAlign: 'left',
    headerTitle: () => (
      <BrowserUrlBar url={url} route={route} onPress={handleUrlPress} />
    ),
    headerRight: () => (
      <AccountRightButton
        selectedAddress={connectedAccounts?.[0]}
        isNetworkVisible
        onPress={handleAccountRightButtonPress}
      />
    ),
    headerStyle: innerStyles.headerStyle,
  };
}

/**
 * Function that returns the navigation options
 * for our modals
 *
 * @param {string} title - Title in string format
 * @returns {Object} - Corresponding navbar options containing headerTitle
 */
export function getModalNavbarOptions(title) {
  return {
    headerTitle: () => <ModalNavbarTitle title={title} />,
  };
}

/**
 * Function that returns the navigation options
 * for our onboarding screens,
 * which is just the metamask log and the Back button
 *
 * @returns {Object} - Corresponding navbar options containing headerTitle, headerTitle and headerTitle
 */
export function getOnboardingNavbarOptions(
  route,
  { headerLeft } = {},
  themeColors,
) {
  const headerLeftHide = headerLeft || route.params?.headerLeft;
  const innerStyles = StyleSheet.create({
    headerStyle: {
      backgroundColor: themeColors.background.default,
      shadowColor: importedColors.transparent,
      elevation: 0,
    },
    metamaskName: {
      width: 122,
      height: 15,
      tintColor: themeColors.text.default,
    },
  });

  return {
    headerStyle: innerStyles.headerStyle,
    headerTitle: () => (
      <View style={styles.metamaskNameTransparentWrapper}>
        <Image
          source={metamask_name}
          style={innerStyles.metamaskName}
          resizeMethod={'auto'}
        />
      </View>
    ),
    headerBackTitle: strings('navigation.back'),
    headerRight: () => <View />,
    headerLeft: headerLeftHide,
    headerTintColor: themeColors.primary.default,
  };
}

/**
 * Function that returns a transparent navigation options for our onboarding screens.
 *
 * @returns {Object} - Corresponding navbar options containing headerTitle
 */
export function getTransparentOnboardingNavbarOptions(themeColors) {
  const innerStyles = StyleSheet.create({
    headerStyle: {
      backgroundColor: themeColors.background.default,
      shadowColor: importedColors.transparent,
      elevation: 0,
    },
    metamaskName: {
      width: 122,
      height: 15,
      tintColor: themeColors.text.default,
    },
  });
  return {
    headerTitle: () => (
      <View style={styles.metamaskNameTransparentWrapper}>
        <Image
          source={metamask_name}
          style={innerStyles.metamaskName}
          resizeMethod={'auto'}
        />
      </View>
    ),
    headerLeft: () => <View />,
    headerRight: () => <View />,
    headerStyle: innerStyles.headerStyle,
  };
}

/**
 * Function that returns a transparent navigation options for our onboarding screens.
 *
 * @returns {Object} - Corresponding navbar options containing headerTitle and a back button
 */
export function getTransparentBackOnboardingNavbarOptions(themeColors) {
  const innerStyles = StyleSheet.create({
    headerStyle: {
      backgroundColor: themeColors.background.default,
      shadowColor: importedColors.transparent,
      elevation: 0,
    },
    metamaskName: {
      width: 122,
      height: 15,
      tintColor: themeColors.text.default,
    },
  });
  return {
    headerTitle: () => (
      <View style={styles.metamaskNameTransparentWrapper}>
        <Image
          source={metamask_name}
          style={innerStyles.metamaskName}
          resizeMethod={'auto'}
        />
      </View>
    ),
    headerBackTitle: strings('navigation.back'),
    headerRight: () => <View />,
    headerStyle: innerStyles.headerStyle,
    headerTintColor: themeColors.primary.default,
  };
}

/**
 * Function that returns the navigation options
 * for our metric opt-in screen
 *
 * @returns {Object} - Corresponding navbar options containing headerLeft
 */
export function getOptinMetricsNavbarOptions(themeColors) {
  const innerStyles = StyleSheet.create({
    headerStyle: {
      backgroundColor: themeColors.background.default,
      shadowColor: importedColors.transparent,
      elevation: 0,
      height: 100,
    },
    metamaskName: {
      width: 122,
      height: 15,
      tintColor: themeColors.text.default,
    },
  });

  return {
    headerStyle: innerStyles.headerStyle,
    title: null,
    headerLeft: () => (
      <View style={styles.optinHeaderLeft}>
        <View style={styles.metamaskNameWrapper}>
          <Image
            source={metamask_fox}
            style={styles.metamaskFox}
            resizeMethod={'auto'}
          />
        </View>
        <View style={styles.metamaskNameWrapper}>
          <Image
            source={metamask_name}
            style={innerStyles.metamaskName}
            resizeMethod={'auto'}
          />
        </View>
      </View>
    ),
    headerTintColor: themeColors.primary.default,
  };
}

/**
 * Function that returns the navigation options
 * for our closable screens,
 *
 * @returns {Object} - Corresponding navbar options containing headerTitle, headerTitle and headerTitle
 */
export function getClosableNavigationOptions(
  title,
  backButtonText,
  navigation,
  themeColors,
) {
  const innerStyles = StyleSheet.create({
    headerButtonText: {
      color: themeColors.primary.default,
      fontSize: 14,
      ...fontStyles.normal,
    },
    headerIcon: {
      color: themeColors.primary.default,
    },
    headerStyle: {
      backgroundColor: themeColors.background.default,
      shadowColor: importedColors.transparent,
      elevation: 0,
    },
    headerTitleStyle: {
      fontSize: 20,
      ...fontStyles.normal,
      color: themeColors.text.default,
    },
  });

  function navigationPop() {
    navigation.pop();
  }

  return {
    title,
    headerTitleStyle: innerStyles.headerTitleStyle,
    headerLeft: () =>
      Device.isIos() ? (
        <TouchableOpacity
          onPress={navigationPop}
          style={styles.closeButton}
          testID={CommonSelectorsIDs.NAV_IOS_BACK}
        >
          <Text style={innerStyles.headerButtonText}>{backButtonText}</Text>
        </TouchableOpacity>
      ) : (
        <TouchableOpacity
          onPress={navigationPop}
          style={styles.backButton}
          {...generateTestId(Platform, NAV_ANDROID_BACK_BUTTON)}
        >
          <IonicIcon
            name={'md-arrow-back'}
            size={24}
            style={innerStyles.headerIcon}
          />
        </TouchableOpacity>
      ),
    headerStyle: innerStyles.headerStyle,
    headerTintColor: themeColors.primary.default,
  };
}

/**
 * Function that returns the navigation options
 * for our closable screens,
 *
 * @returns {Object} - Corresponding navbar options containing headerTitle, headerTitle and headerTitle
 */
export function getOfflineModalNavbar() {
  return {
    headerShown: false,
  };
}

/**
 * Function that returns the navigation options
 * for our wallet screen,
 *
 * @returns {Object} - Corresponding navbar options containing headerTitle, headerTitle and headerTitle
 */
export function getWalletNavbarOptions(
  networkName,
  networkImageSource,
  onPressTitle,
  navigation,
  themeColors,
) {
  const innerStyles = StyleSheet.create({
    headerStyle: {
      backgroundColor: themeColors.background.default,
      shadowColor: importedColors.transparent,
      elevation: 0,
    },
    headerIcon: {
      color: themeColors.primary.default,
    },
    headerTitle: {
      justifyContent: 'center',
      marginTop: 5,
      flex: 1,
    },
  });

  const onScanSuccess = (data, content) => {
    if (data.private_key) {
      Alert.alert(
        strings('wallet.private_key_detected'),
        strings('wallet.do_you_want_to_import_this_account'),
        [
          {
            text: strings('wallet.cancel'),
            onPress: () => false,
            style: 'cancel',
          },
          {
            text: strings('wallet.yes'),
            onPress: async () => {
              try {
                await importAccountFromPrivateKey(data.private_key);
                navigation.navigate('ImportPrivateKeyView', {
                  screen: 'ImportPrivateKeySuccess',
                });
              } catch (e) {
                Alert.alert(
                  strings('import_private_key.error_title'),
                  strings('import_private_key.error_message'),
                );
              }
            },
          },
        ],
        { cancelable: false },
      );
    } else if (data.seed) {
      Alert.alert(
        strings('wallet.error'),
        strings('wallet.logout_to_import_seed'),
      );
    } else {
      setTimeout(() => {
        DeeplinkManager.parse(content, {
          origin: AppConstants.DEEPLINKS.ORIGIN_QR_CODE,
        });
      }, 500);
    }
  };

  function openQRScanner() {
    navigation.navigate('QRScanner', {
      onScanSuccess,
    });
    trackEvent(MetaMetricsEvents.WALLET_QR_SCANNER);
  }

  return {
    headerTitle: () => (
      <View style={innerStyles.headerTitle}>
        <PickerNetwork
          label={networkName}
          imageSource={networkImageSource}
          onPress={onPressTitle}
          {...generateTestId(Platform, NAVBAR_NETWORK_BUTTON)}
        />
      </View>
    ),
    headerLeft: () => (
      <Image
        source={metamask_fox}
        style={styles.fox}
        resizeMethod={'auto'}
        testID={CommonSelectorsIDs.FOX_ICON}
      />
    ),
    headerRight: () => (
      <ButtonIcon
        variant={ButtonIconVariants.Primary}
        onPress={openQRScanner}
        iconName={IconName.Scan}
        style={styles.infoButton}
        size={IconSize.Xl}
        testID={WalletViewSelectorsIDs.WALLET_SCAN_BUTTON}
      />
    ),
    headerStyle: innerStyles.headerStyle,
    headerTintColor: themeColors.primary.default,
  };
}

/**
 * Function that returns the navigation options containing title and network indicator
 *
 * @param {string} title - Title in string format
 * @param {boolean} translate - Boolean that specifies if the title needs translation
 * @param {Object} navigation - Navigation object required to push new views
 * @param {Object} themeColors - Colors from theme
 * @param {Function} onRightPress - Callback that determines if right button exists
 * @param {boolean} disableNetwork - Boolean that determines if network is accessible from navbar
 * @returns {Object} - Corresponding navbar options containing headerTitle and headerTitle
 */
export function getNetworkNavbarOptions(
  title,
  translate,
  navigation,
  themeColors,
  onRightPress = undefined,
  disableNetwork = false,
  contentOffset = 0,
) {
  const innerStyles = StyleSheet.create({
    headerStyle: {
      backgroundColor: themeColors.background.default,
      shadowColor: importedColors.transparent,
      elevation: 0,
    },
    headerShadow: {
      elevation: 2,
      shadowColor: themeColors.background.primary,
      shadowOpacity: contentOffset < 20 ? contentOffset / 100 : 0.2,
      shadowOffset: { height: 4, width: 0 },
      shadowRadius: 8,
    },
    headerIcon: {
      color: themeColors.primary.default,
    },
  });
  return {
    headerTitle: () => (
      <NavbarTitle
        disableNetwork={disableNetwork}
        title={title}
        translate={translate}
      />
    ),
    headerLeft: () => (
      // eslint-disable-next-line react/jsx-no-bind
      <TouchableOpacity
        onPress={() => navigation.pop()}
        style={styles.backButton}
        {...generateTestId(Platform, ASSET_BACK_BUTTON)}
      >
        <IonicIcon
          name={'ios-close'}
          size={38}
          style={innerStyles.headerIcon}
        />
      </TouchableOpacity>
    ),
    headerRight: onRightPress
      ? () => (
          <TouchableOpacity style={styles.backButton} onPress={onRightPress}>
            <MaterialCommunityIcon
              name={'dots-horizontal'}
              size={28}
              style={innerStyles.headerIcon}
            />
          </TouchableOpacity>
          // eslint-disable-next-line no-mixed-spaces-and-tabs
        )
      : () => <View />,
    headerStyle: [
      innerStyles.headerStyle,
      contentOffset && innerStyles.headerShadow,
    ],
  };
}

/**
 * Function that returns the navigation options containing title and network indicator
 *
 * @returns {Object} - Corresponding navbar options containing headerTitle and headerTitle
 */
export function getWebviewNavbar(navigation, route, themeColors) {
  const innerStyles = StyleSheet.create({
    headerTitleStyle: {
      fontSize: 20,
      color: themeColors.text.default,
      textAlign: 'center',
      ...fontStyles.normal,
      alignItems: 'center',
    },
    headerStyle: {
      backgroundColor: themeColors.background.default,
      shadowColor: importedColors.transparent,
      elevation: 0,
    },
    headerIcon: {
      color: themeColors.primary.default,
    },
  });

  const title = route.params?.title ?? '';
  const share = route.params?.dispatch;
  return {
    headerTitle: () => (
      <Text style={innerStyles.headerTitleStyle}>{title}</Text>
    ),
    headerLeft: () =>
      Device.isAndroid() ? (
        // eslint-disable-next-line react/jsx-no-bind
        <TouchableOpacity
          onPress={() => navigation.pop()}
          style={styles.backButton}
          {...generateTestId(Platform, BACK_BUTTON_SIMPLE_WEBVIEW)}
        >
          <IonicIcon
            name={'md-arrow-back'}
            size={24}
            style={innerStyles.headerIcon}
          />
        </TouchableOpacity>
      ) : (
        // eslint-disable-next-line react/jsx-no-bind
        <TouchableOpacity
          onPress={() => navigation.pop()}
          style={styles.backButton}
        >
          <IonicIcon
            name="ios-close"
            size={38}
            style={[innerStyles.headerIcon, styles.backIconIOS]}
          />
        </TouchableOpacity>
      ),
    headerRight: () =>
      Device.isAndroid() ? (
        <TouchableOpacity onPress={share} style={styles.backButton}>
          <MaterialCommunityIcon
            name="share-variant"
            size={24}
            style={innerStyles.headerIcon}
          />
        </TouchableOpacity>
      ) : (
        <TouchableOpacity onPress={share} style={styles.backButton}>
          <EvilIcons
            name="share-apple"
            size={32}
            style={[innerStyles.headerIcon, styles.shareIconIOS]}
          />
        </TouchableOpacity>
      ),
    headerStyle: innerStyles.headerStyle,
  };
}

export function getPaymentSelectorMethodNavbar(navigation, onPop, themeColors) {
  const innerStyles = StyleSheet.create({
    headerButtonText: {
      color: themeColors.primary.default,
    },
    headerTitleStyle: {
      fontSize: 20,
      color: themeColors.text.default,
      textAlign: 'center',
      ...fontStyles.normal,
      alignItems: 'center',
    },
    headerStyle: {
      backgroundColor: themeColors.background.default,
      shadowColor: importedColors.transparent,
      elevation: 0,
    },
  });
  return {
    headerTitle: () => (
      <Text style={innerStyles.headerTitleStyle}>
        {strings('fiat_on_ramp.purchase_method')}
      </Text>
    ),
    headerLeft: () => <View />,
    headerRight: () => (
      // eslint-disable-next-line react/jsx-no-bind
      <TouchableOpacity
        onPress={() => {
          navigation.dangerouslyGetParent()?.pop();
          onPop?.();
        }}
        style={styles.closeButton}
      >
        <Text style={innerStyles.headerButtonText}>
          {strings('navigation.cancel')}
        </Text>
      </TouchableOpacity>
    ),
    headerStyle: innerStyles.headerStyle,
  };
}

export function getPaymentMethodApplePayNavbar(
  navigation,
  onPop,
  onExit,
  themeColors,
) {
  const innerStyles = StyleSheet.create({
    headerTitleStyle: {
      fontSize: 20,
      color: themeColors.text.default,
      ...fontStyles.normal,
    },
    headerStyle: {
      backgroundColor: themeColors.background.default,
      shadowColor: importedColors.transparent,
      elevation: 0,
    },
    headerButtonText: {
      color: themeColors.primary.default,
    },
    headerIcon: {
      color: themeColors.primary.default,
    },
  });
  return {
    title: strings('fiat_on_ramp.amount_to_buy'),
    headerTitleStyle: innerStyles.headerTitleStyle,
    headerRight: () => (
      // eslint-disable-next-line react/jsx-no-bind
      <TouchableOpacity
        onPress={() => {
          navigation.dangerouslyGetParent()?.pop();
          onExit?.();
        }}
        style={styles.closeButton}
      >
        <Text style={innerStyles.headerButtonText}>
          {strings('navigation.cancel')}
        </Text>
      </TouchableOpacity>
    ),
    headerLeft: () =>
      Device.isAndroid() ? (
        // eslint-disable-next-line react/jsx-no-bind
        <TouchableOpacity
          onPress={() => {
            navigation.pop();
            onPop?.();
          }}
          style={styles.backButton}
        >
          <IonicIcon
            name={'md-arrow-back'}
            size={24}
            style={innerStyles.headerIcon}
          />
        </TouchableOpacity>
      ) : (
        // eslint-disable-next-line react/jsx-no-bind
        <TouchableOpacity
          onPress={() => {
            navigation.pop();
            onPop?.();
          }}
          style={styles.closeButton}
        >
          <Text style={innerStyles.headerButtonText}>
            {strings('navigation.back')}
          </Text>
        </TouchableOpacity>
      ),
    headerStyle: innerStyles.headerStyle,
  };
}

export function getTransakWebviewNavbar(navigation, route, onPop, themeColors) {
  const innerStyles = StyleSheet.create({
    headerTitleStyle: {
      fontSize: 20,
      color: themeColors.text.default,
      ...fontStyles.normal,
    },
    headerStyle: {
      backgroundColor: themeColors.background.default,
      shadowColor: importedColors.transparent,
      elevation: 0,
    },
    headerIcon: {
      color: themeColors.primary.default,
    },
  });

  const title = route.params?.title ?? '';
  return {
    title,
    headerTitleStyle: innerStyles.headerTitleStyle,
    headerLeft: () =>
      Device.isAndroid() ? (
        // eslint-disable-next-line react/jsx-no-bind
        <TouchableOpacity
          onPress={() => {
            navigation.pop();
            onPop?.();
          }}
          style={styles.backButton}
        >
          <IonicIcon
            name={'md-arrow-back'}
            size={24}
            style={innerStyles.headerIcon}
          />
        </TouchableOpacity>
      ) : (
        // eslint-disable-next-line react/jsx-no-bind
        <TouchableOpacity
          onPress={() => {
            navigation.pop();
            onPop?.();
          }}
          style={styles.backButton}
        >
          <IonicIcon
            name="ios-close"
            size={38}
            style={[innerStyles.headerIcon, styles.backIconIOS]}
          />
        </TouchableOpacity>
      ),
    headerStyle: innerStyles.headerStyle,
    headerTintColor: themeColors.primary.default,
  };
}

export function getSwapsAmountNavbar(navigation, route, themeColors) {
  const innerStyles = StyleSheet.create({
    headerButtonText: {
      color: themeColors.primary.default,
      fontSize: 14,
      ...fontStyles.normal,
    },
    headerStyle: {
      backgroundColor: themeColors.background.default,
      shadowColor: importedColors.transparent,
      elevation: 0,
    },
  });
  const title = route.params?.title ?? 'Swap';
  return {
    headerTitle: () => (
      <NavbarTitle title={title} disableNetwork translate={false} />
    ),
    headerLeft: () => <View />,
    headerRight: () => (
      // eslint-disable-next-line react/jsx-no-bind
      <TouchableOpacity
        onPress={() => navigation.dangerouslyGetParent()?.pop()}
        style={styles.closeButton}
      >
        <Text style={innerStyles.headerButtonText}>
          {strings('navigation.cancel')}
        </Text>
      </TouchableOpacity>
    ),
    headerStyle: innerStyles.headerStyle,
  };
}

export function getSwapsQuotesNavbar(navigation, route, themeColors) {
  const innerStyles = StyleSheet.create({
    headerButtonText: {
      color: themeColors.primary.default,
      fontSize: 14,
      ...fontStyles.normal,
    },
    headerIcon: {
      color: themeColors.primary.default,
    },
    headerStyle: {
      backgroundColor: themeColors.background.default,
      shadowColor: importedColors.transparent,
      elevation: 0,
    },
  });
  const title = route.params?.title ?? 'Swap';
  const leftActionText = route.params?.leftAction ?? strings('navigation.back');

  const leftAction = () => {
    const trade = route.params?.requestedTrade;
    const selectedQuote = route.params?.selectedQuote;
    const quoteBegin = route.params?.quoteBegin;
    if (!selectedQuote) {
      trackEvent(MetaMetricsEvents.QUOTES_REQUEST_CANCELLED, {
        ...trade,
        responseTime: new Date().getTime() - quoteBegin,
      });
    }
    navigation.pop();
  };

  const rightAction = () => {
    const trade = route.params?.requestedTrade;
    const selectedQuote = route.params?.selectedQuote;
    const quoteBegin = route.params?.quoteBegin;
    if (!selectedQuote) {
      trackEvent(MetaMetricsEvents.QUOTES_REQUEST_CANCELLED, {
        ...trade,
        responseTime: new Date().getTime() - quoteBegin,
      });
    }
    navigation.dangerouslyGetParent()?.pop();
  };

  return {
    headerTitle: () => (
      <NavbarTitle title={title} disableNetwork translate={false} />
    ),
    headerLeft: () =>
      Device.isAndroid() ? (
        // eslint-disable-next-line react/jsx-no-bind
        <TouchableOpacity onPress={leftAction} style={styles.backButton}>
          <IonicIcon
            name={'md-arrow-back'}
            size={24}
            style={innerStyles.headerIcon}
          />
        </TouchableOpacity>
      ) : (
        // eslint-disable-next-line react/jsx-no-bind
        <TouchableOpacity onPress={leftAction} style={styles.closeButton}>
          <Text style={innerStyles.headerButtonText}>{leftActionText}</Text>
        </TouchableOpacity>
      ),
    headerRight: () => (
      // eslint-disable-next-line react/jsx-no-bind
      <TouchableOpacity onPress={rightAction} style={styles.closeButton}>
        <Text style={innerStyles.headerButtonText}>
          {strings('navigation.cancel')}
        </Text>
      </TouchableOpacity>
    ),
    headerStyle: innerStyles.headerStyle,
  };
}

export function getFiatOnRampAggNavbar(
  navigation,
  { title, showBack = true, showCancel = true } = {},
  themeColors,
  onCancel,
) {
  const innerStyles = StyleSheet.create({
    headerButtonText: {
      color: themeColors.primary.default,
      fontSize: scale(11),
      ...fontStyles.normal,
    },
    headerStyle: {
      backgroundColor: themeColors.background.default,
      shadowColor: importedColors.transparent,
      elevation: 0,
    },
    headerTitleStyle: {
      fontSize: 18,
      ...fontStyles.normal,
      color: themeColors.text.default,
      ...(!showBack && { textAlign: 'center' }),
    },
  });
  const headerTitle = title ?? 'Buy';

  const leftActionText = strings('navigation.back');

  const leftAction = () => navigation.pop();

  const navigationCancelText = strings('navigation.cancel');

  return {
    headerTitle: () => (
      <NavbarTitle title={headerTitle} disableNetwork translate={false} />
    ),
    headerLeft: () => {
      if (!showBack) return <View />;

      return Device.isAndroid() ? (
        <TouchableOpacity
          onPress={leftAction}
          style={styles.backButton}
          accessibilityRole="button"
          accessible
        >
          <IonicIcon
            name={'md-arrow-back'}
            size={24}
            style={innerStyles.headerIcon}
          />
        </TouchableOpacity>
      ) : (
        <TouchableOpacity
          onPress={leftAction}
          style={styles.closeButton}
          accessibilityRole="button"
          accessible
        >
          <Text style={innerStyles.headerButtonText}>{leftActionText}</Text>
        </TouchableOpacity>
      );
    },
    headerRight: () => {
      if (!showCancel) return <View />;
      return (
        <TouchableOpacity
          onPress={() => {
            navigation.dangerouslyGetParent()?.pop();
            onCancel?.();
          }}
          style={styles.closeButton}
          accessibilityRole="button"
          accessible
        >
          <Text style={innerStyles.headerButtonText}>
            {navigationCancelText}
          </Text>
        </TouchableOpacity>
      );
    },
    headerStyle: innerStyles.headerStyle,
    headerTitleStyle: innerStyles.headerTitleStyle,
  };
}

export const getEditAccountNameNavBarOptions = (goBack, themeColors) => {
  const innerStyles = StyleSheet.create({
    headerStyle: {
      backgroundColor: themeColors.background.default,
      shadowColor: importedColors.transparent,
      elevation: 0,
    },
    headerTitleStyle: {
      fontSize: 18,
      ...fontStyles.normal,
      color: themeColors.text.default,
    },
  });

  return {
    headerTitle: <Text>{strings('account_actions.edit_name')}</Text>,
    headerLeft: null,
    headerRight: () => (
      <ButtonIcon
        iconName={IconName.Close}
        size={ButtonIconSizes.Lg}
        onPress={goBack}
        style={styles.closeButton}
      />
    ),
    ...innerStyles,
  };
};

export const getSettingsNavigationOptions = (title, themeColors) => {
  const innerStyles = StyleSheet.create({
    headerStyle: {
      backgroundColor: themeColors.background.default,
      shadowColor: importedColors.transparent,
      elevation: 0,
    },
  });
  return {
    headerLeft: null,
    headerTitle: <MorphText variant={TextVariant.HeadingMD}>{title}</MorphText>,
    ...innerStyles,
  };
};<|MERGE_RESOLUTION|>--- conflicted
+++ resolved
@@ -49,10 +49,7 @@
 import { CommonSelectorsIDs } from '../../../../e2e/selectors/Common.selectors';
 import { WalletViewSelectorsIDs } from '../../../../e2e/selectors/WalletView.selectors';
 import { NetworksViewSelectorsIDs } from '../../../../e2e/selectors/Settings/NetworksView.selectors';
-<<<<<<< HEAD
-=======
 import { SendLinkViewSelectorsIDs } from '../../../../e2e/selectors/SendLinkView.selectors';
->>>>>>> e0698b63
 
 const trackEvent = (event, params = {}) => {
   MetaMetrics.getInstance().trackEvent(event, params);
@@ -220,11 +217,7 @@
           iconName={IconName.ArrowLeft}
           onPress={navigationPop}
           style={innerStyles.accessories}
-<<<<<<< HEAD
-          testID={NetworksViewSelectorsIDs.BACK_ARROW_BUTTON}
-=======
           testID={CommonSelectorsIDs.BACK_ARROW_BUTTON}
->>>>>>> e0698b63
         />
       ),
     headerTintColor: themeColors.primary.default,
