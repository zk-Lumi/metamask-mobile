--- conflicted
+++ resolved
@@ -92,606 +92,27 @@
  * View that renders a list of transactions for a specific asset
  */
 class Transactions extends PureComponent {
-<<<<<<< HEAD
-	static propTypes = {
-		assetSymbol: PropTypes.string,
-		/**
-		 * Map of accounts to information objects including balances
-		 */
-		accounts: PropTypes.object,
-		/**
-		 * Callback to close the view
-		 */
-		close: PropTypes.func,
-		/**
-		 * Object containing token exchange rates in the format address => exchangeRate
-		 */
-		contractExchangeRates: PropTypes.object,
-		/**
-		 * Frequent RPC list from PreferencesController
-		 */
-		frequentRpcList: PropTypes.array,
-		/**
+  static propTypes = {
+    assetSymbol: PropTypes.string,
+    /**
+     * Map of accounts to information objects including balances
+     */
+    accounts: PropTypes.object,
+    /**
+     * Callback to close the view
+     */
+    close: PropTypes.func,
+    /**
+     * Object containing token exchange rates in the format address => exchangeRate
+     */
+    contractExchangeRates: PropTypes.object,
+    /**
+     * Frequent RPC list from PreferencesController
+     */
+    frequentRpcList: PropTypes.array,
+    /**
 		/* navigation object required to push new views
 		*/
-		navigation: PropTypes.object,
-		/**
-		 * Object representing the selected network
-		 */
-		network: PropTypes.object,
-		/**
-		 * An array that represents the user collectible contracts
-		 */
-		collectibleContracts: PropTypes.array,
-		/**
-		 * An array that represents the user tokens
-		 */
-		tokens: PropTypes.object,
-		/**
-		 * An array of transactions objects
-		 */
-		transactions: PropTypes.array,
-		/**
-		 * An array of transactions objects that have been submitted
-		 */
-		submittedTransactions: PropTypes.array,
-		/**
-		 * An array of transactions objects that have been confirmed
-		 */
-		confirmedTransactions: PropTypes.array,
-		/**
-		 * A string that represents the selected address
-		 */
-		selectedAddress: PropTypes.string,
-		/**
-		 * ETH to current currency conversion rate
-		 */
-		conversionRate: PropTypes.number,
-		/**
-		 * Currency code of the currently-active currency
-		 */
-		currentCurrency: PropTypes.string,
-		/**
-		 * Loading flag from an external call
-		 */
-		loading: PropTypes.bool,
-		/**
-		 * Pass the flatlist ref to the parent
-		 */
-		onRefSet: PropTypes.func,
-		/**
-		 * Optional header component
-		 */
-		header: PropTypes.object,
-		/**
-		 * Optional header height
-		 */
-		headerHeight: PropTypes.number,
-		exchangeRate: PropTypes.number,
-		/**
-		 * Indicates whether third party API mode is enabled
-		 */
-		thirdPartyApiMode: PropTypes.bool,
-		isSigningQRObject: PropTypes.bool,
-	};
-
-	static defaultProps = {
-		headerHeight: 0,
-	};
-
-	state = {
-		selectedTx: new Map(),
-		ready: false,
-		refreshing: false,
-		cancelIsOpen: false,
-		cancel1559IsOpen: false,
-		cancelConfirmDisabled: false,
-		speedUpIsOpen: false,
-		speedUp1559IsOpen: false,
-		retryIsOpen: false,
-		speedUpConfirmDisabled: false,
-		rpcBlockExplorer: undefined,
-		errorMsg: undefined,
-		isQRHardwareAccount: false,
-	};
-
-	existingGas = null;
-	existingTx = null;
-	cancelTxId = null;
-	speedUpTxId = null;
-	selectedTx = null;
-
-	flatList = React.createRef();
-
-	componentDidMount = () => {
-		this.mounted = true;
-		setTimeout(() => {
-			this.mounted && this.setState({ ready: true });
-			this.init();
-			this.props.onRefSet && this.props.onRefSet(this.flatList);
-		}, 100);
-
-		const {
-			network: {
-				provider: { rpcTarget, type },
-			},
-			frequentRpcList,
-		} = this.props;
-		let blockExplorer;
-		if (type === RPC) {
-			blockExplorer = findBlockExplorerForRpc(rpcTarget, frequentRpcList) || NO_RPC_BLOCK_EXPLORER;
-		}
-		this.setState({ rpcBlockExplorer: blockExplorer });
-		this.setState({ isQRHardwareAccount: isQRHardwareAccount(this.props.selectedAddress) });
-	};
-
-	componentWillUnmount() {
-		this.mounted = false;
-	}
-
-	init() {
-		this.mounted && this.setState({ ready: true });
-		const txToView = NotificationManager.getTransactionToView();
-		if (txToView) {
-			setTimeout(() => {
-				const index = this.props.transactions.findIndex((tx) => txToView === tx.id);
-				if (index >= 0) {
-					this.toggleDetailsView(txToView, index);
-				}
-			}, 1000);
-		}
-	}
-
-	scrollToIndex = (index) => {
-		if (!this.scrolling && (this.props.headerHeight || index)) {
-			this.scrolling = true;
-			// eslint-disable-next-line no-unused-expressions
-			this.flatList?.current?.scrollToIndex({ index, animated: true });
-			setTimeout(() => {
-				this.scrolling = false;
-			}, 300);
-		}
-	};
-
-	toggleDetailsView = (id, index) => {
-		const oldId = this.selectedTx && this.selectedTx.id;
-		const oldIndex = this.selectedTx && this.selectedTx.index;
-
-		if (this.selectedTx && oldId !== id && oldIndex !== index) {
-			this.selectedTx = null;
-			this.toggleDetailsView(oldId, oldIndex);
-			InteractionManager.runAfterInteractions(() => {
-				this.toggleDetailsView(id, index);
-			});
-		} else {
-			this.setState((state) => {
-				const selectedTx = new Map(state.selectedTx);
-				const show = !selectedTx.get(id);
-				selectedTx.set(id, show);
-				if (show && (this.props.headerHeight || index)) {
-					InteractionManager.runAfterInteractions(() => {
-						this.scrollToIndex(index);
-					});
-				}
-				this.selectedTx = show ? { id, index } : null;
-				return { selectedTx };
-			});
-		}
-	};
-
-	onRefresh = async () => {
-		this.setState({ refreshing: true });
-		this.props.thirdPartyApiMode && (await Engine.refreshTransactionHistory());
-		this.setState({ refreshing: false });
-	};
-
-	renderLoader = () => {
-		const colors = this.context.colors || mockTheme.colors;
-		const styles = createStyles(colors);
-
-		return (
-			<View style={styles.emptyContainer}>
-				<ActivityIndicator style={styles.loader} size="small" />
-			</View>
-		);
-	};
-
-	renderEmpty = () => {
-		const colors = this.context.colors || mockTheme.colors;
-		const styles = createStyles(colors);
-
-		return (
-			<ScrollView
-				contentContainerStyle={styles.emptyContainer}
-				refreshControl={
-					<RefreshControl
-						colors={[colors.primary.default]}
-						tintColor={colors.icon.default}
-						refreshing={this.state.refreshing}
-						onRefresh={this.onRefresh}
-					/>
-				}
-			>
-				{this.props.header ? this.props.header : null}
-				<View style={styles.emptyContainer}>
-					<Text style={styles.text}>{strings('wallet.no_transactions')}</Text>
-				</View>
-			</ScrollView>
-		);
-	};
-
-	viewOnBlockExplore = () => {
-		const {
-			navigation,
-			network: {
-				network,
-				provider: { type },
-			},
-			selectedAddress,
-			close,
-		} = this.props;
-		const { rpcBlockExplorer } = this.state;
-		try {
-			let url;
-			let title;
-			if (type === RPC) {
-				url = `${rpcBlockExplorer}/address/${selectedAddress}`;
-				title = new URL(rpcBlockExplorer).hostname;
-			} else {
-				const networkResult = getNetworkTypeById(network);
-				url = getEtherscanAddressUrl(networkResult, selectedAddress);
-				title = getEtherscanBaseUrl(networkResult).replace('https://', '');
-			}
-			navigation.push('Webview', {
-				screen: 'SimpleWebview',
-				params: {
-					url,
-					title,
-				},
-			});
-			close && close();
-		} catch (e) {
-			Logger.error(e, { message: `can't get a block explorer link for network `, network });
-		}
-	};
-
-	renderViewMore = () => {
-		const colors = this.context.colors || mockTheme.colors;
-		const styles = createStyles(colors);
-
-		return (
-			<View style={styles.viewMoreBody}>
-				<TouchableOpacity onPress={this.viewOnBlockExplore} style={styles.touchableViewOnEtherscan}>
-					<Text reset style={styles.viewOnEtherscan}>
-						{(this.state.rpcBlockExplorer &&
-							`${strings('transactions.view_full_history_on')} ${getBlockExplorerName(
-								this.state.rpcBlockExplorer
-							)}`) ||
-							strings('transactions.view_full_history_on_etherscan')}
-					</Text>
-				</TouchableOpacity>
-			</View>
-		);
-	};
-
-	getItemLayout = (data, index) => ({
-		length: ROW_HEIGHT,
-		offset: this.props.headerHeight + ROW_HEIGHT * index,
-		index,
-	});
-
-	keyExtractor = (item) => item.id.toString();
-
-	onSpeedUpAction = (speedUpAction, existingGas, tx) => {
-		this.existingGas = existingGas;
-		this.speedUpTxId = tx.id;
-		this.existingTx = tx;
-		if (existingGas.isEIP1559Transaction) {
-			this.setState({ speedUp1559IsOpen: speedUpAction });
-		} else {
-			const speedUpConfirmDisabled = validateTransactionActionBalance(tx, SPEED_UP_RATE, this.props.accounts);
-			this.setState({ speedUpIsOpen: speedUpAction, speedUpConfirmDisabled });
-		}
-	};
-
-	onSpeedUpCompleted = () => {
-		this.setState({ speedUp1559IsOpen: false, speedUpIsOpen: false });
-		this.existingGas = null;
-		this.speedUpTxId = null;
-		this.existingTx = null;
-	};
-
-	onCancelAction = (cancelAction, existingGas, tx) => {
-		this.existingGas = existingGas;
-		this.cancelTxId = tx.id;
-		this.existingTx = tx;
-
-		if (existingGas.isEIP1559Transaction) {
-			this.setState({ cancel1559IsOpen: cancelAction });
-		} else {
-			const cancelConfirmDisabled = validateTransactionActionBalance(tx, CANCEL_RATE, this.props.accounts);
-			this.setState({ cancelIsOpen: cancelAction, cancelConfirmDisabled });
-		}
-	};
-
-	onCancelCompleted = () => {
-		const { CollectiblesController } = Engine.context;
-		const cancelTxId = this.cancelTxId;
-		const resetResult = CollectiblesController.resetCollectibleTransactionStatusByTransactionId(cancelTxId);
-
-		if (!resetResult) {
-			Logger.error({ message: `resetCollectibleTransactionStatusByTransactionId failed `, cancelTxId });
-		}
-
-		this.setState({ cancel1559IsOpen: false, cancelIsOpen: false });
-		this.existingGas = null;
-		this.cancelTxId = null;
-		this.existingTx = null;
-	};
-
-	handleSpeedUpTransactionFailure = (e) => {
-		const speedUpTxId = this.speedUpTxId;
-		Logger.error(e, { message: `speedUpTransaction failed `, speedUpTxId });
-		InteractionManager.runAfterInteractions(this.toggleRetry(e));
-		this.setState({ errorMsg: e.message, speedUp1559IsOpen: false, speedUpIsOpen: false });
-	};
-
-	handleCancelTransactionFailure = (e) => {
-		const cancelTxId = this.cancelTxId;
-		Logger.error(e, { message: `cancelTransaction failed `, cancelTxId });
-		InteractionManager.runAfterInteractions(this.toggleRetry(e));
-		this.setState({ errorMsg: e.message, cancel1559IsOpen: false, cancelIsOpen: false });
-	};
-
-	speedUpTransaction = async (EIP1559TransactionData) => {
-		try {
-			if (EIP1559TransactionData) {
-				await Engine.context.TransactionController.speedUpTransaction(this.speedUpTxId, {
-					maxFeePerGas: `0x${EIP1559TransactionData?.suggestedMaxFeePerGasHex}`,
-					maxPriorityFeePerGas: `0x${EIP1559TransactionData?.suggestedMaxPriorityFeePerGasHex}`,
-				});
-			} else {
-				await Engine.context.TransactionController.speedUpTransaction(this.speedUpTxId);
-			}
-			this.onSpeedUpCompleted();
-		} catch (e) {
-			this.handleSpeedUpTransactionFailure(e);
-		}
-	};
-
-	signQRTransaction = async (tx) => {
-		const { KeyringController, TransactionController } = Engine.context;
-		await KeyringController.resetQRKeyringState();
-		await TransactionController.approveTransaction(tx.id);
-	};
-
-	cancelUnsignedQRTransaction = async (tx) => {
-		await Engine.context.TransactionController.cancelTransaction(tx.id);
-	};
-
-	cancelTransaction = async (EIP1559TransactionData) => {
-		try {
-			if (EIP1559TransactionData) {
-				await Engine.context.TransactionController.stopTransaction(this.cancelTxId, {
-					maxFeePerGas: `0x${EIP1559TransactionData?.suggestedMaxFeePerGasHex}`,
-					maxPriorityFeePerGas: `0x${EIP1559TransactionData?.suggestedMaxPriorityFeePerGasHex}`,
-				});
-			} else {
-				await Engine.context.TransactionController.stopTransaction(this.cancelTxId);
-			}
-			this.onCancelCompleted();
-		} catch (e) {
-			this.handleCancelTransactionFailure(e);
-		}
-	};
-
-	renderItem = ({ item, index }) => (
-		<TransactionElement
-			tx={item}
-			i={index}
-			assetSymbol={this.props.assetSymbol}
-			onSpeedUpAction={this.onSpeedUpAction}
-			isQRHardwareAccount={this.state.isQRHardwareAccount}
-			signQRTransaction={this.signQRTransaction}
-			cancelUnsignedQRTransaction={this.cancelUnsignedQRTransaction}
-			onCancelAction={this.onCancelAction}
-			testID={'txn-item'}
-			onPressItem={this.toggleDetailsView}
-			selectedAddress={this.props.selectedAddress}
-			tokens={this.props.tokens}
-			collectibleContracts={this.props.collectibleContracts}
-			contractExchangeRates={this.props.contractExchangeRates}
-			exchangeRate={this.props.exchangeRate}
-			conversionRate={this.props.conversionRate}
-			currentCurrency={this.props.currentCurrency}
-			navigation={this.props.navigation}
-		/>
-	);
-
-	toggleRetry = (errorMsg) => {
-		this.setState((state) => ({ retryIsOpen: !state.retryIsOpen, errorMsg }));
-	};
-
-	retry = () => {
-		this.setState((state) => ({ retryIsOpen: !state.retryIsOpen, errorMsg: undefined }));
-
-		//If the exitsing TX id true then it is a speed up retry
-		if (this.speedUpTxId) {
-			InteractionManager.runAfterInteractions(() => {
-				this.onSpeedUpAction(true, this.existingGas, this.existingTx);
-			});
-		}
-		if (this.cancelTxId) {
-			InteractionManager.runAfterInteractions(() => {
-				this.onCancelAction(true, this.existingGas, this.existingTx);
-			});
-		}
-	};
-
-	renderUpdateTxEIP1559Gas = (isCancel) => {
-		const { isSigningQRObject } = this.props;
-		const colors = this.context.colors || mockTheme.colors;
-		const styles = createStyles(colors);
-
-		if (!this.existingGas) return null;
-		if (this.existingGas.isEIP1559Transaction && !isSigningQRObject) {
-			return (
-				<Modal
-					isVisible
-					animationIn="slideInUp"
-					animationOut="slideOutDown"
-					style={styles.bottomModal}
-					backdropColor={colors.overlay.default}
-					backdropOpacity={1}
-					animationInTiming={600}
-					animationOutTiming={600}
-					onBackdropPress={isCancel ? this.onCancelCompleted : this.onSpeedUpCompleted}
-					onBackButtonPress={isCancel ? this.onCancelCompleted : this.onSpeedUpCompleted}
-					onSwipeComplete={isCancel ? this.onCancelCompleted : this.onSpeedUpCompleted}
-					swipeDirection={'down'}
-					propagateSwipe
-				>
-					<KeyboardAwareScrollView contentContainerStyle={styles.keyboardAwareWrapper}>
-						<UpdateEIP1559Tx
-							gas={this.existingTx.transaction.gas}
-							onSave={isCancel ? this.cancelTransaction : this.speedUpTransaction}
-							onCancel={isCancel ? this.onCancelCompleted : this.onSpeedUpCompleted}
-							existingGas={this.existingGas}
-							isCancel={isCancel}
-						/>
-					</KeyboardAwareScrollView>
-				</Modal>
-			);
-		}
-	};
-
-	renderList = () => {
-		const { submittedTransactions, confirmedTransactions, header, isSigningQRObject } = this.props;
-		const { cancelConfirmDisabled, speedUpConfirmDisabled } = this.state;
-		const colors = this.context.colors || mockTheme.colors;
-		const styles = createStyles(colors);
-
-		const transactions =
-			submittedTransactions && submittedTransactions.length
-				? submittedTransactions.concat(confirmedTransactions)
-				: this.props.transactions;
-
-		const renderSpeedUpGas = () => {
-			if (!this.existingGas) return null;
-			if (!this.existingGas.isEIP1559Transaction)
-				return `${renderFromWei(Math.floor(this.existingGas.gasPrice * SPEED_UP_RATE))} ${strings('unit.eth')}`;
-		};
-
-		const renderCancelGas = () => {
-			if (!this.existingGas) return null;
-			if (!this.existingGas.isEIP1559Transaction)
-				return `${renderFromWei(Math.floor(this.existingGas.gasPrice * CANCEL_RATE))} ${strings('unit.eth')}`;
-		};
-
-		return (
-			<View style={styles.wrapper} testID={'transactions-screen'}>
-				<FlatList
-					ref={this.flatList}
-					getItemLayout={this.getItemLayout}
-					data={transactions}
-					extraData={this.state}
-					keyExtractor={this.keyExtractor}
-					refreshControl={
-						<RefreshControl
-							colors={[colors.primary.default]}
-							tintColor={colors.icon.default}
-							refreshing={this.state.refreshing}
-							onRefresh={this.onRefresh}
-						/>
-					}
-					renderItem={this.renderItem}
-					initialNumToRender={10}
-					maxToRenderPerBatch={2}
-					onEndReachedThreshold={0.5}
-					ListHeaderComponent={header}
-					ListFooterComponent={this.renderViewMore}
-					style={baseStyles.flexGrow}
-					scrollIndicatorInsets={{ right: 1 }}
-				/>
-
-				{!isSigningQRObject && this.state.cancelIsOpen && (
-					<TransactionActionModal
-						isVisible={this.state.cancelIsOpen}
-						confirmDisabled={cancelConfirmDisabled}
-						onCancelPress={this.onCancelCompleted}
-						onConfirmPress={this.cancelTransaction}
-						confirmText={strings('transaction.lets_try')}
-						confirmButtonMode={'confirm'}
-						cancelText={strings('transaction.nevermind')}
-						feeText={renderCancelGas()}
-						titleText={strings('transaction.cancel_tx_title')}
-						gasTitleText={strings('transaction.gas_cancel_fee')}
-						descriptionText={strings('transaction.cancel_tx_message')}
-					/>
-				)}
-				{!isSigningQRObject && this.state.speedUpIsOpen && (
-					<TransactionActionModal
-						isVisible={this.state.speedUpIsOpen && !isSigningQRObject}
-						confirmDisabled={speedUpConfirmDisabled}
-						onCancelPress={this.onSpeedUpCompleted}
-						onConfirmPress={this.speedUpTransaction}
-						confirmText={strings('transaction.lets_try')}
-						confirmButtonMode={'confirm'}
-						cancelText={strings('transaction.nevermind')}
-						feeText={renderSpeedUpGas()}
-						titleText={strings('transaction.speedup_tx_title')}
-						gasTitleText={strings('transaction.gas_speedup_fee')}
-						descriptionText={strings('transaction.speedup_tx_message')}
-					/>
-				)}
-
-				<RetryModal
-					onCancelPress={this.toggleRetry}
-					onConfirmPress={this.retry}
-					retryIsOpen={this.state.retryIsOpen}
-				/>
-			</View>
-		);
-	};
-
-	render = () => {
-		const colors = this.context.colors || mockTheme.colors;
-		const styles = createStyles(colors);
-
-		return (
-			<SafeAreaView edges={['bottom']} style={styles.wrapper} testID={'txn-screen'}>
-				{!this.state.ready || this.props.loading
-					? this.renderLoader()
-					: !this.props.transactions.length
-					? this.renderEmpty()
-					: this.renderList()}
-				{(this.state.speedUp1559IsOpen || this.state.cancel1559IsOpen) &&
-					this.renderUpdateTxEIP1559Gas(this.state.cancel1559IsOpen)}
-			</SafeAreaView>
-		);
-	};
-=======
-  static propTypes = {
-    assetSymbol: PropTypes.string,
-    /**
-     * Map of accounts to information objects including balances
-     */
-    accounts: PropTypes.object,
-    /**
-     * Callback to close the view
-     */
-    close: PropTypes.func,
-    /**
-     * Object containing token exchange rates in the format address => exchangeRate
-     */
-    contractExchangeRates: PropTypes.object,
-    /**
-     * Frequent RPC list from PreferencesController
-     */
-    frequentRpcList: PropTypes.array,
-    /**
-    /* navigation object required to push new views
-    */
     navigation: PropTypes.object,
     /**
      * Object representing the selected network
@@ -1013,6 +434,20 @@
   };
 
   onCancelCompleted = () => {
+    const { CollectiblesController } = Engine.context;
+    const cancelTxId = this.cancelTxId;
+    const resetResult =
+      CollectiblesController.resetCollectibleTransactionStatusByTransactionId(
+        cancelTxId,
+      );
+
+    if (!resetResult) {
+      Logger.error({
+        message: `resetCollectibleTransactionStatusByTransactionId failed `,
+        cancelTxId,
+      });
+    }
+
     this.setState({ cancel1559IsOpen: false, cancelIsOpen: false });
     this.existingGas = null;
     this.cancelTxId = null;
@@ -1306,7 +741,6 @@
       </SafeAreaView>
     );
   };
->>>>>>> 83e7f52c
 }
 
 const mapStateToProps = (state) => ({
