--- conflicted
+++ resolved
@@ -97,19 +97,10 @@
           screen: Routes.SHEET.NETWORK_SELECTOR,
         });
 
-<<<<<<< HEAD
         const { metrics } = this.props;
         metrics.trackEvent(MetaMetricsEvents.NETWORK_SELECTOR_PRESSED, {
-          chain_id: this.props.providerConfig.chainId,
+          chain_id: getDecimalChainId(this.props.providerConfig.chainId),
         });
-=======
-        Analytics.trackEventWithParameters(
-          MetaMetricsEvents.NETWORK_SELECTOR_PRESSED,
-          {
-            chain_id: getDecimalChainId(this.props.providerConfig.chainId),
-          },
-        );
->>>>>>> 4db5f8ef
         setTimeout(() => {
           this.animating = false;
         }, 500);
