import React, { useRef, useState, LegacyRef, useMemo } from 'react';
import { View } from 'react-native';
import ActionSheet from '@metamask/react-native-actionsheet';
import { useSelector } from 'react-redux';
import useTokenBalancesController from '../../hooks/useTokenBalancesController/useTokenBalancesController';
import { useTheme } from '../../../util/theme';
import { useMetrics } from '../../../components/hooks/useMetrics';
import Engine from '../../../core/Engine';
import NotificationManager from '../../../core/NotificationManager';
import { MetaMetricsEvents } from '../../../core/Analytics';
import Logger from '../../../util/Logger';
import {
  selectChainId,
  selectNetworkClientId,
} from '../../../selectors/networkController';
import { getDecimalChainId } from '../../../util/networks';
import { isZero } from '../../../util/lodash';
import createStyles from './styles';
import { TokenList } from './TokenList';
import { TokenI, TokensI } from './types';
import { WalletViewSelectorsIDs } from '../../../../e2e/selectors/wallet/WalletView.selectors';
import { strings } from '../../../../locales/i18n';
import { IconName } from '../../../component-library/components/Icons/Icon';
import { selectTokenSortConfig } from '../../../selectors/preferencesController';
import { deriveBalanceFromAssetMarketDetails, sortAssets } from './util';
import { useNavigation } from '@react-navigation/native';
import { StackNavigationProp } from '@react-navigation/stack';
import { RootState } from '../../../reducers';
import { selectContractExchangeRates } from '../../../selectors/tokenRatesController';
import {
  selectConversionRate,
  selectCurrentCurrency,
} from '../../../selectors/currencyRateController';
<<<<<<< HEAD
import { createTokensBottomSheetNavDetails } from './TokensBottomSheet';
=======
>>>>>>> 9f72156c
import ButtonBase from '../../../component-library/components/Buttons/Button/foundation/ButtonBase';

// this will be imported from TokenRatesController when it is exported from there
// PR: https://github.com/MetaMask/core/pull/4622
export interface MarketDataDetails {
  tokenAddress: `0x${string}`;
  value: number;
  currency: string;
  allTimeHigh: number;
  allTimeLow: number;
  circulatingSupply: number;
  dilutedMarketCap: number;
  high1d: number;
  low1d: number;
  marketCap: number;
  marketCapPercentChange1d: number;
  price: number;
  priceChange1d: number;
  pricePercentChange1d: number;
  pricePercentChange1h: number;
  pricePercentChange1y: number;
  pricePercentChange7d: number;
  pricePercentChange14d: number;
  pricePercentChange30d: number;
  pricePercentChange200d: number;
  totalVolume: number;
}

interface TokenListNavigationParamList {
  AddAsset: { assetType: string };
  [key: string]: undefined | object;
}

const Tokens: React.FC<TokensI> = ({ tokens }) => {
  const navigation =
    useNavigation<
      StackNavigationProp<TokenListNavigationParamList, 'AddAsset'>
    >();
  const { colors } = useTheme();
  const { trackEvent, createEventBuilder } = useMetrics();
  const { data: tokenBalances } = useTokenBalancesController();
  const tokenSortConfig = useSelector(selectTokenSortConfig);
  const chainId = useSelector(selectChainId);
  const networkClientId = useSelector(selectNetworkClientId);
  const hideZeroBalanceTokens = useSelector(
    (state: RootState) => state.settings.hideZeroBalanceTokens,
  );

  const tokenExchangeRates = useSelector(selectContractExchangeRates);
  const currentCurrency = useSelector(selectCurrentCurrency);
  const conversionRate = useSelector(selectConversionRate);

  const actionSheet = useRef<typeof ActionSheet>();
  const sortControlsActionSheet = useRef<typeof ActionSheet>();
  const [tokenToRemove, setTokenToRemove] = useState<TokenI>();
  const [refreshing, setRefreshing] = useState(false);
  const [isAddTokenEnabled, setIsAddTokenEnabled] = useState(true);

  const styles = createStyles(colors);

  const tokensList = useMemo(() => {
    // Filter tokens based on hideZeroBalanceTokens flag
    const tokensToDisplay = hideZeroBalanceTokens
      ? tokens.filter(
          ({ address, isETH }) => !isZero(tokenBalances[address]) || isETH,
        )
      : tokens;

    // Calculate fiat balances for tokens
    const tokenFiatBalances = conversionRate
      ? tokensToDisplay.map((asset) =>
          asset.isETH
            ? parseFloat(asset.balance) * conversionRate
            : deriveBalanceFromAssetMarketDetails(
                asset,
                tokenExchangeRates,
                tokenBalances,
                conversionRate,
                currentCurrency,
              ).balanceFiatCalculation,
        )
      : [];

    // Combine tokens with their fiat balances
    // tokenFiatAmount is the key in PreferencesController to sort by when sorting by declining fiat balance
    // this key in the controller is also used by extension, so this is for consistency in syntax and config
    // actual balance rendering for each token list item happens in TokenListItem component
    const tokensWithBalances = tokensToDisplay.map((token, i) => ({
      ...token,
      tokenFiatAmount: tokenFiatBalances[i],
    }));

    // Sort the tokens based on tokenSortConfig
    return sortAssets(tokensWithBalances, tokenSortConfig);
  }, [
    conversionRate,
    currentCurrency,
    hideZeroBalanceTokens,
    tokenBalances,
    tokenExchangeRates,
    tokenSortConfig,
    tokens,
  ]);

  const showRemoveMenu = (token: TokenI) => {
    if (actionSheet.current) {
      setTokenToRemove(token);
      actionSheet.current.show();
    }
  };

<<<<<<< HEAD
  const showSortControls = () => {
    navigation.navigate(...createTokensBottomSheetNavDetails({}));
  };
=======
  const showSortControls = () => sortControlsActionSheet?.current?.show();
>>>>>>> 9f72156c

  const onRefresh = async () => {
    requestAnimationFrame(async () => {
      setRefreshing(true);

      const {
        TokenDetectionController,
        AccountTrackerController,
        CurrencyRateController,
        TokenRatesController,
      } = Engine.context;
      const actions = [
        TokenDetectionController.detectTokens(),
        AccountTrackerController.refresh(),
        CurrencyRateController.startPollingByNetworkClientId(networkClientId),
        TokenRatesController.updateExchangeRates(),
      ];
      await Promise.all(actions).catch((error) => {
        Logger.error(error, 'Error while refreshing tokens');
      });
      setRefreshing(false);
    });
  };

  const removeToken = async () => {
    const { TokensController } = Engine.context;
    const tokenAddress = tokenToRemove?.address || '';
    const symbol = tokenToRemove?.symbol;
    try {
      await TokensController.ignoreTokens([tokenAddress]);
      NotificationManager.showSimpleNotification({
        status: `simple_notification`,
        duration: 5000,
        title: strings('wallet.token_toast.token_hidden_title'),
        description: strings('wallet.token_toast.token_hidden_desc', {
          tokenSymbol: symbol,
        }),
      });
      trackEvent(
        createEventBuilder(MetaMetricsEvents.TOKENS_HIDDEN)
          .addProperties({
            location: 'assets_list',
            token_standard: 'ERC20',
            asset_type: 'token',
            tokens: [`${symbol} - ${tokenAddress}`],
            chain_id: getDecimalChainId(chainId),
          })
          .build(),
      );
    } catch (err) {
      Logger.log(err, 'Wallet: Failed to hide token!');
    }
  };

  const goToAddToken = () => {
    setIsAddTokenEnabled(false);
    navigation.push('AddAsset', { assetType: 'token' });
<<<<<<< HEAD
    trackEvent(MetaMetricsEvents.TOKEN_IMPORT_CLICKED, {
      source: 'manual',
      chain_id: getDecimalChainId(chainId),
    });
=======
    trackEvent(
      createEventBuilder(MetaMetricsEvents.TOKEN_IMPORT_CLICKED)
        .addProperties({
          source: 'manual',
          chain_id: getDecimalChainId(chainId),
        })
        .build(),
    );
>>>>>>> 9f72156c
    setIsAddTokenEnabled(true);
  };

  const onActionSheetPress = (index: number) =>
    index === 0 ? removeToken() : null;

<<<<<<< HEAD
=======
  const onSortControlsActionSheetPress = (index: number) => {
    const { PreferencesController } = Engine.context;
    switch (index) {
      case 0:
        PreferencesController.setTokenSortConfig({
          key: 'tokenFiatAmount',
          order: 'dsc',
          sortCallback: 'stringNumeric',
        });
        break;
      case 1:
        PreferencesController.setTokenSortConfig({
          key: 'symbol',
          sortCallback: 'alphaNumeric',
          order: 'asc',
        });
        break;
      default:
        break;
    }
  };

>>>>>>> 9f72156c
  return (
    <View
      style={styles.wrapper}
      testID={WalletViewSelectorsIDs.TOKENS_CONTAINER}
    >
      <View style={styles.actionBarWrapper}>
        <ButtonBase
          label={strings('wallet.sort_by')}
          onPress={showSortControls}
          endIconName={IconName.ArrowDown}
          style={styles.controlButton}
        />
        <ButtonBase
          testID={WalletViewSelectorsIDs.IMPORT_TOKEN_BUTTON}
          label={strings('wallet.import')}
          onPress={goToAddToken}
          startIconName={IconName.Add}
          style={styles.controlButton}
        />
      </View>
<<<<<<< HEAD
=======

>>>>>>> 9f72156c
      {tokensList && (
        <TokenList
          tokens={tokensList}
          refreshing={refreshing}
          isAddTokenEnabled={isAddTokenEnabled}
          onRefresh={onRefresh}
          showRemoveMenu={showRemoveMenu}
          goToAddToken={goToAddToken}
          setIsAddTokenEnabled={setIsAddTokenEnabled}
        />
      )}
      <ActionSheet
        ref={actionSheet as LegacyRef<typeof ActionSheet>}
        title={strings('wallet.remove_token_title')}
        options={[strings('wallet.remove'), strings('wallet.cancel')]}
        cancelButtonIndex={1}
        destructiveButtonIndex={0}
        onPress={onActionSheetPress}
      />
      <ActionSheet
        ref={sortControlsActionSheet as LegacyRef<typeof ActionSheet>}
        title={strings('wallet.sort_by')}
        options={[
          strings('wallet.declining_balance', { currency: currentCurrency }),
          strings('wallet.alphabetically'),
          'Cancel',
        ]}
        cancelButtonIndex={2}
        onPress={onSortControlsActionSheetPress}
      />
    </View>
  );
};

export default Tokens;<|MERGE_RESOLUTION|>--- conflicted
+++ resolved
@@ -31,10 +31,7 @@
   selectConversionRate,
   selectCurrentCurrency,
 } from '../../../selectors/currencyRateController';
-<<<<<<< HEAD
 import { createTokensBottomSheetNavDetails } from './TokensBottomSheet';
-=======
->>>>>>> 9f72156c
 import ButtonBase from '../../../component-library/components/Buttons/Button/foundation/ButtonBase';
 
 // this will be imported from TokenRatesController when it is exported from there
@@ -88,7 +85,6 @@
   const conversionRate = useSelector(selectConversionRate);
 
   const actionSheet = useRef<typeof ActionSheet>();
-  const sortControlsActionSheet = useRef<typeof ActionSheet>();
   const [tokenToRemove, setTokenToRemove] = useState<TokenI>();
   const [refreshing, setRefreshing] = useState(false);
   const [isAddTokenEnabled, setIsAddTokenEnabled] = useState(true);
@@ -146,13 +142,9 @@
     }
   };
 
-<<<<<<< HEAD
   const showSortControls = () => {
     navigation.navigate(...createTokensBottomSheetNavDetails({}));
   };
-=======
-  const showSortControls = () => sortControlsActionSheet?.current?.show();
->>>>>>> 9f72156c
 
   const onRefresh = async () => {
     requestAnimationFrame(async () => {
@@ -210,12 +202,6 @@
   const goToAddToken = () => {
     setIsAddTokenEnabled(false);
     navigation.push('AddAsset', { assetType: 'token' });
-<<<<<<< HEAD
-    trackEvent(MetaMetricsEvents.TOKEN_IMPORT_CLICKED, {
-      source: 'manual',
-      chain_id: getDecimalChainId(chainId),
-    });
-=======
     trackEvent(
       createEventBuilder(MetaMetricsEvents.TOKEN_IMPORT_CLICKED)
         .addProperties({
@@ -224,38 +210,12 @@
         })
         .build(),
     );
->>>>>>> 9f72156c
     setIsAddTokenEnabled(true);
   };
 
   const onActionSheetPress = (index: number) =>
     index === 0 ? removeToken() : null;
 
-<<<<<<< HEAD
-=======
-  const onSortControlsActionSheetPress = (index: number) => {
-    const { PreferencesController } = Engine.context;
-    switch (index) {
-      case 0:
-        PreferencesController.setTokenSortConfig({
-          key: 'tokenFiatAmount',
-          order: 'dsc',
-          sortCallback: 'stringNumeric',
-        });
-        break;
-      case 1:
-        PreferencesController.setTokenSortConfig({
-          key: 'symbol',
-          sortCallback: 'alphaNumeric',
-          order: 'asc',
-        });
-        break;
-      default:
-        break;
-    }
-  };
-
->>>>>>> 9f72156c
   return (
     <View
       style={styles.wrapper}
@@ -276,10 +236,6 @@
           style={styles.controlButton}
         />
       </View>
-<<<<<<< HEAD
-=======
-
->>>>>>> 9f72156c
       {tokensList && (
         <TokenList
           tokens={tokensList}
@@ -299,17 +255,6 @@
         destructiveButtonIndex={0}
         onPress={onActionSheetPress}
       />
-      <ActionSheet
-        ref={sortControlsActionSheet as LegacyRef<typeof ActionSheet>}
-        title={strings('wallet.sort_by')}
-        options={[
-          strings('wallet.declining_balance', { currency: currentCurrency }),
-          strings('wallet.alphabetically'),
-          'Cancel',
-        ]}
-        cancelButtonIndex={2}
-        onPress={onSortControlsActionSheetPress}
-      />
     </View>
   );
 };
