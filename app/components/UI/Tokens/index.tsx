import React, { useRef, useState, LegacyRef } from 'react';
import { View } from 'react-native';
import ActionSheet from '@metamask/react-native-actionsheet';
import { useSelector } from 'react-redux';
import useTokenBalancesController from '../../hooks/useTokenBalancesController/useTokenBalancesController';
import { useTheme } from '../../../util/theme';
import { useMetrics } from '../../../components/hooks/useMetrics';
import Engine from '../../../core/Engine';
import NotificationManager from '../../../core/NotificationManager';
import { MetaMetricsEvents } from '../../../core/Analytics';
import Logger from '../../../util/Logger';
import {
  selectChainId,
  selectNetworkClientId,
<<<<<<< HEAD
  selectProviderType,
  selectRpcUrl,
  selectTicker,
=======
>>>>>>> 4093fdf1
} from '../../../selectors/networkController';
import { getDecimalChainId } from '../../../util/networks';
import { isZero } from '../../../util/lodash';
import createStyles from './styles';
import { TokenList } from './TokenList';
import { TokenI, TokensI } from './types';
import { WalletViewSelectorsIDs } from '../../../../e2e/selectors/wallet/WalletView.selectors';
import { strings } from '../../../../locales/i18n';
import { RootState } from '../../../reducers';

// this will be imported from TokenRatesController when it is exported from there
// PR: https://github.com/MetaMask/core/pull/4622
export interface MarketDataDetails {
  tokenAddress: `0x${string}`;
  value: number;
  currency: string;
  allTimeHigh: number;
  allTimeLow: number;
  circulatingSupply: number;
  dilutedMarketCap: number;
  high1d: number;
  low1d: number;
  marketCap: number;
  marketCapPercentChange1d: number;
  price: number;
  priceChange1d: number;
  pricePercentChange1d: number;
  pricePercentChange1h: number;
  pricePercentChange1y: number;
  pricePercentChange7d: number;
  pricePercentChange14d: number;
  pricePercentChange30d: number;
  pricePercentChange200d: number;
  totalVolume: number;
}

const Tokens: React.FC<TokensI> = ({ tokens }) => {
  const { colors } = useTheme();
  const { trackEvent } = useMetrics();
  const { data: tokenBalances } = useTokenBalancesController();

<<<<<<< HEAD
  const networkName = useSelector(selectNetworkName);
  const rpcUrl = useSelector(selectRpcUrl);
  const type = useSelector(selectProviderType);
=======
>>>>>>> 4093fdf1
  const chainId = useSelector(selectChainId);
  const networkClientId = useSelector(selectNetworkClientId);
  const hideZeroBalanceTokens = useSelector(
    (state: RootState) => state.settings.hideZeroBalanceTokens,
  );

  const actionSheet = useRef<typeof ActionSheet>();
  const [tokenToRemove, setTokenToRemove] = useState<TokenI>();
  const [refreshing, setRefreshing] = useState(false);

  const styles = createStyles(colors);

  const showRemoveMenu = (token: TokenI) => {
    if (actionSheet.current) {
      setTokenToRemove(token);
      actionSheet.current.show();
    }
  };

  const onRefresh = async () => {
    requestAnimationFrame(async () => {
      setRefreshing(true);

      const {
        TokenDetectionController,
        AccountTrackerController,
        CurrencyRateController,
        TokenRatesController,
      } = Engine.context;
      const actions = [
        TokenDetectionController.detectTokens(),
        AccountTrackerController.refresh(),
        CurrencyRateController.startPollingByNetworkClientId(networkClientId),
        TokenRatesController.updateExchangeRates(),
      ];
      await Promise.all(actions).catch((error) => {
        Logger.error(error, 'Error while refreshing tokens');
      });
      setRefreshing(false);
    });
  };

  const removeToken = async () => {
    const { TokensController } = Engine.context;
    const tokenAddress = tokenToRemove?.address || '';
    const symbol = tokenToRemove?.symbol;
    try {
      await TokensController.ignoreTokens([tokenAddress]);
      NotificationManager.showSimpleNotification({
        status: `simple_notification`,
        duration: 5000,
        title: strings('wallet.token_toast.token_hidden_title'),
        description: strings('wallet.token_toast.token_hidden_desc', {
          tokenSymbol: symbol,
        }),
      });
      trackEvent(MetaMetricsEvents.TOKENS_HIDDEN, {
        location: 'assets_list',
        token_standard: 'ERC20',
        asset_type: 'token',
        tokens: [`${symbol} - ${tokenAddress}`],
        chain_id: getDecimalChainId(chainId),
      });
    } catch (err) {
      Logger.log(err, 'Wallet: Failed to hide token!');
    }
  };

  const onActionSheetPress = (index: number) =>
    index === 0 ? removeToken() : null;

  const tokensToDisplay = hideZeroBalanceTokens
    ? tokens.filter((token) => {
        const { address, isETH } = token;
        return !isZero(tokenBalances[address]) || isETH;
      })
    : tokens;

  return (
    <View
      style={styles.wrapper}
      testID={WalletViewSelectorsIDs.TOKENS_CONTAINER}
    >
      <TokenList
        tokens={tokensToDisplay}
        refreshing={refreshing}
        onRefresh={onRefresh}
        showRemoveMenu={showRemoveMenu}
      />
      <ActionSheet
        ref={actionSheet as LegacyRef<typeof ActionSheet>}
        title={strings('wallet.remove_token_title')}
        options={[strings('wallet.remove'), strings('wallet.cancel')]}
        cancelButtonIndex={1}
        destructiveButtonIndex={0}
        onPress={onActionSheetPress}
      />
    </View>
  );
};

export default Tokens;<|MERGE_RESOLUTION|>--- conflicted
+++ resolved
@@ -12,12 +12,6 @@
 import {
   selectChainId,
   selectNetworkClientId,
-<<<<<<< HEAD
-  selectProviderType,
-  selectRpcUrl,
-  selectTicker,
-=======
->>>>>>> 4093fdf1
 } from '../../../selectors/networkController';
 import { getDecimalChainId } from '../../../util/networks';
 import { isZero } from '../../../util/lodash';
@@ -59,12 +53,6 @@
   const { trackEvent } = useMetrics();
   const { data: tokenBalances } = useTokenBalancesController();
 
-<<<<<<< HEAD
-  const networkName = useSelector(selectNetworkName);
-  const rpcUrl = useSelector(selectRpcUrl);
-  const type = useSelector(selectProviderType);
-=======
->>>>>>> 4093fdf1
   const chainId = useSelector(selectChainId);
   const networkClientId = useSelector(selectNetworkClientId);
   const hideZeroBalanceTokens = useSelector(
