import React, { useRef, useState, LegacyRef, useMemo } from 'react';
import { ScrollView, View } from 'react-native';
import ActionSheet from '@metamask/react-native-actionsheet';
import { useSelector } from 'react-redux';
import useTokenBalancesController from '../../hooks/useTokenBalancesController/useTokenBalancesController';
import { useTheme } from '../../../util/theme';
import { useMetrics } from '../../../components/hooks/useMetrics';
import Engine from '../../../core/Engine';
import NotificationManager from '../../../core/NotificationManager';
import { MetaMetricsEvents } from '../../../core/Analytics';
import Logger from '../../../util/Logger';
import {
  selectChainId,
  selectNetworkClientId,
} from '../../../selectors/networkController';
import { getDecimalChainId } from '../../../util/networks';
import { isZero } from '../../../util/lodash';
import createStyles from './styles';
import { TokenList } from './TokenList';
import { TokenI, TokensI } from './types';
import { WalletViewSelectorsIDs } from '../../../../e2e/selectors/wallet/WalletView.selectors';
import { strings } from '../../../../locales/i18n';
import { IconName } from '../../../component-library/components/Icons/Icon';
import {
  selectTokenNetworkFilter,
  selectTokenSortConfig,
} from '../../../selectors/preferencesController';
import { deriveBalanceFromAssetMarketDetails, sortAssets } from './util';
import { useNavigation } from '@react-navigation/native';
import { StackNavigationProp } from '@react-navigation/stack';
import { RootState } from '../../../reducers';
import { selectContractExchangeRates } from '../../../selectors/tokenRatesController';
import {
  selectConversionRate,
  selectCurrentCurrency,
} from '../../../selectors/currencyRateController';
import { createTokensBottomSheetNavDetails } from './TokensBottomSheet';
import ButtonBase from '../../../component-library/components/Buttons/Button/foundation/ButtonBase';
import { selectNetworkName } from '../../../selectors/networkInfos';

// this will be imported from TokenRatesController when it is exported from there
// PR: https://github.com/MetaMask/core/pull/4622
export interface MarketDataDetails {
  tokenAddress: `0x${string}`;
  value: number;
  currency: string;
  allTimeHigh: number;
  allTimeLow: number;
  circulatingSupply: number;
  dilutedMarketCap: number;
  high1d: number;
  low1d: number;
  marketCap: number;
  marketCapPercentChange1d: number;
  price: number;
  priceChange1d: number;
  pricePercentChange1d: number;
  pricePercentChange1h: number;
  pricePercentChange1y: number;
  pricePercentChange7d: number;
  pricePercentChange14d: number;
  pricePercentChange30d: number;
  pricePercentChange200d: number;
  totalVolume: number;
}

interface TokenListNavigationParamList {
  AddAsset: { assetType: string };
  [key: string]: undefined | object;
}

const Tokens: React.FC<TokensI> = ({ tokens }) => {
  const navigation =
    useNavigation<
      StackNavigationProp<TokenListNavigationParamList, 'AddAsset'>
    >();
  const { colors } = useTheme();
  const { trackEvent, createEventBuilder } = useMetrics();
  const { data: tokenBalances } = useTokenBalancesController();
  const tokenSortConfig = useSelector(selectTokenSortConfig);
  const tokenNetworkFilter = useSelector(selectTokenNetworkFilter);
  const chainId = useSelector(selectChainId);
  const networkClientId = useSelector(selectNetworkClientId);
  const hideZeroBalanceTokens = useSelector(
    (state: RootState) => state.settings.hideZeroBalanceTokens,
  );

  const tokenExchangeRates = useSelector(selectContractExchangeRates);
  const currentCurrency = useSelector(selectCurrentCurrency);
  const conversionRate = useSelector(selectConversionRate);
  const networkName = useSelector(selectNetworkName);

  const actionSheet = useRef<typeof ActionSheet>();
<<<<<<< HEAD
  const sortControlsActionSheet = useRef<typeof ActionSheet>();
  const filterControlsActionSheet = useRef<typeof ActionSheet>();
=======
>>>>>>> 1dfd1bfa
  const [tokenToRemove, setTokenToRemove] = useState<TokenI>();
  const [refreshing, setRefreshing] = useState(false);
  const [isAddTokenEnabled, setIsAddTokenEnabled] = useState(true);

  const styles = createStyles(colors);

  const tokensList = useMemo(() => {
    // Filter tokens based on hideZeroBalanceTokens flag
    const tokensToDisplay = hideZeroBalanceTokens
      ? tokens.filter(
          ({ address, isETH }) => !isZero(tokenBalances[address]) || isETH,
        )
      : tokens;

    // Calculate fiat balances for tokens
    const tokenFiatBalances = conversionRate
      ? tokensToDisplay.map((asset) =>
          asset.isETH
            ? parseFloat(asset.balance) * conversionRate
            : deriveBalanceFromAssetMarketDetails(
                asset,
                tokenExchangeRates,
                tokenBalances,
                conversionRate,
                currentCurrency,
              ).balanceFiatCalculation,
        )
      : [];

    // Combine tokens with their fiat balances
    // tokenFiatAmount is the key in PreferencesController to sort by when sorting by declining fiat balance
    // this key in the controller is also used by extension, so this is for consistency in syntax and config
    // actual balance rendering for each token list item happens in TokenListItem component
    const tokensWithBalances = tokensToDisplay.map((token, i) => ({
      ...token,
      tokenFiatAmount: tokenFiatBalances[i],
    }));

    // Sort the tokens based on tokenSortConfig
    return sortAssets(tokensWithBalances, tokenSortConfig);
  }, [
    conversionRate,
    currentCurrency,
    hideZeroBalanceTokens,
    tokenBalances,
    tokenExchangeRates,
    tokenSortConfig,
    tokens,
  ]);

  const showRemoveMenu = (token: TokenI) => {
    if (actionSheet.current) {
      setTokenToRemove(token);
      actionSheet.current.show();
    }
  };

<<<<<<< HEAD
  const showFilterControls = () => filterControlsActionSheet?.current?.show(); // TODO: BottomSheet
  const showSortControls = () => sortControlsActionSheet?.current?.show();
=======
  const showSortControls = () => {
    navigation.navigate(...createTokensBottomSheetNavDetails({}));
  };
>>>>>>> 1dfd1bfa

  const onRefresh = async () => {
    requestAnimationFrame(async () => {
      setRefreshing(true);

      const {
        TokenDetectionController,
        AccountTrackerController,
        CurrencyRateController,
        TokenRatesController,
      } = Engine.context;
      const actions = [
        TokenDetectionController.detectTokens(),
        AccountTrackerController.refresh(),
        CurrencyRateController.startPollingByNetworkClientId(networkClientId),
        TokenRatesController.updateExchangeRates(),
      ];
      await Promise.all(actions).catch((error) => {
        Logger.error(error, 'Error while refreshing tokens');
      });
      setRefreshing(false);
    });
  };

  const removeToken = async () => {
    const { TokensController } = Engine.context;
    const tokenAddress = tokenToRemove?.address || '';
    const symbol = tokenToRemove?.symbol;
    try {
      await TokensController.ignoreTokens([tokenAddress]);
      NotificationManager.showSimpleNotification({
        status: `simple_notification`,
        duration: 5000,
        title: strings('wallet.token_toast.token_hidden_title'),
        description: strings('wallet.token_toast.token_hidden_desc', {
          tokenSymbol: symbol,
        }),
      });
      trackEvent(
        createEventBuilder(MetaMetricsEvents.TOKENS_HIDDEN)
          .addProperties({
            location: 'assets_list',
            token_standard: 'ERC20',
            asset_type: 'token',
            tokens: [`${symbol} - ${tokenAddress}`],
            chain_id: getDecimalChainId(chainId),
          })
          .build(),
      );
    } catch (err) {
      Logger.log(err, 'Wallet: Failed to hide token!');
    }
  };

  const goToAddToken = () => {
    setIsAddTokenEnabled(false);
    navigation.push('AddAsset', { assetType: 'token' });
    trackEvent(
      createEventBuilder(MetaMetricsEvents.TOKEN_IMPORT_CLICKED)
        .addProperties({
          source: 'manual',
          chain_id: getDecimalChainId(chainId),
        })
        .build(),
    );
    setIsAddTokenEnabled(true);
  };

  const onActionSheetPress = (index: number) =>
    index === 0 ? removeToken() : null;

<<<<<<< HEAD
  const onSortControlsActionSheetPress = (index: number) => {
    const { PreferencesController } = Engine.context;
    switch (index) {
      case 0:
        PreferencesController.setTokenSortConfig({
          key: 'tokenFiatAmount',
          order: 'dsc',
          sortCallback: 'stringNumeric',
        });
        break;
      case 1:
        PreferencesController.setTokenSortConfig({
          key: 'symbol',
          sortCallback: 'alphaNumeric',
          order: 'asc',
        });
        break;
      default:
        break;
    }
  };

  const onFilterControlsActionSheetPress = (index: number) => {
    const { PreferencesController } = Engine.context;
    switch (index) {
      case 0:
        PreferencesController.setTokenNetworkFilter({});
        break;
      case 1:
        PreferencesController.setTokenNetworkFilter({
          [chainId]: true,
        });
        break;
      default:
        break;
    }
  };

=======
>>>>>>> 1dfd1bfa
  return (
    <View
      style={styles.wrapper}
      testID={WalletViewSelectorsIDs.TOKENS_CONTAINER}
    >
      <View style={styles.actionBarWrapper}>
        <ScrollView horizontal showsHorizontalScrollIndicator={false}>
          <ButtonBase
            label={
              tokenNetworkFilter[chainId]
                ? networkName ?? 'Current Network'
                : 'All Networks'
            }
            onPress={showFilterControls}
            endIconName={IconName.ArrowDown}
            style={styles.controlButton}
          />
          <ButtonBase
            label={strings('wallet.sort_by')}
            onPress={showSortControls}
            endIconName={IconName.ArrowDown}
            style={styles.controlButton}
          />
          <ButtonBase
            testID={WalletViewSelectorsIDs.IMPORT_TOKEN_BUTTON}
            label={strings('wallet.import')}
            onPress={goToAddToken}
            startIconName={IconName.Add}
            style={styles.controlButton}
          />
        </ScrollView>
      </View>
      {tokensList && (
        <TokenList
          tokens={tokensList}
          refreshing={refreshing}
          isAddTokenEnabled={isAddTokenEnabled}
          onRefresh={onRefresh}
          showRemoveMenu={showRemoveMenu}
          goToAddToken={goToAddToken}
          setIsAddTokenEnabled={setIsAddTokenEnabled}
        />
      )}
      <ActionSheet
        ref={actionSheet as LegacyRef<typeof ActionSheet>}
        title={strings('wallet.remove_token_title')}
        options={[strings('wallet.remove'), strings('wallet.cancel')]}
        cancelButtonIndex={1}
        destructiveButtonIndex={0}
        onPress={onActionSheetPress}
      />
<<<<<<< HEAD
      <ActionSheet
        ref={sortControlsActionSheet as LegacyRef<typeof ActionSheet>}
        title={strings('wallet.sort_by')}
        options={[
          strings('wallet.declining_balance', { currency: currentCurrency }),
          strings('wallet.alphabetically'),
          'Cancel',
        ]}
        cancelButtonIndex={2}
        onPress={onSortControlsActionSheetPress}
      />
      <ActionSheet
        ref={filterControlsActionSheet as LegacyRef<typeof ActionSheet>}
        title={'Filter'}
        options={['All Networks', 'Current Network', 'Cancel']}
        cancelButtonIndex={2}
        onPress={onFilterControlsActionSheetPress}
      />
=======
>>>>>>> 1dfd1bfa
    </View>
  );
};

export default Tokens;<|MERGE_RESOLUTION|>--- conflicted
+++ resolved
@@ -34,9 +34,9 @@
   selectConversionRate,
   selectCurrentCurrency,
 } from '../../../selectors/currencyRateController';
-import { createTokensBottomSheetNavDetails } from './TokensBottomSheet';
 import ButtonBase from '../../../component-library/components/Buttons/Button/foundation/ButtonBase';
 import { selectNetworkName } from '../../../selectors/networkInfos';
+import { createTokensBottomSheetNavDetails } from './TokensBottomSheet';
 
 // this will be imported from TokenRatesController when it is exported from there
 // PR: https://github.com/MetaMask/core/pull/4622
@@ -91,11 +91,8 @@
   const networkName = useSelector(selectNetworkName);
 
   const actionSheet = useRef<typeof ActionSheet>();
-<<<<<<< HEAD
   const sortControlsActionSheet = useRef<typeof ActionSheet>();
   const filterControlsActionSheet = useRef<typeof ActionSheet>();
-=======
->>>>>>> 1dfd1bfa
   const [tokenToRemove, setTokenToRemove] = useState<TokenI>();
   const [refreshing, setRefreshing] = useState(false);
   const [isAddTokenEnabled, setIsAddTokenEnabled] = useState(true);
@@ -153,14 +150,10 @@
     }
   };
 
-<<<<<<< HEAD
   const showFilterControls = () => filterControlsActionSheet?.current?.show(); // TODO: BottomSheet
-  const showSortControls = () => sortControlsActionSheet?.current?.show();
-=======
   const showSortControls = () => {
     navigation.navigate(...createTokensBottomSheetNavDetails({}));
   };
->>>>>>> 1dfd1bfa
 
   const onRefresh = async () => {
     requestAnimationFrame(async () => {
@@ -232,29 +225,6 @@
   const onActionSheetPress = (index: number) =>
     index === 0 ? removeToken() : null;
 
-<<<<<<< HEAD
-  const onSortControlsActionSheetPress = (index: number) => {
-    const { PreferencesController } = Engine.context;
-    switch (index) {
-      case 0:
-        PreferencesController.setTokenSortConfig({
-          key: 'tokenFiatAmount',
-          order: 'dsc',
-          sortCallback: 'stringNumeric',
-        });
-        break;
-      case 1:
-        PreferencesController.setTokenSortConfig({
-          key: 'symbol',
-          sortCallback: 'alphaNumeric',
-          order: 'asc',
-        });
-        break;
-      default:
-        break;
-    }
-  };
-
   const onFilterControlsActionSheetPress = (index: number) => {
     const { PreferencesController } = Engine.context;
     switch (index) {
@@ -271,8 +241,6 @@
     }
   };
 
-=======
->>>>>>> 1dfd1bfa
   return (
     <View
       style={styles.wrapper}
@@ -304,6 +272,19 @@
             style={styles.controlButton}
           />
         </ScrollView>
+        <ButtonBase
+          label={strings('wallet.sort_by')}
+          onPress={showSortControls}
+          endIconName={IconName.ArrowDown}
+          style={styles.controlButton}
+        />
+        <ButtonBase
+          testID={WalletViewSelectorsIDs.IMPORT_TOKEN_BUTTON}
+          label={strings('wallet.import')}
+          onPress={goToAddToken}
+          startIconName={IconName.Add}
+          style={styles.controlButton}
+        />
       </View>
       {tokensList && (
         <TokenList
@@ -324,18 +305,6 @@
         destructiveButtonIndex={0}
         onPress={onActionSheetPress}
       />
-<<<<<<< HEAD
-      <ActionSheet
-        ref={sortControlsActionSheet as LegacyRef<typeof ActionSheet>}
-        title={strings('wallet.sort_by')}
-        options={[
-          strings('wallet.declining_balance', { currency: currentCurrency }),
-          strings('wallet.alphabetically'),
-          'Cancel',
-        ]}
-        cancelButtonIndex={2}
-        onPress={onSortControlsActionSheetPress}
-      />
       <ActionSheet
         ref={filterControlsActionSheet as LegacyRef<typeof ActionSheet>}
         title={'Filter'}
@@ -343,8 +312,6 @@
         cancelButtonIndex={2}
         onPress={onFilterControlsActionSheetPress}
       />
-=======
->>>>>>> 1dfd1bfa
     </View>
   );
 };
