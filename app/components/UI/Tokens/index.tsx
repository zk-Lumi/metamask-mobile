--- conflicted
+++ resolved
@@ -40,14 +40,10 @@
 } from './TokensBottomSheet';
 import ButtonBase from '../../../component-library/components/Buttons/Button/foundation/ButtonBase';
 import { selectNetworkName } from '../../../selectors/networkInfos';
-<<<<<<< HEAD
 import { enableAllNetworksFilter } from './util/enableAllNetworksFilter';
 import ButtonIcon from '../../../component-library/components/Buttons/ButtonIcon';
 import { getSelectedAccountTokensAcrossChains } from '../../../selectors/multichain';
 import { filterAssets } from './util/filterAssets';
-=======
-import ButtonIcon from '../../../component-library/components/Buttons/ButtonIcon';
->>>>>>> 282cc80d
 
 // this will be imported from TokenRatesController when it is exported from there
 // PR: https://github.com/MetaMask/core/pull/4622
@@ -106,11 +102,8 @@
   const currentCurrency = useSelector(selectCurrentCurrency);
   const conversionRate = useSelector(selectConversionRate);
   const networkName = useSelector(selectNetworkName);
-<<<<<<< HEAD
   const allNetworks = useSelector(selectNetworkConfigurations);
 
-=======
->>>>>>> 282cc80d
   const nativeCurrencies = [
     ...new Set(
       Object.values(networkConfigurationsByChainId).map(
@@ -300,12 +293,9 @@
   const onActionSheetPress = (index: number) =>
     index === 0 ? removeToken() : null;
 
-<<<<<<< HEAD
   const allNetworksFilterShown =
     Object.keys(tokenNetworkFilter).length !==
     Object.keys(allNetworksEnabled).length;
-=======
->>>>>>> 282cc80d
   const isTokenFilterEnabled = process.env.PORTFOLIO_VIEW === 'true';
 
   return (
@@ -318,17 +308,9 @@
           <View style={styles.controlButtonOuterWrapper}>
             <ButtonBase
               label={
-<<<<<<< HEAD
                 allNetworksFilterShown
                   ? networkName || strings('wallet.current_network')
                   : strings('wallet.all_networks')
-=======
-                <Text style={styles.controlButtonText} numberOfLines={1}>
-                  {tokenNetworkFilter[chainId]
-                    ? networkName ?? strings('wallet.current_network')
-                    : strings('wallet.all_networks')}
-                </Text>
->>>>>>> 282cc80d
               }
               onPress={showFilterControls}
               endIconName={IconName.ArrowDown}
