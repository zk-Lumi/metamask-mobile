import React, { useRef, useState, LegacyRef, useMemo } from 'react';
import { View, Text } from 'react-native';
import ActionSheet from '@metamask/react-native-actionsheet';
import { useSelector } from 'react-redux';
import {
  selectContractExchangeRates,
  selectAllMarketData,
} from '../../../selectors/tokenRatesController';
import useTokenBalancesController from '../../hooks/useTokenBalancesController/useTokenBalancesController';
import { useTheme } from '../../../util/theme';
import { useMetrics } from '../../../components/hooks/useMetrics';
import Engine from '../../../core/Engine';
import NotificationManager from '../../../core/NotificationManager';
import { MetaMetricsEvents } from '../../../core/Analytics';
import Logger from '../../../util/Logger';
import {
  selectChainId,
<<<<<<< HEAD
  selectNetworkClientId,
=======
>>>>>>> 497db58f
  selectNetworkConfigurations,
} from '../../../selectors/networkController';
import { getDecimalChainId } from '../../../util/networks';
import { isZero } from '../../../util/lodash';
import createStyles from './styles';
import { TokenList } from './TokenList';
import { TokenI, TokensI } from './types';
import { WalletViewSelectorsIDs } from '../../../../e2e/selectors/wallet/WalletView.selectors';
import { strings } from '../../../../locales/i18n';
import { IconName } from '../../../component-library/components/Icons/Icon';
import {
  selectTokenNetworkFilter,
  selectTokenSortConfig,
} from '../../../selectors/preferencesController';
import { deriveBalanceFromAssetMarketDetails, sortAssets } from './util';
import { useNavigation } from '@react-navigation/native';
import { StackNavigationProp } from '@react-navigation/stack';
import { RootState } from '../../../reducers';
import {
  selectConversionRate,
  selectAllCurrencyRates,
  selectCurrentCurrency,
  selectCurrencyRates,
} from '../../../selectors/currencyRateController';
import {
  createTokenBottomSheetFilterNavDetails,
  createTokensBottomSheetNavDetails,
} from './TokensBottomSheet';
import ButtonBase from '../../../component-library/components/Buttons/Button/foundation/ButtonBase';
import { selectNetworkName } from '../../../selectors/networkInfos';
<<<<<<< HEAD
import { enableAllNetworksFilter } from './util/enableAllNetworksFilter';
=======
import ButtonIcon from '../../../component-library/components/Buttons/ButtonIcon';
>>>>>>> 497db58f

// this will be imported from TokenRatesController when it is exported from there
// PR: https://github.com/MetaMask/core/pull/4622
export interface MarketDataDetails {
  tokenAddress: `0x${string}`;
  value: number;
  currency: string;
  allTimeHigh: number;
  allTimeLow: number;
  circulatingSupply: number;
  dilutedMarketCap: number;
  high1d: number;
  low1d: number;
  marketCap: number;
  marketCapPercentChange1d: number;
  price: number;
  priceChange1d: number;
  pricePercentChange1d: number;
  pricePercentChange1h: number;
  pricePercentChange1y: number;
  pricePercentChange7d: number;
  pricePercentChange14d: number;
  pricePercentChange30d: number;
  pricePercentChange200d: number;
  totalVolume: number;
}

interface TokenListNavigationParamList {
  AddAsset: { assetType: string };
  [key: string]: undefined | object;
}

const Tokens: React.FC<TokensI> = ({ tokens }) => {
  const navigation =
    useNavigation<
      StackNavigationProp<TokenListNavigationParamList, 'AddAsset'>
    >();
  const { colors } = useTheme();
  const { trackEvent, createEventBuilder } = useMetrics();
  const { data: tokenBalances } = useTokenBalancesController();
  const tokenSortConfig = useSelector(selectTokenSortConfig);
  const tokenNetworkFilter = useSelector(selectTokenNetworkFilter);
  const chainId = useSelector(selectChainId);
  const networkConfigurationsByChainId = useSelector(
    selectNetworkConfigurations,
  );
  const hideZeroBalanceTokens = useSelector(
    (state: RootState) => state.settings.hideZeroBalanceTokens,
  );

  // TODO: @salim controller work: Mock selector for all market data
  const allMarketData = selectAllMarketData;
  // TODO: @salim controller work: Mock selector for currency rates
  const currencyRates = selectAllCurrencyRates;
  // console.log('currency rates:', currencyRates);
  const allCurrencyRates = useSelector(selectCurrencyRates);
  console.log('all currency rates:', allCurrencyRates);

  const tokenExchangeRates = useSelector(selectContractExchangeRates);
  const currentCurrency = useSelector(selectCurrentCurrency);
  const conversionRate = useSelector(selectConversionRate);
  const networkName = useSelector(selectNetworkName);
<<<<<<< HEAD
  const allNetworks = useSelector(selectNetworkConfigurations);
  console.log('current ccurrency', currentCurrency);
=======
  const nativeCurrencies = [
    ...new Set(
      Object.values(networkConfigurationsByChainId).map(
        (n) => n.nativeCurrency,
      ),
    ),
  ];

>>>>>>> 497db58f
  const actionSheet = useRef<typeof ActionSheet>();
  const [tokenToRemove, setTokenToRemove] = useState<TokenI>();
  const [refreshing, setRefreshing] = useState(false);
  const [isAddTokenEnabled, setIsAddTokenEnabled] = useState(true);
  const allNetworksEnabled = useMemo(
    () => enableAllNetworksFilter(allNetworks),
    [allNetworks],
  );

  const styles = createStyles(colors);

  const tokensList = useMemo(() => {
    // Filter tokens based on hideZeroBalanceTokens flag
    const tokensToDisplay = hideZeroBalanceTokens
      ? tokens.filter(
          ({ address, isETH }) => !isZero(tokenBalances[address]) || isETH,
        )
      : tokens;

    // Calculate fiat balances for tokens
    const tokenFiatBalances = conversionRate
      ? tokensToDisplay.map((asset) =>
          asset.isETH
            ? parseFloat(asset.balance) * conversionRate
            : deriveBalanceFromAssetMarketDetails(
                asset,
                tokenExchangeRates,
                tokenBalances,
                conversionRate,
                currentCurrency,
              ).balanceFiatCalculation,
        )
      : [];

    // Combine tokens with their fiat balances
    // tokenFiatAmount is the key in PreferencesController to sort by when sorting by declining fiat balance
    // this key in the controller is also used by extension, so this is for consistency in syntax and config
    // actual balance rendering for each token list item happens in TokenListItem component
    const tokensWithBalances = tokensToDisplay.map((token, i) => ({
      ...token,
      tokenFiatAmount: tokenFiatBalances[i],
    }));

    // Sort the tokens based on tokenSortConfig
    return sortAssets(tokensWithBalances, tokenSortConfig);
  }, [
    conversionRate,
    currentCurrency,
    hideZeroBalanceTokens,
    tokenBalances,
    tokenExchangeRates,
    tokenSortConfig,
    tokens,
  ]);

  const showRemoveMenu = (token: TokenI) => {
    if (actionSheet.current) {
      setTokenToRemove(token);
      actionSheet.current.show();
    }
  };

  const showFilterControls = () => {
    navigation.navigate(...createTokenBottomSheetFilterNavDetails({}));
  };

  const showSortControls = () => {
    navigation.navigate(...createTokensBottomSheetNavDetails({}));
  };

  const onRefresh = async () => {
    requestAnimationFrame(async () => {
      setRefreshing(true);

      const {
        TokenDetectionController,
        AccountTrackerController,
        CurrencyRateController,
        TokenRatesController,
      } = Engine.context;
      const actions = [
        TokenDetectionController.detectTokens(),
        AccountTrackerController.refresh(),
        CurrencyRateController.updateExchangeRate(nativeCurrencies),
        TokenRatesController.updateExchangeRates(),
      ];
      await Promise.all(actions).catch((error) => {
        Logger.error(error, 'Error while refreshing tokens');
      });
      setRefreshing(false);
    });
  };

  const removeToken = async () => {
    const { TokensController } = Engine.context;
    const tokenAddress = tokenToRemove?.address || '';
    const symbol = tokenToRemove?.symbol;
    try {
      await TokensController.ignoreTokens([tokenAddress]);
      NotificationManager.showSimpleNotification({
        status: `simple_notification`,
        duration: 5000,
        title: strings('wallet.token_toast.token_hidden_title'),
        description: strings('wallet.token_toast.token_hidden_desc', {
          tokenSymbol: symbol,
        }),
      });
      trackEvent(
        createEventBuilder(MetaMetricsEvents.TOKENS_HIDDEN)
          .addProperties({
            location: 'assets_list',
            token_standard: 'ERC20',
            asset_type: 'token',
            tokens: [`${symbol} - ${tokenAddress}`],
            chain_id: getDecimalChainId(chainId),
          })
          .build(),
      );
    } catch (err) {
      Logger.log(err, 'Wallet: Failed to hide token!');
    }
  };

  const goToAddToken = () => {
    setIsAddTokenEnabled(false);
    navigation.push('AddAsset', { assetType: 'token' });
    trackEvent(
      createEventBuilder(MetaMetricsEvents.TOKEN_IMPORT_CLICKED)
        .addProperties({
          source: 'manual',
          chain_id: getDecimalChainId(chainId),
        })
        .build(),
    );
    setIsAddTokenEnabled(true);
  };

  const onActionSheetPress = (index: number) =>
    index === 0 ? removeToken() : null;

<<<<<<< HEAD
  const isTokenFilterEnabled = process.env.PORTFOLIO_VIEW === '1';
  const allNetworksFilterShown =
    Object.keys(tokenNetworkFilter).length !==
    Object.keys(allNetworksEnabled).length;
=======
  const isTokenFilterEnabled = process.env.PORTFOLIO_VIEW === 'true';
>>>>>>> 497db58f

  return (
    <View
      style={styles.wrapper}
      testID={WalletViewSelectorsIDs.TOKENS_CONTAINER}
    >
      <View style={styles.actionBarWrapper}>
        {isTokenFilterEnabled ? (
          <View style={styles.controlButtonOuterWrapper}>
            <ButtonBase
              label={
<<<<<<< HEAD
                allNetworksFilterShown
                  ? networkName ?? strings('wallet.current_network')
                  : strings('wallet.all_networks')
=======
                <Text style={styles.controlButtonText} numberOfLines={1}>
                  {tokenNetworkFilter[chainId]
                    ? networkName ?? strings('wallet.current_network')
                    : strings('wallet.all_networks')}
                </Text>
>>>>>>> 497db58f
              }
              onPress={showFilterControls}
              endIconName={IconName.ArrowDown}
              style={styles.controlButton}
            />
            <View style={styles.controlButtonInnerWrapper}>
              <ButtonIcon
                testID={WalletViewSelectorsIDs.SORT_BY}
                onPress={showSortControls}
                iconName={IconName.SwapVertical}
                style={styles.controlIconButton}
              />
              <ButtonIcon
                testID={WalletViewSelectorsIDs.IMPORT_TOKEN_BUTTON}
                onPress={goToAddToken}
                iconName={IconName.Add}
                style={styles.controlIconButton}
              />
            </View>
          </View>
        ) : (
          <>
            <ButtonBase
              testID={WalletViewSelectorsIDs.SORT_BY}
              label={strings('wallet.sort_by')}
              onPress={showSortControls}
              endIconName={IconName.ArrowDown}
              style={styles.controlButton}
            />
            <ButtonBase
              testID={WalletViewSelectorsIDs.IMPORT_TOKEN_BUTTON}
              label={strings('wallet.import')}
              onPress={goToAddToken}
              startIconName={IconName.Add}
              style={styles.controlButton}
            />
          </>
        )}
      </View>
      {tokensList && (
        <TokenList
          tokens={tokensList}
          refreshing={refreshing}
          isAddTokenEnabled={isAddTokenEnabled}
          onRefresh={onRefresh}
          showRemoveMenu={showRemoveMenu}
          goToAddToken={goToAddToken}
          setIsAddTokenEnabled={setIsAddTokenEnabled}
        />
      )}
      <ActionSheet
        ref={actionSheet as LegacyRef<typeof ActionSheet>}
        title={strings('wallet.remove_token_title')}
        options={[strings('wallet.remove'), strings('wallet.cancel')]}
        cancelButtonIndex={1}
        destructiveButtonIndex={0}
        onPress={onActionSheetPress}
      />
    </View>
  );
};

export default Tokens;<|MERGE_RESOLUTION|>--- conflicted
+++ resolved
@@ -15,10 +15,7 @@
 import Logger from '../../../util/Logger';
 import {
   selectChainId,
-<<<<<<< HEAD
   selectNetworkClientId,
-=======
->>>>>>> 497db58f
   selectNetworkConfigurations,
 } from '../../../selectors/networkController';
 import { getDecimalChainId } from '../../../util/networks';
@@ -49,11 +46,8 @@
 } from './TokensBottomSheet';
 import ButtonBase from '../../../component-library/components/Buttons/Button/foundation/ButtonBase';
 import { selectNetworkName } from '../../../selectors/networkInfos';
-<<<<<<< HEAD
 import { enableAllNetworksFilter } from './util/enableAllNetworksFilter';
-=======
 import ButtonIcon from '../../../component-library/components/Buttons/ButtonIcon';
->>>>>>> 497db58f
 
 // this will be imported from TokenRatesController when it is exported from there
 // PR: https://github.com/MetaMask/core/pull/4622
@@ -116,10 +110,8 @@
   const currentCurrency = useSelector(selectCurrentCurrency);
   const conversionRate = useSelector(selectConversionRate);
   const networkName = useSelector(selectNetworkName);
-<<<<<<< HEAD
   const allNetworks = useSelector(selectNetworkConfigurations);
   console.log('current ccurrency', currentCurrency);
-=======
   const nativeCurrencies = [
     ...new Set(
       Object.values(networkConfigurationsByChainId).map(
@@ -128,7 +120,6 @@
     ),
   ];
 
->>>>>>> 497db58f
   const actionSheet = useRef<typeof ActionSheet>();
   const [tokenToRemove, setTokenToRemove] = useState<TokenI>();
   const [refreshing, setRefreshing] = useState(false);
@@ -269,14 +260,10 @@
   const onActionSheetPress = (index: number) =>
     index === 0 ? removeToken() : null;
 
-<<<<<<< HEAD
-  const isTokenFilterEnabled = process.env.PORTFOLIO_VIEW === '1';
   const allNetworksFilterShown =
     Object.keys(tokenNetworkFilter).length !==
     Object.keys(allNetworksEnabled).length;
-=======
   const isTokenFilterEnabled = process.env.PORTFOLIO_VIEW === 'true';
->>>>>>> 497db58f
 
   return (
     <View
@@ -288,17 +275,9 @@
           <View style={styles.controlButtonOuterWrapper}>
             <ButtonBase
               label={
-<<<<<<< HEAD
                 allNetworksFilterShown
                   ? networkName ?? strings('wallet.current_network')
                   : strings('wallet.all_networks')
-=======
-                <Text style={styles.controlButtonText} numberOfLines={1}>
-                  {tokenNetworkFilter[chainId]
-                    ? networkName ?? strings('wallet.current_network')
-                    : strings('wallet.all_networks')}
-                </Text>
->>>>>>> 497db58f
               }
               onPress={showFilterControls}
               endIconName={IconName.ArrowDown}
