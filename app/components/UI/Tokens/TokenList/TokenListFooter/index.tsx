--- conflicted
+++ resolved
@@ -24,11 +24,8 @@
 } from '../../../../../components/hooks/useMetrics';
 import { getDecimalChainId } from '../../../../../util/networks';
 import { TokenI } from '../../types';
-<<<<<<< HEAD
 import { useChainId } from '../../../../../selectors/hooks';
-=======
 import { selectUseTokenDetection } from '../../../../../selectors/preferencesController';
->>>>>>> 3db08153
 
 interface TokenListFooterProps {
   tokens: TokenI[];
@@ -49,12 +46,8 @@
   const [isNetworkRampSupported, isNativeTokenRampSupported] = useRampNetwork();
 
   const detectedTokens = useSelector(selectDetectedTokens);
-<<<<<<< HEAD
   const chainId = useChainId();
-=======
   const isTokenDetectionEnabled = useSelector(selectUseTokenDetection);
-  const chainId = useSelector(selectChainId);
->>>>>>> 3db08153
 
   const styles = createStyles(colors);
 
