import React from 'react';
// eslint-disable-next-line @typescript-eslint/no-shadow
import { fireEvent, waitFor } from '@testing-library/react-native';
import Tokens from './';
import { BN } from 'ethereumjs-util';
import renderWithProvider from '../../../util/test/renderWithProvider';
import { createStackNavigator } from '@react-navigation/stack';
import { getAssetTestId } from '../../../../wdio/screen-objects/testIDs/Screens/WalletView.testIds';
import { backgroundState } from '../../../util/test/initial-root-state';
import { strings } from '../../../../locales/i18n';
import AppConstants from '../../../../app/core/AppConstants';
import Routes from '../../../../app/constants/navigation/Routes';
import { WalletViewSelectorsIDs } from '../../../../e2e/selectors/wallet/WalletView.selectors';
import Engine from '../../../core/Engine';
import { createTokensBottomSheetNavDetails } from './TokensBottomSheet';
import useStakingEligibility from '../Stake/hooks/useStakingEligibility';
import { isPortfolioViewEnabled } from '../../../util/networks';

jest.mock('../../../core/NotificationManager', () => ({
  showSimpleNotification: jest.fn(() => Promise.resolve()),
}));

jest.mock('./TokensBottomSheet', () => ({
  createTokensBottomSheetNavDetails: jest.fn(() => ['BottomSheetScreen', {}]),
}));

jest.mock('../../../core/Engine', () => ({
  getTotalFiatAccountBalance: jest.fn(),
  context: {
    TokensController: {
      ignoreTokens: jest.fn(() => Promise.resolve()),
      detectTokens: jest.fn(() => Promise.resolve()),
    },
    TokenDetectionController: {
      detectTokens: jest.fn(() => Promise.resolve()),
    },
    AccountTrackerController: {
      refresh: jest.fn(() => Promise.resolve()),
    },
    CurrencyRateController: {
      updateExchangeRate: jest.fn(() => Promise.resolve()),
    },
    TokenRatesController: {
      updateExchangeRatesByChainId: jest.fn(() => Promise.resolve()),
    },
    NetworkController: {
      getNetworkClientById: () => ({
        configuration: {
          chainId: '0x1',
          rpcUrl: 'https://mainnet.infura.io/v3',
          ticker: 'ETH',
          type: 'custom',
        },
      }),
      findNetworkClientIdByChainId: () => 'mainnet',
    },
    AccountsController: {
      state: {
        internalAccounts: {
          selectedAccount: '1',
          accounts: {
            '1': {
              address: selectedAddress,
            },
          },
        },
      },
    },
  },
}));

const selectedAddress = '0x123';
const mockTokens = {
  '0x1': {
    [selectedAddress]: [
      {
        name: 'Ethereum',
        symbol: 'ETH',
        address: '0x0',
        decimals: 18,
        isETH: true,
        isStaked: false,
        balanceFiat: '< $0.01',
        iconUrl: '',
      },
      {
        name: 'Bat',
        symbol: 'BAT',
        address: '0x01',
        decimals: 18,
        balanceFiat: '$0',
        iconUrl: '',
      },
      {
        name: 'Link',
        symbol: 'LINK',
        address: '0x02',
        decimals: 18,
        balanceFiat: '$0',
        iconUrl: '',
      },
    ],
  },
};
const initialState = {
  engine: {
    backgroundState: {
      ...backgroundState,
      AccountsController: {
        internalAccounts: {
          selectedAccount: '1',
          accounts: {
            '1': {
              address: selectedAddress,
            },
          },
        },
      },
      TokensController: {
        tokens: [
          {
            name: 'Ethereum',
            symbol: 'ETH',
            address: '0x0',
            decimals: 18,
            isETH: true,
            isStaked: false,
            balanceFiat: '< $0.01',
            iconUrl: '',
          },
          {
            name: 'Bat',
            symbol: 'BAT',
            address: '0x01',
            decimals: 18,
            balanceFiat: '$0',
            iconUrl: '',
          },
          {
            name: 'Link',
            symbol: 'LINK',
            address: '0x02',
            decimals: 18,
            balanceFiat: '$0',
            iconUrl: '',
          },
        ],
        allTokens: mockTokens,
        detectedTokens: [],
      },
      TokenRatesController: {
        marketData: {
          '0x1': {
            '0x0': { price: 0.005 },
            '0x01': { price: 0.005 },
            '0x02': { price: 0.005 },
          },
        },
      },
      CurrencyRateController: {
        currentCurrency: 'USD',
        currencyRates: {
          ETH: {
            conversionRate: 1,
          },
        },
      },
      TokenBalancesController: {
        tokenBalances: {
          [selectedAddress]: {
            '0x1': {
              '0x00': new BN(2),
              '0x01': new BN(2),
              '0x02': new BN(0),
            },
          },
        },
      },
    },
  },
  settings: {
    primaryCurrency: 'usd',
    hideZeroBalanceTokens: true,
  },
  security: {
    dataCollectionForMarketing: true,
  },
};

const mockNavigate = jest.fn();
const mockPush = jest.fn();

jest.mock('@react-navigation/native', () => {
  const actualReactNavigation = jest.requireActual('@react-navigation/native');
  return {
    ...actualReactNavigation,
    useNavigation: () => ({
      navigate: mockNavigate,
      push: mockPush,
    }),
  };
});

jest.mock('../../UI/Stake/constants', () => ({
  isPooledStakingFeatureEnabled: jest.fn().mockReturnValue(true),
}));

jest.mock('../../UI/Stake/hooks/useStakingEligibility', () => ({
  __esModule: true,
  default: jest.fn(() => ({
    isEligible: true,
    isLoadingEligibility: false,
    refreshPooledStakingEligibility: jest.fn().mockResolvedValue({
      isEligible: true,
    }),
    error: false,
  })),
}));

<<<<<<< HEAD
jest.mock('../Stake/hooks/useStakingChain', () => ({
  useStakingChainByChainId: () => ({
    isStakingSupportedChain: true,
  }),
=======
const mockIsPortfolioViewEnabled = jest.fn();

jest.mock('../../../util/networks', () => ({
  ...jest.requireActual('../../../util/networks'),
  isPortfolioViewEnabled: mockIsPortfolioViewEnabled,
>>>>>>> c22734cc
}));

const Stack = createStackNavigator();
// TODO: Replace "any" with type
// eslint-disable-next-line @typescript-eslint/no-explicit-any
const renderComponent = (state: any = {}) =>
  renderWithProvider(
    <Stack.Navigator>
      <Stack.Screen name="Amount" options={{}}>
        {(props) => (
          <Tokens
            tokens={state.engine.backgroundState.TokensController.tokens}
            {...props}
          />
        )}
      </Stack.Screen>
    </Stack.Navigator>,
    { state },
  );

describe('Tokens', () => {
  beforeEach(() => {
    mockIsPortfolioViewEnabled.mockReturnValue(false);
  });

  afterEach(() => {
    mockNavigate.mockClear();
    mockPush.mockClear();
  });

  if (!isPortfolioViewEnabled) {
    it('should render correctly', () => {
      const { toJSON } = renderComponent(initialState);
      expect(toJSON()).toMatchSnapshot();
    });
  }

  it('should hide zero balance tokens when setting is on', async () => {
    const { toJSON, getByText, queryByText } = renderComponent(initialState);

    expect(getByText('Ethereum')).toBeDefined();
    await waitFor(() => expect(getByText('Bat')).toBeDefined());
    expect(queryByText('Link')).toBeNull();
    expect(toJSON()).toMatchSnapshot();
  });

  it('should show all balance tokens when hideZeroBalanceTokens setting is off', async () => {
    const { toJSON, getByText } = renderComponent({
      ...initialState,
      settings: {
        primaryCurrency: 'usd',
        hideZeroBalanceTokens: false,
      },
    });

    expect(getByText('Ethereum')).toBeDefined();
    await waitFor(() => expect(getByText('Bat')).toBeDefined());
    expect(getByText('Link')).toBeDefined();
    expect(toJSON()).toMatchSnapshot();
  });

  it('navigates to Asset screen when token is pressed', () => {
    const { getByText } = renderComponent(initialState);
    fireEvent.press(getByText('Ethereum'));
    expect(mockNavigate).toHaveBeenCalledWith('Asset', {
      ...initialState.engine.backgroundState.TokensController.tokens[0],
      tokenFiatAmount: NaN,
    });
  });

  it('navigates to AddAsset screen when Add Tokens button is pressed', () => {
    const { getByTestId } = renderComponent(initialState);
    fireEvent.press(getByTestId(WalletViewSelectorsIDs.IMPORT_TOKEN_BUTTON));
    expect(mockPush).toHaveBeenCalledWith('AddAsset', { assetType: 'token' });
  });

  it('shows remove menu when remove button is pressed', () => {
    const { getByTestId, queryAllByTestId } = renderComponent(initialState);
    fireEvent.press(queryAllByTestId(getAssetTestId('BAT'))[0], 'longPress');
    expect(getByTestId(WalletViewSelectorsIDs.TOKENS_CONTAINER)).toBeDefined();
  });

  it('should display unable to find conversion rate', async () => {
    const state = {
      engine: {
        backgroundState: {
          ...backgroundState,
          TokensController: {
            detectedTokens: [],
            allTokens: mockTokens,
            tokens: [
              {
                name: 'Link',
                symbol: 'LINK',
                address: '0x02',
                decimals: 18,
                balanceFiat: '$0',
                iconUrl: '',
              },
            ],
          },
          TokenRatesController: {
            marketData: {
              '0x1': {
                '0x02': undefined,
              },
            },
          },
          CurrencyRateController: {
            currentCurrency: 'USD',
            currencyRates: {
              ETH: {
                conversionRate: 1,
              },
            },
          },
          AccountsController: {
            internalAccounts: {
              selectedAccount: '1',
              accounts: {
                '1': {
                  address: selectedAddress,
                },
              },
            },
            state: {
              internalAccounts: {
                selectedAccount: '1',
                accounts: {
                  '1': {
                    address: selectedAddress,
                  },
                },
              },
            },
          },
          TokenBalancesController: {
            tokenBalances: {
              [selectedAddress]: {
                '0x1': {
                  '0x02': new BN(1),
                },
              },
            },
          },
        },
      },
    };
    const { findByText } = renderComponent(state);

    expect(
      await findByText(strings('wallet.unable_to_find_conversion_rate')),
    ).toBeDefined();
  });

  it('renders stake button correctly', () => {
    const { getByTestId } = renderComponent(initialState);

    expect(getByTestId(WalletViewSelectorsIDs.STAKE_BUTTON)).toBeDefined();
  });

  it('navigates to Web view when stake button is pressed and user is not eligible', async () => {
    (useStakingEligibility as jest.Mock).mockReturnValue({
      isEligible: false,
      isLoadingEligibility: false,
      refreshPooledStakingEligibility: jest
        .fn()
        .mockResolvedValue({ isEligible: false }),
      error: false,
    });
    const { getByTestId } = renderComponent(initialState);

    fireEvent.press(getByTestId(WalletViewSelectorsIDs.STAKE_BUTTON));
    await waitFor(() => {
      expect(mockNavigate).toHaveBeenCalledWith(Routes.BROWSER.HOME, {
        params: {
          newTabUrl: `${AppConstants.STAKE.URL}?metamaskEntry=mobile`,
          timestamp: 123,
        },
        screen: Routes.BROWSER.VIEW,
      });
    });
  });

  it('navigates to Stake Input screen when stake button is pressed and user is eligible', async () => {
    (useStakingEligibility as jest.Mock).mockReturnValue({
      isEligible: true,
      isLoadingEligibility: false,
      refreshPooledStakingEligibility: jest
        .fn()
        .mockResolvedValue({ isEligible: true }),
      error: false,
    });
    const { getByTestId } = renderComponent(initialState);

    fireEvent.press(getByTestId(WalletViewSelectorsIDs.STAKE_BUTTON));
    await waitFor(() => {
      expect(mockNavigate).toHaveBeenCalledWith('StakeScreens', {
        screen: Routes.STAKING.STAKE,
      });
    });
  });

  it('should refresh tokens and call necessary controllers', async () => {
    const { getByTestId } = renderComponent(initialState);

    fireEvent.scroll(
      getByTestId(WalletViewSelectorsIDs.TOKENS_CONTAINER_LIST),
      {
        nativeEvent: {
          contentOffset: { y: 100 }, // Simulate scroll offset
          contentSize: { height: 1000, width: 500 }, // Total size of scrollable content
          layoutMeasurement: { height: 800, width: 500 }, // Size of the visible content area
        },
      },
    );

    fireEvent(
      getByTestId(WalletViewSelectorsIDs.TOKENS_CONTAINER_LIST),
      'refresh',
      {
        refreshing: true,
      },
    );

    await waitFor(
      () => {
        expect(
          Engine.context.TokenDetectionController.detectTokens,
        ).toHaveBeenCalled();
        expect(
          Engine.context.AccountTrackerController.refresh,
        ).toHaveBeenCalled();
        expect(
          Engine.context.CurrencyRateController.updateExchangeRate,
        ).toHaveBeenCalled();
        expect(
          Engine.context.TokenRatesController.updateExchangeRatesByChainId,
        ).toHaveBeenCalled();
      },
      { timeout: 3000 },
    );
  });

  it('triggers bottom sheet when sort controls are pressed', async () => {
    const { getByTestId } = renderComponent(initialState);

    await fireEvent.press(getByTestId(WalletViewSelectorsIDs.SORT_BY));

    await waitFor(() => {
      expect(createTokensBottomSheetNavDetails).toHaveBeenCalledWith({});
    });
  });

  it('navigates to Stake Input screen only when eligible', async () => {
    (useStakingEligibility as jest.Mock).mockReturnValue({
      isEligible: true,
      isLoadingEligibility: false,
      refreshPooledStakingEligibility: jest
        .fn()
        .mockResolvedValue({ isEligible: true }),
      error: false,
    });

    const { getByTestId } = renderComponent(initialState);

    fireEvent.press(getByTestId(WalletViewSelectorsIDs.STAKE_BUTTON));

    await waitFor(() => {
      expect(mockNavigate).toHaveBeenCalledWith('StakeScreens', {
        screen: Routes.STAKING.STAKE,
      });
    });
  });

  it('does not navigate to Stake Input screen if not eligible', async () => {
    (useStakingEligibility as jest.Mock).mockReturnValue({
      isEligible: false,
      isLoadingEligibility: false,
      refreshPooledStakingEligibility: jest
        .fn()
        .mockResolvedValue({ isEligible: false }),
      error: false,
    });

    const { getByTestId } = renderComponent(initialState);

    fireEvent.press(getByTestId(WalletViewSelectorsIDs.STAKE_BUTTON));

    await waitFor(() => {
      expect(mockNavigate).not.toHaveBeenCalledWith('StakeScreens', {
        screen: Routes.STAKING.STAKE,
      });
    });
  });
});<|MERGE_RESOLUTION|>--- conflicted
+++ resolved
@@ -217,18 +217,17 @@
   })),
 }));
 
-<<<<<<< HEAD
 jest.mock('../Stake/hooks/useStakingChain', () => ({
   useStakingChainByChainId: () => ({
     isStakingSupportedChain: true,
   }),
-=======
+}));
+
 const mockIsPortfolioViewEnabled = jest.fn();
 
 jest.mock('../../../util/networks', () => ({
   ...jest.requireActual('../../../util/networks'),
   isPortfolioViewEnabled: mockIsPortfolioViewEnabled,
->>>>>>> c22734cc
 }));
 
 const Stack = createStackNavigator();
