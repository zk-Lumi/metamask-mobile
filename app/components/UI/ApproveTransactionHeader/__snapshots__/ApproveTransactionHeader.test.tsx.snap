--- conflicted
+++ resolved
@@ -325,33 +325,19 @@
           >
             Sepolia
           </Text>
-<<<<<<< HEAD
-          <View
-=======
           <Text
             accessibilityRole="text"
->>>>>>> 3635e729
             style={
               Object {
-                "alignItems": "center",
-                "flexDirection": "row",
-                "justifyContent": "flex-start",
-              }
-            }
-          >
-            <Text
-              style={
-                Object {
-                  "color": "#24272A",
-                  "fontFamily": "Euclid Circular B",
-                  "fontSize": 14,
-                  "fontWeight": "700",
-                  "letterSpacing": 0,
-                  "lineHeight": 22,
-                }
-              }
-            />
-          </View>
+                "color": "#24272A",
+                "fontFamily": "Euclid Circular B",
+                "fontSize": 14,
+                "fontWeight": "700",
+                "letterSpacing": 0,
+                "lineHeight": 22,
+              }
+            }
+          />
         </View>
       </View>
       <View>
@@ -653,33 +639,19 @@
           >
             Sepolia
           </Text>
-<<<<<<< HEAD
-          <View
-=======
           <Text
             accessibilityRole="text"
->>>>>>> 3635e729
             style={
               Object {
-                "alignItems": "center",
-                "flexDirection": "row",
-                "justifyContent": "flex-start",
-              }
-            }
-          >
-            <Text
-              style={
-                Object {
-                  "color": "#24272A",
-                  "fontFamily": "Euclid Circular B",
-                  "fontSize": 14,
-                  "fontWeight": "700",
-                  "letterSpacing": 0,
-                  "lineHeight": 22,
-                }
-              }
-            />
-          </View>
+                "color": "#24272A",
+                "fontFamily": "Euclid Circular B",
+                "fontSize": 14,
+                "fontWeight": "700",
+                "letterSpacing": 0,
+                "lineHeight": 22,
+              }
+            }
+          />
         </View>
       </View>
       <View>
