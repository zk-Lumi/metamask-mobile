--- conflicted
+++ resolved
@@ -12,7 +12,6 @@
 import { selectProviderConfig } from '../../../selectors/networkController';
 import { selectAccounts } from '../../../selectors/accountTrackerController';
 import { selectIdentities } from '../../../selectors/preferencesController';
-<<<<<<< HEAD
 import {
   renderAccountName,
   renderShortAddress,
@@ -23,10 +22,6 @@
   getUrlObj,
   prefixUrlWithProtocol,
 } from '../../../util/browser';
-=======
-import { renderAccountName, renderShortAddress } from '../../../util/address';
-import { getUrlObj, prefixUrlWithProtocol } from '../../../util/browser';
->>>>>>> b4b3574b
 import {
   getNetworkImageSource,
   getNetworkNameFromProviderConfig,
@@ -129,11 +124,9 @@
     return newOrigin;
   }, [origin, isOriginWalletConnect, isOriginMMSDKRemoteConn]);
 
-<<<<<<< HEAD
+  const faviconSource = useFavicon(faviconUpdatedOrigin);
+
   const accountTypeLabel = getLabelTextByAddress(activeAddress);
-=======
-  const faviconSource = useFavicon(faviconUpdatedOrigin);
->>>>>>> b4b3574b
 
   return (
     <View style={styles.transactionHeader}>
