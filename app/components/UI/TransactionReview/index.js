import React, { PureComponent } from 'react';
import PropTypes from 'prop-types';
import {
  StyleSheet,
  View,
  InteractionManager,
  Animated,
  ScrollView,
} from 'react-native';
import { fontStyles } from '../../../styles/common';
import { connect } from 'react-redux';
import { strings } from '../../../../locales/i18n';
import {
  getTransactionReviewActionKey,
  getNormalizedTxState,
  APPROVE_FUNCTION_SIGNATURE,
  decodeTransferData,
  getTicker,
} from '../../../util/transactions';
import {
  weiToFiat,
  balanceToFiat,
  renderFromTokenMinimalUnit,
  renderFromWei,
  fromTokenMinimalUnit,
} from '../../../util/number';
import { safeToChecksumAddress } from '../../../util/address';
import Device from '../../../util/device';
import TransactionReviewInformation from './TransactionReviewInformation';
import TransactionReviewSummary from './TransactionReviewSummary';
import TransactionReviewData from './TransactionReviewData';
import Analytics from '../../../core/Analytics/Analytics';
import { ANALYTICS_EVENT_OPTS } from '../../../util/analytics';
import TransactionHeader from '../TransactionHeader';
import AccountInfoCard from '../AccountInfoCard';
import ActionView from '../ActionView';
import { WALLET_CONNECT_ORIGIN } from '../../../util/walletconnect';
import { getTokenList } from '../../../reducers/tokens';
import { ThemeContext, mockTheme } from '../../../util/theme';
import withQRHardwareAwareness from '../QRHardware/withQRHardwareAwareness';
import QRSigningDetails from '../QRHardware/QRSigningDetails';
import { withNavigation } from '@react-navigation/compat';
import { MM_SDK_REMOTE_ORIGIN } from '../../../core/SDKConnect';

const createStyles = (colors) =>
  StyleSheet.create({
    tabUnderlineStyle: {
      height: 2,
      backgroundColor: colors.primary.default,
    },
    tabStyle: {
      paddingBottom: 0,
      backgroundColor: colors.background.default,
    },
    textStyle: {
      fontSize: 12,
      letterSpacing: 0.5,
      ...fontStyles.bold,
    },
    actionViewWrapper: {
      height: Device.isMediumDevice() ? 230 : 415,
    },
    actionViewChildren: {
      height: 330,
    },
    accountTransactionWrapper: {
      flex: 1,
    },
    actionViewQRObject: {
      height: 624,
    },
    accountInfoCardWrapper: {
      paddingHorizontal: 24,
      paddingBottom: 12,
    },
    transactionData: {
      position: 'absolute',
      width: '100%',
      height: '100%',
    },
    hidden: {
      opacity: 0,
      height: 0,
    },
  });

/**
 * PureComponent that supports reviewing a transaction
 */
class TransactionReview extends PureComponent {
  static propTypes = {
    /**
     * Callback triggered when this transaction is cancelled
     */
    onCancel: PropTypes.func,
    /**
     * Called when a user changes modes
     */
    onModeChange: PropTypes.func,
    /**
     * Callback triggered when this transaction is cancelled
     */
    onConfirm: PropTypes.func,
    /**
     * Indicates whether hex data should be shown in transaction editor
     */
    showHexData: PropTypes.bool,
    /**
     * Whether the transaction was confirmed or not
     */
    transactionConfirmed: PropTypes.bool,
    /**
     * Transaction object associated with this transaction
     */
    transaction: PropTypes.object,
    /**
     * Callback to validate transaction in parent state
     */
    validate: PropTypes.func,
    /**
     * Browser/tab information
     */
    browser: PropTypes.object,
    /**
     * ETH to current currency conversion rate
     */
    conversionRate: PropTypes.number,
    /**
     * Currency code of the currently-active currency
     */
    currentCurrency: PropTypes.string,
    /**
     * Object containing token exchange rates in the format address => exchangeRate
     */
    contractExchangeRates: PropTypes.object,
    /**
     * Array of ERC20 assets
     */
    tokens: PropTypes.array,
    /**
     * Current provider ticker
     */
    ticker: PropTypes.string,
    /**
     * Chain id
     */
    chainId: PropTypes.string,
    /**
     * ETH or fiat, depending on user setting
     */
    primaryCurrency: PropTypes.string,
    /**
     * Whether or not basic gas estimates have been fetched
     */
    ready: PropTypes.bool,
    /**
     * Height of custom gas and data modal
     */
    customGasHeight: PropTypes.number,
    /**
     * Drives animated values
     */
    animate: PropTypes.func,
    /**
     * Generates a transform style unique to the component
     */
    generateTransform: PropTypes.func,
    /**
     * Saves the height of TransactionReviewData
     */
    saveTransactionReviewDataHeight: PropTypes.func,
    /**
     * Hides or shows TransactionReviewData
     */
    hideData: PropTypes.bool,
    /**
     * True if transaction is over the available funds
     */
    over: PropTypes.bool,
    gasEstimateType: PropTypes.string,
    EIP1559GasData: PropTypes.object,
    /**
     * Function to call when update animation starts
     */
    onUpdatingValuesStart: PropTypes.func,
    /**
     * Function to call when update animation ends
     */
    onUpdatingValuesEnd: PropTypes.func,
    /**
     * If the values should animate upon update or not
     */
    animateOnChange: PropTypes.bool,
    /**
     * Boolean to determine if the animation is happening
     */
    isAnimating: PropTypes.bool,
    dappSuggestedGas: PropTypes.bool,
    /**
     * List of tokens from TokenListController
     */
    tokenList: PropTypes.object,
    /**
     * Object that represents the navigator
     */
    navigation: PropTypes.object,
    /**
     * If it's a eip1559 network and dapp suggest legact gas then it should show a warning
     */
    dappSuggestedGasWarning: PropTypes.bool,
    isSigningQRObject: PropTypes.bool,
    QRState: PropTypes.object,
    /**
     * Returns the selected gas type
     * @returns {string}
     */
    gasSelected: PropTypes.string,
<<<<<<< HEAD
    /**
     * Function to determine if user wants to continue with the transaction or not
     */
    handleOnErrorContinue: PropTypes.func,
    /**
     * Boolean to determine if the transaction error is optional to confirm the transaction
     */
    errorContinue: PropTypes.bool,
    /**
     * gas object for calculating the gas transaction cost
     */
    gasObject: PropTypes.object,
    /**
     * update gas transaction state to parent
     */
    updateTransactionState: PropTypes.func,
    eip1559GasTransaction: PropTypes.object,
    dappSuggestedEIP1559Gas: PropTypes.object,
    dappSuggestedGasPrice: PropTypes.string,
=======
>>>>>>> 1b0b87f5
  };

  state = {
    toFocused: false,
    actionKey: strings('transactions.tx_review_confirm'),
    showHexData: false,
    dataVisible: false,
    error: undefined,
    assetAmount: undefined,
    conversionRate: undefined,
    fiatValue: undefined,
  };

  componentDidMount = async () => {
    const {
      validate,
      transaction,
      transaction: { data, to },
      tokens,
      chainId,
      tokenList,
      ready,
    } = this.props;
    let { showHexData } = this.props;
    let assetAmount, conversionRate, fiatValue;
    showHexData = showHexData || data;
    const approveTransaction =
      data && data.substr(0, 10) === APPROVE_FUNCTION_SIGNATURE;
    const error = ready && validate && (await validate());
    const actionKey = await getTransactionReviewActionKey(transaction, chainId);
    if (approveTransaction) {
      let contract = tokenList[safeToChecksumAddress(to)];
      if (!contract) {
        contract = tokens.find(
          ({ address }) => address === safeToChecksumAddress(to),
        );
      }
      const symbol = (contract && contract.symbol) || 'ERC20';
      assetAmount = `${decodeTransferData('transfer', data)[1]} ${symbol}`;
    } else {
      [assetAmount, conversionRate, fiatValue] = this.getRenderValues()();
    }
    this.setState({
      error,
      actionKey,
      showHexData,
      assetAmount,
      conversionRate,
      fiatValue,
      approveTransaction,
    });
    InteractionManager.runAfterInteractions(() => {
      Analytics.trackEvent(ANALYTICS_EVENT_OPTS.TRANSACTIONS_CONFIRM_STARTED);
    });
  };

  async componentDidUpdate(prevProps) {
    if (this.props.ready !== prevProps.ready) {
      const error = this.props.validate && (await this.props.validate());
      // eslint-disable-next-line react/no-did-update-set-state
      this.setState({ error });
    }
  }

  getRenderValues = () => {
    const {
      transaction: { value, selectedAsset, assetType },
      currentCurrency,
      contractExchangeRates,
      ticker,
    } = this.props;
    const values = {
      ETH: () => {
        const assetAmount = `${renderFromWei(value)} ${getTicker(ticker)}`;
        const conversionRate = this.props.conversionRate;
        const fiatValue = weiToFiat(value, conversionRate, currentCurrency);
        return [assetAmount, conversionRate, fiatValue];
      },
      ERC20: () => {
        const assetAmount = `${renderFromTokenMinimalUnit(
          value,
          selectedAsset.decimals,
        )} ${selectedAsset.symbol}`;
        const conversionRate = contractExchangeRates[selectedAsset.address];
        const fiatValue = balanceToFiat(
          (value && fromTokenMinimalUnit(value, selectedAsset.decimals)) || 0,
          this.props.conversionRate,
          conversionRate,
          currentCurrency,
        );
        return [assetAmount, conversionRate, fiatValue];
      },
      ERC721: () => {
        const assetAmount = strings('unit.token_id') + selectedAsset.tokenId;
        const conversionRate = true;
        const fiatValue = selectedAsset.name;
        return [assetAmount, conversionRate, fiatValue];
      },
      default: () => [undefined, undefined, undefined],
    };
    return values[assetType] || values.default;
  };

  edit = () => {
    const { onModeChange } = this.props;
    Analytics.trackEvent(ANALYTICS_EVENT_OPTS.TRANSACTIONS_EDIT_TRANSACTION);
    onModeChange && onModeChange('edit');
  };

  getStyles = () => {
    const colors = this.context.colors || mockTheme.colors;
    return createStyles(colors);
  };

  toggleDataView = () => {
    const { animate } = this.props;
    if (this.state.dataVisible) {
      animate({
        modalEndValue: 1,
        xTranslationName: 'reviewToData',
        xTranslationEndValue: 0,
      });
      this.setState({ dataVisible: false });
      return;
    }
    animate({
      modalEndValue: 0,
      xTranslationName: 'reviewToData',
      xTranslationEndValue: 1,
    });
    this.setState({ dataVisible: true });
  };

  getUrlFromBrowser() {
    const { browser, transaction } = this.props;
    let url;
    if (
      transaction.origin &&
      transaction.origin.startsWith(WALLET_CONNECT_ORIGIN)
    ) {
      return transaction.origin.split(WALLET_CONNECT_ORIGIN)[1];
    } else if (
      transaction.origin &&
      transaction.origin.startsWith(MM_SDK_REMOTE_ORIGIN)
    ) {
      return transaction.origin.split(MM_SDK_REMOTE_ORIGIN)[1];
    }

    browser.tabs.forEach((tab) => {
      if (tab.id === browser.activeTab) {
        url = tab.url;
      }
    });
    return url;
  }

  renderTransactionReview = () => {
    const {
      transactionConfirmed,
      primaryCurrency,
      ready,
      generateTransform,
      hideData,
      saveTransactionReviewDataHeight,
      customGasHeight,
      over,
      gasEstimateType,
      EIP1559GasData,
      onUpdatingValuesStart,
      onUpdatingValuesEnd,
      animateOnChange,
      isAnimating,
      dappSuggestedGas,
      navigation,
      dappSuggestedGasWarning,
      gasSelected,
      chainId,
<<<<<<< HEAD
      transaction: { estimateGasError },
      errorContinue,
      handleOnErrorContinue,
      updateTransactionState,
      gasObject,
      eip1559GasTransaction,
      dappSuggestedGasPrice,
      dappSuggestedEIP1559Gas,
=======
>>>>>>> 1b0b87f5
    } = this.props;
    const {
      actionKey,
      error,
      assetAmount,
      conversionRate,
      fiatValue,
      approveTransaction,
    } = this.state;
    const currentPageInformation = { url: this.getUrlFromBrowser() };
    const styles = this.getStyles();

    return (
      <>
        <Animated.View
          style={generateTransform('reviewToData', [
            0,
            -Device.getDeviceWidth(),
          ])}
        >
          <TransactionHeader currentPageInformation={currentPageInformation} />
          <TransactionReviewSummary
            actionKey={actionKey}
            assetAmount={assetAmount}
            conversionRate={conversionRate}
            fiatValue={fiatValue}
            approveTransaction={approveTransaction}
            primaryCurrency={primaryCurrency}
            chainId={chainId}
          />
          <View style={styles.actionViewWrapper}>
            <ActionView
              confirmButtonMode="confirm"
              cancelText={strings('transaction.reject')}
              onCancelPress={this.props.onCancel}
              onConfirmPress={this.props.onConfirm}
              confirmed={transactionConfirmed}
              confirmDisabled={
                transactionConfirmed ||
                Boolean(error) ||
                isAnimating ||
                (Boolean(estimateGasError) && errorContinue)
              }
            >
              <View style={styles.actionViewChildren}>
                <ScrollView>
                  <View
                    style={styles.accountTransactionWrapper}
                    onStartShouldSetResponder={() => true}
                  >
                    <View style={styles.accountInfoCardWrapper}>
                      <AccountInfoCard />
                    </View>
                    <TransactionReviewInformation
                      navigation={navigation}
                      error={error}
                      edit={this.edit}
                      ready={ready}
                      assetAmount={assetAmount}
                      fiatValue={fiatValue}
                      toggleDataView={this.toggleDataView}
                      over={over}
                      onCancelPress={this.props.onCancel}
                      gasEstimateType={gasEstimateType}
                      EIP1559GasData={EIP1559GasData}
                      origin={
                        dappSuggestedGas ? currentPageInformation?.url : null
                      }
                      gasSelected={gasSelected}
                      originWarning={dappSuggestedGasWarning}
                      onUpdatingValuesStart={onUpdatingValuesStart}
                      onUpdatingValuesEnd={onUpdatingValuesEnd}
                      animateOnChange={animateOnChange}
                      isAnimating={isAnimating}
<<<<<<< HEAD
                      handleOnErrorContinue={handleOnErrorContinue}
                      errorContinue={errorContinue}
                      updateTransactionState={updateTransactionState}
                      gasObject={gasObject}
                      eip1559GasTransaction={eip1559GasTransaction}
=======
>>>>>>> 1b0b87f5
                    />
                  </View>
                </ScrollView>
              </View>
            </ActionView>
          </View>
        </Animated.View>
        <Animated.View
          style={[
            styles.transactionData,
            generateTransform('reviewToData', [Device.getDeviceWidth(), 0]),
            hideData && styles.hidden,
          ]}
        >
          <TransactionReviewData
            actionKey={actionKey}
            toggleDataView={this.toggleDataView}
            saveTransactionReviewDataHeight={saveTransactionReviewDataHeight}
            customGasHeight={customGasHeight}
          />
        </Animated.View>
      </>
    );
  };

  renderQRDetails() {
    const currentPageInformation = { url: this.getUrlFromBrowser() };
    const { QRState } = this.props;
    const styles = this.getStyles();
    return (
      <View style={styles.actionViewQRObject}>
        <TransactionHeader currentPageInformation={currentPageInformation} />
        <QRSigningDetails
          QRState={QRState}
          tighten
          showCancelButton
          showHint={false}
          bypassAndroidCameraAccessCheck={false}
        />
      </View>
    );
  }

  render() {
    const { isSigningQRObject } = this.props;
    return isSigningQRObject
      ? this.renderQRDetails()
      : this.renderTransactionReview();
  }
}

const mapStateToProps = (state) => ({
  accounts: state.engine.backgroundState.AccountTrackerController.accounts,
  tokens: state.engine.backgroundState.TokensController.tokens,
  currentCurrency:
    state.engine.backgroundState.CurrencyRateController.currentCurrency,
  contractExchangeRates:
    state.engine.backgroundState.TokenRatesController.contractExchangeRates,
  conversionRate:
    state.engine.backgroundState.CurrencyRateController.conversionRate,
  ticker: state.engine.backgroundState.NetworkController.provider.ticker,
  chainId: state.engine.backgroundState.NetworkController.provider.chainId,
  showHexData: state.settings.showHexData,
  transaction: getNormalizedTxState(state),
  browser: state.browser,
  primaryCurrency: state.settings.primaryCurrency,
  tokenList: getTokenList(state),
});

TransactionReview.contextType = ThemeContext;

export default connect(mapStateToProps)(
  withNavigation(withQRHardwareAwareness(TransactionReview)),
);<|MERGE_RESOLUTION|>--- conflicted
+++ resolved
@@ -215,7 +215,6 @@
      * @returns {string}
      */
     gasSelected: PropTypes.string,
-<<<<<<< HEAD
     /**
      * Function to determine if user wants to continue with the transaction or not
      */
@@ -224,19 +223,6 @@
      * Boolean to determine if the transaction error is optional to confirm the transaction
      */
     errorContinue: PropTypes.bool,
-    /**
-     * gas object for calculating the gas transaction cost
-     */
-    gasObject: PropTypes.object,
-    /**
-     * update gas transaction state to parent
-     */
-    updateTransactionState: PropTypes.func,
-    eip1559GasTransaction: PropTypes.object,
-    dappSuggestedEIP1559Gas: PropTypes.object,
-    dappSuggestedGasPrice: PropTypes.string,
-=======
->>>>>>> 1b0b87f5
   };
 
   state = {
@@ -414,17 +400,9 @@
       dappSuggestedGasWarning,
       gasSelected,
       chainId,
-<<<<<<< HEAD
       transaction: { estimateGasError },
       errorContinue,
       handleOnErrorContinue,
-      updateTransactionState,
-      gasObject,
-      eip1559GasTransaction,
-      dappSuggestedGasPrice,
-      dappSuggestedEIP1559Gas,
-=======
->>>>>>> 1b0b87f5
     } = this.props;
     const {
       actionKey,
@@ -499,14 +477,8 @@
                       onUpdatingValuesEnd={onUpdatingValuesEnd}
                       animateOnChange={animateOnChange}
                       isAnimating={isAnimating}
-<<<<<<< HEAD
                       handleOnErrorContinue={handleOnErrorContinue}
                       errorContinue={errorContinue}
-                      updateTransactionState={updateTransactionState}
-                      gasObject={gasObject}
-                      eip1559GasTransaction={eip1559GasTransaction}
-=======
->>>>>>> 1b0b87f5
                     />
                   </View>
                 </ScrollView>
