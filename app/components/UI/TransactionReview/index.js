--- conflicted
+++ resolved
@@ -401,15 +401,12 @@
       dappSuggestedGasWarning,
       gasSelected,
       chainId,
-<<<<<<< HEAD
       transaction: { from },
-=======
       updateTransactionState,
       gasObject,
       eip1559GasTransaction,
       dappSuggestedGasPrice,
       dappSuggestedEIP1559Gas,
->>>>>>> 88eccbad
     } = this.props;
     const {
       actionKey,
