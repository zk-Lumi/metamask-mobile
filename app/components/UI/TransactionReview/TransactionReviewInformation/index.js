--- conflicted
+++ resolved
@@ -56,39 +56,6 @@
 		color: colors.red,
 		flex: 0
 	},
-<<<<<<< HEAD
-	overviewPrimary: {
-		...fontStyles.bold,
-		color: colors.fontPrimary,
-		fontSize: 24,
-		textAlign: 'right',
-		textTransform: 'uppercase'
-	},
-	overviewAccent: {
-		color: colors.blue
-	},
-	overviewEth: {
-		color: colors.fontPrimary,
-		fontSize: 14,
-		textAlign: 'right',
-		textTransform: 'uppercase'
-	},
-	over: {
-		color: colors.red
-	},
-	assetName: {
-		maxWidth: 200
-	},
-	totalValue: {
-		flex: 1,
-		flexDirection: 'row',
-		justifyContent: 'flex-end'
-	},
-	collectibleName: {
-		maxWidth: '30%'
-	},
-=======
->>>>>>> 456d8536
 	viewDataWrapper: {
 		flex: 1,
 		marginTop: 16
