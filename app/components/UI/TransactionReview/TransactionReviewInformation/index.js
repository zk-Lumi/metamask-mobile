import React, { PureComponent } from 'react';
import MaterialIcon from 'react-native-vector-icons/MaterialIcons';
import PropTypes from 'prop-types';
import {
  StyleSheet,
  Text,
  View,
  TouchableOpacity,
  InteractionManager,
} from 'react-native';
import { fontStyles } from '../../../../styles/common';
import { connect } from 'react-redux';
import {
  isBN,
  weiToFiat,
  weiToFiatNumber,
  balanceToFiatNumber,
  renderFromTokenMinimalUnit,
  renderFromWei,
  BNToHex,
  hexToBN,
} from '../../../../util/number';
import { strings } from '../../../../../locales/i18n';
import {
  getTicker,
  getNormalizedTxState,
  calculateAmountsEIP1559,
  calculateEthEIP1559,
  calculateERC20EIP1559,
} from '../../../../util/transactions';
import { sumHexWEIs } from '../../../../util/conversions';
import Analytics from '../../../../core/Analytics/Analytics';
import { ANALYTICS_EVENT_OPTS } from '../../../../util/analytics';
import { getNetworkNonce, isTestNet } from '../../../../util/networks';
import CustomNonceModal from '../../../UI/CustomNonceModal';
import { setNonce, setProposedNonce } from '../../../../actions/transaction';
import TransactionReviewEIP1559 from '../TransactionReviewEIP1559';
import { GAS_ESTIMATE_TYPES } from '@metamask/controllers';
import CustomNonce from '../../../UI/CustomNonce';
import Logger from '../../../../util/Logger';
import { ThemeContext, mockTheme } from '../../../../util/theme';
import Routes from '../../../../constants/navigation/Routes';
import AppConstants from '../../../../core/AppConstants';
import WarningMessage from '../../../Views/SendFlow/WarningMessage';
<<<<<<< HEAD
import { allowedToBuy } from '../../FiatOrders';
import ErrorMessage from '../../../Views/SendFlow/ErrorMessage';
import { ADDRESS_ERROR_ID } from '../../../../constants/test-ids';
=======
import { allowedToBuy } from '../../FiatOnRampAggregator';
>>>>>>> fc9dd26c

const createStyles = (colors) =>
  StyleSheet.create({
    overviewAlert: {
      alignItems: 'center',
      backgroundColor: colors.error.muted,
      borderColor: colors.error.default,
      borderRadius: 4,
      borderWidth: 1,
      flexDirection: 'row',
      height: 32,
      paddingHorizontal: 16,
      marginHorizontal: 24,
      marginTop: 12,
    },
    overviewAlertText: {
      ...fontStyles.normal,
      color: colors.text.default,
      flex: 1,
      fontSize: 12,
      marginLeft: 8,
    },
    overviewAlertIcon: {
      color: colors.error.default,
      flex: 0,
    },
    viewDataWrapper: {
      flex: 1,
      marginTop: 16,
    },
    viewDataButton: {
      alignSelf: 'center',
    },
    viewDataText: {
      color: colors.primary.default,
      textAlign: 'center',
      fontSize: 12,
      ...fontStyles.bold,
      alignSelf: 'center',
    },
    errorWrapper: {
      marginHorizontal: 24,
      marginTop: 12,
      paddingHorizontal: 10,
      paddingVertical: 6,
      backgroundColor: colors.error.muted,
      borderColor: colors.error.default,
      borderRadius: 8,
      borderWidth: 1,
      justifyContent: 'center',
      alignItems: 'center',
    },
    error: {
      color: colors.text.default,
      fontSize: 12,
      lineHeight: 16,
      ...fontStyles.normal,
      textAlign: 'center',
    },
    estimateGasErrorWrapper: {
      marginHorizontal: 24,
      marginTop: 12,
      backgroundColor: colors.error.muted,
      borderColor: colors.error.default,
      borderRadius: 8,
      borderWidth: 1,
    },
    underline: {
      textDecorationLine: 'underline',
      ...fontStyles.bold,
    },
    actionsWrapper: {
      margin: 24,
    },
  });

/**
 * PureComponent that supports reviewing a transaction information
 */
class TransactionReviewInformation extends PureComponent {
  static propTypes = {
    /**
     * ETH to current currency conversion rate
     */
    conversionRate: PropTypes.number,
    /**
     * Currency code of the currently-active currency
     */
    currentCurrency: PropTypes.string,
    /**
     * Transaction object associated with this transaction
     */
    transaction: PropTypes.object,
    /**
     * Object containing token exchange rates in the format address => exchangeRate
     */
    contractExchangeRates: PropTypes.object,
    /**
     * Callback for transaction edition
     */
    edit: PropTypes.func,
    /**
     * Current provider ticker
     */
    ticker: PropTypes.string,
    /**
     * ETH or fiat, depending on user setting
     */
    primaryCurrency: PropTypes.string,
    /**
     * Hides or shows transaction data
     */
    toggleDataView: PropTypes.func,
    /**
     * Whether or not basic gas estimates have been fetched
     */
    ready: PropTypes.bool,
    /**
     * Transaction error
     */
    error: PropTypes.oneOfType([PropTypes.string, PropTypes.bool]),
    /**
     * True if transaction is over the available funds
     */
    over: PropTypes.bool,
    /**
     * Object that represents the navigator
     */
    navigation: PropTypes.object,
    /**
     * Called when the cancel button is clicked
     */
    onCancelPress: PropTypes.func,
    /**
     * Network id
     */
    network: PropTypes.string,
    /**
     * Indicates whether custom nonce should be shown in transaction editor
     */
    showCustomNonce: PropTypes.bool,
    /**
     * Set transaction nonce
     */
    setNonce: PropTypes.func,
    /**
     * Set proposed nonce (from network)
     */
    setProposedNonce: PropTypes.func,
    nativeCurrency: PropTypes.string,
    gasEstimateType: PropTypes.string,
    EIP1559GasData: PropTypes.object,
    origin: PropTypes.string,
    /**
     * Function to call when update animation starts
     */
    onUpdatingValuesStart: PropTypes.func,
    /**
     * Function to call when update animation ends
     */
    onUpdatingValuesEnd: PropTypes.func,
    /**
     * If the values should animate upon update or not
     */
    animateOnChange: PropTypes.bool,
    /**
     * Boolean to determine if the animation is happening
     */
    isAnimating: PropTypes.bool,
    /**
     * If it's a eip1559 network and dapp suggest legact gas then it should show a warning
     */
    originWarning: PropTypes.bool,
    /**
     * Returns the selected gas type
     * @returns {string}
     */
    gasSelected: PropTypes.string,
<<<<<<< HEAD
    /**
     * Function to determine if user wants to continue with the transaction or not
     */
    handleOnErrorContinue: PropTypes.func,
    /**
     * Boolean to determine if the transaction error is optional to confirm the transaction
     */
    errorContinue: PropTypes.bool,
=======
    multiLayerL1FeeTotal: PropTypes.string,
>>>>>>> fc9dd26c
  };

  state = {
    toFocused: false,
    amountError: '',
    actionKey: strings('transactions.tx_review_confirm'),
    nonceModalVisible: false,
  };

  componentDidMount = async () => {
    const { showCustomNonce } = this.props;
    showCustomNonce && (await this.setNetworkNonce());
  };

  setNetworkNonce = async () => {
    const { setNonce, setProposedNonce, transaction } = this.props;
    const proposedNonce = await getNetworkNonce(transaction);
    setNonce(proposedNonce);
    setProposedNonce(proposedNonce);
  };

  toggleNonceModal = () =>
    this.setState((state) => ({ nonceModalVisible: !state.nonceModalVisible }));

  renderCustomNonceModal = () => {
    const { setNonce } = this.props;
    const { proposedNonce, nonce } = this.props.transaction;
    return (
      <CustomNonceModal
        proposedNonce={proposedNonce}
        nonceValue={nonce}
        close={this.toggleNonceModal}
        save={setNonce}
      />
    );
  };

  getTotalFiat = (
    asset,
    totalGas,
    conversionRate,
    exchangeRate,
    currentCurrency,
    amountToken,
  ) => {
    let total = 0;
    const gasFeeFiat = weiToFiatNumber(totalGas, conversionRate);
    const balanceFiat = balanceToFiatNumber(
      parseFloat(amountToken),
      conversionRate,
      exchangeRate,
    );
    const base = Math.pow(10, 5);
    total = ((parseFloat(gasFeeFiat) + parseFloat(balanceFiat)) * base) / base;
    return `${total} ${currentCurrency}`;
  };

  buyEth = () => {
    const { navigation } = this.props;
    /* this is kinda weird, we have to reject the transaction to collapse the modal */
    this.onCancelPress();
    try {
      navigation.navigate('FiatOnRampAggregator');
    } catch (error) {
      Logger.error(error, 'Navigation: Error when navigating to buy ETH.');
    }
    InteractionManager.runAfterInteractions(() => {
      Analytics.trackEvent(
        ANALYTICS_EVENT_OPTS.RECEIVE_OPTIONS_PAYMENT_REQUEST,
      );
    });
  };

  edit = () => {
    const { edit } = this.props;
    edit && edit();
  };

  getRenderTotals = (totalGas, totalGasFiat) => {
    const {
      transaction: { value, selectedAsset, assetType },
      currentCurrency,
      conversionRate,
      contractExchangeRates,
      ticker,
    } = this.props;

    const totals = {
      ETH: () => {
        const totalEth = isBN(value) ? value.add(totalGas) : totalGas;
        const totalFiat = `${weiToFiat(
          totalEth,
          conversionRate,
          currentCurrency,
        )}`;

        const totalValue = `${renderFromWei(totalEth)} ${getTicker(ticker)}`;

        return [totalFiat, totalValue];
      },
      ERC20: () => {
        const amountToken = renderFromTokenMinimalUnit(
          value,
          selectedAsset.decimals,
        );
        const conversionRateAsset =
          contractExchangeRates[selectedAsset.address];
        const totalFiat = this.getTotalFiat(
          selectedAsset,
          totalGas,
          conversionRate,
          conversionRateAsset,
          currentCurrency,
          amountToken,
        );
        const totalValue = `${
          amountToken + ' ' + selectedAsset.symbol
        } + ${renderFromWei(totalGas)} ${getTicker(ticker)}`;
        return [totalFiat, totalValue];
      },
      ERC721: () => {
        const totalFiat = totalGasFiat;
        const totalValue = `${selectedAsset.name}  (#${
          selectedAsset.tokenId
        }) + ${renderFromWei(totalGas)} ${getTicker(ticker)}`;
        return [totalFiat, totalValue];
      },
      default: () => [undefined, undefined],
    };
    return totals[assetType] || totals.default;
  };

  isTestNetwork = () => {
    const { network } = this.props;
    return isTestNet(network);
  };

  getRenderTotalsEIP1559 = ({
    gasFeeMinNative,
    gasFeeMinConversion,
    gasFeeMaxNative,
    gasFeeMaxConversion,
  }) => {
    const {
      transaction: { value, selectedAsset, assetType },
      nativeCurrency,
      currentCurrency,
      conversionRate,
      contractExchangeRates,
      ticker,
    } = this.props;

    let renderableTotalMinNative,
      renderableTotalMinConversion,
      renderableTotalMaxNative,
      renderableTotalMaxConversion;

    const totals = {
      ETH: () => {
        const {
          totalMinNative,
          totalMinConversion,
          totalMaxNative,
          totalMaxConversion,
        } = calculateAmountsEIP1559({
          value: value && BNToHex(value),
          nativeCurrency,
          currentCurrency,
          conversionRate,
          gasFeeMinConversion,
          gasFeeMinNative,
          gasFeeMaxNative,
          gasFeeMaxConversion,
        });

        [
          renderableTotalMinNative,
          renderableTotalMinConversion,
          renderableTotalMaxNative,
          renderableTotalMaxConversion,
        ] = calculateEthEIP1559({
          nativeCurrency: this.isTestNetwork() ? ticker : nativeCurrency,
          currentCurrency,
          totalMinNative,
          totalMinConversion,
          totalMaxNative,
          totalMaxConversion,
        });

        return [
          renderableTotalMinNative,
          renderableTotalMinConversion,
          renderableTotalMaxNative,
          renderableTotalMaxConversion,
        ];
      },
      ERC20: () => {
        const {
          totalMinNative,
          totalMinConversion,
          totalMaxNative,
          totalMaxConversion,
        } = calculateAmountsEIP1559({
          value: '0x0',
          nativeCurrency,
          currentCurrency,
          conversionRate,
          gasFeeMinConversion,
          gasFeeMinNative,
          gasFeeMaxNative,
          gasFeeMaxConversion,
        });

        const tokenAmount = renderFromTokenMinimalUnit(
          value,
          selectedAsset.decimals,
        );
        const exchangeRate = contractExchangeRates[selectedAsset.address];
        const symbol = selectedAsset.symbol;

        [
          renderableTotalMinNative,
          renderableTotalMinConversion,
          renderableTotalMaxNative,
          renderableTotalMaxConversion,
        ] = calculateERC20EIP1559({
          currentCurrency,
          nativeCurrency,
          conversionRate,
          exchangeRate,
          tokenAmount,
          totalMinConversion,
          totalMaxConversion,
          symbol,
          totalMinNative,
          totalMaxNative,
        });
        return [
          renderableTotalMinNative,
          renderableTotalMinConversion,
          renderableTotalMaxNative,
          renderableTotalMaxConversion,
        ];
      },
      ERC721: () => {
        const {
          totalMinNative,
          totalMinConversion,
          totalMaxNative,
          totalMaxConversion,
        } = calculateAmountsEIP1559({
          value: '0x0',
          nativeCurrency,
          currentCurrency,
          conversionRate,
          gasFeeMinConversion,
          gasFeeMinNative,
          gasFeeMaxNative,
          gasFeeMaxConversion,
        });

        [
          renderableTotalMinNative,
          renderableTotalMinConversion,
          renderableTotalMaxNative,
          renderableTotalMaxConversion,
        ] = calculateEthEIP1559({
          nativeCurrency: this.isTestNetwork() ? ticker : nativeCurrency,
          currentCurrency,
          totalMinNative,
          totalMinConversion,
          totalMaxNative,
          totalMaxConversion,
        });

        renderableTotalMinNative = `${selectedAsset.name} ${
          ' (#' + selectedAsset.tokenId + ')'
        } + ${renderableTotalMinNative}`;

        renderableTotalMaxNative = `${selectedAsset.name} ${
          ' (#' + selectedAsset.tokenId + ')'
        } + ${renderableTotalMaxNative}`;

        return [
          renderableTotalMinNative,
          renderableTotalMinConversion,
          renderableTotalMaxNative,
          renderableTotalMaxConversion,
        ];
      },
      default: () => [undefined, undefined],
    };
    return totals[assetType] || totals.default;
  };

  onCancelPress = () => {
    const { onCancelPress } = this.props;
    onCancelPress && onCancelPress();
  };

  goToFaucet = () => {
    InteractionManager.runAfterInteractions(() => {
      this.onCancelPress();
      this.props.navigation.navigate(Routes.BROWSER_VIEW, {
        newTabUrl: AppConstants.URLS.MM_FAUCET,
        timestamp: Date.now(),
      });
    });
  };

  renderTransactionReviewEIP1559 = () => {
    const {
      EIP1559GasData,
      primaryCurrency,
      origin,
      originWarning,
      onUpdatingValuesStart,
      onUpdatingValuesEnd,
      animateOnChange,
      isAnimating,
      ready,
    } = this.props;
    let host;
    if (origin) {
      host = new URL(origin).hostname;
    }
    const [
      renderableTotalMinNative,
      renderableTotalMinConversion,
      renderableTotalMaxNative,
    ] = this.getRenderTotalsEIP1559(EIP1559GasData)();
    return (
      <TransactionReviewEIP1559
        totalNative={renderableTotalMinNative}
        totalConversion={renderableTotalMinConversion}
        totalMaxNative={renderableTotalMaxNative}
        gasFeeNative={EIP1559GasData.renderableGasFeeMinNative}
        gasFeeConversion={EIP1559GasData.renderableGasFeeMinConversion}
        gasFeeMaxNative={EIP1559GasData.renderableGasFeeMaxNative}
        gasFeeMaxConversion={EIP1559GasData.renderableGasFeeMaxConversion}
        primaryCurrency={primaryCurrency}
        timeEstimate={EIP1559GasData.timeEstimate}
        timeEstimateColor={EIP1559GasData.timeEstimateColor}
        timeEstimateId={EIP1559GasData.timeEstimateId}
        onEdit={this.edit}
        origin={host}
        originWarning={originWarning}
        onUpdatingValuesStart={onUpdatingValuesStart}
        onUpdatingValuesEnd={onUpdatingValuesEnd}
        animateOnChange={animateOnChange}
        isAnimating={isAnimating}
        gasEstimationReady={ready}
      />
    );
  };

  renderTransactionReviewFeeCard = () => {
    const {
      primaryCurrency,
      ready,
      transaction: { gas, gasPrice },
      currentCurrency,
      conversionRate,
      ticker,
      over,
      onUpdatingValuesStart,
      onUpdatingValuesEnd,
      animateOnChange,
      isAnimating,
      multiLayerL1FeeTotal,
    } = this.props;

    let totalGas =
      isBN(gas) && isBN(gasPrice) ? gas.mul(gasPrice) : hexToBN('0x0');
    if (multiLayerL1FeeTotal) {
      totalGas = hexToBN(sumHexWEIs([BNToHex(totalGas), multiLayerL1FeeTotal]));
    }

    const totalGasFiat = weiToFiat(totalGas, conversionRate, currentCurrency);
    const totalGasEth = `${renderFromWei(totalGas)} ${getTicker(ticker)}`;
    const [totalFiat, totalValue] = this.getRenderTotals(
      totalGas,
      totalGasFiat,
    )();
    return (
      <TransactionReviewEIP1559
        totalNative={totalValue}
        totalConversion={totalFiat}
        gasFeeNative={totalGasEth}
        gasFeeConversion={totalGasFiat}
        primaryCurrency={primaryCurrency}
        onEdit={() => this.edit()}
        over={over}
        onUpdatingValuesStart={onUpdatingValuesStart}
        onUpdatingValuesEnd={onUpdatingValuesEnd}
        animateOnChange={animateOnChange}
        isAnimating={isAnimating}
        gasEstimationReady={ready}
        legacy
      />
    );
  };

  render() {
    const { amountError, nonceModalVisible } = this.state;
    const {
      toggleDataView,
      transaction: { warningGasPriceHigh, estimateGasError },
      error,
      over,
      showCustomNonce,
      gasEstimateType,
      gasSelected,
      network,
      handleOnErrorContinue,
      errorContinue,
    } = this.props;
    const { nonce } = this.props.transaction;
    const colors = this.context.colors || mockTheme.colors;
    const styles = createStyles(colors);

    const errorPress = this.isTestNetwork() ? this.goToFaucet : this.buyEth;
    const errorLinkText = this.isTestNetwork()
      ? strings('transaction.go_to_faucet')
      : strings('transaction.buy_more');

    const showFeeMarket =
      !gasEstimateType ||
      gasEstimateType === GAS_ESTIMATE_TYPES.FEE_MARKET ||
      gasEstimateType === GAS_ESTIMATE_TYPES.NONE;

    return (
      <React.Fragment>
        {nonceModalVisible && this.renderCustomNonceModal()}
        {showFeeMarket
          ? this.renderTransactionReviewEIP1559()
          : this.renderTransactionReviewFeeCard()}
        {gasSelected === AppConstants.GAS_OPTIONS.LOW && (
          <WarningMessage
            style={styles.actionsWrapper}
            warningMessage={strings('edit_gas_fee_eip1559.low_fee_warning')}
          />
        )}
        {showCustomNonce && (
          <CustomNonce nonce={nonce} onNonceEdit={this.toggleNonceModal} />
        )}
        {!!amountError && (
          <View style={styles.overviewAlert}>
            <MaterialIcon
              name={'error'}
              size={20}
              style={styles.overviewAlertIcon}
            />
            <Text style={styles.overviewAlertText}>
              {strings('transaction.alert')}: {amountError}.
            </Text>
          </View>
        )}
        {!!error && (
          <View style={styles.errorWrapper}>
            {this.isTestNetwork() || allowedToBuy(network) ? (
              <TouchableOpacity onPress={errorPress}>
                <Text style={styles.error}>{error}</Text>
                {over && (
                  <Text style={[styles.error, styles.underline]}>
                    {errorLinkText}
                  </Text>
                )}
              </TouchableOpacity>
            ) : (
              <Text style={styles.error}>{error}</Text>
            )}
          </View>
        )}
        {!error && Boolean(estimateGasError) && (
          <View
            style={styles.estimateGasErrorWrapper}
            testID={ADDRESS_ERROR_ID}
          >
            <ErrorMessage
              errorMessage={strings('transaction.estimate_gas_error')}
              errorContinue={!!errorContinue}
              onContinue={handleOnErrorContinue}
            />
          </View>
        )}
        {!!warningGasPriceHigh && (
          <View style={styles.errorWrapper}>
            <Text style={styles.error}>{warningGasPriceHigh}</Text>
          </View>
        )}
        {!over && !showCustomNonce && (
          <View style={styles.viewDataWrapper}>
            <TouchableOpacity
              style={styles.viewDataButton}
              onPress={toggleDataView}
            >
              <Text style={styles.viewDataText}>
                {strings('transaction.view_data')}
              </Text>
            </TouchableOpacity>
          </View>
        )}
      </React.Fragment>
    );
  }
}

const mapStateToProps = (state) => ({
  network: state.engine.backgroundState.NetworkController.network,
  conversionRate:
    state.engine.backgroundState.CurrencyRateController.conversionRate,
  currentCurrency:
    state.engine.backgroundState.CurrencyRateController.currentCurrency,
  contractExchangeRates:
    state.engine.backgroundState.TokenRatesController.contractExchangeRates,
  transaction: getNormalizedTxState(state),
  ticker: state.engine.backgroundState.NetworkController.provider.ticker,
  primaryCurrency: state.settings.primaryCurrency,
  showCustomNonce: state.settings.showCustomNonce,
  nativeCurrency:
    state.engine.backgroundState.CurrencyRateController.nativeCurrency,
});

const mapDispatchToProps = (dispatch) => ({
  setNonce: (nonce) => dispatch(setNonce(nonce)),
  setProposedNonce: (nonce) => dispatch(setProposedNonce(nonce)),
});

TransactionReviewInformation.contextType = ThemeContext;

export default connect(
  mapStateToProps,
  mapDispatchToProps,
)(TransactionReviewInformation);<|MERGE_RESOLUTION|>--- conflicted
+++ resolved
@@ -42,13 +42,9 @@
 import Routes from '../../../../constants/navigation/Routes';
 import AppConstants from '../../../../core/AppConstants';
 import WarningMessage from '../../../Views/SendFlow/WarningMessage';
-<<<<<<< HEAD
-import { allowedToBuy } from '../../FiatOrders';
 import ErrorMessage from '../../../Views/SendFlow/ErrorMessage';
 import { ADDRESS_ERROR_ID } from '../../../../constants/test-ids';
-=======
 import { allowedToBuy } from '../../FiatOnRampAggregator';
->>>>>>> fc9dd26c
 
 const createStyles = (colors) =>
   StyleSheet.create({
@@ -227,7 +223,6 @@
      * @returns {string}
      */
     gasSelected: PropTypes.string,
-<<<<<<< HEAD
     /**
      * Function to determine if user wants to continue with the transaction or not
      */
@@ -236,9 +231,7 @@
      * Boolean to determine if the transaction error is optional to confirm the transaction
      */
     errorContinue: PropTypes.bool,
-=======
     multiLayerL1FeeTotal: PropTypes.string,
->>>>>>> fc9dd26c
   };
 
   state = {
