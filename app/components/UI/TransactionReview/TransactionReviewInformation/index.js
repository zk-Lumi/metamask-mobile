import React, { PureComponent } from 'react';
import MaterialIcon from 'react-native-vector-icons/MaterialIcons';
import PropTypes from 'prop-types';
import {
  StyleSheet,
  Text,
  View,
  TouchableOpacity,
  InteractionManager,
} from 'react-native';
import { fontStyles } from '../../../../styles/common';
import { connect } from 'react-redux';
import {
  isBN,
  weiToFiat,
  weiToFiatNumber,
  balanceToFiatNumber,
  renderFromTokenMinimalUnit,
  renderFromWei,
  BNToHex,
  hexToBN,
} from '../../../../util/number';
import { strings } from '../../../../../locales/i18n';
import {
  getTicker,
  getNormalizedTxState,
  calculateAmountsEIP1559,
  calculateEthEIP1559,
  calculateERC20EIP1559,
} from '../../../../util/transactions';
import Analytics from '../../../../core/Analytics/Analytics';
import { ANALYTICS_EVENT_OPTS } from '../../../../util/analytics';
import { getNetworkNonce, isTestNet } from '../../../../util/networks';
import CustomNonceModal from '../../../UI/CustomNonceModal';
import { setNonce, setProposedNonce } from '../../../../actions/transaction';
import TransactionReview from '../TransactionReviewEIP1559Update';
import { GAS_ESTIMATE_TYPES } from '@metamask/controllers';
import CustomNonce from '../../../UI/CustomNonce';
import Logger from '../../../../util/Logger';
import { ThemeContext, mockTheme } from '../../../../util/theme';
import Routes from '../../../../constants/navigation/Routes';
import AppConstants from '../../../../core/AppConstants';
import WarningMessage from '../../../Views/SendFlow/WarningMessage';
import { allowedToBuy } from '../../FiatOrders';
import ErrorMessage from '../../../Views/SendFlow/ErrorMessage';
import { ADDRESS_ERROR_ID } from '../../../../constants/test-ids';

const createStyles = (colors) =>
  StyleSheet.create({
    overviewAlert: {
      alignItems: 'center',
      backgroundColor: colors.error.muted,
      borderColor: colors.error.default,
      borderRadius: 4,
      borderWidth: 1,
      flexDirection: 'row',
      height: 32,
      paddingHorizontal: 16,
      marginHorizontal: 24,
      marginTop: 12,
    },
    overviewAlertText: {
      ...fontStyles.normal,
      color: colors.text.default,
      flex: 1,
      fontSize: 12,
      marginLeft: 8,
    },
    overviewAlertIcon: {
      color: colors.error.default,
      flex: 0,
    },
    viewDataWrapper: {
      flex: 1,
      marginTop: 16,
    },
    viewDataButton: {
      alignSelf: 'center',
    },
    viewDataText: {
      color: colors.primary.default,
      textAlign: 'center',
      fontSize: 12,
      ...fontStyles.bold,
      alignSelf: 'center',
    },
    errorWrapper: {
      marginHorizontal: 24,
      marginTop: 12,
      paddingHorizontal: 10,
      paddingVertical: 6,
      backgroundColor: colors.error.muted,
      borderColor: colors.error.default,
      borderRadius: 8,
      borderWidth: 1,
      justifyContent: 'center',
      alignItems: 'center',
    },
    error: {
      color: colors.text.default,
      fontSize: 12,
      lineHeight: 16,
      ...fontStyles.normal,
      textAlign: 'center',
    },
    estimateGasErrorWrapper: {
      marginHorizontal: 24,
      marginTop: 12,
      backgroundColor: colors.error.muted,
      borderColor: colors.error.default,
      borderRadius: 8,
      borderWidth: 1,
    },
    underline: {
      textDecorationLine: 'underline',
      ...fontStyles.bold,
    },
    actionsWrapper: {
      margin: 24,
    },
  });

/**
 * PureComponent that supports reviewing a transaction information
 */
class TransactionReviewInformation extends PureComponent {
  static propTypes = {
    /**
     * ETH to current currency conversion rate
     */
    conversionRate: PropTypes.number,
    /**
     * Currency code of the currently-active currency
     */
    currentCurrency: PropTypes.string,
    /**
     * Transaction object associated with this transaction
     */
    transaction: PropTypes.object,
    /**
     * Object containing token exchange rates in the format address => exchangeRate
     */
    contractExchangeRates: PropTypes.object,
    /**
     * Callback for transaction edition
     */
    edit: PropTypes.func,
    /**
     * Current provider ticker
     */
    ticker: PropTypes.string,
    /**
     * ETH or fiat, depending on user setting
     */
    primaryCurrency: PropTypes.string,
    /**
     * Hides or shows transaction data
     */
    toggleDataView: PropTypes.func,
    /**
     * Whether or not basic gas estimates have been fetched
     */
    ready: PropTypes.bool,
    /**
     * Transaction error
     */
    error: PropTypes.oneOfType([PropTypes.string, PropTypes.bool]),
    /**
     * True if transaction is over the available funds
     */
    over: PropTypes.bool,
    /**
     * Object that represents the navigator
     */
    navigation: PropTypes.object,
    /**
     * Called when the cancel button is clicked
     */
    onCancelPress: PropTypes.func,
    /**
     * Network id
     */
    network: PropTypes.string,
    /**
     * Indicates whether custom nonce should be shown in transaction editor
     */
    showCustomNonce: PropTypes.bool,
    /**
     * Set transaction nonce
     */
    setNonce: PropTypes.func,
    /**
     * Set proposed nonce (from network)
     */
    setProposedNonce: PropTypes.func,
    nativeCurrency: PropTypes.string,
    gasEstimateType: PropTypes.string,
    origin: PropTypes.string,
    /**
     * Function to call when update animation starts
     */
    onUpdatingValuesStart: PropTypes.func,
    /**
     * Function to call when update animation ends
     */
    onUpdatingValuesEnd: PropTypes.func,
    /**
     * If the values should animate upon update or not
     */
    animateOnChange: PropTypes.bool,
    /**
     * Boolean to determine if the animation is happening
     */
    isAnimating: PropTypes.bool,
    /**
     * If it's a eip1559 network and dapp suggest legact gas then it should show a warning
     */
    originWarning: PropTypes.bool,
    /**
     * Returns the selected gas type
     * @returns {string}
     */
    gasSelected: PropTypes.string,
    /**
<<<<<<< HEAD
     * Function to determine if user wants to continue with the transaction or not
     */
    handleOnErrorContinue: PropTypes.func,
    /**
     * Boolean to determine if the transaction error is optional to confirm the transaction
     */
    errorContinue: PropTypes.bool,
=======
     * gas object for calculating the gas transaction cost
     */
    gasObject: PropTypes.object,
    /**
     * update gas transaction state to parent
     */
    updateTransactionState: PropTypes.func,
    eip1559GasTransaction: PropTypes.object,
    dappSuggestedEIP1559Gas: PropTypes.object,
    dappSuggestedGasPrice: PropTypes.string,
>>>>>>> 24858a30
  };

  state = {
    toFocused: false,
    amountError: '',
    actionKey: strings('transactions.tx_review_confirm'),
    nonceModalVisible: false,
  };

  componentDidMount = async () => {
    const { showCustomNonce } = this.props;
    showCustomNonce && (await this.setNetworkNonce());
  };

  setNetworkNonce = async () => {
    const { setNonce, setProposedNonce, transaction } = this.props;
    const proposedNonce = await getNetworkNonce(transaction);
    setNonce(proposedNonce);
    setProposedNonce(proposedNonce);
  };

  toggleNonceModal = () =>
    this.setState((state) => ({ nonceModalVisible: !state.nonceModalVisible }));

  renderCustomNonceModal = () => {
    const { setNonce } = this.props;
    const { proposedNonce, nonce } = this.props.transaction;
    return (
      <CustomNonceModal
        proposedNonce={proposedNonce}
        nonceValue={nonce}
        close={this.toggleNonceModal}
        save={setNonce}
      />
    );
  };

  getTotalFiat = (
    asset,
    totalGas,
    conversionRate,
    exchangeRate,
    currentCurrency,
    amountToken,
  ) => {
    let total = 0;
    const gasFeeFiat = weiToFiatNumber(totalGas, conversionRate);
    const balanceFiat = balanceToFiatNumber(
      parseFloat(amountToken),
      conversionRate,
      exchangeRate,
    );
    const base = Math.pow(10, 5);
    total = ((parseFloat(gasFeeFiat) + parseFloat(balanceFiat)) * base) / base;
    return `${total} ${currentCurrency}`;
  };

  buyEth = () => {
    const { navigation } = this.props;
    /* this is kinda weird, we have to reject the transaction to collapse the modal */
    this.onCancelPress();
    try {
      navigation.navigate('FiatOnRampAggregator');
    } catch (error) {
      Logger.error(error, 'Navigation: Error when navigating to buy ETH.');
    }
    InteractionManager.runAfterInteractions(() => {
      Analytics.trackEvent(
        ANALYTICS_EVENT_OPTS.RECEIVE_OPTIONS_PAYMENT_REQUEST,
      );
    });
  };

  edit = () => {
    const { edit } = this.props;
    edit && edit();
  };

  getRenderTotals = (totalGas, totalGasFiat) => {
    const {
      transaction: { value, selectedAsset, assetType },
      currentCurrency,
      conversionRate,
      contractExchangeRates,
      ticker,
    } = this.props;

    const totals = {
      ETH: () => {
        const totalEth = isBN(value) ? value.add(totalGas) : totalGas;
        const totalFiat = `${weiToFiat(
          totalEth,
          conversionRate,
          currentCurrency,
        )}`;

        const totalValue = `${renderFromWei(totalEth)} ${getTicker(ticker)}`;

        return [totalFiat, totalValue];
      },
      ERC20: () => {
        const amountToken = renderFromTokenMinimalUnit(
          value,
          selectedAsset.decimals,
        );
        const conversionRateAsset =
          contractExchangeRates[selectedAsset.address];
        const totalFiat = this.getTotalFiat(
          selectedAsset,
          totalGas,
          conversionRate,
          conversionRateAsset,
          currentCurrency,
          amountToken,
        );
        const totalValue = `${
          amountToken + ' ' + selectedAsset.symbol
        } + ${renderFromWei(totalGas)} ${getTicker(ticker)}`;
        return [totalFiat, totalValue];
      },
      ERC721: () => {
        const totalFiat = totalGasFiat;
        const totalValue = `${selectedAsset.name}  (#${
          selectedAsset.tokenId
        }) + ${renderFromWei(totalGas)} ${getTicker(ticker)}`;
        return [totalFiat, totalValue];
      },
      default: () => [undefined, undefined],
    };
    return totals[assetType] || totals.default;
  };

  isTestNetwork = () => {
    const { network } = this.props;
    return isTestNet(network);
  };

  getRenderTotalsEIP1559 = ({
    gasFeeMinNative,
    gasFeeMinConversion,
    gasFeeMaxNative,
    gasFeeMaxConversion,
  }) => {
    const {
      transaction: { value, selectedAsset, assetType },
      nativeCurrency,
      currentCurrency,
      conversionRate,
      contractExchangeRates,
      ticker,
    } = this.props;

    let renderableTotalMinNative,
      renderableTotalMinConversion,
      renderableTotalMaxNative,
      renderableTotalMaxConversion;

    const totals = {
      ETH: () => {
        const {
          totalMinNative,
          totalMinConversion,
          totalMaxNative,
          totalMaxConversion,
        } = calculateAmountsEIP1559({
          value: value && BNToHex(value),
          nativeCurrency,
          currentCurrency,
          conversionRate,
          gasFeeMinConversion,
          gasFeeMinNative,
          gasFeeMaxNative,
          gasFeeMaxConversion,
        });

        [
          renderableTotalMinNative,
          renderableTotalMinConversion,
          renderableTotalMaxNative,
          renderableTotalMaxConversion,
        ] = calculateEthEIP1559({
          nativeCurrency: this.isTestNetwork() ? ticker : nativeCurrency,
          currentCurrency,
          totalMinNative,
          totalMinConversion,
          totalMaxNative,
          totalMaxConversion,
        });

        return [
          renderableTotalMinNative,
          renderableTotalMinConversion,
          renderableTotalMaxNative,
          renderableTotalMaxConversion,
        ];
      },
      ERC20: () => {
        const {
          totalMinNative,
          totalMinConversion,
          totalMaxNative,
          totalMaxConversion,
        } = calculateAmountsEIP1559({
          value: '0x0',
          nativeCurrency,
          currentCurrency,
          conversionRate,
          gasFeeMinConversion,
          gasFeeMinNative,
          gasFeeMaxNative,
          gasFeeMaxConversion,
        });

        const tokenAmount = renderFromTokenMinimalUnit(
          value,
          selectedAsset.decimals,
        );
        const exchangeRate = contractExchangeRates[selectedAsset.address];
        const symbol = selectedAsset.symbol;

        [
          renderableTotalMinNative,
          renderableTotalMinConversion,
          renderableTotalMaxNative,
          renderableTotalMaxConversion,
        ] = calculateERC20EIP1559({
          currentCurrency,
          nativeCurrency,
          conversionRate,
          exchangeRate,
          tokenAmount,
          totalMinConversion,
          totalMaxConversion,
          symbol,
          totalMinNative,
          totalMaxNative,
        });
        return [
          renderableTotalMinNative,
          renderableTotalMinConversion,
          renderableTotalMaxNative,
          renderableTotalMaxConversion,
        ];
      },
      ERC721: () => {
        const {
          totalMinNative,
          totalMinConversion,
          totalMaxNative,
          totalMaxConversion,
        } = calculateAmountsEIP1559({
          value: '0x0',
          nativeCurrency,
          currentCurrency,
          conversionRate,
          gasFeeMinConversion,
          gasFeeMinNative,
          gasFeeMaxNative,
          gasFeeMaxConversion,
        });

        [
          renderableTotalMinNative,
          renderableTotalMinConversion,
          renderableTotalMaxNative,
          renderableTotalMaxConversion,
        ] = calculateEthEIP1559({
          nativeCurrency: this.isTestNetwork() ? ticker : nativeCurrency,
          currentCurrency,
          totalMinNative,
          totalMinConversion,
          totalMaxNative,
          totalMaxConversion,
        });

        renderableTotalMinNative = `${selectedAsset.name} ${
          ' (#' + selectedAsset.tokenId + ')'
        } + ${renderableTotalMinNative}`;

        renderableTotalMaxNative = `${selectedAsset.name} ${
          ' (#' + selectedAsset.tokenId + ')'
        } + ${renderableTotalMaxNative}`;

        return [
          renderableTotalMinNative,
          renderableTotalMinConversion,
          renderableTotalMaxNative,
          renderableTotalMaxConversion,
        ];
      },
      default: () => [undefined, undefined],
    };
    return totals[assetType] || totals.default;
  };

  onCancelPress = () => {
    const { onCancelPress } = this.props;
    onCancelPress && onCancelPress();
  };

  goToFaucet = () => {
    InteractionManager.runAfterInteractions(() => {
      this.onCancelPress();
      this.props.navigation.navigate(Routes.BROWSER_VIEW, {
        newTabUrl: AppConstants.URLS.MM_FAUCET,
        timestamp: Date.now(),
      });
    });
  };

  renderTransactionReviewEIP1559 = () => {
    const {
      primaryCurrency,
      origin,
      originWarning,
      onUpdatingValuesStart,
      onUpdatingValuesEnd,
      animateOnChange,
      isAnimating,
      ready,
      gasSelected,
      gasObject,
      updateTransactionState,
      eip1559GasTransaction,
      dappSuggestedEIP1559Gas,
    } = this.props;
    let host;
    if (origin) {
      host = new URL(origin).hostname;
    }

    const [
      renderableTotalMinNative,
      renderableTotalMinConversion,
      renderableTotalMaxNative,
    ] = this.getRenderTotalsEIP1559(eip1559GasTransaction)();

    return (
      <TransactionReview
        totalNative={renderableTotalMinNative}
        totalConversion={renderableTotalMinConversion}
        totalMaxNative={renderableTotalMaxNative}
        gasSelected={gasSelected}
        primaryCurrency={primaryCurrency}
        onEdit={this.edit}
        onUpdatingValuesStart={onUpdatingValuesStart}
        onUpdatingValuesEnd={onUpdatingValuesEnd}
        animateOnChange={animateOnChange}
        updateTransactionState={updateTransactionState}
        isAnimating={isAnimating}
        origin={host}
        originWarning={originWarning}
        gasEstimationReady={ready}
        legacy={false}
        gasObject={gasObject}
        dappSuggestedEIP1559Gas={dappSuggestedEIP1559Gas}
        onlyGas
      />
    );
  };

  renderTransactionReviewFeeCard = () => {
    const {
      primaryCurrency,
      ready,
      transaction: { gas, gasPrice },
      currentCurrency,
      conversionRate,
      over,
      ticker,
      onUpdatingValuesStart,
      onUpdatingValuesEnd,
      animateOnChange,
      isAnimating,
      gasSelected,
      updateTransactionState,
      gasObject,
      dappSuggestedGasPrice,
    } = this.props;

    const totalGas =
      isBN(gas) && isBN(gasPrice) ? gas.mul(gasPrice) : hexToBN('0x0');
    const totalGasFiat = weiToFiat(totalGas, conversionRate, currentCurrency);
    const totalGasEth = `${renderFromWei(totalGas)} ${getTicker(ticker)}`;
    const [totalFiat, totalValue] = this.getRenderTotals(
      totalGas,
      totalGasFiat,
    )();

    return (
      <TransactionReview
        totalNative={totalValue}
        totalConversion={totalFiat}
        gasFeeNative={totalGasEth}
        gasFeeConversion={totalGasFiat}
        gasSelected={gasSelected}
        primaryCurrency={primaryCurrency}
        onEdit={this.edit}
        onUpdatingValuesStart={onUpdatingValuesStart}
        onUpdatingValuesEnd={onUpdatingValuesEnd}
        animateOnChange={animateOnChange}
        isAnimating={isAnimating}
        gasEstimationReady={ready}
        legacy
        over={over}
        updateTransactionState={updateTransactionState}
        gasObject={gasObject}
        dappSuggestedGasPrice={dappSuggestedGasPrice}
        onlyGas
      />
    );
  };

  render() {
    const { amountError, nonceModalVisible } = this.state;
    const {
      toggleDataView,
      transaction: { warningGasPriceHigh, estimateGasError },
      error,
      over,
      showCustomNonce,
      gasEstimateType,
      gasSelected,
      network,
      handleOnErrorContinue,
      errorContinue,
    } = this.props;
    const { nonce } = this.props.transaction;
    const colors = this.context.colors || mockTheme.colors;
    const styles = createStyles(colors);

    const errorPress = this.isTestNetwork() ? this.goToFaucet : this.buyEth;
    const errorLinkText = this.isTestNetwork()
      ? strings('transaction.go_to_faucet')
      : strings('transaction.buy_more');

    const showFeeMarket =
      !gasEstimateType ||
      gasEstimateType === GAS_ESTIMATE_TYPES.FEE_MARKET ||
      gasEstimateType === GAS_ESTIMATE_TYPES.NONE;

    return (
      <React.Fragment>
        {nonceModalVisible && this.renderCustomNonceModal()}
        {showFeeMarket
          ? this.renderTransactionReviewEIP1559()
          : this.renderTransactionReviewFeeCard()}
        {gasSelected === AppConstants.GAS_OPTIONS.LOW && (
          <WarningMessage
            style={styles.actionsWrapper}
            warningMessage={strings('edit_gas_fee_eip1559.low_fee_warning')}
          />
        )}
        {showCustomNonce && (
          <CustomNonce nonce={nonce} onNonceEdit={this.toggleNonceModal} />
        )}
        {!!amountError && (
          <View style={styles.overviewAlert}>
            <MaterialIcon
              name={'error'}
              size={20}
              style={styles.overviewAlertIcon}
            />
            <Text style={styles.overviewAlertText}>
              {strings('transaction.alert')}: {amountError}.
            </Text>
          </View>
        )}
        {!!error && (
          <View style={styles.errorWrapper}>
            {this.isTestNetwork() || allowedToBuy(network) ? (
              <TouchableOpacity onPress={errorPress}>
                <Text style={styles.error}>{error}</Text>
                {over && (
                  <Text style={[styles.error, styles.underline]}>
                    {errorLinkText}
                  </Text>
                )}
              </TouchableOpacity>
            ) : (
              <Text style={styles.error}>{error}</Text>
            )}
          </View>
        )}
        {!error && Boolean(estimateGasError) && (
          <View
            style={styles.estimateGasErrorWrapper}
            testID={ADDRESS_ERROR_ID}
          >
            <ErrorMessage
              errorMessage={strings('transaction.estimate_gas_error')}
              errorContinue={!!errorContinue}
              onContinue={handleOnErrorContinue}
            />
          </View>
        )}
        {!!warningGasPriceHigh && (
          <View style={styles.errorWrapper}>
            <Text style={styles.error}>{warningGasPriceHigh}</Text>
          </View>
        )}
        {!over && !showCustomNonce && (
          <View style={styles.viewDataWrapper}>
            <TouchableOpacity
              style={styles.viewDataButton}
              onPress={toggleDataView}
            >
              <Text style={styles.viewDataText}>
                {strings('transaction.view_data')}
              </Text>
            </TouchableOpacity>
          </View>
        )}
      </React.Fragment>
    );
  }
}

const mapStateToProps = (state) => ({
  network: state.engine.backgroundState.NetworkController.network,
  conversionRate:
    state.engine.backgroundState.CurrencyRateController.conversionRate,
  currentCurrency:
    state.engine.backgroundState.CurrencyRateController.currentCurrency,
  contractExchangeRates:
    state.engine.backgroundState.TokenRatesController.contractExchangeRates,
  transaction: getNormalizedTxState(state),
  ticker: state.engine.backgroundState.NetworkController.provider.ticker,
  primaryCurrency: state.settings.primaryCurrency,
  showCustomNonce: state.settings.showCustomNonce,
  nativeCurrency:
    state.engine.backgroundState.CurrencyRateController.nativeCurrency,
});

const mapDispatchToProps = (dispatch) => ({
  setNonce: (nonce) => dispatch(setNonce(nonce)),
  setProposedNonce: (nonce) => dispatch(setProposedNonce(nonce)),
});

TransactionReviewInformation.contextType = ThemeContext;

export default connect(
  mapStateToProps,
  mapDispatchToProps,
)(TransactionReviewInformation);<|MERGE_RESOLUTION|>--- conflicted
+++ resolved
@@ -222,7 +222,6 @@
      */
     gasSelected: PropTypes.string,
     /**
-<<<<<<< HEAD
      * Function to determine if user wants to continue with the transaction or not
      */
     handleOnErrorContinue: PropTypes.func,
@@ -230,7 +229,7 @@
      * Boolean to determine if the transaction error is optional to confirm the transaction
      */
     errorContinue: PropTypes.bool,
-=======
+    /**
      * gas object for calculating the gas transaction cost
      */
     gasObject: PropTypes.object,
@@ -241,7 +240,6 @@
     eip1559GasTransaction: PropTypes.object,
     dappSuggestedEIP1559Gas: PropTypes.object,
     dappSuggestedGasPrice: PropTypes.string,
->>>>>>> 24858a30
   };
 
   state = {
