--- conflicted
+++ resolved
@@ -157,14 +157,11 @@
     fromAddress: PropTypes.string,
     isSigningQRObject: PropTypes.bool,
     QRState: PropTypes.object,
-<<<<<<< HEAD
     /**
      * A string that represents the selected address
      */
     selectedAddress: PropTypes.string,
-=======
     testID: PropTypes.string,
->>>>>>> 2c22d460
   };
 
   /**
@@ -290,12 +287,7 @@
   };
 
   renderSignatureRequest() {
-<<<<<<< HEAD
-    const { showWarning, currentPageInformation, type, selectedAddress } =
-      this.props;
-=======
-    const { showWarning, type } = this.props;
->>>>>>> 2c22d460
+    const { showWarning, type, selectedAddress } = this.props;
     let expandedHeight;
     const styles = this.getStyles();
 
