--- conflicted
+++ resolved
@@ -307,17 +307,10 @@
           cancelTestID={'request-signature-cancel-button'}
           confirmTestID={'request-signature-confirm-button'}
           cancelText={strings('signature_request.cancel')}
-<<<<<<< HEAD
-          confirmText={strings('signature_request.sign')}
+          confirmText={isLedgerAccount
+            ? strings('ledger.sign_with_ledger')
+            : strings('signature_request.sign')}
           onCancelPress={this.onReject}
-=======
-          confirmText={
-            isLedgerAccount
-              ? strings('ledger.sign_with_ledger')
-              : strings('signature_request.sign')
-          }
-          onCancelPress={this.onCancel}
->>>>>>> d8c6ff79
           onConfirmPress={this.onConfirm}
           confirmButtonMode="sign"
         >
