import React, { PureComponent } from 'react';
import {
  View,
  TouchableOpacity,
  InteractionManager,
  Linking,
} from 'react-native';
import Eth from 'ethjs-query';
import ActionView from '../../UI/ActionView';
import PropTypes from 'prop-types';
import { getApproveNavbar } from '../../UI/Navbar';
import { connect } from 'react-redux';
import { getHost } from '../../../util/browser';
import {
  safeToChecksumAddress,
  getAddressAccountType,
  getTokenDetails,
  shouldShowBlockExplorer,
} from '../../../util/address';
import Engine from '../../../core/Engine';
import { strings } from '../../../../locales/i18n';
import { setTransactionObject } from '../../../actions/transaction';
import { GAS_ESTIMATE_TYPES } from '@metamask/gas-fee-controller';
import {
  fromTokenMinimalUnit,
<<<<<<< HEAD
=======
  hexToBN,
>>>>>>> 18cb3a3f
  isNumber,
  renderFromTokenMinimalUnit,
} from '../../../util/number';
import {
  getTicker,
  getNormalizedTxState,
  getActiveTabUrl,
  getMethodData,
  decodeApproveData,
  generateTxWithNewTokenAllowance,
  minimumTokenAllowance,
  generateApproveData,
} from '../../../util/transactions';
import Avatar, {
  AvatarSize,
  AvatarVariants,
} from '../../../component-library/components/Avatars/Avatar';
import Identicon from '../../UI/Identicon';
import TransactionTypes from '../../../core/TransactionTypes';
import { showAlert } from '../../../actions/alert';
import Analytics from '../../../core/Analytics/Analytics';
import { MetaMetricsEvents } from '../../../core/Analytics';
import AnalyticsV2 from '../../../util/analyticsV2';
import TransactionHeader from '../../UI/TransactionHeader';
import TransactionReviewDetailsCard from '../../UI/TransactionReview/TransactionReviewDetailsCard';
import AppConstants from '../../../core/AppConstants';
import { UINT256_HEX_MAX_VALUE } from '../../../constants/transaction';
import { WALLET_CONNECT_ORIGIN } from '../../../util/walletconnect';
import { withNavigation } from '@react-navigation/compat';
import {
  isTestNet,
  isMultiLayerFeeNetwork,
  fetchEstimatedMultiLayerL1Fee,
  isMainnetByChainId,
} from '../../../util/networks';
import CustomSpendCap from '../../../component-library/components-temp/CustomSpendCap';
import IonicIcon from 'react-native-vector-icons/Ionicons';
import Logger from '../../../util/Logger';
import ButtonLink from '../../../component-library/components/Buttons/Button/variants/ButtonLink';
import { getTokenList } from '../../../reducers/tokens';
import TransactionReview from '../../UI/TransactionReview/TransactionReviewEIP1559Update';
import ClipboardManager from '../../../core/ClipboardManager';
import { ThemeContext, mockTheme } from '../../../util/theme';
import withQRHardwareAwareness from '../QRHardware/withQRHardwareAwareness';
import QRSigningDetails from '../QRHardware/QRSigningDetails';
import Routes from '../../../constants/navigation/Routes';
import createStyles from './styles';
import {
  selectChainId,
  selectNetwork,
  selectProviderType,
  selectTicker,
  selectRpcTarget,
} from '../../../selectors/networkController';
import Text, {
  TextVariant,
} from '../../../component-library/components/Texts/Text';
import ApproveTransactionHeader from '../ApproveTransactionHeader';
import VerifyContractDetails from './VerifyContractDetails/VerifyContractDetails';
import ShowBlockExplorer from './ShowBlockExplorer';
import { isNetworkBuyNativeTokenSupported } from '../FiatOnRampAggregator/utils';
import { getRampNetworks } from '../../../reducers/fiatOrders';
import SkeletonText from '../FiatOnRampAggregator/components/SkeletonText';
import InfoModal from '../../../components/UI/Swaps/components/InfoModal';

const { ORIGIN_DEEPLINK, ORIGIN_QR_CODE } = AppConstants.DEEPLINKS;
const POLLING_INTERVAL_ESTIMATED_L1_FEE = 30000;

let intervalIdForEstimatedL1Fee;

const {
  ASSET: { ERC721, ERC1155, ERC20 },
} = TransactionTypes;

/**
 * PureComponent that manages ERC20 approve from the dapp browser
 */
class ApproveTransactionReview extends PureComponent {
  static navigationOptions = ({ navigation }) =>
    getApproveNavbar('approve.title', navigation);

  static propTypes = {
    /**
     * Callback triggered when this transaction is cancelled
     */
    onCancel: PropTypes.func,
    /**
     * Callback triggered when this transaction is confirmed
     */
    onConfirm: PropTypes.func,
    /**
     * Transaction state
     */
    transaction: PropTypes.object.isRequired,
    /**
     * Action that shows the global alert
     */
    showAlert: PropTypes.func,
    /**
     * Current provider ticker
     */
    ticker: PropTypes.string,
    /**
     * Number of tokens
     */
    tokensLength: PropTypes.number,
    /**
     * Number of accounts
     */
    accountsLength: PropTypes.number,
    /**
     * A string representing the network name
     */
    providerType: PropTypes.string,
    /**
     * Function to change the mode
     */
    onModeChange: PropTypes.func,
    /**
     * Error coming from gas component
     */
    gasError: PropTypes.string,
    /**
     * Primary currency, either ETH or Fiat
     */
    primaryCurrency: PropTypes.string,
    /**
     * Active tab URL, the currently active tab url
     */
    activeTabUrl: PropTypes.string,
    /**
     * Object that represents the navigator
     */
    navigation: PropTypes.object,
    /**
     * Network id
     */
    network: PropTypes.string,
    /**
     * True if transaction is over the available funds
     */
    over: PropTypes.bool,
    /**
     * Function to set analytics params
     */
    onSetAnalyticsParams: PropTypes.func,
    /**
     * A string representing the network chainId
     */
    chainId: PropTypes.string,
    /**
     * Estimate type returned by the gas fee controller, can be market-fee, legacy or eth_gasPrice
     */
    gasEstimateType: PropTypes.string,
    /**
     * Function to call when update animation starts
     */
    onUpdatingValuesStart: PropTypes.func,
    /**
     * Function to call when update animation ends
     */
    onUpdatingValuesEnd: PropTypes.func,
    /**
     * If the values should animate upon update or not
     */
    animateOnChange: PropTypes.bool,
    /**
     * Boolean to determine if the animation is happening
     */
    isAnimating: PropTypes.bool,
    /**
     * If the gas estimations are ready
     */
    gasEstimationReady: PropTypes.bool,
    /**
     * List of tokens from TokenListController
     */
    tokenList: PropTypes.object,
    /**
     * Whether the transaction was confirmed or not
     */
    transactionConfirmed: PropTypes.bool,
    /**
     * Dispatch set transaction object from transaction action
     */
    setTransactionObject: PropTypes.func,
    /**
     * toggle nickname modal
     */
    toggleModal: PropTypes.func,
    /**
     * The saved nickname of the address
     */
    nickname: PropTypes.string,
    /**
     * Check if nickname is saved
     */
    nicknameExists: PropTypes.bool,
    isSigningQRObject: PropTypes.bool,
    QRState: PropTypes.object,
    /**
     * The selected gas value (low, medium, high). Gas value can be null when the advanced option is modified.
     */
    gasSelected: PropTypes.string,
    /**
     * update gas transaction state to parent
     */
    updateTransactionState: PropTypes.func,
    /**
     * legacy gas object for calculating the legacy transaction
     */
    legacyGasObject: PropTypes.object,
    /**
     * eip1559 gas object for calculating eip1559 transaction
     */
    eip1559GasObject: PropTypes.object,
    showBlockExplorer: PropTypes.func,
    /**
     * function to toggle the verify contract details modal
     */
    showVerifyContractDetails: PropTypes.func,
    savedContactListToArray: PropTypes.array,
    closeVerifyContractDetails: PropTypes.func,
    shouldVerifyContractDetails: PropTypes.bool,
    frequentRpcList: PropTypes.array,
    providerRpcTarget: PropTypes.string,
    /**
     * Boolean that indicates if the native token buy is supported
     */
    isNativeTokenBuySupported: PropTypes.bool,
    /**
     * Function to update token allowance state in Approve component
     */
    updateTokenAllowanceState: PropTypes.func,
    /**
     * Token allowance state from Approve component
     */
    tokenAllowanceState: PropTypes.object,
    /**
     * Boolean that indicates gas estimated value is confirmed before approving
     */
    isGasEstimateStatusIn: PropTypes.bool,
  };

  state = {
    viewData: false,
    host: undefined,
    originalApproveAmount: undefined,
    spendLimitCustomValue: undefined,
    ticker: getTicker(this.props.ticker),
    viewDetails: false,
    spenderAddress: '0x...',
    transaction: this.props.transaction,
    token: {},
    isReadyToApprove: false,
    tokenSpendValue: '',
    showGasTooltip: false,
    gasTransactionObject: {},
    multiLayerL1FeeTotal: '0x0',
    fetchingUpdateDone: false,
    showBlockExplorerModal: false,
    address: '',
    isCustomSpendInputValid: true,
  };

  customSpendLimitInput = React.createRef();
  originIsWalletConnect = this.props.transaction.origin?.startsWith(
    WALLET_CONNECT_ORIGIN,
  );

  originIsMMSDKRemoteConn = this.props.transaction.origin?.startsWith(
    AppConstants.MM_SDK.SDK_REMOTE_ORIGIN,
  );

  fetchEstimatedL1Fee = async () => {
    const { transaction, chainId } = this.props;
    if (!transaction?.transaction) {
      return;
    }
    try {
      const eth = new Eth(Engine.context.NetworkController.provider);
      const result = await fetchEstimatedMultiLayerL1Fee(eth, {
        txParams: transaction.transaction,
        chainId,
      });
      this.setState({
        multiLayerL1FeeTotal: result,
      });
    } catch (e) {
      Logger.error(e, 'fetchEstimatedMultiLayerL1Fee call failed');
      this.setState({
        multiLayerL1FeeTotal: '0x0',
      });
    }
  };

  componentDidMount = async () => {
    const { chainId } = this.props;
    const {
      transaction: { origin, to, data, from, transaction },
      setTransactionObject,
      tokenList,
      tokenAllowanceState,
    } = this.props;
    const { AssetsContractController, TokenBalancesController } =
      Engine.context;

    let host;

    if (this.originIsWalletConnect) {
      host = getHost(origin.split(WALLET_CONNECT_ORIGIN)[1]);
    } else if (this.originIsMMSDKRemoteConn) {
      host = origin.split(AppConstants.MM_SDK.SDK_REMOTE_ORIGIN)[1];
    } else {
      host = getHost(origin);
    }

    let tokenSymbol,
      tokenDecimals,
      tokenName,
      tokenStandard,
      tokenBalance,
      createdSpendCap;

    const { spenderAddress, encodedAmount } = decodeApproveData(data);
    const encodedValue = hexToBN(encodedAmount).toString();

    const erc20TokenBalance = await TokenBalancesController.getERC20BalanceOf(
      to,
      from,
    );

    const contract = tokenList[safeToChecksumAddress(to)];

    if (tokenAllowanceState) {
      const {
        tokenSymbol: symbol,
        tokenDecimals: decimals,
        tokenName: name,
        tokenBalance: balance,
        tokenStandard: standard,
        isReadyToApprove,
      } = tokenAllowanceState;
      tokenSymbol = symbol;
      tokenDecimals = decimals;
      tokenName = name;
      tokenBalance = balance;
      tokenStandard = standard;
      createdSpendCap = isReadyToApprove;
    } else if (!contract) {
      try {
        const result = await getTokenDetails(to, from, encodedValue);

        const { standard, name, decimals, symbol } = result;

        if (standard === ERC721 || standard === ERC1155) {
          tokenName = name;
          tokenSymbol = symbol;
          tokenStandard = standard;
          tokenDecimals = await AssetsContractController.getERC20TokenDecimals(
            to,
          );
        } else {
          tokenDecimals = decimals;
          tokenSymbol = symbol;
          tokenStandard = standard;
          tokenName = name;
          tokenBalance = renderFromTokenMinimalUnit(
            erc20TokenBalance,
            decimals,
          );
        }
      } catch (e) {
        tokenSymbol = 'ERC20 Token';
        tokenDecimals = 18;
      }
    } else {
      tokenSymbol = contract.symbol;
      tokenDecimals = contract.decimals;
    }

    const approveAmount = fromTokenMinimalUnit(
      hexToBN(encodedAmount),
      tokenDecimals,
    );

    const { name: method } = await getMethodData(data);
    const minTokenAllowance = minimumTokenAllowance(tokenDecimals);

    const approvalData = generateApproveData({
      spender: spenderAddress,
      value:
        tokenStandard === ERC721 || tokenStandard === ERC1155
          ? encodedValue
          : '0',
    });

    setTransactionObject({
      transaction: {
        ...transaction,
        data: approvalData,
      },
    });

    const token = Object.values(tokenList).filter(
      (token) => token.address === to,
    );

    this.setState(
      {
        host,
        method,
        originalApproveAmount: approveAmount,
        token: {
          tokenSymbol,
          tokenDecimals,
          tokenName,
          tokenValue: encodedValue,
          tokenStandard,
          tokenBalance,
          tokenImage: token[0]?.iconUrl,
        },
        spenderAddress,
        encodedAmount,
        fetchingUpdateDone: true,
        isReadyToApprove: createdSpendCap,
        tokenSpendValue: tokenAllowanceState
          ? tokenAllowanceState?.tokenSpendValue
          : '',
        spendLimitCustomValue: minTokenAllowance,
      },
      () => {
        AnalyticsV2.trackEvent(
          MetaMetricsEvents.APPROVAL_STARTED,
          this.getAnalyticsParams(),
        );
      },
    );
    if (isMultiLayerFeeNetwork(chainId)) {
      this.fetchEstimatedL1Fee();
      intervalIdForEstimatedL1Fee = setInterval(
        this.fetchEstimatedL1Fee,
        POLLING_INTERVAL_ESTIMATED_L1_FEE,
      );
    }
  };

  componentDidUpdate = (_, prevState) => {
    const { transaction, setTransactionObject } = this.props;
    const {
      tokenSpendValue,
      spenderAddress,
      token: { tokenDecimals },
    } = this.state;

    if (prevState?.tokenSpendValue !== tokenSpendValue) {
      const newApprovalTransaction = generateTxWithNewTokenAllowance(
        tokenSpendValue || '0',
        tokenDecimals,
        spenderAddress,
        transaction,
      );

      setTransactionObject({
        ...newApprovalTransaction,
        transaction: {
          ...newApprovalTransaction.transaction,
          data: newApprovalTransaction.data,
        },
      });
    }
  };

  componentWillUnmount = async () => {
    clearInterval(intervalIdForEstimatedL1Fee);
  };

  getAnalyticsParams = () => {
    try {
      const { activeTabUrl, transaction, onSetAnalyticsParams } = this.props;
      const {
        token: { tokenSymbol },
        originalApproveAmount,
        encodedAmount,
      } = this.state;
      const { NetworkController } = Engine.context;
      const { chainId } = NetworkController?.state?.providerConfig || {};
      const isDapp = !Object.values(AppConstants.DEEPLINKS).includes(
        transaction?.origin,
      );
      const unlimited = encodedAmount === UINT256_HEX_MAX_VALUE;
      const params = {
        account_type: getAddressAccountType(transaction?.from),
        dapp_host_name: transaction?.origin,
        dapp_url: isDapp ? activeTabUrl : undefined,
        chain_id: chainId,
        active_currency: { value: tokenSymbol, anonymous: true },
        number_tokens_requested: {
          value: originalApproveAmount,
          anonymous: true,
        },
        unlimited_permission_requested: unlimited,
        referral_type: isDapp ? 'dapp' : transaction?.origin,
        request_source: this.originIsMMSDKRemoteConn
          ? AppConstants.REQUEST_SOURCES.SDK_REMOTE_CONN
          : this.originIsWalletConnect
          ? AppConstants.REQUEST_SOURCES.WC
          : AppConstants.REQUEST_SOURCES.IN_APP_BROWSER,
      };
      // Send analytics params to parent component so it's available when cancelling and confirming
      onSetAnalyticsParams && onSetAnalyticsParams(params);

      return params;
    } catch (error) {
      return {};
    }
  };

  trackApproveEvent = (event) => {
    const { transaction, tokensLength, accountsLength, providerType } =
      this.props;
    InteractionManager.runAfterInteractions(() => {
      Analytics.trackEventWithParameters(event, {
        view: transaction.origin,
        numberOfTokens: tokensLength,
        numberOfAccounts: accountsLength,
        network: providerType,
      });
    });
  };

  toggleViewData = () => {
    const { viewData } = this.state;
    this.setState({ viewData: !viewData });
  };

  toggleViewDetails = () => {
    const { viewDetails } = this.state;
    Analytics.trackEvent(MetaMetricsEvents.DAPP_APPROVE_SCREEN_VIEW_DETAILS);
    this.setState({ viewDetails: !viewDetails });
  };

  copyContractAddress = async (address) => {
    await ClipboardManager.setString(address);
    this.props.showAlert({
      isVisible: true,
      autodismiss: 1500,
      content: 'clipboard-alert',
      data: { msg: strings('transactions.address_copied_to_clipboard') },
    });
    AnalyticsV2.trackEvent(
      MetaMetricsEvents.CONTRACT_ADDRESS_COPIED,
      this.getAnalyticsParams(),
    );
  };

  edit = () => {
    const { onModeChange, updateTokenAllowanceState } = this.props;
    const {
      token: {
        tokenName,
        tokenStandard,
        tokenSymbol,
        tokenDecimals,
        tokenBalance,
      },
      tokenSpendValue,
      originalApproveAmount,
    } = this.state;
    Analytics.trackEvent(MetaMetricsEvents.TRANSACTIONS_EDIT_TRANSACTION);

    updateTokenAllowanceState({
      tokenStandard,
      isReadyToApprove: true,
      tokenSpendValue,
      tokenBalance,
      tokenSymbol,
      originalApproveAmount,
      tokenDecimals,
      tokenName,
    });
    onModeChange && onModeChange('edit');
  };

  openLinkAboutGas = () =>
    Linking.openURL(AppConstants.URLS.WHY_TRANSACTION_TAKE_TIME);

  toggleGasTooltip = () =>
    this.setState((state) => ({ showGasTooltip: !state.showGasTooltip }));

  renderGasTooltip = () => {
    const isMainnet = isMainnetByChainId(this.props.chainId);
    return (
      <InfoModal
        isVisible={this.state.showGasTooltip}
        title={strings(
          `transaction.gas_education_title${isMainnet ? '_ethereum' : ''}`,
        )}
        toggleModal={this.toggleGasTooltip}
        body={
          <View>
            <Text grey infoModal>
              {strings('transaction.gas_education_1')}
              {strings(
                `transaction.gas_education_2${isMainnet ? '_ethereum' : ''}`,
              )}{' '}
              <Text bold>{strings('transaction.gas_education_3')}</Text>
            </Text>
            <Text grey infoModal>
              {strings('transaction.gas_education_4')}
            </Text>
            <TouchableOpacity onPress={this.openLinkAboutGas}>
              <Text grey link infoModal>
                {strings('transaction.gas_education_learn_more')}
              </Text>
            </TouchableOpacity>
          </View>
        }
      />
    );
  };

  getStyles = () => {
    const colors = this.context.colors || mockTheme.colors;
    return createStyles(colors);
  };

  goToSpendCap = () => this.setState({ isReadyToApprove: false });

  handleSetIsCustomSpendInputValid = (value) => {
    this.setState({ isCustomSpendInputValid: value });
  };

  toggleLearnMoreWebPage = (url) => {
    this.setState({
      showBlockExplorerModal: !this.state.showBlockExplorerModal,
      learnMoreURL: url,
    });
  };

  handleCustomSpendOnInputChange = (value) => {
    if (isNumber(value)) {
      this.setState({
        tokenSpendValue: value.replace(/[^0-9.]/g, ''),
      });
    }
  };

  renderDetails = () => {
    const {
      originalApproveAmount,
      multiLayerL1FeeTotal,
      token: {
        tokenStandard,
        tokenSymbol,
        tokenName,
        tokenValue,
        tokenDecimals,
        tokenBalance,
        tokenImage,
      },
      tokenSpendValue,
      fetchingUpdateDone,
      isReadyToApprove,
      isCustomSpendInputValid,
    } = this.state;

    const {
      primaryCurrency,
      gasError,
      activeTabUrl,
      transaction: { origin, from, to },
      network,
      over,
      gasEstimateType,
      onUpdatingValuesStart,
      onUpdatingValuesEnd,
      animateOnChange,
      isAnimating,
      gasEstimationReady,
      transactionConfirmed,
      gasSelected,
      legacyGasObject,
      eip1559GasObject,
      updateTransactionState,
      showBlockExplorer,
      showVerifyContractDetails,
      providerType,
      providerRpcTarget,
      frequentRpcList,
      isNativeTokenBuySupported,
      isGasEstimateStatusIn,
    } = this.props;
    const styles = this.getStyles();
    const isTestNetwork = isTestNet(network);

    const originIsDeeplink =
      origin === ORIGIN_DEEPLINK || origin === ORIGIN_QR_CODE;
    const errorPress = isTestNetwork ? this.goToFaucet : this.buyEth;
    const errorLinkText = isTestNetwork
      ? strings('transaction.go_to_faucet')
      : strings('transaction.buy_more');

    const showFeeMarket =
      !gasEstimateType ||
      gasEstimateType === GAS_ESTIMATE_TYPES.FEE_MARKET ||
      gasEstimateType === GAS_ESTIMATE_TYPES.NONE;

    const hasBlockExplorer = shouldShowBlockExplorer({
      providerType,
      providerRpcTarget,
      frequentRpcList,
    });

    const tokenLabel = `${
      tokenName || tokenSymbol || strings(`spend_limit_edition.nft`)
    } (#${tokenValue})`;

    const isERC2OToken = tokenStandard === ERC20;
    const isNonERC20Token = tokenStandard !== ERC20;
    const isERC20SpendCapScreenWithoutValue = isERC2OToken && !tokenSpendValue;

    const shouldDisableConfirmButton =
      !fetchingUpdateDone ||
      isERC20SpendCapScreenWithoutValue ||
      Boolean(gasError) ||
      transactionConfirmed ||
      (!isCustomSpendInputValid && isERC2OToken) ||
      (isNonERC20Token && !isGasEstimateStatusIn);

    const confirmText =
      isERC2OToken && !isReadyToApprove
        ? strings('transaction.next')
        : strings('transactions.approve');

    return (
      <>
        <View style={styles.section} testID={'approve-modal-test-id'}>
          <View style={styles.actionViewWrapper}>
            <ActionView
              confirmButtonMode="confirm"
              cancelText={strings('transaction.reject')}
              confirmText={confirmText}
              onCancelPress={this.onCancelPress}
              onConfirmPress={this.onConfirmPress}
              confirmDisabled={shouldDisableConfirmButton}
            >
              <View>
                {from && (
                  <ApproveTransactionHeader
                    origin={origin}
                    url={activeTabUrl}
                    from={from}
                    asset={{
                      address: to,
                      symbol: tokenSymbol,
                      decimals: tokenDecimals,
                      standard: tokenStandard,
                    }}
                  />
                )}
                <Text
                  variant={TextVariant.HeadingMD}
                  style={styles.title}
                  testID={'allow-access'}
                >
                  {strings(
                    `spend_limit_edition.${
                      originIsDeeplink
                        ? 'allow_to_address_access'
                        : tokenStandard === ERC721 || tokenStandard === ERC1155
                        ? 'allow_to_access'
                        : 'spend_cap'
                    }`,
                  )}
                </Text>
                <View style={styles.tokenContainer}>
                  {!fetchingUpdateDone && (
                    <Text
                      variant={TextVariant.HeadingMD}
                      style={styles.alignText}
                    >
                      {strings('spend_limit_edition.token')}
                    </Text>
                  )}
                  {isERC2OToken && (
                    <>
                      {tokenImage ? (
                        <Avatar
                          variant={AvatarVariants.Token}
                          size={AvatarSize.Md}
                          imageSource={{ uri: tokenImage }}
                        />
                      ) : (
                        <Identicon address={to} diameter={25} />
                      )}
                      <Text
                        variant={TextVariant.HeadingMD}
                        style={styles.symbol}
                      >
                        {tokenSymbol}
                      </Text>
                    </>
                  )}
                  {tokenStandard === ERC721 || tokenStandard === ERC1155 ? (
                    hasBlockExplorer ? (
                      <ButtonLink
                        onPress={showBlockExplorer}
                        label={
                          <Text
                            variant={TextVariant.HeadingMD}
                            style={styles.buttonColor}
                          >
                            {tokenLabel}
                          </Text>
                        }
                      />
                    ) : (
                      <Text variant={TextVariant.HeadingMD}>{tokenLabel}</Text>
                    )
                  ) : null}
                </View>
                {(tokenStandard === ERC721 || tokenStandard === ERC1155) && (
                  <Text reset style={styles.explanation}>
                    {`${strings(
                      `spend_limit_edition.${
                        originIsDeeplink
                          ? 'you_trust_this_address'
                          : 'you_trust_this_site'
                      }`,
                    )}`}
                  </Text>
                )}
                <ButtonLink
                  variant={TextVariant.BodyMD}
                  onPress={showVerifyContractDetails}
                  style={styles.verifyContractLink}
                  label={strings(
                    'contract_allowance.token_allowance.verify_third_party_details',
                  )}
                />
                <View style={styles.paddingHorizontal}>
                  <View style={styles.section}>
                    {!tokenStandard ? (
                      <SkeletonText style={styles.skeletalView} />
                    ) : (
                      isERC2OToken && (
                        <CustomSpendCap
                          ticker={tokenSymbol}
                          dappProposedValue={originalApproveAmount}
                          tokenSpendValue={tokenSpendValue}
                          accountBalance={tokenBalance}
                          tokenDecimal={tokenDecimals}
                          toggleLearnMoreWebPage={this.toggleLearnMoreWebPage}
                          isEditDisabled={Boolean(isReadyToApprove)}
                          editValue={this.goToSpendCap}
<<<<<<< HEAD
                          onInputChanged={this.handleCustomSpendOnInputChange}
                          isInputValid={this.handleSetIsCustomSpendInputValid}
=======
                          isInputValid={this.customSpendInputValid}
                          onInputChanged={(value) => {
                            if (isNumber(value)) {
                              this.setState({
                                tokenSpendValue: value.replace(/[^0-9.]/g, ''),
                              });
                            }
                          }}
>>>>>>> 18cb3a3f
                        />
                      )
                    )}
                    {((isERC2OToken && isReadyToApprove) ||
                      tokenStandard === ERC721 ||
                      tokenStandard === ERC1155) && (
                      <View style={styles.transactionWrapper}>
                        <TransactionReview
                          gasSelected={gasSelected}
                          primaryCurrency={primaryCurrency}
                          hideTotal
                          noMargin
                          onEdit={this.edit}
                          chainId={this.props.chainId}
                          onUpdatingValuesStart={onUpdatingValuesStart}
                          onUpdatingValuesEnd={onUpdatingValuesEnd}
                          animateOnChange={animateOnChange}
                          isAnimating={isAnimating}
                          gasEstimationReady={gasEstimationReady}
                          legacy={!showFeeMarket}
                          gasObject={
                            !showFeeMarket ? legacyGasObject : eip1559GasObject
                          }
                          updateTransactionState={updateTransactionState}
                          onlyGas
                          multiLayerL1FeeTotal={multiLayerL1FeeTotal}
                        />
                      </View>
                    )}
                    {gasError && (
                      <View style={styles.errorWrapper}>
                        {isTestNetwork || isNativeTokenBuySupported ? (
                          <TouchableOpacity onPress={errorPress}>
                            <Text reset style={styles.error}>
                              {gasError}
                            </Text>

                            {over && (
                              <Text
                                reset
                                style={[styles.error, styles.underline]}
                              >
                                {errorLinkText}
                              </Text>
                            )}
                          </TouchableOpacity>
                        ) : (
                          <Text reset style={styles.error}>
                            {gasError}
                          </Text>
                        )}
                      </View>
                    )}
                    {!gasError && (
                      <TouchableOpacity
                        style={styles.actionTouchable}
                        onPress={this.toggleViewDetails}
                      >
                        <View style={styles.iconContainer}>
                          <Text reset style={styles.viewDetailsText}>
                            {strings(
                              'spend_limit_edition.view_transaction_details',
                            )}
                          </Text>
                          <IonicIcon
                            name="ios-arrow-down"
                            size={16}
                            style={styles.iconDropdown}
                          />
                        </View>
                      </TouchableOpacity>
                    )}
                  </View>
                </View>
              </View>
            </ActionView>
          </View>
        </View>
      </>
    );
  };

  renderTransactionReview = () => {
    const { nickname, nicknameExists } = this.props;
    const {
      host,
      method,
      viewData,
      tokenSpendValue,
      token: { tokenStandard, tokenSymbol, tokenValue, tokenName },
    } = this.state;
    const {
      transaction: { to, data },
    } = this.props;
    return (
      <TransactionReviewDetailsCard
        toggleViewDetails={this.toggleViewDetails}
        toggleViewData={this.toggleViewData}
        copyContractAddress={this.copyContractAddress}
        nickname={nickname}
        nicknameExists={nicknameExists}
        address={to}
        host={host}
        tokenSpendValue={tokenSpendValue}
        tokenSymbol={tokenSymbol}
        data={data}
        tokenValue={tokenValue}
        tokenName={tokenName}
        tokenStandard={tokenStandard}
        method={method}
        displayViewData={viewData}
      />
    );
  };

  renderVerifyContractDetails = () => {
    const {
      providerType,
      providerRpcTarget,
      savedContactListToArray,
      toggleModal,
      closeVerifyContractDetails,
      frequentRpcList,
    } = this.props;
    const {
      transaction: { to },
      showBlockExplorerModal,
      spenderAddress,
      token: { tokenSymbol },
    } = this.state;

    const toggleBlockExplorerModal = (address) => {
      closeVerifyContractDetails();
      this.setState({
        showBlockExplorerModal: !showBlockExplorerModal,
        address,
      });
    };

    const showNickname = (address) => {
      toggleModal(address);
    };

    return (
      <VerifyContractDetails
        closeVerifyContractView={closeVerifyContractDetails}
        toggleBlockExplorer={toggleBlockExplorerModal}
        contractAddress={spenderAddress}
        tokenAddress={to}
        showNickname={showNickname}
        savedContactListToArray={savedContactListToArray}
        copyAddress={this.copyContractAddress}
        providerType={providerType}
        tokenSymbol={tokenSymbol}
        providerRpcTarget={providerRpcTarget}
        frequentRpcList={frequentRpcList}
        tokenStandard={this.state.token?.tokenStandard}
      />
    );
  };

  renderBlockExplorerView = () => {
    const {
      providerType,
      showVerifyContractDetails,
      frequentRpcList,
      providerRpcTarget,
    } = this.props;
    const { showBlockExplorerModal, address, learnMoreURL } = this.state;

    const styles = this.getStyles();
    const closeModal = () => {
      !learnMoreURL && showVerifyContractDetails();
      this.setState({
        showBlockExplorerModal: !showBlockExplorerModal,
        learnMoreURL: null,
      });
    };

    return (
      <ShowBlockExplorer
        setIsBlockExplorerVisible={closeModal}
        type={providerType}
        address={address}
        headerWrapperStyle={styles.headerWrapper}
        headerTextStyle={styles.headerText}
        iconStyle={styles.icon}
        providerRpcTarget={providerRpcTarget}
        frequentRpcList={frequentRpcList}
        learnMoreURL={learnMoreURL}
      />
    );
  };

  buyEth = () => {
    const { navigation } = this.props;
    /* this is kinda weird, we have to reject the transaction to collapse the modal */
    this.onCancelPress();
    try {
      navigation.navigate('FiatOnRampAggregator');
    } catch (error) {
      Logger.error(error, 'Navigation: Error when navigating to buy ETH.');
    }
    InteractionManager.runAfterInteractions(() => {
      Analytics.trackEvent(MetaMetricsEvents.RECEIVE_OPTIONS_PAYMENT_REQUEST);
    });
  };

  onCancelPress = () => {
    const { onCancel } = this.props;
    onCancel && onCancel();
  };

  onConfirmPress = () => {
    const {
      isReadyToApprove,
      token: { tokenStandard },
    } = this.state;
    const { onConfirm } = this.props;

    if (tokenStandard === ERC20 && !isReadyToApprove) {
      AnalyticsV2.trackEvent(
        MetaMetricsEvents.APPROVAL_PERMISSION_UPDATED,
        this.getAnalyticsParams(),
      );
      return this.setState({ isReadyToApprove: true });
    }

    return onConfirm && onConfirm();
  };

  goToFaucet = () => {
    InteractionManager.runAfterInteractions(() => {
      this.onCancelPress();
      this.props.navigation.navigate(Routes.BROWSER.VIEW, {
        newTabUrl: AppConstants.URLS.MM_FAUCET,
        timestamp: Date.now(),
      });
    });
  };

  renderQRDetails() {
    const { host, spenderAddress } = this.state;
    const {
      activeTabUrl,
      transaction: { origin, from },
      QRState,
    } = this.props;
    const styles = this.getStyles();
    return (
      <View style={styles.actionViewQRObject} testID={'qr-details'}>
        <TransactionHeader
          currentPageInformation={{
            origin,
            spenderAddress,
            title: host,
            url: activeTabUrl,
          }}
        />
        <QRSigningDetails
          QRState={QRState}
          tighten
          showHint={false}
          showCancelButton
          bypassAndroidCameraAccessCheck={false}
          fromAddress={from}
        />
      </View>
    );
  }

  render = () => {
    const { viewDetails, showBlockExplorerModal } = this.state;
    const { isSigningQRObject, shouldVerifyContractDetails } = this.props;

    return (
      <View>
        {viewDetails
          ? this.renderTransactionReview()
          : shouldVerifyContractDetails
          ? this.renderVerifyContractDetails()
          : showBlockExplorerModal
          ? this.renderBlockExplorerView()
          : isSigningQRObject
          ? this.renderQRDetails()
          : this.renderDetails()}
      </View>
    );
  };
}

const mapStateToProps = (state) => ({
  ticker: selectTicker(state),
  frequentRpcList:
    state.engine.backgroundState.PreferencesController.frequentRpcList,
  transaction: getNormalizedTxState(state),
  accountsLength: Object.keys(
    state.engine.backgroundState.AccountTrackerController.accounts || {},
  ).length,
  tokensLength: state.engine.backgroundState.TokensController.tokens.length,
  providerType: selectProviderType(state),
  providerRpcTarget: selectRpcTarget(state),
  primaryCurrency: state.settings.primaryCurrency,
  activeTabUrl: getActiveTabUrl(state),
  network: selectNetwork(state),
  chainId: selectChainId(state),
  tokenList: getTokenList(state),
  isNativeTokenBuySupported: isNetworkBuyNativeTokenSupported(
    selectChainId(state),
    getRampNetworks(state),
  ),
});

const mapDispatchToProps = (dispatch) => ({
  setTransactionObject: (transaction) =>
    dispatch(setTransactionObject(transaction)),
  showAlert: (config) => dispatch(showAlert(config)),
});

ApproveTransactionReview.contextType = ThemeContext;

export default connect(
  mapStateToProps,
  mapDispatchToProps,
)(withNavigation(withQRHardwareAwareness(ApproveTransactionReview)));<|MERGE_RESOLUTION|>--- conflicted
+++ resolved
@@ -23,10 +23,7 @@
 import { GAS_ESTIMATE_TYPES } from '@metamask/gas-fee-controller';
 import {
   fromTokenMinimalUnit,
-<<<<<<< HEAD
-=======
   hexToBN,
->>>>>>> 18cb3a3f
   isNumber,
   renderFromTokenMinimalUnit,
 } from '../../../util/number';
@@ -883,19 +880,8 @@
                           toggleLearnMoreWebPage={this.toggleLearnMoreWebPage}
                           isEditDisabled={Boolean(isReadyToApprove)}
                           editValue={this.goToSpendCap}
-<<<<<<< HEAD
                           onInputChanged={this.handleCustomSpendOnInputChange}
                           isInputValid={this.handleSetIsCustomSpendInputValid}
-=======
-                          isInputValid={this.customSpendInputValid}
-                          onInputChanged={(value) => {
-                            if (isNumber(value)) {
-                              this.setState({
-                                tokenSpendValue: value.replace(/[^0-9.]/g, ''),
-                              });
-                            }
-                          }}
->>>>>>> 18cb3a3f
                         />
                       )
                     )}
