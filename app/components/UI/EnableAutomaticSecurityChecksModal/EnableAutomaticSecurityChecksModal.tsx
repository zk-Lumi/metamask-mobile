import React, { useCallback, useEffect, useRef } from 'react';
import { View, Image, Platform } from 'react-native';
import { createStyles } from './styles';
import { strings } from '../../../../locales/i18n';
import Text, {
  TextVariants,
} from '../../../component-library/components/Texts/Text';
import { createNavigationDetails } from '../../../util/navigation/navUtils';
import Routes from '../../../constants/navigation/Routes';
import { useTheme } from '../../../util/theme';
import ReusableModal, { ReusableModalRef } from '../ReusableModal';
import ButtonTertiary, {
  ButtonTertiaryVariants,
} from '../../../component-library/components/Buttons/Button/variants/ButtonTertiary';
import { ButtonSize } from '../../../component-library/components/Buttons/Button';
import ButtonPrimary from '../../../component-library/components/Buttons/Button/variants/ButtonPrimary';
import { useDispatch } from 'react-redux';
import {
  setAutomaticSecurityChecks,
  setAutomaticSecurityChecksModalOpen,
  userSelectedAutomaticSecurityChecksOptions,
} from '../../../actions/security';
import AnalyticsV2 from '../../../util/analyticsV2';
import { ScrollView } from 'react-native-gesture-handler';
import {
  ENABLE_AUTOMATIC_SECURITY_CHECK_CONTAINER_ID,
  ENABLE_AUTOMATIC_SECURITY_CHECK_NO_THANKS_BUTTON,
} from '../../../../wdio/features/testIDs/Screens/EnableAutomaticSecurityChecksScreen.testIds';

import generateTestId from '../../../../wdio/utils/generateTestId';
import generateDeviceAnalyticsMetaData from '../../../util/metrics';

/* eslint-disable import/no-commonjs, @typescript-eslint/no-var-requires, @typescript-eslint/no-require-imports */
const onboardingDeviceImage = require('../../../images/swaps_onboard_device.png');

export const createEnableAutomaticSecurityChecksModalNavDetails =
  createNavigationDetails(
    Routes.MODAL.ROOT_MODAL_FLOW,
    Routes.MODAL.ENABLE_AUTOMATIC_SECURITY_CHECKS,
  );

const EnableAutomaticSecurityChecksModal = () => {
  const { colors } = useTheme();
  const styles = createStyles(colors);
  const modalRef = useRef<ReusableModalRef | null>(null);
  const dispatch = useDispatch();

  const dismissModal = (cb?: () => void): void =>
    modalRef?.current?.dismissModal(cb);

  useEffect(() => {
<<<<<<< HEAD
    dispatch(setAutomaticSecurityChecksModalOpen(true));

=======
    AnalyticsV2.trackEvent(
      AnalyticsV2.ANALYTICS_EVENTS.AUTOMATIC_SECURITY_CHECKS_PROMPT_VIEWED,
      generateDeviceAnalyticsMetaData(),
    );
  }, []);

  useEffect(() => {
    dispatch(setAutomaticSecurityChecksModalOpen(true));
>>>>>>> cced29e1
    return () => {
      dispatch(setAutomaticSecurityChecksModalOpen(false));
    };
  }, [dispatch]);

  const triggerCloseAndDisableAutomaticSecurityChecks = useCallback(
    () =>
      dismissModal(() => {
        AnalyticsV2.trackEvent(
          AnalyticsV2.ANALYTICS_EVENTS
            .AUTOMATIC_SECURITY_CHECKS_DISABLED_FROM_PROMPT,
          generateDeviceAnalyticsMetaData(),
        );
        dispatch(userSelectedAutomaticSecurityChecksOptions());
      }),
    [dispatch],
  );

  const enableAutomaticSecurityChecks = useCallback(() => {
    dismissModal(() => {
      AnalyticsV2.trackEvent(
        AnalyticsV2.ANALYTICS_EVENTS
          .AUTOMATIC_SECURITY_CHECKS_ENABLED_FROM_PROMPT,
        generateDeviceAnalyticsMetaData(),
      );
      dispatch(userSelectedAutomaticSecurityChecksOptions());
      dispatch(setAutomaticSecurityChecks(true));
    });
  }, [dispatch]);

  return (
    <ReusableModal ref={modalRef} style={styles.screen}>
      <ScrollView contentContainerStyle={styles.content}>
        <View
          style={styles.images}
          {...generateTestId(
            Platform,
            ENABLE_AUTOMATIC_SECURITY_CHECK_CONTAINER_ID,
          )}
        >
          <Image source={onboardingDeviceImage} />
        </View>
        <Text variant={TextVariants.lHeadingLG} style={styles.title}>
          {strings('enable_automatic_security_check_modal.title')}
        </Text>
        <Text variant={TextVariants.sBodyMD} style={styles.description}>
          {strings('enable_automatic_security_check_modal.description')}
        </Text>
      </ScrollView>
      <View style={styles.actionButtonWrapper}>
        <ButtonPrimary
          label={strings(
            'enable_automatic_security_check_modal.primary_action',
          )}
          onPress={enableAutomaticSecurityChecks}
          style={styles.actionButton}
        />
        <ButtonTertiary
          label={strings(
            'enable_automatic_security_check_modal.secondary_action',
          )}
          {...generateTestId(
            Platform,
            ENABLE_AUTOMATIC_SECURITY_CHECK_NO_THANKS_BUTTON,
          )}
          size={ButtonSize.Md}
          onPress={triggerCloseAndDisableAutomaticSecurityChecks}
          buttonTertiaryVariants={ButtonTertiaryVariants.Normal}
        />
      </View>
    </ReusableModal>
  );
};

export default React.memo(EnableAutomaticSecurityChecksModal);<|MERGE_RESOLUTION|>--- conflicted
+++ resolved
@@ -49,10 +49,6 @@
     modalRef?.current?.dismissModal(cb);
 
   useEffect(() => {
-<<<<<<< HEAD
-    dispatch(setAutomaticSecurityChecksModalOpen(true));
-
-=======
     AnalyticsV2.trackEvent(
       AnalyticsV2.ANALYTICS_EVENTS.AUTOMATIC_SECURITY_CHECKS_PROMPT_VIEWED,
       generateDeviceAnalyticsMetaData(),
@@ -61,7 +57,6 @@
 
   useEffect(() => {
     dispatch(setAutomaticSecurityChecksModalOpen(true));
->>>>>>> cced29e1
     return () => {
       dispatch(setAutomaticSecurityChecksModalOpen(false));
     };
