--- conflicted
+++ resolved
@@ -162,7 +162,7 @@
       const finalizeConfirmation = async (confirmed, rawSignature) => {
         if (!confirmed) {
           AnalyticsV2.trackEvent(
-            AnalyticsV2.ANALYTICS_EVENTS.SIGN_REQUEST_CANCELLED,
+            MetaMetricsEvents.SIGN_REQUEST_CANCELLED,
             this.getAnalyticsParams(),
           );
           return this.rejectMessage(messageId);
@@ -172,7 +172,7 @@
         this.showWalletConnectNotification(messageParams, true);
 
         AnalyticsV2.trackEvent(
-          AnalyticsV2.ANALYTICS_EVENTS.SIGN_REQUEST_COMPLETED,
+          MetaMetricsEvents.SIGN_REQUEST_COMPLETED,
           this.getAnalyticsParams(),
         );
       };
@@ -234,14 +234,6 @@
   confirmSignature = async () => {
     try {
       await this.signMessage();
-<<<<<<< HEAD
-=======
-      AnalyticsV2.trackEvent(
-        MetaMetricsEvents.SIGN_REQUEST_COMPLETED,
-        this.getAnalyticsParams(),
-      );
-      this.props.onConfirm();
->>>>>>> db9007ba
     } catch (e) {
       if (e?.message.startsWith(KEYSTONE_TX_CANCELED)) {
         AnalyticsV2.trackEvent(
