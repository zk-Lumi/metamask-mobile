--- conflicted
+++ resolved
@@ -36,8 +36,6 @@
 import { setCurrentRoute } from '../../../actions/navigation';
 import { findRouteNameFromNavigatorState } from '../../../util/general';
 
-const isIos = Platform.OS === 'ios';
-
 const styles = StyleSheet.create({
 	fill: { flex: 1 },
 });
@@ -143,19 +141,11 @@
 			branch.subscribe({
 				onOpenStart: (opts) => {
 					// Called reliably on iOS deeplink instances
-<<<<<<< HEAD
-					isIos && handleDeeplink(opts);
-				},
-				onOpenComplete: (opts) => {
-					// Called reliably on Android deeplink instances
-					!isIos && handleDeeplink(opts);
-=======
 					Device.isIos() && handleDeeplink(opts);
 				},
 				onOpenComplete: (opts) => {
 					// Called reliably on Android deeplink instances
 					Device.isAndroid() && handleDeeplink(opts);
->>>>>>> 399d9a8a
 				},
 			}),
 		[handleDeeplink]
