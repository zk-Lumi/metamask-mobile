--- conflicted
+++ resolved
@@ -3,6 +3,7 @@
 import { Animated } from 'react-native';
 import { createStackNavigator } from '@react-navigation/stack';
 import { createDrawerNavigator } from '@react-navigation/drawer';
+import AsyncStorage from '@react-native-community/async-storage';
 import Login from '../../Views/Login';
 import QRScanner from '../../Views/QRScanner';
 import Onboarding from '../../Views/Onboarding';
@@ -29,15 +30,10 @@
 import { trackErrorAsAnalytics } from '../../../util/analyticsV2';
 import { routingInstrumentation } from '../../../util/setupSentry';
 import Analytics from '../../../core/Analytics';
-<<<<<<< HEAD
 import ReviewManager from '../../../core/ReviewManager';
-=======
-import AsyncStorage from '@react-native-community/async-storage';
 import { connect } from 'react-redux';
-
 import { EXISTING_USER, CURRENT_APP_VERSION, LAST_APP_VERSION } from '../../../constants/storage';
 import { getVersion } from 'react-native-device-info';
->>>>>>> 94936838
 
 const Stack = createStackNavigator();
 const Drawer = createDrawerNavigator();
@@ -260,23 +256,13 @@
 	}
 
 	return (
-<<<<<<< HEAD
-		<NavigationContainer
-			ref={navigator}
-			onReady={() => {
-				routingInstrumentation.registerNavigationContainer(navigator);
-				ReviewManager.navigationRef = navigator;
-			}}
-		>
-			<AppNavigator />
-		</NavigationContainer>
-=======
 		// do not render unless a route is defined
 		(route && (
 			<NavigationContainer
 				ref={navigator}
 				onReady={() => {
 					routingInstrumentation.registerNavigationContainer(navigator);
+					ReviewManager.navigationRef = navigator;
 				}}
 			>
 				<Stack.Navigator route={route} initialRouteName={route}>
@@ -293,7 +279,6 @@
 			</NavigationContainer>
 		)) ||
 		null
->>>>>>> 94936838
 	);
 };
 
