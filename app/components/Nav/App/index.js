import React, { useCallback, useEffect, useRef, useState } from 'react';
import { NavigationContainer, CommonActions } from '@react-navigation/native';
import { Animated } from 'react-native';
import { createStackNavigator } from '@react-navigation/stack';
import AsyncStorage from '@react-native-community/async-storage';
import Login from '../../Views/Login';
import QRScanner from '../../Views/QRScanner';
import Onboarding from '../../Views/Onboarding';
import OnboardingCarousel from '../../Views/OnboardingCarousel';
import ChoosePassword from '../../Views/ChoosePassword';
import ExtensionSync from '../../Views/ExtensionSync';
import AccountBackupStep1 from '../../Views/AccountBackupStep1';
import AccountBackupStep1B from '../../Views/AccountBackupStep1B';
import ManualBackupStep1 from '../../Views/ManualBackupStep1';
import ManualBackupStep2 from '../../Views/ManualBackupStep2';
import ManualBackupStep3 from '../../Views/ManualBackupStep3';
import ImportFromSeed from '../../Views/ImportFromSeed';
import SyncWithExtensionSuccess from '../../Views/SyncWithExtensionSuccess';
import Main from '../Main';
import OptinMetrics from '../../UI/OptinMetrics';
import MetaMaskAnimation from '../../UI/MetaMaskAnimation';
import SimpleWebview from '../../Views/SimpleWebview';
import SharedDeeplinkManager from '../../../core/DeeplinkManager';
import Engine from '../../../core/Engine';
import branch from 'react-native-branch';
import AppConstants from '../../../core/AppConstants';
import Logger from '../../../util/Logger';
import Device from '../../../util/device';
import { trackErrorAsAnalytics } from '../../../util/analyticsV2';
import { routingInstrumentation } from '../../../util/setupSentry';
import Analytics from '../../../core/Analytics';
import { connect, useSelector, useDispatch } from 'react-redux';
import { EXISTING_USER, CURRENT_APP_VERSION, LAST_APP_VERSION } from '../../../constants/storage';
import { getVersion } from 'react-native-device-info';
import { setCurrentRoute } from '../../../actions/navigation';
import { findRouteNameFromNavigatorState } from '../../../util/general';
<<<<<<< HEAD
import AuthenticationService from '../../../core/AuthenticationService';

const styles = StyleSheet.create({
	fill: { flex: 1 },
});
=======
import { ThemeContext, useAppTheme } from '../../../util/theme';
>>>>>>> a03b8f97

const Stack = createStackNavigator();
/**
 * Stack navigator responsible for the onboarding process
 * Create Wallet, Import from Seed and Sync
 */
const OnboardingNav = () => (
	<Stack.Navigator initialRouteName="OnboardingCarousel">
		<Stack.Screen name="Onboarding" component={Onboarding} options={Onboarding.navigationOptions} />
		<Stack.Screen
			name="OnboardingCarousel"
			component={OnboardingCarousel}
			options={OnboardingCarousel.navigationOptions}
		/>
		<Stack.Screen name="ChoosePassword" component={ChoosePassword} options={ChoosePassword.navigationOptions} />
		<Stack.Screen name="ExtensionSync" component={ExtensionSync} />
		<Stack.Screen
			name="AccountBackupStep1"
			component={AccountBackupStep1}
			options={AccountBackupStep1.navigationOptions}
		/>
		<Stack.Screen
			name="AccountBackupStep1B"
			component={AccountBackupStep1B}
			options={AccountBackupStep1B.navigationOptions}
		/>
		<Stack.Screen
			name="ManualBackupStep1"
			component={ManualBackupStep1}
			options={ManualBackupStep1.navigationOptions}
		/>
		<Stack.Screen
			name="ManualBackupStep2"
			component={ManualBackupStep2}
			options={ManualBackupStep2.navigationOptions}
		/>
		<Stack.Screen
			name="ManualBackupStep3"
			component={ManualBackupStep3}
			options={ManualBackupStep3.navigationOptions}
		/>
		<Stack.Screen name="ImportFromSeed" component={ImportFromSeed} options={ImportFromSeed.navigationOptions} />
		<Stack.Screen name="OptinMetrics" component={OptinMetrics} options={OptinMetrics.navigationOptions} />
	</Stack.Navigator>
);

/**
 * Parent Stack navigator that allows the
 * child OnboardingNav navigator to push modals on top of it
 */
const SimpleWebviewScreen = () => (
	<Stack.Navigator mode={'modal'}>
		<Stack.Screen name="SimpleWebview" component={SimpleWebview} options={SimpleWebview.navigationOptions} />
	</Stack.Navigator>
);

const OnboardingRootNav = () => (
	<Stack.Navigator initialRouteName={'OnboardingNav'} mode="modal" screenOptions={{ headerShown: false }}>
		<Stack.Screen name="OnboardingNav" component={OnboardingNav} />
		<Stack.Screen name="SyncWithExtensionSuccess" component={SyncWithExtensionSuccess} />
		<Stack.Screen name="QRScanner" component={QRScanner} header={null} />
		<Stack.Screen name="Webview" header={null} component={SimpleWebviewScreen} />
	</Stack.Navigator>
);

const App = ({ selectedAddress, userLoggedIn }) => {
	const animation = useRef(null);
	const animationName = useRef(null);
	const opacity = useRef(new Animated.Value(1)).current;
	const navigator = useRef();
	const locked = useRef(false);
	const [route, setRoute] = useState();
	const [authCancelled, setAuthCancelled] = useState(false);
	const [animationPlayed, setAnimationPlayed] = useState();
	const dispatch = useDispatch();
	const triggerSetCurrentRoute = (route) => dispatch(setCurrentRoute(route));
	const frequentRpcList = useSelector(
		(state) => state?.engine?.backgroundState?.PreferencesController?.frequentRpcList
	);

	useEffect(() => {
		const appTriggeredAuth = async () => {
			const existingUser = await AsyncStorage.getItem(EXISTING_USER);
			try {
				if (existingUser && !userLoggedIn && !locked.current && selectedAddress) {
					await AuthenticationService.appTriggeredAuth(selectedAddress);
					locked.current = true;
				}
				//Cancel auth if the existing user has not been set
				if (existingUser == null) setAuthCancelled(true);
			} catch (error) {
				trackErrorAsAnalytics('Lockscreen: Max Attempts Reached', error?.message, `Unlock attempts: 1`);
				setAuthCancelled(true);
			}
		};

		appTriggeredAuth();
	}, [userLoggedIn, selectedAddress]);

	const handleDeeplink = useCallback(({ error, params, uri }) => {
		if (error) {
			trackErrorAsAnalytics(error, 'Branch:');
		}
		const deeplink = params?.['+non_branch_link'] || uri || null;
		try {
			if (deeplink) {
				const { KeyringController } = Engine.context;
				const isUnlocked = KeyringController.isUnlocked();
				isUnlocked
					? SharedDeeplinkManager.parse(deeplink, { origin: AppConstants.DEEPLINKS.ORIGIN_DEEPLINK })
					: SharedDeeplinkManager.setDeeplink(deeplink);
			}
		} catch (e) {
			Logger.error(e, `Deeplink: Error parsing deeplink`);
		}
	}, []);

	useEffect(
		() =>
			branch.subscribe({
				onOpenStart: (opts) => {
					// Called reliably on iOS deeplink instances
					Device.isIos() && handleDeeplink(opts);
				},
				onOpenComplete: (opts) => {
					// Called reliably on Android deeplink instances
					Device.isAndroid() && handleDeeplink(opts);
				},
			}),
		[handleDeeplink]
	);

	useEffect(() => {
		SharedDeeplinkManager.init({
			navigation: {
				navigate: (routeName, opts) => {
					const params = { name: routeName, params: opts };
					navigator.current?.dispatch?.(CommonActions.navigate(params));
				},
			},
			frequentRpcList,
			dispatch,
		});
	}, [dispatch, frequentRpcList]);

	useEffect(() => {
		const initAnalytics = async () => {
			await Analytics.init();
		};

		initAnalytics();
	}, []);

	useEffect(() => {
		async function checkExsiting() {
			const existingUser = await AsyncStorage.getItem(EXISTING_USER);
			const route = !existingUser ? 'OnboardingRootNav' : 'Login';
			setRoute(route);
		}
		if (locked.current || authCancelled) checkExsiting();
	});

	useEffect(() => {
		async function startApp() {
			const existingUser = await AsyncStorage.getItem(EXISTING_USER);
			try {
				const currentVersion = await getVersion();
				const savedVersion = await AsyncStorage.getItem(CURRENT_APP_VERSION);
				if (currentVersion !== savedVersion) {
					if (savedVersion) await AsyncStorage.setItem(LAST_APP_VERSION, savedVersion);
					await AsyncStorage.setItem(CURRENT_APP_VERSION, currentVersion);
				}

				const lastVersion = await AsyncStorage.getItem(LAST_APP_VERSION);
				if (!lastVersion) {
					if (existingUser) {
						// Setting last version to first version if user exists and lastVersion does not, to simulate update
						await AsyncStorage.setItem(LAST_APP_VERSION, '0.0.1');
					} else {
						// Setting last version to current version so that it's not treated as an update
						await AsyncStorage.setItem(LAST_APP_VERSION, currentVersion);
					}
				}
			} catch (error) {
				Logger.error(error);
			}

			animation?.current?.play();
			animationName?.current?.play();
		}

		startApp();
	}, []);

	const onAnimationFinished = useCallback(() => {
		Animated.timing(opacity, {
			toValue: 0,
			duration: 300,
			useNativeDriver: true,
			isInteraction: false,
		}).start(() => {
			setAnimationPlayed(true);
		});
	}, [opacity]);

	if (!animationPlayed) {
		return (
			<MetaMaskAnimation
				animation={animation}
				animationName={animationName}
				opacity={opacity}
				onAnimationFinish={onAnimationFinished}
			/>
		);
	}

	const theme = useAppTheme();

	return (
		// do not render unless a route is defined
		(route && (
			<ThemeContext.Provider value={theme}>
				<NavigationContainer
					// Prevents artifacts when navigating between screens
					theme={{ colors: { background: theme.colors.background.default } }}
					ref={navigator}
					onReady={() => {
						routingInstrumentation.registerNavigationContainer(navigator);
					}}
					onStateChange={(state) => {
						// Updates redux with latest route. Used by DrawerView component.
						const currentRoute = findRouteNameFromNavigatorState(state.routes);
						triggerSetCurrentRoute(currentRoute);
					}}
				>
					<Stack.Navigator route={route} initialRouteName={route}>
						<Stack.Screen name="Login" component={Login} options={{ headerShown: false }} />
						<Stack.Screen
							name="OnboardingRootNav"
							component={OnboardingRootNav}
							options={{ headerShown: false }}
						/>
						{userLoggedIn && (
							<Stack.Screen name="HomeNav" component={Main} options={{ headerShown: false }} />
						)}
					</Stack.Navigator>
				</NavigationContainer>
<<<<<<< HEAD
			</View>
=======
				{renderSplash()}
			</ThemeContext.Provider>
>>>>>>> a03b8f97
		)) ||
		null
	);
};

const mapStateToProps = (state) => ({
	userLoggedIn: state.user.userLoggedIn,
	selectedAddress: state.engine.backgroundState?.PreferencesController?.selectedAddress,
});

export default connect(mapStateToProps)(App);<|MERGE_RESOLUTION|>--- conflicted
+++ resolved
@@ -34,15 +34,12 @@
 import { getVersion } from 'react-native-device-info';
 import { setCurrentRoute } from '../../../actions/navigation';
 import { findRouteNameFromNavigatorState } from '../../../util/general';
-<<<<<<< HEAD
 import AuthenticationService from '../../../core/AuthenticationService';
 
 const styles = StyleSheet.create({
 	fill: { flex: 1 },
 });
-=======
 import { ThemeContext, useAppTheme } from '../../../util/theme';
->>>>>>> a03b8f97
 
 const Stack = createStackNavigator();
 /**
@@ -290,12 +287,8 @@
 						)}
 					</Stack.Navigator>
 				</NavigationContainer>
-<<<<<<< HEAD
-			</View>
-=======
 				{renderSplash()}
 			</ThemeContext.Provider>
->>>>>>> a03b8f97
 		)) ||
 		null
 	);
