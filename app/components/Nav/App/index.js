import React, {
  useCallback,
  useContext,
  useEffect,
  useRef,
  useState,
} from 'react';
import { NavigationContainer, CommonActions } from '@react-navigation/native';
import { Animated, Linking } from 'react-native';
import { createStackNavigator } from '@react-navigation/stack';
import AsyncStorage from '@react-native-async-storage/async-storage';
import Login from '../../Views/Login';
import QRScanner from '../../Views/QRScanner';
import Onboarding from '../../Views/Onboarding';
import OnboardingCarousel from '../../Views/OnboardingCarousel';
import ChoosePassword from '../../Views/ChoosePassword';
import ExtensionSync from '../../Views/ExtensionSync';
import AccountBackupStep1 from '../../Views/AccountBackupStep1';
import AccountBackupStep1B from '../../Views/AccountBackupStep1B';
import ManualBackupStep1 from '../../Views/ManualBackupStep1';
import ManualBackupStep2 from '../../Views/ManualBackupStep2';
import ManualBackupStep3 from '../../Views/ManualBackupStep3';
import ImportFromSeed from '../../Views/ImportFromSeed';
import SyncWithExtensionSuccess from '../../Views/SyncWithExtensionSuccess';
import DeleteWalletModal from '../../../components/UI/DeleteWalletModal';
import WhatsNewModal from '../../UI/WhatsNewModal/WhatsNewModal';
import Main from '../Main';
import OptinMetrics from '../../UI/OptinMetrics';
import MetaMaskAnimation from '../../UI/MetaMaskAnimation';
import SimpleWebview from '../../Views/SimpleWebview';
import SharedDeeplinkManager from '../../../core/DeeplinkManager';
import Engine from '../../../core/Engine';
import branch from 'react-native-branch';
import AppConstants from '../../../core/AppConstants';
import Logger from '../../../util/Logger';
import { trackErrorAsAnalytics } from '../../../util/analyticsV2';
import { routingInstrumentation } from '../../../util/sentryUtils';
import Analytics from '../../../core/Analytics/Analytics';
import { connect, useSelector, useDispatch } from 'react-redux';
import {
  EXISTING_USER,
  CURRENT_APP_VERSION,
  LAST_APP_VERSION,
} from '../../../constants/storage';
import { getVersion } from 'react-native-device-info';
import { checkedAuth } from '../../../actions/user';
import {
  setCurrentRoute,
  setCurrentBottomNavRoute,
} from '../../../actions/navigation';
import { findRouteNameFromNavigatorState } from '../../../util/general';
import { useTheme } from '../../../util/theme';
import Device from '../../../util/device';
import SDKConnect from '../../../core/SDKConnect';
import { colors as importedColors } from '../../../styles/common';
import Routes from '../../../constants/navigation/Routes';
import ModalConfirmation from '../../../component-library/components/Modals/ModalConfirmation';
import Toast, {
  ToastContext,
} from '../../../component-library/components/Toast';
import AccountSelector from '../../../components/Views/AccountSelector';
import AccountConnect from '../../../components/Views/AccountConnect';
import AccountPermissions from '../../../components/Views/AccountPermissions';
import { SRPQuiz } from '../../Views/Quiz';
import { TurnOffRememberMeModal } from '../../../components/UI/TurnOffRememberMeModal';
import AssetHideConfirmation from '../../Views/AssetHideConfirmation';
import DetectedTokens from '../../Views/DetectedTokens';
import DetectedTokensConfirmation from '../../Views/DetectedTokensConfirmation';
import AssetOptions from '../../Views/AssetOptions';
import ImportPrivateKey from '../../Views/ImportPrivateKey';
import ImportPrivateKeySuccess from '../../Views/ImportPrivateKeySuccess';
<<<<<<< HEAD
import ConnectQRHardware from '../../Views/ConnectHardware/ConnectQRHardware';
=======
import ConnectQRHardware from '../../Views/ConnectQRHardware';
>>>>>>> 96466add

const clearStackNavigatorOptions = {
  headerShown: false,
  cardStyle: {
    backgroundColor: 'transparent',
    cardStyleInterpolator: () => ({
      overlayStyle: {
        opacity: 0,
      },
    }),
  },
  animationEnabled: false,
};
import { UpdateNeeded } from '../../../components/UI/UpdateNeeded';
import { EnableAutomaticSecurityChecksModal } from '../../../components/UI/EnableAutomaticSecurityChecksModal';
import NetworkSettings from '../../Views/Settings/NetworksSettings/NetworkSettings';

const Stack = createStackNavigator();
/**
 * Stack navigator responsible for the onboarding process
 * Create Wallet, Import from Seed and Sync
 */
const OnboardingNav = () => (
  <Stack.Navigator initialRouteName="OnboardingCarousel">
    <Stack.Screen
      name="Onboarding"
      component={Onboarding}
      options={Onboarding.navigationOptions}
    />
    <Stack.Screen
      name="OnboardingCarousel"
      component={OnboardingCarousel}
      options={OnboardingCarousel.navigationOptions}
    />
    <Stack.Screen
      name="ChoosePassword"
      component={ChoosePassword}
      options={ChoosePassword.navigationOptions}
    />
    <Stack.Screen name="ExtensionSync" component={ExtensionSync} />
    <Stack.Screen
      name="AccountBackupStep1"
      component={AccountBackupStep1}
      options={AccountBackupStep1.navigationOptions}
    />
    <Stack.Screen
      name="AccountBackupStep1B"
      component={AccountBackupStep1B}
      options={AccountBackupStep1B.navigationOptions}
    />
    <Stack.Screen
      name="ManualBackupStep1"
      component={ManualBackupStep1}
      options={ManualBackupStep1.navigationOptions}
    />
    <Stack.Screen
      name="ManualBackupStep2"
      component={ManualBackupStep2}
      options={ManualBackupStep2.navigationOptions}
    />
    <Stack.Screen
      name="ManualBackupStep3"
      component={ManualBackupStep3}
      options={ManualBackupStep3.navigationOptions}
    />
    <Stack.Screen
      name="ImportFromSeed"
      component={ImportFromSeed}
      options={ImportFromSeed.navigationOptions}
    />
    <Stack.Screen
      name="OptinMetrics"
      component={OptinMetrics}
      options={OptinMetrics.navigationOptions}
    />
    <Stack.Screen name="NetworkSettings" component={NetworkSettings} />
  </Stack.Navigator>
);

/**
 * Parent Stack navigator that allows the
 * child OnboardingNav navigator to push modals on top of it
 */
const SimpleWebviewScreen = () => (
  <Stack.Navigator mode={'modal'}>
    <Stack.Screen
      name={Routes.WEBVIEW.SIMPLE}
      component={SimpleWebview}
      options={SimpleWebview.navigationOptions}
    />
  </Stack.Navigator>
);

const OnboardingRootNav = () => (
  <Stack.Navigator
    initialRouteName={Routes.ONBOARDING.NAV}
    mode="modal"
    screenOptions={{ headerShown: false }}
  >
    <Stack.Screen name="OnboardingNav" component={OnboardingNav} />
    <Stack.Screen
      name="SyncWithExtensionSuccess"
      component={SyncWithExtensionSuccess}
    />
    <Stack.Screen
      name={Routes.QR_SCANNER}
      component={QRScanner}
      header={null}
    />
    <Stack.Screen
      name={Routes.WEBVIEW.MAIN}
      header={null}
      component={SimpleWebviewScreen}
    />
  </Stack.Navigator>
);

const App = ({ userLoggedIn }) => {
  const animation = useRef(null);
  const animationName = useRef(null);
  const opacity = useRef(new Animated.Value(1)).current;
  const [navigator, setNavigator] = useState(undefined);
  const prevNavigator = useRef(navigator);
  const [route, setRoute] = useState();
  const [animationPlayed, setAnimationPlayed] = useState();
  const { colors } = useTheme();
  const { toastRef } = useContext(ToastContext);

  const isAuthChecked = useSelector((state) => state.user.isAuthChecked);
  const dispatch = useDispatch();
  const triggerCheckedAuth = () => dispatch(checkedAuth('onboarding'));
  const triggerSetCurrentRoute = (route) => {
    dispatch(setCurrentRoute(route));
    if (route === 'Wallet' || route === 'BrowserView') {
      dispatch(setCurrentBottomNavRoute(route));
    }
  };
  const frequentRpcList = useSelector(
    (state) =>
      state?.engine?.backgroundState?.PreferencesController?.frequentRpcList,
  );

  const handleDeeplink = useCallback(({ error, params, uri }) => {
    if (error) {
      trackErrorAsAnalytics(error, 'Branch:');
    }
    const deeplink = params?.['+non_branch_link'] || uri || null;
    try {
      if (deeplink) {
        const { KeyringController } = Engine.context;
        const isUnlocked = KeyringController.isUnlocked();
        isUnlocked
          ? SharedDeeplinkManager.parse(deeplink, {
              origin: AppConstants.DEEPLINKS.ORIGIN_DEEPLINK,
            })
          : SharedDeeplinkManager.setDeeplink(deeplink);
      }
    } catch (e) {
      Logger.error(e, `Deeplink: Error parsing deeplink`);
    }
  }, []);

  // on Android devices, this creates a listener
  // to deeplinks used to open the app
  // when it is in background (so not closed)
  // Documentation: https://reactnative.dev/docs/linking#handling-deep-links
  useEffect(() => {
    if (Device.isAndroid())
      Linking.addEventListener('url', (params) => {
        const { url } = params;
        if (url) {
          handleDeeplink({ uri: url });
        }
      });
  }, [handleDeeplink]);

  useEffect(() => {
    if (navigator) {
      // Initialize deep link manager
      SharedDeeplinkManager.init({
        navigation: {
          navigate: (routeName, opts) => {
            const params = { name: routeName, params: opts };
            navigator.dispatch?.(CommonActions.navigate(params));
          },
        },
        frequentRpcList,
        dispatch,
      });
      if (!prevNavigator.current) {
        // Setup navigator with Sentry instrumentation
        routingInstrumentation.registerNavigationContainer(navigator);
        // Subscribe to incoming deeplinks
        // Branch.io documentation: https://help.branch.io/developers-hub/docs/react-native
        branch.subscribe((opts) => {
          const { error } = opts;

          if (error) {
            Logger.error('Error from Branch: ' + error);
            return;
          }

          handleDeeplink(opts);
        });
      }
      prevNavigator.current = navigator;
    }
  }, [dispatch, handleDeeplink, frequentRpcList, navigator]);

  useEffect(() => {
    const initAnalytics = async () => {
      await Analytics.init();
    };

    initAnalytics();
  }, []);

  useEffect(() => {
    SDKConnect.init();
  }, []);

  useEffect(() => {
    async function checkExisting() {
      const existingUser = await AsyncStorage.getItem(EXISTING_USER);
      const route = !existingUser
        ? Routes.ONBOARDING.ROOT_NAV
        : Routes.ONBOARDING.LOGIN;
      setRoute(route);
      if (!existingUser) {
        triggerCheckedAuth();
      }
    }
    checkExisting();
    /* eslint-disable react-hooks/exhaustive-deps */
  }, []);

  useEffect(() => {
    async function startApp() {
      const existingUser = await AsyncStorage.getItem(EXISTING_USER);
      try {
        const currentVersion = getVersion();
        const savedVersion = await AsyncStorage.getItem(CURRENT_APP_VERSION);
        if (currentVersion !== savedVersion) {
          if (savedVersion)
            await AsyncStorage.setItem(LAST_APP_VERSION, savedVersion);
          await AsyncStorage.setItem(CURRENT_APP_VERSION, currentVersion);
        }

        const lastVersion = await AsyncStorage.getItem(LAST_APP_VERSION);
        if (!lastVersion) {
          if (existingUser) {
            // Setting last version to first version if user exists and lastVersion does not, to simulate update
            await AsyncStorage.setItem(LAST_APP_VERSION, '0.0.1');
          } else {
            // Setting last version to current version so that it's not treated as an update
            await AsyncStorage.setItem(LAST_APP_VERSION, currentVersion);
          }
        }
      } catch (error) {
        Logger.error(error);
      }
    }

    startApp();
  }, []);

  useEffect(() => {
    if (!isAuthChecked) {
      return;
    }
    const startAnimation = async () => {
      await new Promise((res) => setTimeout(res, 50));
      animation?.current?.play();
      animationName?.current?.play();
    };
    startAnimation();
  }, [isAuthChecked]);

  const setNavigatorRef = (ref) => {
    if (!prevNavigator.current) {
      setNavigator(ref);
    }
  };

  const onAnimationFinished = useCallback(() => {
    Animated.timing(opacity, {
      toValue: 0,
      duration: 300,
      useNativeDriver: true,
      isInteraction: false,
    }).start(() => {
      setAnimationPlayed(true);
    });
  }, [opacity]);

  const renderSplash = () => {
    if (!animationPlayed) {
      return (
        <MetaMaskAnimation
          animation={animation}
          animationName={animationName}
          opacity={opacity}
          onAnimationFinish={onAnimationFinished}
        />
      );
    }
    return null;
  };

  const DetectedTokensFlow = () => (
    <Stack.Navigator
      mode={'modal'}
      screenOptions={clearStackNavigatorOptions}
      initialRouteName={'DetectedTokens'}
    >
      <Stack.Screen name={'DetectedTokens'} component={DetectedTokens} />
      <Stack.Screen
        name={'DetectedTokensConfirmation'}
        component={DetectedTokensConfirmation}
      />
    </Stack.Navigator>
  );

  const RootModalFlow = () => (
    <Stack.Navigator mode={'modal'} screenOptions={clearStackNavigatorOptions}>
      <Stack.Screen
        name={Routes.MODAL.DELETE_WALLET}
        component={DeleteWalletModal}
      />
      <Stack.Screen
        name={Routes.MODAL.MODAL_CONFIRMATION}
        component={ModalConfirmation}
      />
      <Stack.Screen name={Routes.MODAL.WHATS_NEW} component={WhatsNewModal} />
      <Stack.Screen
        name={Routes.SHEET.ACCOUNT_SELECTOR}
        component={AccountSelector}
      />
      <Stack.Screen
        name={Routes.SHEET.ACCOUNT_CONNECT}
        component={AccountConnect}
      />
      <Stack.Screen
        name={Routes.SHEET.ACCOUNT_PERMISSIONS}
        component={AccountPermissions}
      />
      <Stack.Screen
        name={Routes.MODAL.TURN_OFF_REMEMBER_ME}
        component={TurnOffRememberMeModal}
      />
      <Stack.Screen
        name={'AssetHideConfirmation'}
        component={AssetHideConfirmation}
      />
      <Stack.Screen name={'DetectedTokens'} component={DetectedTokensFlow} />
      <Stack.Screen name={'AssetOptions'} component={AssetOptions} />
      <Stack.Screen
        name={Routes.MODAL.UPDATE_NEEDED}
        component={UpdateNeeded}
      />
      <Stack.Screen
        name={Routes.MODAL.ENABLE_AUTOMATIC_SECURITY_CHECKS}
        component={EnableAutomaticSecurityChecksModal}
      />
      <Stack.Screen name={Routes.MODAL.SRP_REVEAL_QUIZ} component={SRPQuiz} />
    </Stack.Navigator>
  );

  const ImportPrivateKeyView = () => (
    <Stack.Navigator
      screenOptions={{
        headerShown: false,
      }}
    >
      <Stack.Screen name="ImportPrivateKey" component={ImportPrivateKey} />
      <Stack.Screen
        name="ImportPrivateKeySuccess"
        component={ImportPrivateKeySuccess}
      />
<<<<<<< HEAD
=======
      <Stack.Screen
        name={Routes.QR_SCANNER}
        component={QRScanner}
        screenOptions={{
          headerShown: false,
        }}
      />
>>>>>>> 96466add
    </Stack.Navigator>
  );

  const ConnectQRHardwareFlow = () => (
    <Stack.Navigator
      screenOptions={{
        headerShown: false,
      }}
    >
      <Stack.Screen name="ConnectQRHardware" component={ConnectQRHardware} />
    </Stack.Navigator>
  );

<<<<<<< HEAD
  // const ImportPrivateKeyView = () => (
  //   <Stack.Navigator
  //     screenOptions={{
  //       headerShown: false,
  //     }}
  //   >
  //     <Stack.Screen name="ImportPrivateKey" component={ImportPrivateKey} />
  //     <Stack.Screen
  //       name="ImportPrivateKeySuccess"
  //       component={ImportPrivateKeySuccess}
  //     />
  //   </Stack.Navigator>
  // );

  // const ConnectQRHardwareFlow = () => (
  //   <Stack.Navigator
  //     screenOptions={{
  //       headerShown: false,
  //     }}
  //   >
  //     <Stack.Screen name="ConnectQRHardware" component={ConnectQRHardware} />
  //   </Stack.Navigator>
  // );

=======
>>>>>>> 96466add
  return (
    // do not render unless a route is defined
    (route && (
      <>
        <NavigationContainer
          // Prevents artifacts when navigating between screens
          theme={{
            colors: {
              background: colors.background.default,
            },
          }}
          ref={setNavigatorRef}
          onStateChange={(state) => {
            // Updates redux with latest route. Used by DrawerView component.
            const currentRoute = findRouteNameFromNavigatorState(state.routes);
            triggerSetCurrentRoute(currentRoute);
          }}
        >
          <Stack.Navigator
            initialRouteName={route}
            mode={'modal'}
            screenOptions={{
              headerShown: false,
              cardStyle: { backgroundColor: importedColors.transparent },
              animationEnabled: false,
            }}
          >
            <Stack.Screen
              name="Login"
              component={Login}
              options={{ headerShown: false }}
            />
            <Stack.Screen
              name="OnboardingRootNav"
              component={OnboardingRootNav}
              options={{ headerShown: false }}
            />
            {userLoggedIn && (
              <Stack.Screen
                name="HomeNav"
                component={Main}
                options={{ headerShown: false }}
              />
            )}
            <Stack.Screen
              name={Routes.MODAL.ROOT_MODAL_FLOW}
              component={RootModalFlow}
            />
            <Stack.Screen
              name="ImportPrivateKeyView"
              component={ImportPrivateKeyView}
              options={{ animationEnabled: true }}
            />
            <Stack.Screen
              name="ConnectQRHardwareFlow"
              component={ConnectQRHardwareFlow}
              options={{ animationEnabled: true }}
            />
          </Stack.Navigator>
        </NavigationContainer>
        {renderSplash()}
        <Toast ref={toastRef} />
      </>
    )) ||
    null
  );
};

const mapStateToProps = (state) => ({
  userLoggedIn: state.user.userLoggedIn,
});

export default connect(mapStateToProps)(App);<|MERGE_RESOLUTION|>--- conflicted
+++ resolved
@@ -69,11 +69,7 @@
 import AssetOptions from '../../Views/AssetOptions';
 import ImportPrivateKey from '../../Views/ImportPrivateKey';
 import ImportPrivateKeySuccess from '../../Views/ImportPrivateKeySuccess';
-<<<<<<< HEAD
 import ConnectQRHardware from '../../Views/ConnectHardware/ConnectQRHardware';
-=======
-import ConnectQRHardware from '../../Views/ConnectQRHardware';
->>>>>>> 96466add
 
 const clearStackNavigatorOptions = {
   headerShown: false,
@@ -453,8 +449,6 @@
         name="ImportPrivateKeySuccess"
         component={ImportPrivateKeySuccess}
       />
-<<<<<<< HEAD
-=======
       <Stack.Screen
         name={Routes.QR_SCANNER}
         component={QRScanner}
@@ -462,7 +456,6 @@
           headerShown: false,
         }}
       />
->>>>>>> 96466add
     </Stack.Navigator>
   );
 
@@ -476,33 +469,6 @@
     </Stack.Navigator>
   );
 
-<<<<<<< HEAD
-  // const ImportPrivateKeyView = () => (
-  //   <Stack.Navigator
-  //     screenOptions={{
-  //       headerShown: false,
-  //     }}
-  //   >
-  //     <Stack.Screen name="ImportPrivateKey" component={ImportPrivateKey} />
-  //     <Stack.Screen
-  //       name="ImportPrivateKeySuccess"
-  //       component={ImportPrivateKeySuccess}
-  //     />
-  //   </Stack.Navigator>
-  // );
-
-  // const ConnectQRHardwareFlow = () => (
-  //   <Stack.Navigator
-  //     screenOptions={{
-  //       headerShown: false,
-  //     }}
-  //   >
-  //     <Stack.Screen name="ConnectQRHardware" component={ConnectQRHardware} />
-  //   </Stack.Navigator>
-  // );
-
-=======
->>>>>>> 96466add
   return (
     // do not render unless a route is defined
     (route && (
