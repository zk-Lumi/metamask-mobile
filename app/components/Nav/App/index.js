--- conflicted
+++ resolved
@@ -1,4 +1,4 @@
-import React, { useCallback, useEffect, useRef, useState } from 'react';
+import React, { useCallback, useEffect, useRef, useState, useSelector } from 'react';
 import { NavigationContainer, CommonActions } from '@react-navigation/native';
 import { Animated, StyleSheet, View } from 'react-native';
 import { createStackNavigator } from '@react-navigation/stack';
@@ -104,13 +104,7 @@
 	</Stack.Navigator>
 );
 
-<<<<<<< HEAD
 const App = ({ selectedAddress, userLoggedIn }) => {
-	const unsubscribeFromBranch = useRef();
-
-=======
-const App = ({ userLoggedIn }) => {
->>>>>>> b604a6c6
 	const animation = useRef(null);
 	const animationName = useRef(null);
 	const opacity = useRef(new Animated.Value(1)).current;
