import React, {
  useCallback,
  useContext,
  useEffect,
  useRef,
  useState,
} from 'react';
import { NavigationContainer, CommonActions } from '@react-navigation/native';
import { Animated, Linking } from 'react-native';
import { createStackNavigator } from '@react-navigation/stack';
import AsyncStorage from '@react-native-async-storage/async-storage';
import Login from '../../Views/Login';
import QRScanner from '../../Views/QRScanner';
import Onboarding from '../../Views/Onboarding';
import OnboardingCarousel from '../../Views/OnboardingCarousel';
import ChoosePassword from '../../Views/ChoosePassword';
import ExtensionSync from '../../Views/ExtensionSync';
import AccountBackupStep1 from '../../Views/AccountBackupStep1';
import AccountBackupStep1B from '../../Views/AccountBackupStep1B';
import ManualBackupStep1 from '../../Views/ManualBackupStep1';
import ManualBackupStep2 from '../../Views/ManualBackupStep2';
import ManualBackupStep3 from '../../Views/ManualBackupStep3';
import ImportFromSeed from '../../Views/ImportFromSeed';
import SyncWithExtensionSuccess from '../../Views/SyncWithExtensionSuccess';
import DeleteWalletModal from '../../../components/UI/DeleteWalletModal';
import WhatsNewModal from '../../UI/WhatsNewModal/WhatsNewModal';
import Main from '../Main';
import OptinMetrics from '../../UI/OptinMetrics';
import MetaMaskAnimation from '../../UI/MetaMaskAnimation';
import SimpleWebview from '../../Views/SimpleWebview';
import SharedDeeplinkManager from '../../../core/DeeplinkManager';
import Engine from '../../../core/Engine';
import branch from 'react-native-branch';
import AppConstants from '../../../core/AppConstants';
import Logger from '../../../util/Logger';
import { trackErrorAsAnalytics } from '../../../util/analyticsV2';
import { routingInstrumentation } from '../../../util/sentryUtils';
import Analytics from '../../../core/Analytics/Analytics';
import { connect, useSelector, useDispatch } from 'react-redux';
import {
  EXISTING_USER,
  CURRENT_APP_VERSION,
  LAST_APP_VERSION,
} from '../../../constants/storage';
import { getVersion } from 'react-native-device-info';
import { checkedAuth } from '../../../actions/user';
import {
  setCurrentRoute,
  setCurrentBottomNavRoute,
} from '../../../actions/navigation';
import { findRouteNameFromNavigatorState } from '../../../util/general';
import { useTheme } from '../../../util/theme';
import Device from '../../../util/device';
import SDKConnect from '../../../core/SDKConnect';
import { colors as importedColors } from '../../../styles/common';
import Routes from '../../../constants/navigation/Routes';
import ModalConfirmation from '../../../component-library/components/Modals/ModalConfirmation';
import Toast, {
  ToastContext,
} from '../../../component-library/components/Toast';
import AccountSelector from '../../../components/Views/AccountSelector';
import AccountConnect from '../../../components/Views/AccountConnect';
import AccountPermissions from '../../../components/Views/AccountPermissions';
import { SRPQuiz } from '../../Views/Quiz';
import { TurnOffRememberMeModal } from '../../../components/UI/TurnOffRememberMeModal';
import AssetHideConfirmation from '../../Views/AssetHideConfirmation';
import DetectedTokens from '../../Views/DetectedTokens';
import DetectedTokensConfirmation from '../../Views/DetectedTokensConfirmation';
import AssetOptions from '../../Views/AssetOptions';
import ImportPrivateKey from '../../Views/ImportPrivateKey';
import ImportPrivateKeySuccess from '../../Views/ImportPrivateKeySuccess';
<<<<<<< HEAD
import ConnectQRHardware from '../../Views/ConnectHardware/ConnectQRHardware';
=======
import ConnectQRHardware from '../../Views/ConnectQRHardware';
>>>>>>> d0eb4d7c

const clearStackNavigatorOptions = {
  headerShown: false,
  cardStyle: {
    backgroundColor: 'transparent',
    cardStyleInterpolator: () => ({
      overlayStyle: {
        opacity: 0,
      },
    }),
  },
  animationEnabled: false,
};
import { UpdateNeeded } from '../../../components/UI/UpdateNeeded';
import { EnableAutomaticSecurityChecksModal } from '../../../components/UI/EnableAutomaticSecurityChecksModal';
import NetworkSettings from '../../Views/Settings/NetworksSettings/NetworkSettings';

const Stack = createStackNavigator();
/**
 * Stack navigator responsible for the onboarding process
 * Create Wallet, Import from Seed and Sync
 */
const OnboardingNav = () => (
  <Stack.Navigator initialRouteName="OnboardingCarousel">
    <Stack.Screen
      name="Onboarding"
      component={Onboarding}
      options={Onboarding.navigationOptions}
    />
    <Stack.Screen
      name="OnboardingCarousel"
      component={OnboardingCarousel}
      options={OnboardingCarousel.navigationOptions}
    />
    <Stack.Screen
      name="ChoosePassword"
      component={ChoosePassword}
      options={ChoosePassword.navigationOptions}
    />
    <Stack.Screen name="ExtensionSync" component={ExtensionSync} />
    <Stack.Screen
      name="AccountBackupStep1"
      component={AccountBackupStep1}
      options={AccountBackupStep1.navigationOptions}
    />
    <Stack.Screen
      name="AccountBackupStep1B"
      component={AccountBackupStep1B}
      options={AccountBackupStep1B.navigationOptions}
    />
    <Stack.Screen
      name="ManualBackupStep1"
      component={ManualBackupStep1}
      options={ManualBackupStep1.navigationOptions}
    />
    <Stack.Screen
      name="ManualBackupStep2"
      component={ManualBackupStep2}
      options={ManualBackupStep2.navigationOptions}
    />
    <Stack.Screen
      name="ManualBackupStep3"
      component={ManualBackupStep3}
      options={ManualBackupStep3.navigationOptions}
    />
    <Stack.Screen
      name="ImportFromSeed"
      component={ImportFromSeed}
      options={ImportFromSeed.navigationOptions}
    />
    <Stack.Screen
      name="OptinMetrics"
      component={OptinMetrics}
      options={OptinMetrics.navigationOptions}
    />
    <Stack.Screen name="NetworkSettings" component={NetworkSettings} />
  </Stack.Navigator>
);

/**
 * Parent Stack navigator that allows the
 * child OnboardingNav navigator to push modals on top of it
 */
const SimpleWebviewScreen = () => (
  <Stack.Navigator mode={'modal'}>
    <Stack.Screen
      name={Routes.WEBVIEW.SIMPLE}
      component={SimpleWebview}
      options={SimpleWebview.navigationOptions}
    />
  </Stack.Navigator>
);

const OnboardingRootNav = () => (
  <Stack.Navigator
    initialRouteName={Routes.ONBOARDING.NAV}
    mode="modal"
    screenOptions={{ headerShown: false }}
  >
    <Stack.Screen name="OnboardingNav" component={OnboardingNav} />
    <Stack.Screen
      name="SyncWithExtensionSuccess"
      component={SyncWithExtensionSuccess}
    />
    <Stack.Screen
      name={Routes.QR_SCANNER}
      component={QRScanner}
      header={null}
    />
    <Stack.Screen
      name={Routes.WEBVIEW.MAIN}
      header={null}
      component={SimpleWebviewScreen}
    />
  </Stack.Navigator>
);

const App = ({ userLoggedIn }) => {
  const animation = useRef(null);
  const animationName = useRef(null);
  const opacity = useRef(new Animated.Value(1)).current;
  const [navigator, setNavigator] = useState(undefined);
  const prevNavigator = useRef(navigator);
  const [route, setRoute] = useState();
  const [animationPlayed, setAnimationPlayed] = useState();
  const { colors } = useTheme();
  const { toastRef } = useContext(ToastContext);

  const isAuthChecked = useSelector((state) => state.user.isAuthChecked);
  const dispatch = useDispatch();
  const triggerCheckedAuth = () => dispatch(checkedAuth('onboarding'));
  const triggerSetCurrentRoute = (route) => {
    dispatch(setCurrentRoute(route));
    if (route === 'Wallet' || route === 'BrowserView') {
      dispatch(setCurrentBottomNavRoute(route));
    }
  };
  const frequentRpcList = useSelector(
    (state) =>
      state?.engine?.backgroundState?.PreferencesController?.frequentRpcList,
  );

  const handleDeeplink = useCallback(({ error, params, uri }) => {
    if (error) {
      trackErrorAsAnalytics(error, 'Branch:');
    }
    const deeplink = params?.['+non_branch_link'] || uri || null;
    try {
      if (deeplink) {
        const { KeyringController } = Engine.context;
        const isUnlocked = KeyringController.isUnlocked();
        isUnlocked
          ? SharedDeeplinkManager.parse(deeplink, {
              origin: AppConstants.DEEPLINKS.ORIGIN_DEEPLINK,
            })
          : SharedDeeplinkManager.setDeeplink(deeplink);
      }
    } catch (e) {
      Logger.error(e, `Deeplink: Error parsing deeplink`);
    }
  }, []);

  // on Android devices, this creates a listener
  // to deeplinks used to open the app
  // when it is in background (so not closed)
  // Documentation: https://reactnative.dev/docs/linking#handling-deep-links
  useEffect(() => {
    if (Device.isAndroid())
      Linking.addEventListener('url', (params) => {
        const { url } = params;
        if (url) {
          handleDeeplink({ uri: url });
        }
      });
  }, [handleDeeplink]);

  useEffect(() => {
    if (navigator) {
      // Initialize deep link manager
      SharedDeeplinkManager.init({
        navigation: {
          navigate: (routeName, opts) => {
            const params = { name: routeName, params: opts };
            navigator.dispatch?.(CommonActions.navigate(params));
          },
        },
        frequentRpcList,
        dispatch,
      });
      if (!prevNavigator.current) {
        // Setup navigator with Sentry instrumentation
        routingInstrumentation.registerNavigationContainer(navigator);
        // Subscribe to incoming deeplinks
        // Branch.io documentation: https://help.branch.io/developers-hub/docs/react-native
        branch.subscribe((opts) => {
          const { error } = opts;

          if (error) {
            Logger.error('Error from Branch: ' + error);
            return;
          }

          handleDeeplink(opts);
        });
      }
      prevNavigator.current = navigator;
    }
  }, [dispatch, handleDeeplink, frequentRpcList, navigator]);

  useEffect(() => {
    const initAnalytics = async () => {
      await Analytics.init();
    };

    initAnalytics();
  }, []);

  useEffect(() => {
    SDKConnect.init();
  }, []);

  useEffect(() => {
    async function checkExisting() {
      const existingUser = await AsyncStorage.getItem(EXISTING_USER);
      const route = !existingUser
        ? Routes.ONBOARDING.ROOT_NAV
        : Routes.ONBOARDING.LOGIN;
      setRoute(route);
      if (!existingUser) {
        triggerCheckedAuth();
      }
    }
    checkExisting();
    /* eslint-disable react-hooks/exhaustive-deps */
  }, []);

  useEffect(() => {
    async function startApp() {
      const existingUser = await AsyncStorage.getItem(EXISTING_USER);
      try {
        const currentVersion = getVersion();
        const savedVersion = await AsyncStorage.getItem(CURRENT_APP_VERSION);
        if (currentVersion !== savedVersion) {
          if (savedVersion)
            await AsyncStorage.setItem(LAST_APP_VERSION, savedVersion);
          await AsyncStorage.setItem(CURRENT_APP_VERSION, currentVersion);
        }

        const lastVersion = await AsyncStorage.getItem(LAST_APP_VERSION);
        if (!lastVersion) {
          if (existingUser) {
            // Setting last version to first version if user exists and lastVersion does not, to simulate update
            await AsyncStorage.setItem(LAST_APP_VERSION, '0.0.1');
          } else {
            // Setting last version to current version so that it's not treated as an update
            await AsyncStorage.setItem(LAST_APP_VERSION, currentVersion);
          }
        }
      } catch (error) {
        Logger.error(error);
      }
    }

    startApp();
  }, []);

  useEffect(() => {
    if (!isAuthChecked) {
      return;
    }
    const startAnimation = async () => {
      await new Promise((res) => setTimeout(res, 50));
      animation?.current?.play();
      animationName?.current?.play();
    };
    startAnimation();
  }, [isAuthChecked]);

  const setNavigatorRef = (ref) => {
    if (!prevNavigator.current) {
      setNavigator(ref);
    }
  };

  const onAnimationFinished = useCallback(() => {
    Animated.timing(opacity, {
      toValue: 0,
      duration: 300,
      useNativeDriver: true,
      isInteraction: false,
    }).start(() => {
      setAnimationPlayed(true);
    });
  }, [opacity]);

  const renderSplash = () => {
    if (!animationPlayed) {
      return (
        <MetaMaskAnimation
          animation={animation}
          animationName={animationName}
          opacity={opacity}
          onAnimationFinish={onAnimationFinished}
        />
      );
    }
    return null;
  };

  const DetectedTokensFlow = () => (
    <Stack.Navigator
      mode={'modal'}
      screenOptions={clearStackNavigatorOptions}
      initialRouteName={'DetectedTokens'}
    >
      <Stack.Screen name={'DetectedTokens'} component={DetectedTokens} />
      <Stack.Screen
        name={'DetectedTokensConfirmation'}
        component={DetectedTokensConfirmation}
      />
    </Stack.Navigator>
  );

  const RootModalFlow = () => (
    <Stack.Navigator mode={'modal'} screenOptions={clearStackNavigatorOptions}>
      <Stack.Screen
        name={Routes.MODAL.DELETE_WALLET}
        component={DeleteWalletModal}
      />
      <Stack.Screen
        name={Routes.MODAL.MODAL_CONFIRMATION}
        component={ModalConfirmation}
      />
      <Stack.Screen name={Routes.MODAL.WHATS_NEW} component={WhatsNewModal} />
      <Stack.Screen
        name={Routes.SHEET.ACCOUNT_SELECTOR}
        component={AccountSelector}
      />
      <Stack.Screen
        name={Routes.SHEET.ACCOUNT_CONNECT}
        component={AccountConnect}
      />
      <Stack.Screen
        name={Routes.SHEET.ACCOUNT_PERMISSIONS}
        component={AccountPermissions}
      />
      <Stack.Screen
        name={Routes.MODAL.TURN_OFF_REMEMBER_ME}
        component={TurnOffRememberMeModal}
      />
      <Stack.Screen
        name={'AssetHideConfirmation'}
        component={AssetHideConfirmation}
      />
      <Stack.Screen name={'DetectedTokens'} component={DetectedTokensFlow} />
      <Stack.Screen name={'AssetOptions'} component={AssetOptions} />
      <Stack.Screen
        name={Routes.MODAL.UPDATE_NEEDED}
        component={UpdateNeeded}
      />
      <Stack.Screen
        name={Routes.MODAL.ENABLE_AUTOMATIC_SECURITY_CHECKS}
        component={EnableAutomaticSecurityChecksModal}
      />
      <Stack.Screen name={Routes.MODAL.SRP_REVEAL_QUIZ} component={SRPQuiz} />
    </Stack.Navigator>
  );

  const ImportPrivateKeyView = () => (
    <Stack.Navigator
      screenOptions={{
        headerShown: false,
      }}
    >
      <Stack.Screen name="ImportPrivateKey" component={ImportPrivateKey} />
      <Stack.Screen
        name="ImportPrivateKeySuccess"
        component={ImportPrivateKeySuccess}
      />
<<<<<<< HEAD
=======
      <Stack.Screen
        name={Routes.QR_SCANNER}
        component={QRScanner}
        screenOptions={{
          headerShown: false,
        }}
      />
>>>>>>> d0eb4d7c
    </Stack.Navigator>
  );

  const ConnectQRHardwareFlow = () => (
    <Stack.Navigator
      screenOptions={{
        headerShown: false,
      }}
    >
      <Stack.Screen name="ConnectQRHardware" component={ConnectQRHardware} />
    </Stack.Navigator>
  );

  // const ImportPrivateKeyView = () => (
  //   <Stack.Navigator
  //     screenOptions={{
  //       headerShown: false,
  //     }}
  //   >
  //     <Stack.Screen name="ImportPrivateKey" component={ImportPrivateKey} />
  //     <Stack.Screen
  //       name="ImportPrivateKeySuccess"
  //       component={ImportPrivateKeySuccess}
  //     />
  //   </Stack.Navigator>
  // );

  // const ConnectQRHardwareFlow = () => (
  //   <Stack.Navigator
  //     screenOptions={{
  //       headerShown: false,
  //     }}
  //   >
  //     <Stack.Screen name="ConnectQRHardware" component={ConnectQRHardware} />
  //   </Stack.Navigator>
  // );

  return (
    // do not render unless a route is defined
    (route && (
      <>
        <NavigationContainer
          // Prevents artifacts when navigating between screens
          theme={{
            colors: {
              background: colors.background.default,
            },
          }}
          ref={setNavigatorRef}
          onStateChange={(state) => {
            // Updates redux with latest route. Used by DrawerView component.
            const currentRoute = findRouteNameFromNavigatorState(state.routes);
            triggerSetCurrentRoute(currentRoute);
          }}
        >
          <Stack.Navigator
            initialRouteName={route}
            mode={'modal'}
            screenOptions={{
              headerShown: false,
              cardStyle: { backgroundColor: importedColors.transparent },
              animationEnabled: false,
            }}
          >
            <Stack.Screen
              name="Login"
              component={Login}
              options={{ headerShown: false }}
            />
            <Stack.Screen
              name="OnboardingRootNav"
              component={OnboardingRootNav}
              options={{ headerShown: false }}
            />
            {userLoggedIn && (
              <Stack.Screen
                name="HomeNav"
                component={Main}
                options={{ headerShown: false }}
              />
            )}
            <Stack.Screen
              name={Routes.MODAL.ROOT_MODAL_FLOW}
              component={RootModalFlow}
            />
            <Stack.Screen
              name="ImportPrivateKeyView"
              component={ImportPrivateKeyView}
              options={{ animationEnabled: true }}
            />
            <Stack.Screen
              name="ConnectQRHardwareFlow"
              component={ConnectQRHardwareFlow}
              options={{ animationEnabled: true }}
            />
          </Stack.Navigator>
        </NavigationContainer>
        {renderSplash()}
        <Toast ref={toastRef} />
      </>
    )) ||
    null
  );
};

const mapStateToProps = (state) => ({
  userLoggedIn: state.user.userLoggedIn,
});

export default connect(mapStateToProps)(App);<|MERGE_RESOLUTION|>--- conflicted
+++ resolved
@@ -69,11 +69,7 @@
 import AssetOptions from '../../Views/AssetOptions';
 import ImportPrivateKey from '../../Views/ImportPrivateKey';
 import ImportPrivateKeySuccess from '../../Views/ImportPrivateKeySuccess';
-<<<<<<< HEAD
 import ConnectQRHardware from '../../Views/ConnectHardware/ConnectQRHardware';
-=======
-import ConnectQRHardware from '../../Views/ConnectQRHardware';
->>>>>>> d0eb4d7c
 
 const clearStackNavigatorOptions = {
   headerShown: false,
@@ -453,16 +449,6 @@
         name="ImportPrivateKeySuccess"
         component={ImportPrivateKeySuccess}
       />
-<<<<<<< HEAD
-=======
-      <Stack.Screen
-        name={Routes.QR_SCANNER}
-        component={QRScanner}
-        screenOptions={{
-          headerShown: false,
-        }}
-      />
->>>>>>> d0eb4d7c
     </Stack.Navigator>
   );
 
