--- conflicted
+++ resolved
@@ -33,12 +33,9 @@
 import { EXISTING_USER, CURRENT_APP_VERSION, LAST_APP_VERSION } from '../../../constants/storage';
 import { getVersion } from 'react-native-device-info';
 import { checkedAuth } from '../../../actions/user';
-<<<<<<< HEAD
-import Device from '../../../util/device';
-=======
+// import Device from '../../../util/device';
 import { setCurrentRoute } from '../../../actions/navigation';
 import { findRouteNameFromNavigatorState } from '../../../util/general';
->>>>>>> 360b39f2
 
 const styles = StyleSheet.create({
 	fill: { flex: 1 },
@@ -108,46 +105,6 @@
 	</Stack.Navigator>
 );
 
-<<<<<<< HEAD
-/**
- * Main app navigator which handles all the screens
- * after the user is already onboarded
- */
-
-const HomeNav = () => (
-	<Drawer.Navigator
-		drawerContent={(props) => <DrawerView {...props} />}
-		drawerType={Device.isIpad() ? 'slide' : 'front'}
-		// eslint-disable-next-line
-		drawerStyle={{
-			backgroundColor: 'rgba(0, 0, 0, 0.5)',
-			width: 315,
-		}}
-	>
-		<Drawer.Screen name="Main" component={Main} />
-	</Drawer.Navigator>
-);
-
-// Is this necessary?
-/**
- * Drawer status tracking
-const defaultGetStateForAction = HomeNav.router.getStateForAction;
-DrawerStatusTracker.init();
-HomeNav.router.getStateForAction = (action, state) => {
-	if (action) {
-		if (action.type === 'Navigation/MARK_DRAWER_SETTLING' && action.willShow) {
-			DrawerStatusTracker.setStatus('open');
-		} else if (action.type === 'Navigation/MARK_DRAWER_SETTLING' && !action.willShow) {
-			DrawerStatusTracker.setStatus('closed');
-		}
-	}
-
-	return defaultGetStateForAction(action, state);
-};
-*/
-
-=======
->>>>>>> 360b39f2
 const App = ({ userLoggedIn }) => {
 	const animation = useRef(null);
 	const animationName = useRef(null);
