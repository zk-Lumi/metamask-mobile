import React, { useState, useEffect, useCallback } from 'react';

import { StyleSheet, Alert, InteractionManager } from 'react-native';
import PropTypes from 'prop-types';
import { connect, useSelector } from 'react-redux';
import { ethers } from 'ethers';
import abi from 'human-standard-token-abi';
import { ethErrors } from 'eth-json-rpc-errors';
import { KeyringTypes } from '@metamask/keyring-controller';

import Modal from 'react-native-modal';
import { BN } from 'ethereumjs-util';
import { swapsUtils } from '@metamask/swaps-controller';
import { query } from '@metamask/controller-utils';
import BigNumber from 'bignumber.js';
import Engine from '../../../core/Engine';
import Approval from '../../Views/Approval';
import NotificationManager from '../../../core/NotificationManager';
import { strings } from '../../../../locales/i18n';
import { hexToBN, fromWei, isZeroValue } from '../../../util/number';
import { isHardwareAccount } from '../../../util/address';

import {
  setEtherTransaction,
  setTransactionObject,
} from '../../../actions/transaction';
<<<<<<< HEAD
import PersonalSign from '../../UI/PersonalSign';
import TypedSign from '../../UI/TypedSign';
import WalletConnect from '../../../core/WalletConnect';
=======
import Modal from 'react-native-modal';
import WalletConnect from '../../../core/WalletConnect/WalletConnect';
>>>>>>> 2c22d460
import {
  getMethodData,
  TOKEN_METHOD_TRANSFER,
  APPROVE_FUNCTION_SIGNATURE,
  getTokenValueParam,
  getTokenAddressParam,
  calcTokenAmount,
  getTokenValueParamAsHex,
  isSwapTransaction,
} from '../../../util/transactions';
import Logger from '../../../util/Logger';
import Approve from '../../Views/ApproveView/Approve';
import ApprovalFlowLoader from '../../UI/ApprovalFlowLoader';
import WatchAssetRequest from '../../UI/WatchAssetRequest';
import AccountApproval from '../../UI/AccountApproval';
import TransactionTypes from '../../../core/TransactionTypes';
import AddCustomNetwork from '../../UI/AddCustomNetwork';
import SwitchCustomNetwork from '../../UI/SwitchCustomNetwork';
<<<<<<< HEAD
import {
  toggleDappTransactionModal,
  toggleApproveModal,
} from '../../../actions/modals';
=======
import { swapsUtils } from '@metamask/swaps-controller';
import { query } from '@metamask/controller-utils';
>>>>>>> 2c22d460
import Analytics from '../../../core/Analytics/Analytics';
import { getTokenList } from '../../../reducers/tokens';
import { toLowerCaseEquals } from '../../../util/general';
import { ApprovalTypes } from '../../../core/RPCMethods/RPCMethodMiddleware';
import { KEYSTONE_TX_CANCELED } from '../../../constants/error';
import { MetaMetricsEvents } from '../../../core/Analytics';
import AnalyticsV2 from '../../../util/analyticsV2';

import { useTheme } from '../../../util/theme';
import withQRHardwareAwareness from '../../UI/QRHardware/withQRHardwareAwareness';
import QRSigningModal from '../../UI/QRHardware/QRSigningModal';
import SignatureRequestRoot from '../../UI/SignatureRequest/Root';
import { networkSwitched } from '../../../actions/onboardNetwork';
import { createLedgerTransactionModalNavDetails } from '../../UI/LedgerModals/LedgerTransactionModal';
import {
  selectChainId,
  selectProviderType,
} from '../../../selectors/networkController';
import { createAccountConnectNavDetails } from '../../Views/AccountConnect';

const APPROVAL_TYPES_WITH_DISABLED_CLOSE_ON_APPROVE = [
  ApprovalTypes.TRANSACTION,
];

const hstInterface = new ethers.utils.Interface(abi);

const styles = StyleSheet.create({
  bottomModal: {
    justifyContent: 'flex-end',
    margin: 0,
    height: 600,
  },
});

const RootRPCMethodsUI = (props) => {
  const { colors } = useTheme();
  const [showPendingApproval, setShowPendingApproval] = useState(false);
  const [showPendingApprovalFlow, setShowPendingApprovalFlow] = useState(false);
  const [approvalFlowLoadingText, setApprovalFlowLoadingText] = useState(null);
  const [transactionModalType, setTransactionModalType] = useState(undefined);
  const [walletConnectRequestInfo, setWalletConnectRequestInfo] =
    useState(undefined);
  const [currentPageMeta, setCurrentPageMeta] = useState({});

  const tokenList = useSelector(getTokenList);

  const [customNetworkToAdd, setCustomNetworkToAdd] = useState(null);
  const [customNetworkToSwitch, setCustomNetworkToSwitch] = useState(null);

  const [hostToApprove, setHostToApprove] = useState(null);

  const [watchAsset, setWatchAsset] = useState(undefined);

  const [signMessageParams, setSignMessageParams] = useState(undefined);

  const setTransactionObject = props.setTransactionObject;
  const setEtherTransaction = props.setEtherTransaction;

  const TransactionModalType = {
    Transaction: 'transaction',
    Dapp: 'dapp',
  };

  // Reject pending approval using MetaMask SDK.
  const rejectPendingApproval = (id, error) => {
    const { ApprovalController } = Engine.context;
    try {
      ApprovalController.reject(id, error);
    } catch (error) {
      Logger.error(error, 'Reject while rejecting pending connection request');
    }
  };

  // Accept pending approval using MetaMask SDK.
  const acceptPendingApproval = (id, requestData) => {
    const { ApprovalController } = Engine.context;
    try {
      ApprovalController.accept(id, requestData);
    } catch (err) {
      // Ignore err if request already approved or doesn't exists.
    }
  };

  const showPendingApprovalModal = ({ type, origin }) => {
    InteractionManager.runAfterInteractions(() => {
      setShowPendingApproval({ type, origin });
    });
  };

  const initializeWalletConnect = () => {
    WalletConnect.init();
  };

  const trackSwaps = useCallback(
    async (event, transactionMeta) => {
      try {
        const { TransactionController } = Engine.context;
        const newSwapsTransactions = props.swapsTransactions;
        const swapTransaction = newSwapsTransactions[transactionMeta.id];
        const {
          sentAt,
          gasEstimate,
          ethAccountBalance,
          approvalTransactionMetaId,
        } = swapTransaction.paramsForAnalytics;

        const approvalTransaction =
          TransactionController.state.transactions.find(
            ({ id }) => id === approvalTransactionMetaId,
          );
        const ethBalance = await query(
          TransactionController.ethQuery,
          'getBalance',
          [props.selectedAddress],
        );
        const receipt = await query(
          TransactionController.ethQuery,
          'getTransactionReceipt',
          [transactionMeta.transactionHash],
        );

        const currentBlock = await query(
          TransactionController.ethQuery,
          'getBlockByHash',
          [receipt.blockHash, false],
        );
        let approvalReceipt;
        if (approvalTransaction?.transactionHash) {
          approvalReceipt = await query(
            TransactionController.ethQuery,
            'getTransactionReceipt',
            [approvalTransaction.transactionHash],
          );
        }
        const tokensReceived = swapsUtils.getSwapsTokensReceived(
          receipt,
          approvalReceipt,
          transactionMeta?.transaction,
          approvalTransaction?.transaction,
          swapTransaction.destinationToken,
          ethAccountBalance,
          ethBalance,
        );

        newSwapsTransactions[transactionMeta.id].gasUsed = receipt.gasUsed;
        if (tokensReceived) {
          newSwapsTransactions[transactionMeta.id].receivedDestinationAmount =
            new BigNumber(tokensReceived, 16).toString(10);
        }
        TransactionController.update({
          swapsTransactions: newSwapsTransactions,
        });

        const timeToMine = currentBlock.timestamp - sentAt;
        const estimatedVsUsedGasRatio = `${new BigNumber(receipt.gasUsed)
          .div(gasEstimate)
          .times(100)
          .toFixed(2)}%`;
        const quoteVsExecutionRatio = `${swapsUtils
          .calcTokenAmount(
            tokensReceived || '0x0',
            swapTransaction.destinationTokenDecimals,
          )
          .div(swapTransaction.destinationAmount)
          .times(100)
          .toFixed(2)}%`;
        const tokenToAmountReceived = swapsUtils.calcTokenAmount(
          tokensReceived,
          swapTransaction.destinationToken.decimals,
        );
        const analyticsParams = { ...swapTransaction.analytics };
        delete newSwapsTransactions[transactionMeta.id].analytics;
        delete newSwapsTransactions[transactionMeta.id].paramsForAnalytics;

        InteractionManager.runAfterInteractions(() => {
          const parameters = {
            ...analyticsParams,
            time_to_mine: timeToMine,
            estimated_vs_used_gasRatio: estimatedVsUsedGasRatio,
            quote_vs_executionRatio: quoteVsExecutionRatio,
            token_to_amount_received: tokenToAmountReceived.toString(),
          };
          Analytics.trackEventWithParameters(event, {});
          Analytics.trackEventWithParameters(event, parameters, true);
        });
      } catch (e) {
        Logger.error(e, MetaMetricsEvents.SWAP_TRACKING_FAILED);
        InteractionManager.runAfterInteractions(() => {
          Analytics.trackEvent(MetaMetricsEvents.SWAP_TRACKING_FAILED, {
            error: e,
          });
        });
      }
    },
    [props.selectedAddress, props.swapsTransactions],
  );

  const autoSign = useCallback(
    async (transactionMeta) => {
      const { TransactionController, KeyringController } = Engine.context;
      try {
        TransactionController.hub.once(
          `${transactionMeta.id}:finished`,
          (transactionMeta) => {
            if (transactionMeta.status === 'submitted') {
              NotificationManager.watchSubmittedTransaction({
                ...transactionMeta,
                assetType: transactionMeta.transaction.assetType,
              });
            } else {
              if (props.swapsTransactions[transactionMeta.id]?.analytics) {
                trackSwaps(MetaMetricsEvents.SWAP_FAILED, transactionMeta);
              }
              throw transactionMeta.error;
            }
          },
        );
        TransactionController.hub.once(
          `${transactionMeta.id}:confirmed`,
          (transactionMeta) => {
            if (props.swapsTransactions[transactionMeta.id]?.analytics) {
              trackSwaps(MetaMetricsEvents.SWAP_COMPLETED, transactionMeta);
            }
          },
        );
        await KeyringController.resetQRKeyringState();
<<<<<<< HEAD

        // eslint-disable-next-line no-console
        console.log(transactionMeta);

        const isLedgerAccount = isHardwareAccount(
          transactionMeta.transaction.from,
          [KeyringTypes.ledger],
        );

        // For Ledger Accounts we handover the signing to the confirmation flow
        if (isLedgerAccount) {
          const ledgerKeyring = await KeyringController.getLedgerKeyring();

          props.navigation.navigate(
            ...createLedgerTransactionModalNavDetails({
              transactionId: transactionMeta.id,
              deviceId: ledgerKeyring.deviceId,
              // eslint-disable-next-line no-empty-function
              onConfirmationComplete: () => {},
              type: 'signTransaction',
            }),
          );
        } else {
          await TransactionController.approveTransaction(transactionMeta.id);
        }
=======
        acceptPendingApproval(transactionMeta.id);
>>>>>>> 2c22d460
      } catch (error) {
        if (!error?.message.startsWith(KEYSTONE_TX_CANCELED)) {
          Alert.alert(
            strings('transactions.transaction_error'),
            error && error.message,
            [{ text: strings('navigation.ok') }],
          );
          Logger.error(error, 'error while trying to send transaction (Main)');
        } else {
          AnalyticsV2.trackEvent(
            MetaMetricsEvents.QR_HARDWARE_TRANSACTION_CANCELED,
          );
        }
      }
    },
    // eslint-disable-next-line react-hooks/exhaustive-deps
    [props.swapsTransactions, trackSwaps],
  );

  const onUnapprovedTransaction = useCallback(
    async (transactionMeta) => {
      if (transactionMeta.origin === TransactionTypes.MMM) return;

      const to = transactionMeta.transaction.to?.toLowerCase();
      const { data } = transactionMeta.transaction;

      if (isSwapTransaction(data, transactionMeta.origin, to, props.chainId)) {
        autoSign(transactionMeta);
      } else {
        const {
          transaction: { value, gas, gasPrice, data },
        } = transactionMeta;
        const { AssetsContractController } = Engine.context;
        transactionMeta.transaction.gas = hexToBN(gas);
        transactionMeta.transaction.gasPrice = gasPrice && hexToBN(gasPrice);

        if (
          (value === '0x0' || !value) &&
          data &&
          data !== '0x' &&
          to &&
          (await getMethodData(data)).name === TOKEN_METHOD_TRANSFER
        ) {
          let asset = props.tokens.find(({ address }) =>
            toLowerCaseEquals(address, to),
          );
          if (!asset) {
            // try to lookup contract by lowercased address `to`
            asset = tokenList[to];

            if (!asset) {
              try {
                asset = {};
                asset.decimals =
                  await AssetsContractController.getERC20TokenDecimals(to);
                asset.symbol =
                  await AssetsContractController.getERC721AssetSymbol(to);
                // adding `to` here as well
                asset.address = to;
              } catch (e) {
                // This could fail when requesting a transfer in other network
                // adding `to` here as well
                asset = { symbol: 'ERC20', decimals: new BN(0), address: to };
              }
            }
          }

          const tokenData = hstInterface.parseTransaction({ data });
          const tokenValue = getTokenValueParam(tokenData);
          const toAddress = getTokenAddressParam(tokenData);
          const tokenAmount =
            tokenData && calcTokenAmount(tokenValue, asset.decimals).toFixed();

          transactionMeta.transaction.value = hexToBN(
            getTokenValueParamAsHex(tokenData),
          );
          transactionMeta.transaction.readableValue = tokenAmount;
          transactionMeta.transaction.to = toAddress;

          setTransactionObject({
            type: 'INDIVIDUAL_TOKEN_TRANSACTION',
            selectedAsset: asset,
            id: transactionMeta.id,
            origin: transactionMeta.origin,
            ...transactionMeta.transaction,
          });
        } else {
          transactionMeta.transaction.value = hexToBN(value);
          transactionMeta.transaction.readableValue = fromWei(
            transactionMeta.transaction.value,
          );

          setEtherTransaction({
            id: transactionMeta.id,
            origin: transactionMeta.origin,
            ...transactionMeta.transaction,
          });
        }

        if (
          data &&
          data.substr(0, 10) === APPROVE_FUNCTION_SIGNATURE &&
          (!value || isZeroValue(value))
        ) {
          setTransactionModalType(TransactionModalType.Transaction);
        } else {
          setTransactionModalType(TransactionModalType.Dapp);
        }
      }
    },
    [
      props.chainId,
      props.tokens,
      autoSign,
      setTransactionObject,
      tokenList,
      setEtherTransaction,
      TransactionModalType.Transaction,
      TransactionModalType.Dapp,
    ],
  );

<<<<<<< HEAD
  const onSignAction = useCallback(() => {
    setShowPendingApproval(false);
  }, []);

  const toggleExpandedMessage = () =>
    setShowExpandedMessage(!showExpandedMessage);

  const renderSigningModal = () => (
=======
  const renderApprovalFlowModal = () => (
>>>>>>> 2c22d460
    <Modal
      isVisible={showPendingApprovalFlow}
      animationIn="slideInUp"
      animationOut="slideOutDown"
      style={styles.bottomModal}
      backdropColor={colors.overlay.default}
      backdropOpacity={1}
      animationInTiming={600}
      animationOutTiming={600}
      swipeDirection={'down'}
      propagateSwipe
    >
      <ApprovalFlowLoader loadingText={approvalFlowLoadingText} />
    </Modal>
  );

  const renderQRSigningModal = () => {
    const { isSigningQRObject, QRState } = props;

    if (
      !isSigningQRObject ||
      transactionModalType ||
      showPendingApproval?.type !== ApprovalTypes.TRANSACTION
    ) {
      return null;
    }

    return <QRSigningModal isVisible QRState={QRState} />;
  };

  const onWalletConnectSessionApproval = () => {
    setShowPendingApproval(false);
    acceptPendingApproval(
      walletConnectRequestInfo.id,
      walletConnectRequestInfo.data,
    );
    setWalletConnectRequestInfo(undefined);
  };

  const onWalletConnectSessionRejected = () => {
    setShowPendingApproval(false);
    rejectPendingApproval(
      walletConnectRequestInfo.id,
      ethErrors.provider.userRejectedRequest(),
    );
    setWalletConnectRequestInfo(undefined);
  };

  const renderWalletConnectSessionRequestModal = () => {
    const meta = walletConnectRequestInfo?.data?.peerMeta || null;
    const currentPageInformation = {
      title: meta?.name || meta?.title,
      url: meta?.url,
      icon: meta?.icons?.[0],
    };
    return (
      <Modal
        isVisible={showPendingApproval?.type === ApprovalTypes.WALLET_CONNECT}
        animationIn="slideInUp"
        animationOut="slideOutDown"
        style={styles.bottomModal}
        backdropColor={colors.overlay.default}
        backdropOpacity={1}
        animationInTiming={300}
        animationOutTiming={300}
        onSwipeComplete={onWalletConnectSessionRejected}
        onBackButtonPress={onWalletConnectSessionRejected}
        swipeDirection={'down'}
      >
        <AccountApproval
          onCancel={onWalletConnectSessionRejected}
          onConfirm={onWalletConnectSessionApproval}
          currentPageInformation={currentPageInformation}
          walletConnectRequest
        />
      </Modal>
    );
  };

  const hideTransactionModal = () => {
    setShowPendingApproval(false);
    setTransactionModalType(undefined);
  };

<<<<<<< HEAD
  const renderApproveModal = () =>
    props.approveModalVisible && (
      <Approve
        navigation={props.navigation}
        modalVisible
        toggleApproveModal={props.toggleApproveModal}
      />
    );
=======
  const showTransactionApproval = () =>
    showPendingApproval?.type === ApprovalTypes.TRANSACTION;
>>>>>>> 2c22d460

  const renderDappTransactionModal = () => {
    const transactionApprovalVisible = showTransactionApproval();
    return (
      transactionApprovalVisible &&
      transactionModalType === TransactionModalType.Dapp && (
        <Approval
          navigation={props.navigation}
          dappTransactionModalVisible
          hideModal={hideTransactionModal}
        />
      )
    );
  };

  const renderApproveModal = () => {
    const transactionApprovalVisible = showTransactionApproval();
    return (
      transactionApprovalVisible &&
      transactionModalType === TransactionModalType.Transaction && (
        <Approve modalVisible hideModal={hideTransactionModal} />
      )
    );
  };

  const onAddCustomNetworkReject = () => {
    setShowPendingApproval(false);
    rejectPendingApproval(
      customNetworkToAdd.id,
      ethErrors.provider.userRejectedRequest(),
    );
  };

  const onAddCustomNetworkConfirm = () => {
    setShowPendingApproval(false);
    acceptPendingApproval(customNetworkToAdd.id, customNetworkToAdd.data);
  };

  /**
   * Render the modal that asks the user to add chain to wallet.
   */
  const renderAddCustomNetworkModal = () => (
    <Modal
      isVisible={showPendingApproval?.type === ApprovalTypes.ADD_ETHEREUM_CHAIN}
      animationIn="slideInUp"
      animationOut="slideOutDown"
      style={styles.bottomModal}
      backdropColor={colors.overlay.default}
      backdropOpacity={1}
      animationInTiming={300}
      animationOutTiming={300}
      onSwipeComplete={onAddCustomNetworkReject}
      onBackdropPress={onAddCustomNetworkReject}
    >
      <AddCustomNetwork
        onCancel={onAddCustomNetworkReject}
        onConfirm={onAddCustomNetworkConfirm}
        currentPageInformation={currentPageMeta}
        customNetworkInformation={customNetworkToAdd?.data}
      />
    </Modal>
  );

  const onSwitchCustomNetworkReject = () => {
    setShowPendingApproval(false);
    rejectPendingApproval(
      customNetworkToSwitch.id,
      ethErrors.provider.userRejectedRequest(),
    );
  };

  const onSwitchCustomNetworkConfirm = () => {
    setShowPendingApproval(false);
    acceptPendingApproval(customNetworkToSwitch.id, customNetworkToSwitch.data);
    props.networkSwitched({
      networkUrl: customNetworkToSwitch.data.rpcUrl,
      networkStatus: true,
    });
  };

  /**
   * Render the modal that asks the user to switch chain on wallet.
   */
  const renderSwitchCustomNetworkModal = () => (
    <Modal
      isVisible={
        showPendingApproval?.type === ApprovalTypes.SWITCH_ETHEREUM_CHAIN
      }
      animationIn="slideInUp"
      animationOut="slideOutDown"
      style={styles.bottomModal}
      backdropColor={colors.overlay.default}
      backdropOpacity={1}
      animationInTiming={300}
      animationOutTiming={300}
      onSwipeComplete={onSwitchCustomNetworkReject}
      onBackdropPress={onSwitchCustomNetworkReject}
      swipeDirection={'down'}
    >
      <SwitchCustomNetwork
        onCancel={onSwitchCustomNetworkReject}
        onConfirm={onSwitchCustomNetworkConfirm}
        currentPageInformation={currentPageMeta}
        customNetworkInformation={customNetworkToSwitch?.data}
        type={customNetworkToSwitch?.data.type}
      />
    </Modal>
  );

  /**
   * When user clicks on approve to connect with a dapp using the MetaMask SDK.
   */
  const onAccountsConfirm = () => {
    if (hostToApprove) {
      acceptPendingApproval(hostToApprove.id, hostToApprove.requestData);
    }
    setShowPendingApproval(false);
  };

  /**
   * When user clicks on reject to connect with a dapp using the MetaMask SDK.
   */
  const onAccountsReject = () => {
    rejectPendingApproval(hostToApprove.id, hostToApprove.requestData);
    setShowPendingApproval(false);
  };

  /**
   * Render the modal that asks the user to approve/reject connections to a dapp using the MetaMask SDK.
   */
  const renderAccountsApprovalModal = () => (
    <Modal
      isVisible={showPendingApproval?.type === ApprovalTypes.CONNECT_ACCOUNTS}
      animationIn="slideInUp"
      animationOut="slideOutDown"
      style={styles.bottomModal}
      backdropColor={colors.overlay.default}
      backdropOpacity={1}
      animationInTiming={300}
      animationOutTiming={300}
      onSwipeComplete={onAccountsReject}
      onBackdropPress={onAccountsReject}
      swipeDirection={'down'}
    >
      <AccountApproval
        onCancel={onAccountsReject}
        onConfirm={onAccountsConfirm}
        navigation={props.navigation}
        currentPageInformation={currentPageMeta}
      />
    </Modal>
  );

  /**
   * On confirming watching an asset
   */
  const onWatchAssetConfirm = () => {
    acceptPendingApproval(watchAsset.id, watchAsset.data);
    setShowPendingApproval(false);
    setWatchAsset(undefined);
  };

  /**
   * On rejecting watching an asset
   */
  const onWatchAssetReject = () => {
    rejectPendingApproval(
      watchAsset.id,
      ethErrors.provider.userRejectedRequest(),
    );
    setShowPendingApproval(false);
    setWatchAsset(undefined);
  };

  /**
   * Render the add asset modal
   */
  const renderWatchAssetModal = () => {
    if (!watchAsset) {
      return null;
    }

    return (
      <Modal
        isVisible={showPendingApproval?.type === ApprovalTypes.WATCH_ASSET}
        animationIn="slideInUp"
        animationOut="slideOutDown"
        style={styles.bottomModal}
        backdropColor={colors.overlay.default}
        backdropOpacity={1}
        animationInTiming={600}
        animationOutTiming={600}
        onBackdropPress={onWatchAssetReject}
        onSwipeComplete={onWatchAssetReject}
        swipeDirection={'down'}
        propagateSwipe
      >
        <WatchAssetRequest
          onCancel={onWatchAssetReject}
          onConfirm={onWatchAssetConfirm}
          suggestedAssetMeta={watchAsset.data}
          currentPageInformation={currentPageMeta}
        />
      </Modal>
    );
  };

  const onSign = () => {
    setSignMessageParams(undefined);
  };

  const renderSigningModal = () => (
    <SignatureRequestRoot
      messageParams={signMessageParams}
      approvalType={showPendingApproval?.type}
      onSign={onSign}
    />
  );

  // unapprovedTransaction effect
  useEffect(() => {
    Engine.context.TransactionController.hub.on(
      'unapprovedTransaction',
      onUnapprovedTransaction,
    );
    return () => {
      Engine.context.TransactionController.hub.removeListener(
        'unapprovedTransaction',
        onUnapprovedTransaction,
      );
    };
  }, [onUnapprovedTransaction]);

  const handlePendingApprovals = async (approvalState) => {
    //TODO: IF WE RECEIVE AN APPROVAL REQUEST, AND WE HAVE ONE ACTIVE, SHOULD WE HIDE THE CURRENT ONE OR NOT?

    if (approvalState.pendingApprovalCount > 0) {
      const key = Object.keys(approvalState.pendingApprovals)[0];
      const request = approvalState.pendingApprovals[key];
      const requestData = { ...request.requestData };
      if (requestData.pageMeta) {
        setCurrentPageMeta(requestData.pageMeta);
      }

      switch (request.type) {
        case ApprovalTypes.REQUEST_PERMISSIONS:
          if (requestData?.permissions?.eth_accounts) {
            const {
              metadata: { id },
            } = requestData;

            const totalAccounts = props.accountsLength;

            AnalyticsV2.trackEvent(MetaMetricsEvents.CONNECT_REQUEST_STARTED, {
              number_of_accounts: totalAccounts,
              source: 'PERMISSION SYSTEM',
            });

            props.navigation.navigate(
              ...createAccountConnectNavDetails({
                hostInfo: requestData,
                permissionRequestId: id,
              }),
            );
          }
          break;
        case ApprovalTypes.CONNECT_ACCOUNTS:
          setHostToApprove({ data: requestData, id: request.id });
          showPendingApprovalModal({
            type: ApprovalTypes.CONNECT_ACCOUNTS,
            origin: request.origin,
          });
          break;
        case ApprovalTypes.SWITCH_ETHEREUM_CHAIN:
          setCustomNetworkToSwitch({ data: requestData, id: request.id });
          showPendingApprovalModal({
            type: ApprovalTypes.SWITCH_ETHEREUM_CHAIN,
            origin: request.origin,
          });
          break;
        case ApprovalTypes.ADD_ETHEREUM_CHAIN:
          setCustomNetworkToAdd({ data: requestData, id: request.id });
          showPendingApprovalModal({
            type: ApprovalTypes.ADD_ETHEREUM_CHAIN,
            origin: request.origin,
          });
          break;
        case ApprovalTypes.WALLET_CONNECT:
          setWalletConnectRequestInfo({ data: requestData, id: request.id });
          showPendingApprovalModal({
            type: ApprovalTypes.WALLET_CONNECT,
            origin: request.origin,
          });
          break;
        case ApprovalTypes.ETH_SIGN:
        case ApprovalTypes.PERSONAL_SIGN:
        case ApprovalTypes.ETH_SIGN_TYPED_DATA:
          setSignMessageParams(requestData);
          showPendingApprovalModal({
            type: request.type,
            origin: request.origin,
          });
          break;
        case ApprovalTypes.WATCH_ASSET:
          setWatchAsset({ data: requestData, id: request.id });
          showPendingApprovalModal({
            type: ApprovalTypes.WATCH_ASSET,
            origin: request.origin,
          });
          break;
        case ApprovalTypes.TRANSACTION:
          showPendingApprovalModal({
            type: ApprovalTypes.TRANSACTION,
            origin: request.origin,
          });
          break;
        default:
          break;
      }
    } else {
      setShowPendingApproval((showPendingApproval) => {
        const currentApprovalType = showPendingApproval?.type;

        const approvalTypeHasCloseOnApproveDisabled =
          APPROVAL_TYPES_WITH_DISABLED_CLOSE_ON_APPROVE.includes(
            currentApprovalType,
          );

        const shouldCloseModal = !approvalTypeHasCloseOnApproveDisabled;

        return shouldCloseModal ? false : showPendingApproval;
      });
    }

    const approvalFlows = approvalState.approvalFlows;
    if (approvalFlows.length > 0) {
      const childFlow = approvalFlows[approvalFlows.length - 1];

      setShowPendingApprovalFlow(true);
      setApprovalFlowLoadingText(childFlow.loadingText);
    } else {
      setShowPendingApprovalFlow(false);
      setApprovalFlowLoadingText(null);
    }
  };

  useEffect(() => {
    initializeWalletConnect();

    Engine.controllerMessenger.subscribe(
      'ApprovalController:stateChange',
      handlePendingApprovals,
    );

    return function cleanup() {
      Engine.context.TokensController.hub.removeAllListeners();
      Engine.controllerMessenger.unsubscribe(
        'ApprovalController:stateChange',
        handlePendingApprovals,
      );
      WalletConnect.hub.removeAllListeners();
    };
    // eslint-disable-next-line react-hooks/exhaustive-deps
  }, []);

  return (
    <React.Fragment>
      {renderSigningModal()}
      {renderWalletConnectSessionRequestModal()}
      {renderDappTransactionModal()}
      {renderApproveModal()}
      {renderAddCustomNetworkModal()}
      {renderSwitchCustomNetworkModal()}
      {renderWatchAssetModal()}
      {renderQRSigningModal()}
      {renderAccountsApprovalModal()}
      {renderApprovalFlowModal()}
    </React.Fragment>
  );
};

RootRPCMethodsUI.propTypes = {
  swapsTransactions: PropTypes.object,
  /**
   * Object that represents the navigator
   */
  navigation: PropTypes.object,
  /**
   * Action that sets an ETH transaction
   */
  setEtherTransaction: PropTypes.func,
  /**
   * Action that sets a transaction
   */
  setTransactionObject: PropTypes.func,
  /**
   * Array of ERC20 assets
   */
  tokens: PropTypes.array,
  /**
   * Selected address
   */
  selectedAddress: PropTypes.string,
  /**
   * Chain id
   */
  chainId: PropTypes.string,
  // eslint-disable-next-line react/no-unused-prop-types
  isSigningQRObject: PropTypes.bool,
  // eslint-disable-next-line react/no-unused-prop-types
  QRState: PropTypes.object,
  /**
   * updates redux when network is switched
   */
  networkSwitched: PropTypes.func,
  accountsLength: PropTypes.number,
};

const mapStateToProps = (state) => ({
  selectedAddress:
    state.engine.backgroundState.PreferencesController.selectedAddress,
  chainId: selectChainId(state),
  tokens: state.engine.backgroundState.TokensController.tokens,
  swapsTransactions:
    state.engine.backgroundState.TransactionController.swapsTransactions || {},
  providerType: selectProviderType(state),
  accountsLength: Object.keys(
    state.engine.backgroundState.AccountTrackerController.accounts || {},
  ).length,
});

const mapDispatchToProps = (dispatch) => ({
  setEtherTransaction: (transaction) =>
    dispatch(setEtherTransaction(transaction)),
  setTransactionObject: (transaction) =>
    dispatch(setTransactionObject(transaction)),
  networkSwitched: ({ networkUrl, networkStatus }) =>
    dispatch(networkSwitched({ networkUrl, networkStatus })),
});

export default connect(
  mapStateToProps,
  mapDispatchToProps,
)(withQRHardwareAwareness(RootRPCMethodsUI));<|MERGE_RESOLUTION|>--- conflicted
+++ resolved
@@ -24,14 +24,7 @@
   setEtherTransaction,
   setTransactionObject,
 } from '../../../actions/transaction';
-<<<<<<< HEAD
-import PersonalSign from '../../UI/PersonalSign';
-import TypedSign from '../../UI/TypedSign';
-import WalletConnect from '../../../core/WalletConnect';
-=======
-import Modal from 'react-native-modal';
 import WalletConnect from '../../../core/WalletConnect/WalletConnect';
->>>>>>> 2c22d460
 import {
   getMethodData,
   TOKEN_METHOD_TRANSFER,
@@ -50,15 +43,6 @@
 import TransactionTypes from '../../../core/TransactionTypes';
 import AddCustomNetwork from '../../UI/AddCustomNetwork';
 import SwitchCustomNetwork from '../../UI/SwitchCustomNetwork';
-<<<<<<< HEAD
-import {
-  toggleDappTransactionModal,
-  toggleApproveModal,
-} from '../../../actions/modals';
-=======
-import { swapsUtils } from '@metamask/swaps-controller';
-import { query } from '@metamask/controller-utils';
->>>>>>> 2c22d460
 import Analytics from '../../../core/Analytics/Analytics';
 import { getTokenList } from '../../../reducers/tokens';
 import { toLowerCaseEquals } from '../../../util/general';
@@ -285,7 +269,6 @@
           },
         );
         await KeyringController.resetQRKeyringState();
-<<<<<<< HEAD
 
         // eslint-disable-next-line no-console
         console.log(transactionMeta);
@@ -309,11 +292,8 @@
             }),
           );
         } else {
-          await TransactionController.approveTransaction(transactionMeta.id);
+          acceptPendingApproval(transactionMeta.id);
         }
-=======
-        acceptPendingApproval(transactionMeta.id);
->>>>>>> 2c22d460
       } catch (error) {
         if (!error?.message.startsWith(KEYSTONE_TX_CANCELED)) {
           Alert.alert(
@@ -436,18 +416,7 @@
     ],
   );
 
-<<<<<<< HEAD
-  const onSignAction = useCallback(() => {
-    setShowPendingApproval(false);
-  }, []);
-
-  const toggleExpandedMessage = () =>
-    setShowExpandedMessage(!showExpandedMessage);
-
-  const renderSigningModal = () => (
-=======
   const renderApprovalFlowModal = () => (
->>>>>>> 2c22d460
     <Modal
       isVisible={showPendingApprovalFlow}
       animationIn="slideInUp"
@@ -532,19 +501,8 @@
     setTransactionModalType(undefined);
   };
 
-<<<<<<< HEAD
-  const renderApproveModal = () =>
-    props.approveModalVisible && (
-      <Approve
-        navigation={props.navigation}
-        modalVisible
-        toggleApproveModal={props.toggleApproveModal}
-      />
-    );
-=======
   const showTransactionApproval = () =>
     showPendingApproval?.type === ApprovalTypes.TRANSACTION;
->>>>>>> 2c22d460
 
   const renderDappTransactionModal = () => {
     const transactionApprovalVisible = showTransactionApproval();
