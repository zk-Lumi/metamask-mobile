--- conflicted
+++ resolved
@@ -323,98 +323,7 @@
     ],
   );
 
-<<<<<<< HEAD
-  const renderApprovalFlowModal = () => {
-    if (!showPendingApprovalFlow || showPendingApproval) {
-      return null;
-    }
-
-    return (
-      <Modal
-        isVisible
-        animationIn="slideInUp"
-        animationOut="slideOutDown"
-        style={styles.bottomModal}
-        backdropColor={colors.overlay.default}
-        backdropOpacity={1}
-        animationInTiming={600}
-        animationOutTiming={600}
-        swipeDirection={'down'}
-        propagateSwipe
-      >
-        <ApprovalFlowLoader loadingText={approvalFlowLoadingText} />
-      </Modal>
-    );
-  };
-
-  const renderQRSigningModal = () => {
-    const { isSigningQRObject, QRState } = props;
-
-    if (
-      !isSigningQRObject ||
-      transactionModalType ||
-      showPendingApproval?.type !== ApprovalTypes.TRANSACTION
-    ) {
-      return null;
-    }
-
-    return <QRSigningModal isVisible QRState={QRState} />;
-  };
-
-  const onWalletConnectSessionApproval = () => {
-    setShowPendingApproval(false);
-    acceptPendingApproval(
-      walletConnectRequestInfo.id,
-      walletConnectRequestInfo.data,
-    );
-    setWalletConnectRequestInfo(undefined);
-  };
-
-  const onWalletConnectSessionRejected = () => {
-    setShowPendingApproval(false);
-    rejectPendingApproval(
-      walletConnectRequestInfo.id,
-      ethErrors.provider.userRejectedRequest(),
-    );
-    setWalletConnectRequestInfo(undefined);
-  };
-
-  const renderWalletConnectSessionRequestModal = () => {
-    const meta = walletConnectRequestInfo?.data?.peerMeta || null;
-    const currentPageInformation = {
-      title: meta?.name || meta?.title,
-      url: meta?.url,
-      icon: meta?.icons?.[0],
-    };
-    return (
-      <Modal
-        isVisible={showPendingApproval?.type === ApprovalTypes.WALLET_CONNECT}
-        animationIn="slideInUp"
-        animationOut="slideOutDown"
-        style={styles.bottomModal}
-        backdropColor={colors.overlay.default}
-        backdropOpacity={1}
-        animationInTiming={300}
-        animationOutTiming={300}
-        onSwipeComplete={onWalletConnectSessionRejected}
-        onBackButtonPress={onWalletConnectSessionRejected}
-        swipeDirection={'down'}
-      >
-        <AccountApproval
-          onCancel={onWalletConnectSessionRejected}
-          onConfirm={onWalletConnectSessionApproval}
-          currentPageInformation={currentPageInformation}
-          walletConnectRequest
-        />
-      </Modal>
-    );
-  };
-
-  const hideTransactionModal = () => {
-    setShowPendingApproval(false);
-=======
   const onTransactionComplete = useCallback(() => {
->>>>>>> b7fb3f5e
     setTransactionModalType(undefined);
   }, []);
 
