import React, {
  useState,
  useEffect,
  useRef,
  useCallback,
  useContext,
} from 'react';

import {
  ActivityIndicator,
  AppState,
  StyleSheet,
  View,
  PushNotificationIOS, // eslint-disable-line react-native/split-platform-components
} from 'react-native';
import NetInfo from '@react-native-community/netinfo';
import PropTypes from 'prop-types';
import { connect, useDispatch, useSelector } from 'react-redux';
import GlobalAlert from '../../UI/GlobalAlert';
import BackgroundTimer from 'react-native-background-timer';
import NotificationManager from '../../../core/NotificationManager';
import Engine from '../../../core/Engine';
import AppConstants from '../../../core/AppConstants';
import PushNotification from 'react-native-push-notification';
import I18n, { strings } from '../../../../locales/i18n';
import LockManager from '../../../core/LockManager';
import FadeOutOverlay from '../../UI/FadeOutOverlay';
import Device from '../../../util/device';
import BackupAlert from '../../UI/BackupAlert';
import Notification from '../../UI/Notification';
import FiatOrders from '../../UI/FiatOnRampAggregator';
import {
  showTransactionNotification,
  hideCurrentNotification,
  showSimpleNotification,
  removeNotificationById,
  removeNotVisibleNotifications,
} from '../../../actions/notification';
import ProtectYourWalletModal from '../../UI/ProtectYourWalletModal';
import MainNavigator from './MainNavigator';
import SkipAccountSecurityModal from '../../UI/SkipAccountSecurityModal';
import { query } from '@metamask/controller-utils';
import SwapsLiveness from '../../UI/Swaps/SwapsLiveness';

import {
  setInfuraAvailabilityBlocked,
  setInfuraAvailabilityNotBlocked,
} from '../../../actions/infuraAvailability';

import { createStackNavigator } from '@react-navigation/stack';
import ReviewModal from '../../UI/ReviewModal';
import { useTheme } from '../../../util/theme';
import RootRPCMethodsUI from './RootRPCMethodsUI';
import usePrevious from '../../hooks/usePrevious';
import { colors as importedColors } from '../../../styles/common';
import {
  getNetworkImageSource,
  getNetworkNameFromProvider,
} from '../../../util/networks';
import {
  ToastContext,
  ToastVariants,
} from '../../../component-library/components/Toast';
import { useEnableAutomaticSecurityChecks } from '../../hooks/EnableAutomaticSecurityChecks';
import { useMinimumVersions } from '../../hooks/MinimumVersions';
import navigateTermsOfUse from '../../../util/termsOfUse/termsOfUse';
import {
  selectProviderConfig,
  selectProviderType,
} from '../../../selectors/networkController';
<<<<<<< HEAD
import { inApp, outApp } from '../../../actions/user';
=======
import WarningAlert from '../../../components/UI/WarningAlert/WarningAlert';
import { LINEA_MAINNET } from '../../../constants/network';
import jsonRpcRequest from '../../../util/jsonRpcRequest';
import { LINEA_MAINNET_RPC_URL } from '../../../constants/urls';
>>>>>>> 17cf7401

const Stack = createStackNavigator();

const createStyles = (colors) =>
  StyleSheet.create({
    flex: {
      flex: 1,
    },
    loader: {
      backgroundColor: colors.background.default,
      flex: 1,
      justifyContent: 'center',
      alignItems: 'center',
    },
  });

const Main = (props) => {
  const [connected, setConnected] = useState(true);
  const [forceReload, setForceReload] = useState(false);
  const [showRemindLaterModal, setShowRemindLaterModal] = useState(false);
  const [skipCheckbox, setSkipCheckbox] = useState(false);
  const [showLineaMainnetAlert, setShowLineaMainnetAlert] = useState(false);
  const { colors } = useTheme();
  const styles = createStyles(colors);

  const backgroundMode = useRef(false);
  const locale = useRef(I18n.locale);
  const lockManager = useRef();
  const removeConnectionStatusListener = useRef();

  const removeNotVisibleNotifications = props.removeNotVisibleNotifications;

  const prevLockTime = usePrevious(props.lockTime);

  useEnableAutomaticSecurityChecks();
  useMinimumVersions();

  const pollForIncomingTransactions = useCallback(async () => {
    props.thirdPartyApiMode && (await Engine.refreshTransactionHistory());
    // Stop polling if the app is in the background
    if (!backgroundMode.current) {
      setTimeout(() => {
        pollForIncomingTransactions();
      }, AppConstants.TX_CHECK_NORMAL_FREQUENCY);
    }
  }, [backgroundMode, props.thirdPartyApiMode]);

  const connectionChangeHandler = useCallback(
    (state) => {
      if (!state) return;
      const { isConnected } = state;
      // Show the modal once the status changes to offline
      if (connected && isConnected === false) {
        props.navigation.navigate('OfflineModeView');
      }
      if (connected !== isConnected && isConnected !== null) {
        setConnected(isConnected);
      }
    },
    [connected, setConnected, props.navigation],
  );

  const checkInfuraAvailability = useCallback(async () => {
    if (props.providerType !== 'rpc') {
      try {
        const { TransactionController } = Engine.context;
        await query(TransactionController.ethQuery, 'blockNumber', []);
        props.setInfuraAvailabilityNotBlocked();
      } catch (e) {
        if (e.message === AppConstants.ERRORS.INFURA_BLOCKED_MESSAGE) {
          props.navigation.navigate('OfflineModeView');
          props.setInfuraAvailabilityBlocked();
        }
      }
    } else {
      props.setInfuraAvailabilityNotBlocked();
    }
    // eslint-disable-next-line react-hooks/exhaustive-deps
  }, [
    props.navigation,
    props.providerType,
    props.setInfuraAvailabilityBlocked,
    props.setInfuraAvailabilityNotBlocked,
  ]);

  const handleAppStateChange = useCallback(
    (appState) => {
      const newModeIsBackground = appState === 'background';
      // If it was in background and it's not anymore
      // we need to stop the Background timer
      if (backgroundMode.current && !newModeIsBackground) {
        BackgroundTimer.stop();
        pollForIncomingTransactions();
      }

      backgroundMode.current = newModeIsBackground;

      // If the app is now in background, we need to start
      // the background timer, which is less intense
      if (backgroundMode.current) {
        removeNotVisibleNotifications();
        BackgroundTimer.runBackgroundTimer(async () => {
          await Engine.refreshTransactionHistory();
        }, AppConstants.TX_CHECK_BACKGROUND_FREQUENCY);
      }
    },
    [
      backgroundMode,
      removeNotVisibleNotifications,
      pollForIncomingTransactions,
    ],
  );

  const initForceReload = () => {
    // Force unmount the webview to avoid caching problems
    setForceReload(true);
    setTimeout(() => {
      setForceReload(false);
    }, 1000);
  };

  const renderLoader = () => (
    <View style={styles.loader}>
      <ActivityIndicator size="small" />
    </View>
  );

  const toggleRemindLater = () => {
    setShowRemindLaterModal(!showRemindLaterModal);
  };

  const toggleSkipCheckbox = () => {
    setSkipCheckbox(!skipCheckbox);
  };

  const skipAccountModalSecureNow = () => {
    toggleRemindLater();
    props.navigation.navigate('SetPasswordFlow', {
      screen: 'AccountBackupStep1B',
      params: { ...props.route.params },
    });
  };

  const skipAccountModalSkip = () => {
    if (skipCheckbox) toggleRemindLater();
  };

  /**
   * Current network
   */
  const networkProvider = useSelector(selectProviderConfig);
  const prevNetworkProvider = useRef(undefined);
  const { toastRef } = useContext(ToastContext);

  // Show network switch confirmation.
  useEffect(() => {
    if (
      prevNetworkProvider.current &&
      (networkProvider.chainId !== prevNetworkProvider.current.chainId ||
        networkProvider.type !== prevNetworkProvider.current.type)
    ) {
      const { type, chainId } = networkProvider;
      const networkImage = getNetworkImageSource({
        networkType: type,
        chainId,
      });
      const networkName = getNetworkNameFromProvider(networkProvider);
      toastRef?.current?.showToast({
        variant: ToastVariants.Network,
        labelOptions: [
          {
            label: `${networkName} `,
            isBold: true,
          },
          { label: strings('toast.now_active') },
        ],
        networkName,
        networkImageSource: networkImage,
      });
    }
    prevNetworkProvider.current = networkProvider;
  }, [networkProvider, toastRef]);

  useEffect(() => {
    if (locale.current !== I18n.locale) {
      locale.current = I18n.locale;
      initForceReload();
      return;
    }
    if (prevLockTime !== props.lockTime) {
      lockManager.current && lockManager.current.updateLockTime(props.lockTime);
    }
  });

  // Remove all notifications that aren't visible
  useEffect(() => {
    removeNotVisibleNotifications();
  }, [removeNotVisibleNotifications]);

  useEffect(() => {
    AppState.addEventListener('change', handleAppStateChange);
    lockManager.current = new LockManager(props.navigation, props.lockTime);
    PushNotification.configure({
      requestPermissions: false,
      onNotification: (notification) => {
        let data = null;
        if (Device.isAndroid()) {
          if (notification.tag) {
            data = JSON.parse(notification.tag);
          }
        } else if (notification.data) {
          data = notification.data;
        }
        if (data && data.action === 'tx') {
          if (data.id) {
            NotificationManager.setTransactionToView(data.id);
          }
          props.navigation.navigate('TransactionsHome');
        }

        if (Device.isIos()) {
          notification.finish(PushNotificationIOS.FetchResult.NoData);
        }
      },
    });

    setTimeout(() => {
      NotificationManager.init({
        navigation: props.navigation,
        showTransactionNotification: props.showTransactionNotification,
        hideCurrentNotification: props.hideCurrentNotification,
        showSimpleNotification: props.showSimpleNotification,
        removeNotificationById: props.removeNotificationById,
      });
      pollForIncomingTransactions();
      checkInfuraAvailability();
      removeConnectionStatusListener.current = NetInfo.addEventListener(
        connectionChangeHandler,
      );
    }, 1000);

    return function cleanup() {
      AppState.removeEventListener('change', handleAppStateChange);
      lockManager.current.stopListening();
      removeConnectionStatusListener.current &&
        removeConnectionStatusListener.current();
    };
    // eslint-disable-next-line react-hooks/exhaustive-deps
  }, []);

  const checkLineaMainnetAvailability = useCallback(async () => {
    if (props.providerType === LINEA_MAINNET) {
      try {
        await jsonRpcRequest(LINEA_MAINNET_RPC_URL, 'eth_blockNumber', []);
      } catch (e) {
        setShowLineaMainnetAlert(true);
      }
    }
  }, [props.providerType]);

  useEffect(() => {
    checkLineaMainnetAvailability();
  }, [checkLineaMainnetAvailability]);

  const termsOfUse = useCallback(async () => {
    if (props.navigation) {
      await navigateTermsOfUse(props.navigation.navigate);
    }
  }, [props.navigation]);

  useEffect(() => {
    termsOfUse();
  }, [termsOfUse]);

<<<<<<< HEAD
  const dispatch = useDispatch();

  // Start and end the authentication state machine in sagas.
  useEffect(() => {
    dispatch(inApp());
    return () => dispatch(outApp());
  }, [dispatch]);
=======
  const renderLineaMainnetAlert = (network) => {
    if (network === LINEA_MAINNET && showLineaMainnetAlert) {
      return (
        <WarningAlert
          text={strings('networks.linea_mainnet_not_released_alert')}
          dismissAlert={() => setShowLineaMainnetAlert(false)}
        />
      );
    }
  };
>>>>>>> 17cf7401

  return (
    <React.Fragment>
      <View style={styles.flex}>
        {!forceReload ? (
          <MainNavigator navigation={props.navigation} />
        ) : (
          renderLoader()
        )}
        <GlobalAlert />
        <FadeOutOverlay />
        <Notification navigation={props.navigation} />
        <FiatOrders />
        <SwapsLiveness />
        <BackupAlert
          onDismiss={toggleRemindLater}
          navigation={props.navigation}
        />
        {renderLineaMainnetAlert(props.providerType)}

        <SkipAccountSecurityModal
          modalVisible={showRemindLaterModal}
          onCancel={skipAccountModalSecureNow}
          onConfirm={skipAccountModalSkip}
          skipCheckbox={skipCheckbox}
          toggleSkipCheckbox={toggleSkipCheckbox}
        />
        <ProtectYourWalletModal navigation={props.navigation} />
        <RootRPCMethodsUI navigation={props.navigation} />
      </View>
    </React.Fragment>
  );
};

Main.router = MainNavigator.router;

Main.propTypes = {
  /**
   * Object that represents the navigator
   */
  navigation: PropTypes.object,
  /**
   * Time to auto-lock the app after it goes in background mode
   */
  lockTime: PropTypes.number,
  /**
   * Dispatch showing a transaction notification
   */
  showTransactionNotification: PropTypes.func,
  /**
   * Dispatch showing a simple notification
   */
  showSimpleNotification: PropTypes.func,
  /**
   * Dispatch hiding a transaction notification
   */
  hideCurrentNotification: PropTypes.func,
  removeNotificationById: PropTypes.func,
  /**
   * Indicates whether third party API mode is enabled
   */
  thirdPartyApiMode: PropTypes.bool,
  /**
   * Network provider type
   */
  providerType: PropTypes.string,
  /**
   * Dispatch infura availability blocked
   */
  setInfuraAvailabilityBlocked: PropTypes.func,
  /**
   * Dispatch infura availability not blocked
   */
  setInfuraAvailabilityNotBlocked: PropTypes.func,
  /**
   * Remove not visible notifications from state
   */
  removeNotVisibleNotifications: PropTypes.func,
  /**
   * Object that represents the current route info like params passed to it
   */
  route: PropTypes.object,
};

const mapStateToProps = (state) => ({
  lockTime: state.settings.lockTime,
  thirdPartyApiMode: state.privacy.thirdPartyApiMode,
  providerType: selectProviderType(state),
});

const mapDispatchToProps = (dispatch) => ({
  showTransactionNotification: (args) =>
    dispatch(showTransactionNotification(args)),
  showSimpleNotification: (args) => dispatch(showSimpleNotification(args)),
  hideCurrentNotification: () => dispatch(hideCurrentNotification()),
  removeNotificationById: (id) => dispatch(removeNotificationById(id)),
  setInfuraAvailabilityBlocked: () => dispatch(setInfuraAvailabilityBlocked()),
  setInfuraAvailabilityNotBlocked: () =>
    dispatch(setInfuraAvailabilityNotBlocked()),
  removeNotVisibleNotifications: () =>
    dispatch(removeNotVisibleNotifications()),
});

const ConnectedMain = connect(mapStateToProps, mapDispatchToProps)(Main);

const MainFlow = () => (
  <Stack.Navigator
    initialRouteName={'Main'}
    mode={'modal'}
    screenOptions={{
      headerShown: false,
      cardStyle: { backgroundColor: importedColors.transparent },
    }}
  >
    <Stack.Screen name={'Main'} component={ConnectedMain} />
    <Stack.Screen
      name={'ReviewModal'}
      component={ReviewModal}
      options={{ animationEnabled: false }}
    />
  </Stack.Navigator>
);

export default MainFlow;<|MERGE_RESOLUTION|>--- conflicted
+++ resolved
@@ -68,14 +68,11 @@
   selectProviderConfig,
   selectProviderType,
 } from '../../../selectors/networkController';
-<<<<<<< HEAD
 import { inApp, outApp } from '../../../actions/user';
-=======
 import WarningAlert from '../../../components/UI/WarningAlert/WarningAlert';
 import { LINEA_MAINNET } from '../../../constants/network';
 import jsonRpcRequest from '../../../util/jsonRpcRequest';
 import { LINEA_MAINNET_RPC_URL } from '../../../constants/urls';
->>>>>>> 17cf7401
 
 const Stack = createStackNavigator();
 
@@ -350,7 +347,6 @@
     termsOfUse();
   }, [termsOfUse]);
 
-<<<<<<< HEAD
   const dispatch = useDispatch();
 
   // Start and end the authentication state machine in sagas.
@@ -358,7 +354,7 @@
     dispatch(inApp());
     return () => dispatch(outApp());
   }, [dispatch]);
-=======
+
   const renderLineaMainnetAlert = (network) => {
     if (network === LINEA_MAINNET && showLineaMainnetAlert) {
       return (
@@ -369,7 +365,6 @@
       );
     }
   };
->>>>>>> 17cf7401
 
   return (
     <React.Fragment>
