--- conflicted
+++ resolved
@@ -41,7 +41,6 @@
 import Amount from '../../Views/SendFlow/Amount';
 import Confirm from '../../Views/SendFlow/Confirm';
 import ContactForm from '../../Views/Settings/Contacts/ContactForm';
-import ActivityView from '../../Views/ActivityView';
 import SwapsAmountView from '../../UI/Swaps';
 import SwapsQuotesView from '../../UI/Swaps/QuotesView';
 import CollectiblesDetails from '../../UI/CollectibleModal';
@@ -59,7 +58,6 @@
 import ThemeSettings from '../../Views/ThemeSettings';
 import { SnapsDev } from '../../Views/Snaps';
 import { colors as importedColors } from '../../../styles/common';
-import OrderDetails from '../../UI/FiatOnRampAggregator/Views/OrderDetails';
 import TabBar from '../../../component-library/components/Navigation/TabBar';
 import BrowserUrlModal from '../../Views/BrowserUrlModal';
 import Routes from '../../../constants/navigation/Routes';
@@ -166,16 +164,6 @@
 const WalletTabModalFlow = () => (
   <Stack.Navigator mode={'modal'} screenOptions={clearStackNavigatorOptions}>
     <Stack.Screen name={'WalletTabStackFlow'} component={WalletTabStackFlow} />
-  </Stack.Navigator>
-);
-
-const TransactionsHome = () => (
-  <Stack.Navigator>
-    <Stack.Screen name={Routes.TRANSACTIONS_VIEW} component={ActivityView} />
-    <Stack.Screen
-      name={Routes.FIAT_ON_RAMP_AGGREGATOR.ORDER_DETAILS}
-      component={OrderDetails}
-    />
   </Stack.Navigator>
 );
 
@@ -598,16 +586,15 @@
   </Stack.Navigator>
 );
 
-<<<<<<< HEAD
-const ConnectQRHardwareFlow = () => (
-  <Stack.Navigator
-    screenOptions={{
-      headerShown: false,
-    }}
-  >
-    <Stack.Screen name="ConnectQRHardware" component={ConnectQRHardware} />
-  </Stack.Navigator>
-);
+// const ConnectQRHardwareFlow = () => (
+//   <Stack.Navigator
+//     screenOptions={{
+//       headerShown: false,
+//     }}
+//   >
+//     <Stack.Screen name="ConnectQRHardware" component={ConnectQRHardware} />
+//   </Stack.Navigator>
+// );
 
 const SnapsDevUI = () => (
   <Stack.Navigator>
@@ -619,8 +606,6 @@
   </Stack.Navigator>
 );
 
-=======
->>>>>>> 6e062b69
 const MainNavigator = () => (
   <Stack.Navigator
     screenOptions={{
@@ -645,23 +630,19 @@
     <Stack.Screen name="Home" component={HomeTabs} />
     <Stack.Screen name="Webview" component={Webview} />
     <Stack.Screen name="SettingsView" component={SettingsModalStack} />
-<<<<<<< HEAD
     <Stack.Screen
       name={Routes.SNAPS.HOME}
       mode={'modal'}
       component={SnapsDevUI}
     />
-    <Stack.Screen
+    {/* <Stack.Screen
       name="ImportPrivateKeyView"
       component={ImportPrivateKeyView}
-    />
-    <Stack.Screen
+    /> */}
+    {/* <Stack.Screen
       name="ConnectQRHardwareFlow"
       component={ConnectQRHardwareFlow}
-    />
-=======
-    <Stack.Screen name="TransactionsHome" component={TransactionsHome} />
->>>>>>> 6e062b69
+    /> */}
     <Stack.Screen name="SendView" component={SendView} />
     <Stack.Screen name="SendFlowView" component={SendFlowView} />
     <Stack.Screen name="AddBookmarkView" component={AddBookmarkView} />
