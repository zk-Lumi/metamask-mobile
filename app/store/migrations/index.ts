--- conflicted
+++ resolved
@@ -45,11 +45,8 @@
 import migration42 from './042';
 import migration43 from './043';
 import migration44 from './044';
-<<<<<<< HEAD
-=======
 import migration45 from './045';
 import migration46 from './046';
->>>>>>> aa1e1a4f
 
 type MigrationFunction = (state: unknown) => unknown;
 type AsyncMigrationFunction = (state: unknown) => Promise<unknown>;
@@ -107,11 +104,8 @@
   42: migration42,
   43: migration43,
   44: migration44,
-<<<<<<< HEAD
-=======
   45: migration45,
   46: migration46,
->>>>>>> aa1e1a4f
 };
 
 // Enable both synchronous and asynchronous migrations
