import { MigrationManifest } from 'redux-persist';

import migration00 from './000';
import migration01 from './001';
import migration02 from './002';
import migration03 from './003';
import migration04 from './004';
import migration05 from './005';
import migration06 from './006';
import migration07 from './007';
import migration08 from './008';
import migration09 from './009';
import migration10 from './010';
import migration11 from './011';
import migration12 from './012';
import migration13 from './013';
import migration14 from './014';
import migration15 from './015';
import migration16 from './016';
import migration17 from './017';
import migration18 from './018';
import migration19 from './019';
import migration20 from './020';
import migration21 from './021';
import migration22 from './022';
import migration23 from './023';
import migration24 from './024';
import migration25 from './025';
import migration26 from './026';
import migration27 from './027';
import migration28 from './028';
import migration29 from './029';
import migration30 from './030';
import migration31 from './031';
import migration32 from './032';
import migration33 from './033';
import migration34 from './034';
import migration35 from './035';
import migration36 from './036';
import migration37 from './037';
import migration38 from './038';
import migration39 from './039';
import migration40 from './040';
import migration41 from './041';

type MigrationFunction = (state: unknown) => unknown;
type AsyncMigrationFunction = (state: unknown) => Promise<unknown>;
export type MigrationsList = Record<
  string,
  MigrationFunction | AsyncMigrationFunction
>;

/**
 * Contains both asynchronous and synchronous migrations
 */
export const migrationList: MigrationsList = {
  0: migration00,
  1: migration01,
  2: migration02,
  3: migration03,
  4: migration04,
  5: migration05,
  6: migration06,
  7: migration07,
  8: migration08,
  9: migration09,
  10: migration10,
  11: migration11,
  12: migration12,
  13: migration13,
  14: migration14,
  15: migration15,
  16: migration16,
  17: migration17,
  18: migration18,
  19: migration19,
  20: migration20,
  21: migration21,
  22: migration22,
  23: migration23,
  24: migration24,
  25: migration25,
  26: migration26,
  27: migration27,
  28: migration28,
  29: migration29,
  30: migration30,
  31: migration31,
  32: migration32,
  33: migration33,
  34: migration34,
  35: migration35,
  36: migration36,
  37: migration37,
  38: migration38,
  39: migration39,
  40: migration40,
<<<<<<< HEAD
=======
  41: migration41,
>>>>>>> c6489129
};

// Enable both synchronous and asynchronous migrations
export const asyncifyMigrations = (inputMigrations: MigrationsList) =>
  Object.entries(inputMigrations).reduce(
    (newMigrations, [migrationNumber, migrationFunction]) => {
      // Handle migrations as async
      const asyncMigration = async (
        incomingState: Promise<unknown> | unknown,
      ) => {
        const state = await incomingState;
        return migrationFunction(state);
      };
      newMigrations[migrationNumber] = asyncMigration;
      return newMigrations;
    },
    {} as Record<string, AsyncMigrationFunction>,
  );

// Convert all migrations to async
export const migrations = asyncifyMigrations(
  migrationList,
) as unknown as MigrationManifest;

// The latest (i.e. highest) version number.
export const version = Object.keys(migrations).length - 1;<|MERGE_RESOLUTION|>--- conflicted
+++ resolved
@@ -95,10 +95,7 @@
   38: migration38,
   39: migration39,
   40: migration40,
-<<<<<<< HEAD
-=======
   41: migration41,
->>>>>>> c6489129
 };
 
 // Enable both synchronous and asynchronous migrations
