import { MigrationManifest, PersistedState } from 'redux-persist';

import migration00 from './000';
import migration01 from './001';
import migration02 from './002';
import migration03 from './003';
import migration04 from './004';
import migration05 from './005';
import migration06 from './006';
import migration07 from './007';
import migration08 from './008';
import migration09 from './009';
import migration10 from './010';
import migration11 from './011';
import migration12 from './012';
import migration13 from './013';
import migration14 from './014';
import migration15 from './015';
import migration16 from './016';
import migration17 from './017';
import migration18 from './018';
import migration19 from './019';
import migration20 from './020';
import migration21 from './021';
import migration22 from './022';
import migration23 from './023';
import migration24 from './024';
import migration25 from './025';
import migration26 from './026';
import migration27 from './027';
import migration28 from './028';
import migration29 from './029';
import migration30 from './030';
import migration31 from './031';
import migration32 from './032';
import migration33 from './033';
<<<<<<< HEAD
=======
import migration34 from './034';
>>>>>>> 521ef63d

// We do not keep track of the old state
// We create this type for better readability
type OldState = PersistedState;

type AsyncMigration = (state: OldState) => PersistedState;

export const migrations: MigrationManifest = {
  0: migration00,
  1: migration01,
  2: migration02,
  3: migration03,
  4: migration04,
  5: migration05,
  6: migration06,
  7: migration07,
  8: migration08,
  9: migration09,
  10: migration10,
  11: migration11,
  12: migration12,
  13: migration13,
  14: migration14,
  15: migration15,
  16: migration16,
  17: migration17,
  18: migration18,
  19: migration19,
  20: migration20,
  21: migration21,
  22: migration22,
  23: migration23,
  24: migration24,
  25: migration25,
  26: migration26,
  27: migration27,
<<<<<<< HEAD
  28: migration28 as unknown as (state: PersistedState) => PersistedState,
  29: migration29 as unknown as (state: OldState) => PersistedState,
  30: migration30 as unknown as (state: OldState) => PersistedState,
  31: migration31 as unknown as (state: OldState) => PersistedState,
  32: migration32 as unknown as (state: OldState) => PersistedState,
  33: migration33 as unknown as (state: OldState) => PersistedState,
=======
  28: migration28 as unknown as AsyncMigration,
  29: migration29 as unknown as AsyncMigration,
  30: migration30 as unknown as AsyncMigration,
  31: migration31 as unknown as AsyncMigration,
  32: migration32 as unknown as AsyncMigration,
  33: migration33 as unknown as AsyncMigration,
  34: migration34 as unknown as AsyncMigration,
>>>>>>> 521ef63d
};

// The latest (i.e. highest) version number.
export const version = Object.keys(migrations).length - 1;<|MERGE_RESOLUTION|>--- conflicted
+++ resolved
@@ -34,10 +34,7 @@
 import migration31 from './031';
 import migration32 from './032';
 import migration33 from './033';
-<<<<<<< HEAD
-=======
 import migration34 from './034';
->>>>>>> 521ef63d
 
 // We do not keep track of the old state
 // We create this type for better readability
@@ -74,14 +71,6 @@
   25: migration25,
   26: migration26,
   27: migration27,
-<<<<<<< HEAD
-  28: migration28 as unknown as (state: PersistedState) => PersistedState,
-  29: migration29 as unknown as (state: OldState) => PersistedState,
-  30: migration30 as unknown as (state: OldState) => PersistedState,
-  31: migration31 as unknown as (state: OldState) => PersistedState,
-  32: migration32 as unknown as (state: OldState) => PersistedState,
-  33: migration33 as unknown as (state: OldState) => PersistedState,
-=======
   28: migration28 as unknown as AsyncMigration,
   29: migration29 as unknown as AsyncMigration,
   30: migration30 as unknown as AsyncMigration,
@@ -89,7 +78,6 @@
   32: migration32 as unknown as AsyncMigration,
   33: migration33 as unknown as AsyncMigration,
   34: migration34 as unknown as AsyncMigration,
->>>>>>> 521ef63d
 };
 
 // The latest (i.e. highest) version number.
