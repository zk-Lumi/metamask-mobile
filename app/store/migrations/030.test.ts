import migrate from './030';
import { merge } from 'lodash';
import { captureException } from '@sentry/react-native';
import initialRootState from '../../util/test/initial-root-state';

const expectedState = {
  engine: {
    backgroundState: {
      PreferencesController: {
        securityAlertsEnabled: true,
      },
    },
  },
};

jest.mock('@sentry/react-native', () => ({
  captureException: jest.fn(),
}));
const mockedCaptureException = jest.mocked(captureException);

describe('Migration #30', () => {
  beforeEach(() => {
    jest.restoreAllMocks();
    jest.resetAllMocks();
  });

  const invalidStates = [
    {
      state: null,
<<<<<<< HEAD
      errorMessage: "Migration 31: Invalid root state: 'object'",
=======
      errorMessage: "Migration 30: Invalid root state: 'object'",
>>>>>>> 521ef63d
      scenario: 'state is invalid',
    },
    {
      state: merge({}, initialRootState, {
        engine: null,
      }),
<<<<<<< HEAD
      errorMessage: "Migration 31: Invalid root engine state: 'object'",
=======
      errorMessage: "Migration 30: Invalid root engine state: 'object'",
>>>>>>> 521ef63d
      scenario: 'engine state is invalid',
    },
    {
      state: merge({}, initialRootState, {
        engine: {
          backgroundState: null,
        },
      }),
      errorMessage:
<<<<<<< HEAD
        "Migration 31: Invalid root engine backgroundState: 'object'",
=======
        "Migration 30: Invalid root engine backgroundState: 'object'",
>>>>>>> 521ef63d
      scenario: 'backgroundState is invalid',
    },
  ];

  for (const { errorMessage, scenario, state } of invalidStates) {
    it(`should capture exception if ${scenario}`, async () => {
      const newState = await migrate(state);
<<<<<<< HEAD

=======
>>>>>>> 521ef63d
      expect(newState).toStrictEqual(state);
      expect(mockedCaptureException).toHaveBeenCalledWith(expect.any(Error));
      expect(mockedCaptureException.mock.calls[0][0].message).toBe(
        errorMessage,
      );
    });
  }

  it('should not change anything if security alert is already enabled', async () => {
    const oldState = {
      engine: {
        backgroundState: {
          PreferencesController: {
            securityAlertsEnabled: true,
          },
        },
      },
    };

    const migratedState = await migrate(oldState);
    expect(migratedState).toStrictEqual(expectedState);
  });

  it('should enable security alert if it is not enabled', async () => {
    const oldState = {
      engine: {
        backgroundState: {
          PreferencesController: {
            securityAlertsEnabled: false,
          },
        },
      },
    };
    const migratedState = await migrate(oldState);
    expect(migratedState).toStrictEqual(expectedState);
  });
});<|MERGE_RESOLUTION|>--- conflicted
+++ resolved
@@ -27,22 +27,14 @@
   const invalidStates = [
     {
       state: null,
-<<<<<<< HEAD
-      errorMessage: "Migration 31: Invalid root state: 'object'",
-=======
       errorMessage: "Migration 30: Invalid root state: 'object'",
->>>>>>> 521ef63d
       scenario: 'state is invalid',
     },
     {
       state: merge({}, initialRootState, {
         engine: null,
       }),
-<<<<<<< HEAD
-      errorMessage: "Migration 31: Invalid root engine state: 'object'",
-=======
       errorMessage: "Migration 30: Invalid root engine state: 'object'",
->>>>>>> 521ef63d
       scenario: 'engine state is invalid',
     },
     {
@@ -52,11 +44,7 @@
         },
       }),
       errorMessage:
-<<<<<<< HEAD
-        "Migration 31: Invalid root engine backgroundState: 'object'",
-=======
         "Migration 30: Invalid root engine backgroundState: 'object'",
->>>>>>> 521ef63d
       scenario: 'backgroundState is invalid',
     },
   ];
@@ -64,10 +52,6 @@
   for (const { errorMessage, scenario, state } of invalidStates) {
     it(`should capture exception if ${scenario}`, async () => {
       const newState = await migrate(state);
-<<<<<<< HEAD
-
-=======
->>>>>>> 521ef63d
       expect(newState).toStrictEqual(state);
       expect(mockedCaptureException).toHaveBeenCalledWith(expect.any(Error));
       expect(mockedCaptureException.mock.calls[0][0].message).toBe(
