import {
  EthAccountType,
  InternalAccount,
  EthMethod,
} from '@metamask/keyring-api';
import { isObject, hasProperty } from '@metamask/utils';
import { captureException } from '@sentry/react-native';
import { getUUIDFromAddressOfNormalAccount } from '@metamask/accounts-controller';
import { KeyringTypes } from '@metamask/keyring-controller';

export interface Identity {
  name: string;
  address: string;
  lastSelected?: number;
}

export default function migrate(state: unknown) {
  if (!isObject(state)) {
    captureException(
      new Error(`Migration 36: Invalid root state: '${typeof state}'`),
    );
    return state;
  }

  if (!isObject(state.engine)) {
    captureException(
      new Error(
        `Migration 36: Invalid root engine state: '${typeof state.engine}'`,
      ),
    );
    return state;
  }

  if (!isObject(state.engine.backgroundState)) {
    captureException(
      new Error(
        `Migration 36: Invalid root engine backgroundState: '${typeof state
          .engine.backgroundState}'`,
      ),
    );
    return state;
  }

  const keyringControllerState = state.engine.backgroundState.KeyringController;
  if (!isObject(keyringControllerState)) {
    captureException(
      new Error(
        `Migration 36: Invalid vault in KeyringController: '${typeof keyringControllerState}'`,
      ),
    );
  }

  if (!isObject(state.engine.backgroundState.PreferencesController)) {
    captureException(
      new Error(
        `Migration 36: Invalid PreferencesController state: '${typeof state
          .engine.backgroundState.PreferencesController}'`,
      ),
    );
    return state;
  }
  if (
    !hasProperty(
      state.engine.backgroundState.PreferencesController,
      'identities',
    )
  ) {
    captureException(
      new Error(
        `Migration 36: Missing identities property from PreferencesController: '${typeof state
          .engine.backgroundState.PreferencesController}'`,
      ),
    );
    return state;
  }
  createDefaultAccountsController(state);
  createInternalAccountsForAccountsController(state);
  createSelectedAccountForAccountsController(state);
  return state;
}

<<<<<<< HEAD
=======
// TODO: Replace "any" with type
// eslint-disable-next-line @typescript-eslint/no-explicit-any
>>>>>>> aa1e1a4f
function createDefaultAccountsController(state: Record<string, any>) {
  state.engine.backgroundState.AccountsController = {
    internalAccounts: {
      accounts: {},
      selectedAccount: '',
    },
  };
}

function createInternalAccountsForAccountsController(
<<<<<<< HEAD
=======
  // TODO: Replace "any" with type
  // eslint-disable-next-line @typescript-eslint/no-explicit-any
>>>>>>> aa1e1a4f
  state: Record<string, any>,
) {
  const identities: {
    [key: string]: Identity;
  } = state.engine.backgroundState.PreferencesController?.identities || {};

  if (Object.keys(identities).length === 0) {
    captureException(
      new Error(`Migration 36: PreferencesController?.identities are empty'`),
    );
    return;
  }

  const accounts: Record<string, InternalAccount> = {};

  for (const identity of Object.values(identities)) {
    const lowerCaseAddress = identity.address.toLocaleLowerCase();
    const expectedId = getUUIDFromAddressOfNormalAccount(lowerCaseAddress);

    accounts[expectedId] = {
      address: identity.address,
      id: expectedId,
      options: {},
      metadata: {
        name: identity.name,
        lastSelected: identity.lastSelected ?? undefined,
        keyring: {
          // This is default HD Key Tree type because the keyring is encrypted
          // during migration, the type will get updated when the during the
          // initial updateAccounts call.
          type: KeyringTypes.hd,
        },
      },
      methods: [
        EthMethod.PersonalSign,
        EthMethod.Sign,
        EthMethod.SignTransaction,
        EthMethod.SignTypedDataV1,
        EthMethod.SignTypedDataV3,
        EthMethod.SignTypedDataV4,
      ],

      type: EthAccountType.Eoa,
    };
  }
  state.engine.backgroundState.AccountsController.internalAccounts.accounts =
    accounts;
}

function findInternalAccountByAddress(
  // TODO: Replace "any" with type
  // eslint-disable-next-line @typescript-eslint/no-explicit-any
  state: Record<string, any>,
  address: string,
): InternalAccount | undefined {
  return Object.values<InternalAccount>(
    state.engine.backgroundState.AccountsController.internalAccounts.accounts,
  ).find(
    (account: InternalAccount) =>
      account.address.toLowerCase() === address.toLowerCase(),
  );
}

function createSelectedAccountForAccountsController(
  // TODO: Replace "any" with type
  // eslint-disable-next-line @typescript-eslint/no-explicit-any
  state: Record<string, any>,
) {
  const selectedAddress =
    state.engine.backgroundState.PreferencesController?.selectedAddress;

  // Handle the case where the selectedAddress from preferences controller is either not defined or not a string
  if (!selectedAddress || typeof selectedAddress !== 'string') {
    captureException(
      new Error(
        `Migration 36: Invalid selectedAddress. state.engine.backgroundState.PreferencesController?.selectedAddress is not a string:'${typeof selectedAddress}'. Setting selectedAddress to the first account.`,
      ),
    );
    // Get the first account if selectedAddress is not a string
    const [firstAddress] = Object.keys(
      state.engine.backgroundState.PreferencesController?.identities,
    );
    const internalAccount = findInternalAccountByAddress(state, firstAddress);
    if (internalAccount) {
      state.engine.backgroundState.AccountsController.internalAccounts.selectedAccount =
        internalAccount.id;
      state.engine.backgroundState.PreferencesController.selectedAddress =
        internalAccount.address;
    }
    return;
  }

  const selectedAccount = findInternalAccountByAddress(state, selectedAddress);
  if (selectedAccount) {
    state.engine.backgroundState.AccountsController.internalAccounts.selectedAccount =
      selectedAccount.id;
  }
}<|MERGE_RESOLUTION|>--- conflicted
+++ resolved
@@ -79,11 +79,8 @@
   return state;
 }
 
-<<<<<<< HEAD
-=======
 // TODO: Replace "any" with type
 // eslint-disable-next-line @typescript-eslint/no-explicit-any
->>>>>>> aa1e1a4f
 function createDefaultAccountsController(state: Record<string, any>) {
   state.engine.backgroundState.AccountsController = {
     internalAccounts: {
@@ -94,11 +91,8 @@
 }
 
 function createInternalAccountsForAccountsController(
-<<<<<<< HEAD
-=======
   // TODO: Replace "any" with type
   // eslint-disable-next-line @typescript-eslint/no-explicit-any
->>>>>>> aa1e1a4f
   state: Record<string, any>,
 ) {
   const identities: {
