--- conflicted
+++ resolved
@@ -11,11 +11,7 @@
   const state = await stateAsync;
   if (!isObject(state)) {
     captureException(
-<<<<<<< HEAD
-      new Error(`Migration 31: Invalid root state: '${typeof state}'`),
-=======
       new Error(`Migration 30: Invalid root state: '${typeof state}'`),
->>>>>>> 521ef63d
     );
     return state;
   }
@@ -23,11 +19,7 @@
   if (!isObject(state.engine)) {
     captureException(
       new Error(
-<<<<<<< HEAD
-        `Migration 31: Invalid root engine state: '${typeof state.engine}'`,
-=======
         `Migration 30: Invalid root engine state: '${typeof state.engine}'`,
->>>>>>> 521ef63d
       ),
     );
     return state;
@@ -36,11 +28,7 @@
   if (!isObject(state.engine.backgroundState)) {
     captureException(
       new Error(
-<<<<<<< HEAD
-        `Migration 31: Invalid root engine backgroundState: '${typeof state
-=======
         `Migration 30: Invalid root engine backgroundState: '${typeof state
->>>>>>> 521ef63d
           .engine.backgroundState}'`,
       ),
     );
@@ -53,11 +41,7 @@
   if (!isObject(preferencesControllerState)) {
     captureException(
       new Error(
-<<<<<<< HEAD
-        `Migration 31: Invalid PreferencesController state: '${typeof preferencesControllerState}'`,
-=======
         `Migration 30: Invalid PreferencesController state: '${typeof preferencesControllerState}'`,
->>>>>>> 521ef63d
       ),
     );
     return state;
