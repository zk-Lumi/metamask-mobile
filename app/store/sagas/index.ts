import { fork, take, cancel, put, call, all } from 'redux-saga/effects';
import NavigationService from '../../core/NavigationService';
import Routes from '../../constants/navigation/Routes';
import {
  AuthSuccessAction,
  AuthErrorAction,
  InterruptBiometricsAction,
  lockApp,
  UserActionType,
} from '../../actions/user';
import { NavigationActionType } from '../../actions/navigation';
import { Task } from 'redux-saga';
import Engine from '../../core/Engine';
import Logger from '../../util/Logger';
import LockManagerService from '../../core/LockManagerService';
import {
  overrideXMLHttpRequest,
  restoreXMLHttpRequest,
} from './xmlHttpRequestOverride';
<<<<<<< HEAD
=======
import EngineService from '../../core/EngineService';
import { AppStateEventProcessor } from '../../core/AppStateEventListener';
>>>>>>> 0b676de3

export function* appLockStateMachine() {
  let biometricsListenerTask: Task<void> | undefined;
  while (true) {
    yield take(UserActionType.LOCKED_APP);
    if (biometricsListenerTask) {
      yield cancel(biometricsListenerTask);
    }
    const bioStateMachineId = Date.now().toString();
    biometricsListenerTask = yield fork(
      biometricsStateMachine,
      bioStateMachineId,
    );
    NavigationService.navigation?.navigate(Routes.LOCK_SCREEN, {
      bioStateMachineId,
    });
  }
}

/**
 * The state machine for detecting when the app is logged vs logged out.
 * While on the Wallet screen, this state machine
 * will "listen" to the app lock state machine.
 */
export function* authStateMachine() {
  // Start when the user is logged in.
  while (true) {
    yield take(UserActionType.LOGIN);
    const appLockStateMachineTask: Task<void> = yield fork(appLockStateMachine);
    LockManagerService.startListening();
    // Listen to app lock behavior.
    yield take(UserActionType.LOGOUT);
    LockManagerService.stopListening();
    // Cancels appLockStateMachineTask, which also cancels nested sagas once logged out.
    yield cancel(appLockStateMachineTask);
  }
}

/**
 * Locks the KeyringController and dispatches LOCK_APP.
 */
export function* lockKeyringAndApp() {
  const { KeyringController } = Engine.context;
  try {
    yield call(KeyringController.setLocked);
  } catch (e) {
    Logger.log('Failed to lock KeyringController', e);
  }
  yield put(lockApp());
}

/**
 * The state machine, which is responsible for handling the state
 * changes related to biometrics authentication.
 */
export function* biometricsStateMachine(originalBioStateMachineId: string) {
  // This state machine is only good for a one time use. After it's finished, it relies on LOCKED_APP to restart it.
  // Handle next three possible states.
  let shouldHandleAction = false;
  let action:
    | AuthSuccessAction
    | AuthErrorAction
    | InterruptBiometricsAction
    | undefined;

  // Only continue on INTERRUPT_BIOMETRICS action or when actions originated from corresponding state machine.
  while (!shouldHandleAction) {
    action = yield take([
      UserActionType.AUTH_SUCCESS,
      UserActionType.AUTH_ERROR,
      UserActionType.INTERRUPT_BIOMETRICS,
    ]);
    if (
      action?.type === UserActionType.INTERRUPT_BIOMETRICS ||
      action?.payload?.bioStateMachineId === originalBioStateMachineId
    ) {
      shouldHandleAction = true;
    }
  }

  if (action?.type === UserActionType.INTERRUPT_BIOMETRICS) {
    // Biometrics was most likely interrupted during authentication with a non-zero lock timer.
    yield fork(lockKeyringAndApp);
  } else if (action?.type === UserActionType.AUTH_ERROR) {
    // Authentication service will automatically log out.
  } else if (action?.type === UserActionType.AUTH_SUCCESS) {
    // Authentication successful. Navigate to wallet.
    NavigationService.navigation?.navigate(Routes.ONBOARDING.HOME_NAV);
  }
}

export function* basicFunctionalityToggle() {
  while (true) {
    const { basicFunctionalityEnabled } = yield take(
      'TOGGLE_BASIC_FUNCTIONALITY',
    );

    if (basicFunctionalityEnabled) {
      restoreXMLHttpRequest();
    } else {
      // apply global blocklist
      overrideXMLHttpRequest();
    }
  }
}

<<<<<<< HEAD
=======
/**
 * Handles initializing app services on start up
 */
export function* startAppServices() {
  // Wait for persisted data to be loaded and navigation to be ready
  yield all([
    take(UserActionType.ON_PERSISTED_DATA_LOADED),
    take(NavigationActionType.ON_NAVIGATION_READY),
  ]);
  // Start services
  EngineService.start();
  AppStateEventProcessor.start();
  // TODO: Track a property in redux to gate keep the app until services are initialized
}

>>>>>>> 0b676de3
// Main generator function that initializes other sagas in parallel.
export function* rootSaga() {
  yield fork(startAppServices);
  yield fork(authStateMachine);
  yield fork(basicFunctionalityToggle);
}<|MERGE_RESOLUTION|>--- conflicted
+++ resolved
@@ -17,11 +17,8 @@
   overrideXMLHttpRequest,
   restoreXMLHttpRequest,
 } from './xmlHttpRequestOverride';
-<<<<<<< HEAD
-=======
 import EngineService from '../../core/EngineService';
 import { AppStateEventProcessor } from '../../core/AppStateEventListener';
->>>>>>> 0b676de3
 
 export function* appLockStateMachine() {
   let biometricsListenerTask: Task<void> | undefined;
@@ -128,8 +125,6 @@
   }
 }
 
-<<<<<<< HEAD
-=======
 /**
  * Handles initializing app services on start up
  */
@@ -145,7 +140,6 @@
   // TODO: Track a property in redux to gate keep the app until services are initialized
 }
 
->>>>>>> 0b676de3
 // Main generator function that initializes other sagas in parallel.
 export function* rootSaga() {
   yield fork(startAppServices);
