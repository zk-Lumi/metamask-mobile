import { cloneDeep, merge } from 'lodash';
import { v4 } from 'uuid';
import { migrations, version } from './migrations';
import initialBackgroundState from '../util/test/initial-background-state.json';
import initialRootState from '../util/test/initial-root-state';
import { IPFS_DEFAULT_GATEWAY_URL } from '../../app/constants/network';
import { captureException } from '@sentry/react-native';

jest.mock('uuid', () => {
  const actual = jest.requireActual('uuid');

  return {
    ...actual,
    v4: jest.fn(),
  };
});

jest.mock('@sentry/react-native', () => ({
  captureException: jest.fn(),
}));

const mockedCaptureException = jest.mocked(captureException);

describe('Redux Persist Migrations', () => {
  beforeEach(() => {
    jest.restoreAllMocks();
    jest.resetAllMocks();
  });

  it('should have all migrations up to the latest version', () => {
    // Assert that the latest migration index matches the version constant
    expect(Object.keys(migrations).length - 1).toBe(version);
  });

  it('should apply last migration version and return state', () => {
    // update this state to be compatible with the most recent migration
    const oldState = {
      user: {
        nftDetectionDismissed: true,
      },
      engine: {
        backgroundState: { PreferencesController: { openSeaEnabled: true } },
      },
    };

    const migration = migrations[version];

    const newState = migration(oldState);

    expect(newState).toBeDefined();
  });

  describe('#19', () => {
    it('should not change state if recents are missing', () => {
      const oldState = {
        foo: 'bar',
      };

      const migration = migrations[19];

      const newState = migration(cloneDeep(oldState));

      expect(newState).toStrictEqual(oldState);
    });

    it('should remove recents', () => {
      const oldState = {
        recents: '0x1',
      };

      const migration = migrations[19];

      const newState = migration(oldState);

      expect(newState).toStrictEqual({});
    });
  });

  describe('#20', () => {
    it('should return state unaltered if there is no preferences controller state', () => {
      const oldState = {
        foo: 'bar',
        engine: {
          backgroundState: {
            OtherController: {
              foo: 'bar',
            },
            NetworkController: {
              network: 'loading',
            },
          },
        },
      };

      const migration = migrations[20];

      const newState = migration(cloneDeep(oldState));

      expect(newState).toStrictEqual(oldState);
    });

    it('should return state unaltered if there is no network controller state', () => {
      const oldState = {
        foo: 'bar',
        engine: {
          backgroundState: {
            OtherController: {
              foo: 'bar',
            },
            PreferencesController: {
              frequentRpcList: [],
            },
          },
        },
      };

      const migration = migrations[20];

      const newState = migration(cloneDeep(oldState));

      expect(newState).toStrictEqual(oldState);
    });

    it('should return state unaltered if there is no frequent RPC list state', () => {
      const oldState = {
        foo: 'bar',
        engine: {
          backgroundState: {
            NetworkController: {
              network: 'loading',
            },
            OtherController: {
              foo: 'bar',
            },
            PreferencesController: {
              foo: 'bar',
            },
          },
        },
      };

      const migration = migrations[20];

      const newState = migration(cloneDeep(oldState));

      expect(newState).toStrictEqual(oldState);
    });

    it('should return state unaltered if there is no frequent RPC list is empty', () => {
      const oldState = {
        foo: 'bar',
        engine: {
          backgroundState: {
            NetworkController: {
              network: 'loading',
            },
            OtherController: {
              foo: 'bar',
            },
            PreferencesController: {
              foo: 'bar',
              frequentRpcList: [],
            },
          },
        },
      };

      const migration = migrations[20];

      const newState = migration(cloneDeep(oldState));

      expect(newState).toStrictEqual(oldState);
    });

    it('should convert chain ID to decimal string', () => {
      v4.mockImplementationOnce(() => 'networkId1');
      const oldState = {
        foo: 'bar',
        engine: {
          backgroundState: {
            NetworkController: {
              network: 'loading',
            },
            OtherController: {
              foo: 'bar',
            },
            PreferencesController: {
              foo: 'bar',
              frequentRpcList: [
                {
                  chainId: 43114,
                  nickname: 'Avalanche Mainnet C-Chain',
                  rpcPrefs: { blockExplorerUrl: 'https://snowtrace.io' },
                  rpcUrl: 'https://api.avax.network/ext/bc/C/rpc',
                  ticker: 'AVAX',
                },
              ],
            },
          },
        },
      };

      const migration = migrations[20];

      const newState = migration(cloneDeep(oldState));

      expect(newState).toStrictEqual({
        foo: 'bar',
        engine: {
          backgroundState: {
            NetworkController: {
              network: 'loading',
              networkConfigurations: {
                networkId1: {
                  chainId: '43114',
                  nickname: 'Avalanche Mainnet C-Chain',
                  rpcPrefs: { blockExplorerUrl: 'https://snowtrace.io' },
                  rpcUrl: 'https://api.avax.network/ext/bc/C/rpc',
                  ticker: 'AVAX',
                },
              },
            },
            OtherController: {
              foo: 'bar',
            },
            PreferencesController: {
              foo: 'bar',
            },
          },
        },
      });
    });

    it('should migrate multiple network configurations to network controller', () => {
      v4.mockImplementationOnce(() => 'networkId1')
        .mockImplementationOnce(() => 'networkId2')
        .mockImplementationOnce(() => 'networkId3');
      const oldState = {
        foo: 'bar',
        engine: {
          backgroundState: {
            NetworkController: {
              network: 'loading',
            },
            OtherController: {
              foo: 'bar',
            },
            PreferencesController: {
              foo: 'bar',
              frequentRpcList: [
                {
                  chainId: '43114',
                  nickname: 'Avalanche Mainnet C-Chain',
                  rpcPrefs: { blockExplorerUrl: 'https://snowtrace.io' },
                  rpcUrl: 'https://api.avax.network/ext/bc/C/rpc',
                  ticker: 'AVAX',
                },
                {
                  chainId: '137',
                  nickname: 'Polygon Mainnet',
                  rpcPrefs: { blockExplorerUrl: 'https://polygonscan.com' },
                  rpcUrl:
                    'https://polygon-mainnet.infura.io/v3/cda392a134014865ad3c273dc7ddfff3',
                  ticker: 'MATIC',
                },
                {
                  chainId: '10',
                  nickname: 'Optimism',
                  rpcPrefs: {
                    blockExplorerUrl: 'https://optimistic.etherscan.io',
                  },
                  rpcUrl:
                    'https://optimism-mainnet.infura.io/v3/cda392a134014865ad3c273dc7ddfff3',
                  ticker: 'ETH',
                },
              ],
            },
          },
        },
      };
      const migration = migrations[20];

      const newState = migration(cloneDeep(oldState));

      expect(newState).toStrictEqual({
        foo: 'bar',
        engine: {
          backgroundState: {
            NetworkController: {
              network: 'loading',
              networkConfigurations: {
                networkId1: {
                  chainId: '43114',
                  nickname: 'Avalanche Mainnet C-Chain',
                  rpcPrefs: { blockExplorerUrl: 'https://snowtrace.io' },
                  rpcUrl: 'https://api.avax.network/ext/bc/C/rpc',
                  ticker: 'AVAX',
                },
                networkId2: {
                  chainId: '137',
                  nickname: 'Polygon Mainnet',
                  rpcPrefs: { blockExplorerUrl: 'https://polygonscan.com' },
                  rpcUrl:
                    'https://polygon-mainnet.infura.io/v3/cda392a134014865ad3c273dc7ddfff3',
                  ticker: 'MATIC',
                },
                networkId3: {
                  chainId: '10',
                  nickname: 'Optimism',
                  rpcPrefs: {
                    blockExplorerUrl: 'https://optimistic.etherscan.io',
                  },
                  rpcUrl:
                    'https://optimism-mainnet.infura.io/v3/cda392a134014865ad3c273dc7ddfff3',
                  ticker: 'ETH',
                },
              },
            },
            OtherController: {
              foo: 'bar',
            },
            PreferencesController: {
              foo: 'bar',
            },
          },
        },
      });
    });
  });

  describe('#21', () => {
    it('should not change state if ipfs gateway in use is not outdated', () => {
      const currentState = {
        engine: {
          backgroundState: initialBackgroundState,
        },
      };

      const migration = migrations[21];

      const newState = migration(currentState);

      expect(newState).toStrictEqual(currentState);
    });

    it('should change outdated ipfs gateway to default one', () => {
      const stateWithIpfsGateway = (ipfsGateway) => ({
        engine: {
          backgroundState: {
            ...initialBackgroundState,
            PreferencesController: {
              ...initialBackgroundState.PreferencesController,
              ipfsGateway,
            },
          },
        },
      });

      // State with outdated ipfs gateway
      const currentState = stateWithIpfsGateway('https://hardbin.com/ipfs/');

      // State with default ipfs gateway
      const newStateExpectation = stateWithIpfsGateway(
        IPFS_DEFAULT_GATEWAY_URL,
      );

      const migration = migrations[21];
      const newState = migration(currentState);
      expect(newState).toStrictEqual(newStateExpectation);
    });

    it('should return same state if state objects are undefined', () => {
      const stateWithoutPreferencesController = {
        engine: {
          backgroundState: {},
        },
      };

      const migration = migrations[21];
      const newState = migration(stateWithoutPreferencesController);

      expect(newState).toStrictEqual(stateWithoutPreferencesController);
    });
  });

  describe('#22', () => {
<<<<<<< HEAD
    it('should rename rawTransaction to rawTx', () => {
      const oldState = {
        engine: {
          backgroundState: {
            TransactionController: {
              transactions: [
                {
                  rawTransaction: '0x123',
                  otherProperty: 'otherValue',
                },
                {
                  rawTransaction: '0x456',
                  otherProperty: 'otherValue',
                },
              ],
            },
          },
        },
      };

      const migration = migrations[22];

      const newState = migration(cloneDeep(oldState));

      const expectedState = {
        engine: {
          backgroundState: {
            TransactionController: {
              transactions: [
                {
                  rawTx: '0x123',
                  otherProperty: 'otherValue',
                },
                {
                  rawTx: '0x456',
                  otherProperty: 'otherValue',
                },
              ],
            },
          },
        },
      };

      expect(newState).toStrictEqual(expectedState);
    });

    it('should not change state if rawTransaction is missing', () => {
      const oldState = {
        engine: {
          backgroundState: {
            TransactionController: {
              transactions: [
                {
                  rawTx: '0x456',
                },
              ],
            },
          },
        },
      };

      const migration = migrations[22];

      const newState = migration(cloneDeep(oldState));

      expect(newState).toStrictEqual(oldState);
    });

    it('should return the same state if there is no transaction controller state', () => {
      const stateWithoutTransactionController = {
        engine: {
          backgroundState: {},
        },
      };

      const migration = migrations[22];

      const newState = migration(cloneDeep(stateWithoutTransactionController));

      expect(newState).toStrictEqual(stateWithoutTransactionController);
=======
    it('should DisplayNftMedia have the same value as openSeaEnabled and delete openSeaEnabled property and delete nftDetectionDismissed', () => {
      const oldState = {
        user: { nftDetectionDismissed: true },
        engine: {
          backgroundState: { PreferencesController: { openSeaEnabled: true } },
        },
      };

      const migration = migrations[22];

      const newState = migration(oldState);

      expect(newState).toStrictEqual({
        user: {},
        engine: {
          backgroundState: { PreferencesController: { displayNftMedia: true } },
        },
      });
    });
  });

  describe('#23', () => {
    const invalidBackgroundStates = [
      {
        state: merge({}, initialRootState, {
          engine: {
            backgroundState: {
              NetworkController: null,
            },
          },
        }),
        errorMessage:
          "Migration 23: Invalid network controller state: 'object'",
        scenario: 'network controller state is invalid',
      },
      {
        state: merge({}, initialRootState, {
          engine: {
            backgroundState: {
              NetworkController: { networkConfigurations: null },
            },
          },
        }),
        errorMessage:
          "Migration 23: Invalid network configuration state: 'object'",
        scenario: 'network configuration state is invalid',
      },
      {
        state: merge({}, initialRootState, {
          engine: {
            backgroundState: {
              NetworkController: {
                networkConfigurations: { mockNetworkConfigurationId: {} },
              },
            },
          },
        }),
        errorMessage:
          "Migration 23: Network configuration missing chain ID, id 'mockNetworkConfigurationId', keys ''",
        scenario: 'network configuration has entry missing chain ID',
      },
      {
        state: merge({}, initialRootState, {
          engine: {
            backgroundState: {
              AddressBookController: null,
            },
          },
        }),
        errorMessage:
          "Migration 23: Invalid address book controller state: 'object'",
        scenario: 'address book controller state is invalid',
      },
      {
        state: merge({}, initialRootState, {
          engine: {
            backgroundState: {
              AddressBookController: { addressBook: null },
            },
          },
        }),
        errorMessage: "Migration 23: Invalid address book state: 'object'",
        scenario: 'address book state is invalid',
      },
      {
        state: merge({}, initialRootState, {
          engine: {
            backgroundState: {
              AddressBookController: { addressBook: { 1337: null } },
            },
          },
        }),
        errorMessage:
          "Migration 23: Address book configuration invalid, network id '1337', type 'object'",
        scenario: 'address book network entry is invalid',
      },
      {
        state: merge({}, initialRootState, {
          engine: {
            backgroundState: {
              AddressBookController: {
                addressBook: {
                  1337: { '0x0000000000000000000000000000000000000001': {} },
                },
              },
            },
          },
        }),
        errorMessage:
          "Migration 23: Address book configuration entry missing chain ID, network id '1337', keys ''",
        scenario: 'address book entry missing chain ID',
      },
      {
        state: merge({}, initialRootState, {
          user: null,
        }),
        errorMessage: "Migration 23: Invalid user state: 'object'",
        scenario: 'user state is invalid',
      },
    ];

    for (const { errorMessage, scenario, state } of invalidBackgroundStates) {
      it(`should capture exception if ${scenario}`, () => {
        const migration = migrations[23];
        const newState = migration(cloneDeep(state));

        expect(newState).toStrictEqual(state);
        expect(mockedCaptureException).toHaveBeenCalledWith(expect.any(Error));
        expect(mockedCaptureException.mock.calls[0][0].message).toBe(
          errorMessage,
        );
      });
    }

    it('should not change state if address book is empty', () => {
      const state = merge({}, initialRootState, {
        engine: {
          backgroundState: {
            AddressBookController: { addressBook: {} },
          },
        },
      });

      const migration = migrations[22];
      const newState = migration(cloneDeep(state));

      expect(newState).toStrictEqual(state);
    });

    it('should not change state if there are no ambiguous network IDs', () => {
      const state = merge({}, initialRootState, {
        engine: {
          backgroundState: {
            AddressBookController: {
              addressBook: {
                11155111: {
                  '0x0000000000000000000000000000000000000001': {
                    address: '0x0000000000000000000000000000000000000001',
                    name: 'Mock',
                    chainId: '11155111',
                    memo: '',
                    isEns: false,
                  },
                },
              },
            },
          },
        },
      });

      const migration = migrations[23];
      const newState = migration(cloneDeep(state));

      expect(newState).toStrictEqual(state);
    });

    it('should migrate ambiguous network IDs based on available networks configured locally', () => {
      const state = merge({}, initialRootState, {
        engine: {
          backgroundState: {
            AddressBookController: {
              addressBook: {
                // This is an ambiguous built-in network (other chains share this network ID)
                1: {
                  '0x0000000000000000000000000000000000000001': {
                    address: '0x0000000000000000000000000000000000000001',
                    name: 'Mock1',
                    chainId: '1',
                    memo: '',
                    isEns: false,
                  },
                },
                // This is an ambiguous custom network (other chains share this network ID)
                10: {
                  '0x0000000000000000000000000000000000000002': {
                    address: '0x0000000000000000000000000000000000000002',
                    name: 'Mock2',
                    chainId: '10',
                    memo: '',
                    isEns: false,
                  },
                },
              },
            },
            NetworkController: {
              networkConfigurations: {
                mockNetworkConfigurationId: {
                  id: 'mockNetworkConfigurationId',
                  rpcUrl: 'https://fake-url.metamask.io',
                  // 2415 is the chain ID for a network with the network ID "10"
                  chainId: '2415',
                  ticker: 'ETH',
                },
              },
            },
          },
        },
      });

      const migration = migrations[23];
      const newState = migration(cloneDeep(state));

      expect(newState.user).toStrictEqual({});
      expect(newState.engine.backgroundState).toStrictEqual(
        merge({}, initialBackgroundState, {
          AddressBookController: {
            addressBook: {
              // This is unchanged because the only configured network with a network ID 1 also has
              // a chain ID of 1.
              1: {
                '0x0000000000000000000000000000000000000001': {
                  address: '0x0000000000000000000000000000000000000001',
                  name: 'Mock1',
                  chainId: '1',
                  memo: '',
                  isEns: false,
                },
              },
              // This has been updated from 10 to 2415 according to the one configured local network
              // with a network ID of 2415
              2415: {
                '0x0000000000000000000000000000000000000002': {
                  address: '0x0000000000000000000000000000000000000002',
                  name: 'Mock2',
                  chainId: '2415',
                  memo: '',
                  isEns: false,
                },
              },
            },
          },
          NetworkController: state.engine.backgroundState.NetworkController,
        }),
      );
    });

    it('should duplicate entries where multiple configured networks match network ID', () => {
      const state = merge({}, initialRootState, {
        engine: {
          backgroundState: {
            AddressBookController: {
              addressBook: {
                // This is an ambiguous built-in network (other chains share this network ID)
                1: {
                  '0x0000000000000000000000000000000000000001': {
                    address: '0x0000000000000000000000000000000000000001',
                    name: 'Mock1',
                    chainId: '1',
                    memo: '',
                    isEns: false,
                  },
                },
                // This is an ambiguous custom network (other chains share this network ID)
                10: {
                  '0x0000000000000000000000000000000000000002': {
                    address: '0x0000000000000000000000000000000000000002',
                    name: 'Mock2',
                    chainId: '10',
                    memo: '',
                    isEns: false,
                  },
                },
              },
            },
            NetworkController: {
              networkConfigurations: {
                mockNetworkConfigurationId1: {
                  id: 'mockNetworkConfigurationId1',
                  rpcUrl: 'https://fake-url1.metamask.io',
                  // 10 is the chain ID for a network with the network ID "10"
                  chainId: '10',
                  ticker: 'ETH',
                },
                mockNetworkConfigurationId2: {
                  id: 'mockNetworkConfigurationId2',
                  rpcUrl: 'https://fake-url2.metamask.io',
                  // 2415 is the chain ID for a network with the network ID "10"
                  chainId: '2415',
                  ticker: 'ETH',
                },
              },
            },
          },
        },
      });

      const migration = migrations[23];
      const newState = migration(cloneDeep(state));

      expect(newState.user).toStrictEqual({
        ambiguousAddressEntries: {
          10: ['0x0000000000000000000000000000000000000002'],
          2415: ['0x0000000000000000000000000000000000000002'],
        },
      });
      expect(newState.engine.backgroundState).toStrictEqual(
        merge({}, initialBackgroundState, {
          AddressBookController: {
            addressBook: {
              // This is unchanged because the only configured network with a network ID 1 also has
              // a chain ID of 1.
              1: {
                '0x0000000000000000000000000000000000000001': {
                  address: '0x0000000000000000000000000000000000000001',
                  name: 'Mock1',
                  chainId: '1',
                  memo: '',
                  isEns: false,
                },
              },
              // The entry for 10 has been duplicated across both locally configured networks that
              // have a matching network ID: 10 and 2415
              10: {
                '0x0000000000000000000000000000000000000002': {
                  address: '0x0000000000000000000000000000000000000002',
                  name: 'Mock2',
                  chainId: '10',
                  memo: '',
                  isEns: false,
                },
              },
              2415: {
                '0x0000000000000000000000000000000000000002': {
                  address: '0x0000000000000000000000000000000000000002',
                  name: 'Mock2',
                  chainId: '2415',
                  memo: '',
                  isEns: false,
                },
              },
            },
          },
          NetworkController: state.engine.backgroundState.NetworkController,
        }),
      );
    });

    it('should discard address book entries that do not match any configured networks', () => {
      const state = merge({}, initialRootState, {
        engine: {
          backgroundState: {
            AddressBookController: {
              addressBook: {
                // This is an ambiguous built-in network (other chains share this network ID)
                1: {
                  '0x0000000000000000000000000000000000000001': {
                    address: '0x0000000000000000000000000000000000000001',
                    name: 'Mock1',
                    chainId: '1',
                    memo: '',
                    isEns: false,
                  },
                },
                // This is an ambiguous custom network (other chains share this network ID)
                10: {
                  '0x0000000000000000000000000000000000000002': {
                    address: '0x0000000000000000000000000000000000000002',
                    name: 'Mock2',
                    chainId: '10',
                    memo: '',
                    isEns: false,
                  },
                },
              },
            },
            NetworkController: {
              networkConfigurations: {},
            },
          },
        },
      });

      const migration = migrations[23];
      const newState = migration(cloneDeep(state));

      expect(newState.user).toStrictEqual({});
      expect(newState.engine.backgroundState).toStrictEqual(
        merge({}, initialBackgroundState, {
          AddressBookController: {
            addressBook: {
              // This is unchanged because the only configured network with a network ID 1 also has
              // a chain ID of 1.
              1: {
                '0x0000000000000000000000000000000000000001': {
                  address: '0x0000000000000000000000000000000000000001',
                  name: 'Mock1',
                  chainId: '1',
                  memo: '',
                  isEns: false,
                },
              },
              // The entry for 10 has been removed because it had no local matches
            },
          },
        }),
      );
    });
  });

  describe('#24', () => {
    const invalidBackgroundStates = [
      {
        state: merge({}, initialRootState, {
          engine: {
            backgroundState: {
              NetworkController: null,
            },
          },
        }),
        errorMessage:
          "Migration 24: Invalid network controller state: 'object'",
        scenario: 'network controller state is invalid',
      },
      {
        state: merge({}, initialRootState, {
          engine: {
            backgroundState: {
              NetworkController: { network: null },
            },
          },
        }),
        errorMessage: "Migration 24: Invalid network state: 'object'",
        scenario: 'network state is invalid',
      },
    ];

    for (const { errorMessage, scenario, state } of invalidBackgroundStates) {
      it(`should capture exception if ${scenario}`, () => {
        const migration = migrations[24];
        const newState = migration(cloneDeep(state));

        expect(newState).toStrictEqual(state);
        expect(mockedCaptureException).toHaveBeenCalledWith(expect.any(Error));
        expect(mockedCaptureException.mock.calls[0][0].message).toBe(
          errorMessage,
        );
      });
    }

    it('should migrate loading network state', () => {
      const state = {
        engine: {
          backgroundState: merge({}, initialBackgroundState, {
            NetworkController: {
              network: 'loading',
            },
          }),
        },
      };

      const migration = migrations[24];
      const newState = migration(state);

      expect(newState.engine.backgroundState.NetworkController).toStrictEqual({
        networkConfigurations: {},
        networkDetails: {
          isEIP1559Compatible: false,
        },
        networkId: null,
        networkStatus: 'unknown',
        providerConfig: {
          chainId: '1',
          type: 'mainnet',
        },
      });
    });

    it('should migrate non-loading network state', () => {
      const state = {
        engine: {
          backgroundState: merge({}, initialBackgroundState, {
            NetworkController: {
              network: '1',
            },
          }),
        },
      };

      const migration = migrations[24];
      const newState = migration(state);

      expect(newState.engine.backgroundState.NetworkController).toStrictEqual({
        networkConfigurations: {},
        networkDetails: {
          isEIP1559Compatible: false,
        },
        networkId: '1',
        networkStatus: 'available',
        providerConfig: {
          chainId: '1',
          type: 'mainnet',
        },
      });
>>>>>>> d796ca36
    });
  });
});<|MERGE_RESOLUTION|>--- conflicted
+++ resolved
@@ -384,88 +384,6 @@
   });
 
   describe('#22', () => {
-<<<<<<< HEAD
-    it('should rename rawTransaction to rawTx', () => {
-      const oldState = {
-        engine: {
-          backgroundState: {
-            TransactionController: {
-              transactions: [
-                {
-                  rawTransaction: '0x123',
-                  otherProperty: 'otherValue',
-                },
-                {
-                  rawTransaction: '0x456',
-                  otherProperty: 'otherValue',
-                },
-              ],
-            },
-          },
-        },
-      };
-
-      const migration = migrations[22];
-
-      const newState = migration(cloneDeep(oldState));
-
-      const expectedState = {
-        engine: {
-          backgroundState: {
-            TransactionController: {
-              transactions: [
-                {
-                  rawTx: '0x123',
-                  otherProperty: 'otherValue',
-                },
-                {
-                  rawTx: '0x456',
-                  otherProperty: 'otherValue',
-                },
-              ],
-            },
-          },
-        },
-      };
-
-      expect(newState).toStrictEqual(expectedState);
-    });
-
-    it('should not change state if rawTransaction is missing', () => {
-      const oldState = {
-        engine: {
-          backgroundState: {
-            TransactionController: {
-              transactions: [
-                {
-                  rawTx: '0x456',
-                },
-              ],
-            },
-          },
-        },
-      };
-
-      const migration = migrations[22];
-
-      const newState = migration(cloneDeep(oldState));
-
-      expect(newState).toStrictEqual(oldState);
-    });
-
-    it('should return the same state if there is no transaction controller state', () => {
-      const stateWithoutTransactionController = {
-        engine: {
-          backgroundState: {},
-        },
-      };
-
-      const migration = migrations[22];
-
-      const newState = migration(cloneDeep(stateWithoutTransactionController));
-
-      expect(newState).toStrictEqual(stateWithoutTransactionController);
-=======
     it('should DisplayNftMedia have the same value as openSeaEnabled and delete openSeaEnabled property and delete nftDetectionDismissed', () => {
       const oldState = {
         user: { nftDetectionDismissed: true },
@@ -979,7 +897,90 @@
           type: 'mainnet',
         },
       });
->>>>>>> d796ca36
+    });
+  });
+
+  describe('#25', () => {
+    it('should rename rawTransaction to rawTx', () => {
+      const oldState = {
+        engine: {
+          backgroundState: {
+            TransactionController: {
+              transactions: [
+                {
+                  rawTransaction: '0x123',
+                  otherProperty: 'otherValue',
+                },
+                {
+                  rawTransaction: '0x456',
+                  otherProperty: 'otherValue',
+                },
+              ],
+            },
+          },
+        },
+      };
+
+      const migration = migrations[22];
+
+      const newState = migration(cloneDeep(oldState));
+
+      const expectedState = {
+        engine: {
+          backgroundState: {
+            TransactionController: {
+              transactions: [
+                {
+                  rawTx: '0x123',
+                  otherProperty: 'otherValue',
+                },
+                {
+                  rawTx: '0x456',
+                  otherProperty: 'otherValue',
+                },
+              ],
+            },
+          },
+        },
+      };
+
+      expect(newState).toStrictEqual(expectedState);
+    });
+
+    it('should not change state if rawTransaction is missing', () => {
+      const oldState = {
+        engine: {
+          backgroundState: {
+            TransactionController: {
+              transactions: [
+                {
+                  rawTx: '0x456',
+                },
+              ],
+            },
+          },
+        },
+      };
+
+      const migration = migrations[22];
+
+      const newState = migration(cloneDeep(oldState));
+
+      expect(newState).toStrictEqual(oldState);
+    });
+
+    it('should return the same state if there is no transaction controller state', () => {
+      const stateWithoutTransactionController = {
+        engine: {
+          backgroundState: {},
+        },
+      };
+
+      const migration = migrations[22];
+
+      const newState = migration(cloneDeep(stateWithoutTransactionController));
+
+      expect(newState).toStrictEqual(stateWithoutTransactionController);
     });
   });
 });