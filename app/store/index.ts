--- conflicted
+++ resolved
@@ -12,12 +12,9 @@
 
 import persistConfig from './persistConfig';
 import getUIStartupSpan from '../core/Performance/UIStartup';
-<<<<<<< HEAD
 import { ToolkitStore } from '@reduxjs/toolkit/dist/configureStore';
-=======
 import ReduxService from '../core/redux';
 import { onPersistedDataLoaded } from '../actions/user';
->>>>>>> 65e28fc6
 
 // TODO: Improve type safety by using real Action types instead of `any`
 const pReducer = persistReducer<RootState, AnyAction>(
