--- conflicted
+++ resolved
@@ -80,11 +80,11 @@
 
 // const pReducer = persistReducer(persistConfig, rootReducer);
 
-<<<<<<< HEAD
-export const store = createStore(rootReducer);
-=======
-export const store = createStore(pReducer, undefined, applyMiddleware(thunk));
->>>>>>> 1b283a2d
+export const store = createStore(
+  rootReducer,
+  undefined,
+  applyMiddleware(thunk),
+);
 
 /**
  * Initialize services after persist is completed
