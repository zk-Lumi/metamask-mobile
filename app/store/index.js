import { applyMiddleware, createStore } from 'redux';
<<<<<<< HEAD
=======
import thunk from 'redux-thunk';
>>>>>>> bf454e1e
import {
  persistStore,
  persistReducer,
  createMigrate,
  createTransform,
} from 'redux-persist';
import thunk from 'redux-thunk';
import AsyncStorage from '@react-native-async-storage/async-storage';
import FilesystemStorage from 'redux-persist-filesystem-storage';
import autoMergeLevel2 from 'redux-persist/lib/stateReconciler/autoMergeLevel2';
import rootReducer from '../reducers';
import { migrations, version } from './migrations';
import Logger from '../util/Logger';
import EngineService from '../core/EngineService';
import { Authentication } from '../core';
import Device from '../util/device';

const TIMEOUT = 40000;

const MigratedStorage = {
  async getItem(key) {
    try {
      const res = await FilesystemStorage.getItem(key);
      if (res) {
        // Using new storage system
        return res;
      }
    } catch {
      //Fail silently
    }

    // Using old storage system, should only happen once
    try {
      const res = await AsyncStorage.getItem(key);
      if (res) {
        // Using old storage system
        return res;
      }
    } catch (error) {
      Logger.error(error, { message: 'Failed to run migration' });
      throw new Error('Failed async storage storage fetch.');
    }
  },
  async setItem(key, value) {
    try {
      return await FilesystemStorage.setItem(key, value, Device.isIos());
    } catch (error) {
      Logger.error(error, { message: 'Failed to set item' });
    }
  },
  async removeItem(key) {
    try {
      return await FilesystemStorage.removeItem(key);
    } catch (error) {
      Logger.error(error, { message: 'Failed to remove item' });
    }
  },
};

/**
 * Transform middleware that blacklists fields from redux persist that we deem too large for persisted storage
 */
const persistTransform = createTransform(
  (inboundState) => {
    const {
      TokenListController,
      SwapsController,
      PhishingController,
      ...controllers
    } = inboundState.backgroundState || {};
    const { tokenList, tokensChainCache, ...persistedTokenListController } =
      TokenListController;
    const {
      aggregatorMetadata,
      aggregatorMetadataLastFetched,
      chainCache,
      tokens,
      tokensLastFetched,
      topAssets,
      topAssetsLastFetched,
      ...persistedSwapsController
    } = SwapsController;
    const { phishing, whitelist, ...persistedPhishingController } =
      PhishingController;

    // Reconstruct data to persist
    const newState = {
      backgroundState: {
        ...controllers,
        TokenListController: persistedTokenListController,
        SwapsController: persistedSwapsController,
        PhishingController: persistedPhishingController,
      },
    };
    return newState;
  },
  null,
  { whitelist: ['engine'] },
);

const persistUserTransform = createTransform(
  (inboundState) => {
    const { initialScreen, isAuthChecked, ...state } = inboundState;
    // Reconstruct data to persist
    return state;
  },
  null,
  { whitelist: ['user'] },
);

const persistConfig = {
  key: 'root',
  version,
  blacklist: ['onboarding'],
  storage: MigratedStorage,
  transforms: [persistTransform, persistUserTransform],
  stateReconciler: autoMergeLevel2, // see "Merge Process" section for details.
  migrate: createMigrate(migrations, { debug: false }),
  timeout: TIMEOUT,
  writeFailHandler: (error) =>
    Logger.error(error, { message: 'Error persisting data' }), // Log error if saving state fails
};

const pReducer = persistReducer(persistConfig, rootReducer);

export const store = createStore(pReducer, undefined, applyMiddleware(thunk));

/**
 * Initialize services after persist is completed
 */
const onPersistComplete = () => {
  EngineService.initalizeEngine(store);
  Authentication.init(store);
};

export const persistor = persistStore(store, null, onPersistComplete);<|MERGE_RESOLUTION|>--- conflicted
+++ resolved
@@ -1,8 +1,5 @@
 import { applyMiddleware, createStore } from 'redux';
-<<<<<<< HEAD
-=======
 import thunk from 'redux-thunk';
->>>>>>> bf454e1e
 import {
   persistStore,
   persistReducer,
