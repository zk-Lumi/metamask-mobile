import { applyMiddleware, createStore } from 'redux';
import {
  persistStore,
  persistReducer,
  createMigrate,
  createTransform,
} from 'redux-persist';
import thunk from 'redux-thunk';
import createSagaMiddleware from 'redux-saga';
import { rootSaga } from './sagas';
import AsyncStorage from '@react-native-async-storage/async-storage';
import FilesystemStorage from 'redux-persist-filesystem-storage';
import autoMergeLevel2 from 'redux-persist/lib/stateReconciler/autoMergeLevel2';
import rootReducer from '../reducers';
import { migrations, version } from './migrations';
import Logger from '../util/Logger';
import EngineService from '../core/EngineService';
import { Authentication } from '../core';
import Device from '../util/device';
import LockManager from '../core/LockManager';

const TIMEOUT = 40000;

const MigratedStorage = {
  async getItem(key) {
    try {
      const res = await FilesystemStorage.getItem(key);
      if (res) {
        // Using new storage system
        return res;
      }
    } catch {
      //Fail silently
    }

    // Using old storage system, should only happen once
    try {
      const res = await AsyncStorage.getItem(key);
      if (res) {
        // Using old storage system
        return res;
      }
    } catch (error) {
      Logger.error(error, { message: 'Failed to run migration' });
      throw new Error('Failed async storage storage fetch.');
    }
  },
  async setItem(key, value) {
    try {
      return await FilesystemStorage.setItem(key, value, Device.isIos());
    } catch (error) {
      Logger.error(error, { message: 'Failed to set item' });
    }
  },
  async removeItem(key) {
    try {
      return await FilesystemStorage.removeItem(key);
    } catch (error) {
      Logger.error(error, { message: 'Failed to remove item' });
    }
  },
};

/**
 * Transform middleware that blacklists fields from redux persist that we deem too large for persisted storage
 */
const persistTransform = createTransform(
  (inboundState) => {
    const {
      TokenListController,
      SwapsController,
      PhishingController,
      ...controllers
    } = inboundState.backgroundState || {};
    const { tokenList, tokensChainCache, ...persistedTokenListController } =
      TokenListController;
    const {
      aggregatorMetadata,
      aggregatorMetadataLastFetched,
      chainCache,
      tokens,
      tokensLastFetched,
      topAssets,
      topAssetsLastFetched,
      ...persistedSwapsController
    } = SwapsController;
    const { phishing, whitelist, ...persistedPhishingController } =
      PhishingController;

    // Reconstruct data to persist
    const newState = {
      backgroundState: {
        ...controllers,
        TokenListController: persistedTokenListController,
        SwapsController: persistedSwapsController,
        PhishingController: persistedPhishingController,
      },
    };
    return newState;
  },
  null,
  { whitelist: ['engine'] },
);

const persistUserTransform = createTransform(
  (inboundState) => {
    const { initialScreen, isAuthChecked, ...state } = inboundState;
    // Reconstruct data to persist
    return state;
  },
  null,
  { whitelist: ['user'] },
);

const persistConfig = {
  key: 'root',
  version,
  blacklist: ['onboarding'],
  storage: MigratedStorage,
  transforms: [persistTransform, persistUserTransform],
  stateReconciler: autoMergeLevel2, // see "Merge Process" section for details.
  migrate: createMigrate(migrations, { debug: false }),
  timeout: TIMEOUT,
  writeFailHandler: (error) =>
    Logger.error(error, { message: 'Error persisting data' }), // Log error if saving state fails
};

const pReducer = persistReducer(persistConfig, rootReducer);

<<<<<<< HEAD
const sagaMiddleware = createSagaMiddleware();
const middlewares = [sagaMiddleware, thunk];
=======
const middlewares = [thunk];

if (__DEV__) {
  const createDebugger = require('redux-flipper').default;
  middlewares.push(createDebugger());
}

>>>>>>> a8d0613c
export const store = createStore(
  pReducer,
  undefined,
  applyMiddleware(...middlewares),
);
<<<<<<< HEAD
sagaMiddleware.run(rootSaga);
=======
>>>>>>> a8d0613c

/**
 * Initialize services after persist is completed
 */
const onPersistComplete = () => {
  EngineService.initalizeEngine(store);
  Authentication.init(store);
  LockManager.init(store);
};

export const persistor = persistStore(store, null, onPersistComplete);<|MERGE_RESOLUTION|>--- conflicted
+++ resolved
@@ -127,27 +127,20 @@
 
 const pReducer = persistReducer(persistConfig, rootReducer);
 
-<<<<<<< HEAD
 const sagaMiddleware = createSagaMiddleware();
 const middlewares = [sagaMiddleware, thunk];
-=======
-const middlewares = [thunk];
 
 if (__DEV__) {
   const createDebugger = require('redux-flipper').default;
   middlewares.push(createDebugger());
 }
 
->>>>>>> a8d0613c
 export const store = createStore(
   pReducer,
   undefined,
   applyMiddleware(...middlewares),
 );
-<<<<<<< HEAD
 sagaMiddleware.run(rootSaga);
-=======
->>>>>>> a8d0613c
 
 /**
  * Initialize services after persist is completed
