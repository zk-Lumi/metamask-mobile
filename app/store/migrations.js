import { v1 as random } from 'uuid';
import { NetworksChainId } from '@metamask/controller-utils';
import AppConstants from '../core/AppConstants';
import { getAllNetworks, isSafeChainId } from '../util/networks';
import { toLowerCaseEquals } from '../util/general';
import DefaultPreference from 'react-native-default-preference';
import {
  ONBOARDING_WIZARD,
  METRICS_OPT_IN,
  AGREED,
  DENIED,
  EXPLORED,
} from '../constants/storage';
import { GOERLI } from '../../app/constants/network';

export const migrations = {
  // Needed after https://github.com/MetaMask/controllers/pull/152
  0: (state) => {
    const addressBook =
      state.engine.backgroundState.AddressBookController.addressBook;
    const migratedAddressBook = {};
    Object.keys(addressBook).forEach((address) => {
      const chainId = addressBook[address].chainId.toString();
      migratedAddressBook[chainId]
        ? (migratedAddressBook[chainId] = {
            ...migratedAddressBook[chainId],
            [address]: addressBook[address],
          })
        : (migratedAddressBook[chainId] = { [address]: addressBook[address] });
    });
    state.engine.backgroundState.AddressBookController.addressBook =
      migratedAddressBook;
    return state;
  },
  // MakerDAO DAI => SAI
  1: (state) => {
    const tokens = state.engine.backgroundState.TokensController.tokens;
    const migratedTokens = [];
    tokens.forEach((token) => {
      if (
        token.symbol === 'DAI' &&
        toLowerCaseEquals(token.address, AppConstants.SAI_ADDRESS)
      ) {
        token.symbol = 'SAI';
      }
      migratedTokens.push(token);
    });
    state.engine.backgroundState.TokensController.tokens = migratedTokens;

    return state;
  },
  2: (state) => {
    const provider = state.engine.backgroundState.NetworkController.provider;

    // Check if the current network is one of the initial networks
    const isInitialNetwork =
      provider.type && getAllNetworks().includes(provider.type);

    // Check if the current network has a valid chainId
    const chainIdNumber = parseInt(provider.chainId, 10);
    const isCustomRpcWithInvalidChainId = !isSafeChainId(chainIdNumber);

    if (!isInitialNetwork && isCustomRpcWithInvalidChainId) {
      // If the current network does not have a chainId, switch to testnet.
      state.engine.backgroundState.NetworkController.provider = {
        ticker: 'ETH',
        type: GOERLI,
      };
    }
    return state;
  },
  3: (state) => {
    const provider = state.engine.backgroundState.NetworkController.provider;
    const chainId = NetworksChainId[provider.type];
    // if chainId === '' is a rpc
    if (chainId) {
      state.engine.backgroundState.NetworkController.provider = {
        ...provider,
        chainId,
      };
      return state;
    }

    // If provider is rpc, check if the current network has a valid chainId
    const storedChainId =
      typeof provider.chainId === 'string' ? provider.chainId : '';
    const isDecimalString = /^[1-9]\d*$/u.test(storedChainId);
    const hasInvalidChainId =
      !isDecimalString || !isSafeChainId(parseInt(storedChainId, 10));

    if (hasInvalidChainId) {
      // If the current network does not have a chainId, switch to testnet.
      state.engine.backgroundState.NetworkController.provider = {
        ticker: 'ETH',
        type: GOERLI,
        chainId: NetworksChainId.goerli,
      };
    }
    return state;
  },
  4: (state) => {
    const { allTokens } = state.engine.backgroundState.TokensController;
    const { allCollectibleContracts, allCollectibles } =
      state.engine.backgroundState.CollectiblesController;
    const { frequentRpcList } =
      state.engine.backgroundState.PreferencesController;

    const newAllCollectibleContracts = {};
    const newAllCollectibles = {};
    const newAllTokens = {};

    Object.keys(allTokens).forEach((address) => {
      newAllTokens[address] = {};
      Object.keys(allTokens[address]).forEach((networkType) => {
        if (NetworksChainId[networkType]) {
          newAllTokens[address][NetworksChainId[networkType]] =
            allTokens[address][networkType];
        } else {
          frequentRpcList.forEach(({ chainId }) => {
            newAllTokens[address][chainId] = allTokens[address][networkType];
          });
        }
      });
    });

    Object.keys(allCollectibles).forEach((address) => {
      newAllCollectibles[address] = {};
      Object.keys(allCollectibles[address]).forEach((networkType) => {
        if (NetworksChainId[networkType]) {
          newAllCollectibles[address][NetworksChainId[networkType]] =
            allCollectibles[address][networkType];
        } else {
          frequentRpcList.forEach(({ chainId }) => {
            newAllCollectibles[address][chainId] =
              allCollectibles[address][networkType];
          });
        }
      });
    });

    Object.keys(allCollectibleContracts).forEach((address) => {
      newAllCollectibleContracts[address] = {};
      Object.keys(allCollectibleContracts[address]).forEach((networkType) => {
        if (NetworksChainId[networkType]) {
          newAllCollectibleContracts[address][NetworksChainId[networkType]] =
            allCollectibleContracts[address][networkType];
        } else {
          frequentRpcList.forEach(({ chainId }) => {
            newAllCollectibleContracts[address][chainId] =
              allCollectibleContracts[address][networkType];
          });
        }
      });
    });

    state.engine.backgroundState.TokensController = {
      ...state.engine.backgroundState.TokensController,
      allTokens: newAllTokens,
    };
    state.engine.backgroundState.CollectiblesController = {
      ...state.engine.backgroundState.CollectiblesController,
      allCollectibles: newAllCollectibles,
      allCollectibleContracts: newAllCollectibleContracts,
    };
    return state;
  },
  5: (state) => {
    state.engine.backgroundState.TokensController = {
      allTokens: state.engine.backgroundState.AssetsController.allTokens,
      ignoredTokens:
        state.engine.backgroundState.AssetsController.ignoredTokens,
    };

    state.engine.backgroundState.CollectiblesController = {
      allCollectibles:
        state.engine.backgroundState.AssetsController.allCollectibles,
      allCollectibleContracts:
        state.engine.backgroundState.AssetsController.allCollectibleContracts,
      ignoredCollectibles:
        state.engine.backgroundState.AssetsController.ignoredCollectibles,
    };

    delete state.engine.backgroundState.AssetsController;

    return state;
  },
  6: (state) => {
    state.analytics?.enabled
      ? DefaultPreference.set(METRICS_OPT_IN, AGREED)
      : DefaultPreference.set(METRICS_OPT_IN, DENIED);
    DefaultPreference.set(ONBOARDING_WIZARD, EXPLORED);

    return state;
  },
  7: (state) => {
    const allTokens = state.engine.backgroundState.TokensController.allTokens;
    const newAllTokens = {};
    if (allTokens) {
      Object.keys(allTokens).forEach((accountAddress) => {
        Object.keys(allTokens[accountAddress]).forEach((chainId) => {
          const tokensArray = allTokens[accountAddress][chainId];
          if (newAllTokens[chainId] === undefined) {
            newAllTokens[chainId] = { [accountAddress]: tokensArray };
          } else {
            newAllTokens[chainId] = {
              ...newAllTokens[chainId],
              [accountAddress]: tokensArray,
            };
          }
        });
      });
    }

    const ignoredTokens =
      state.engine.backgroundState.TokensController.ignoredTokens;
    const newAllIgnoredTokens = {};
    Object.keys(allTokens).forEach((accountAddress) => {
      Object.keys(allTokens[accountAddress]).forEach((chainId) => {
        if (newAllIgnoredTokens[chainId] === undefined) {
          newAllIgnoredTokens[chainId] = {
            [accountAddress]: ignoredTokens,
          };
        } else {
          newAllIgnoredTokens[chainId] = {
            ...newAllIgnoredTokens[chainId],
            [accountAddress]: ignoredTokens,
          };
        }
      });
    });

    state.engine.backgroundState.TokensController = {
      allTokens: newAllTokens,
      allIgnoredTokens: newAllIgnoredTokens,
    };

    return state;
  },
  8: (state) => {
    // This migration ensures that ignored tokens are in the correct form
    const allIgnoredTokens =
      state.engine.backgroundState.TokensController.allIgnoredTokens || {};
    const ignoredTokens =
      state.engine.backgroundState.TokensController.ignoredTokens || [];

    const reduceTokens = (tokens) =>
      tokens.reduce((final, token) => {
        const tokenAddress =
          (typeof token === 'string' && token) || token?.address || '';
        tokenAddress && final.push(tokenAddress);
        return final;
      }, []);

    const newIgnoredTokens = reduceTokens(ignoredTokens);

    const newAllIgnoredTokens = {};
    Object.entries(allIgnoredTokens).forEach(
      ([chainId, tokensByAccountAddress]) => {
        Object.entries(tokensByAccountAddress).forEach(
          ([accountAddress, tokens]) => {
            const newTokens = reduceTokens(tokens);
            if (newAllIgnoredTokens[chainId] === undefined) {
              newAllIgnoredTokens[chainId] = { [accountAddress]: newTokens };
            } else {
              newAllIgnoredTokens[chainId] = {
                ...newAllIgnoredTokens[chainId],
                [accountAddress]: newTokens,
              };
            }
          },
        );
      },
    );

    state.engine.backgroundState.TokensController = {
      ...state.engine.backgroundState.TokensController,
      allIgnoredTokens: newAllIgnoredTokens,
      ignoredTokens: newIgnoredTokens,
    };

    return state;
  },
  9: (state) => {
    state.engine.backgroundState.PreferencesController = {
      ...state.engine.backgroundState.PreferencesController,
      useStaticTokenList: true,
    };
    return state;
  },
  10: (state) => {
    state.engine.backgroundState.PreferencesController = {
      ...state.engine.backgroundState.PreferencesController,
      useCollectibleDetection: false,
      openSeaEnabled: false,
    };
    return state;
  },
  11: (state) => {
    state.engine.backgroundState.PreferencesController = {
      ...state.engine.backgroundState.PreferencesController,
      useTokenDetection: true,
    };
    return state;
  },
  12: (state) => {
    const {
      allCollectibles,
      allCollectibleContracts,
      ignoredCollectibles,
      ...unexpectedCollectiblesControllerState
    } = state.engine.backgroundState.CollectiblesController;
    state.engine.backgroundState.NftController = {
      ...unexpectedCollectiblesControllerState,
      allNfts: allCollectibles,
      allNftContracts: allCollectibleContracts,
      ignoredNfts: ignoredCollectibles,
    };
    delete state.engine.backgroundState.CollectiblesController;

    state.engine.backgroundState.NftDetectionController =
      state.engine.backgroundState.CollectibleDetectionController;
    delete state.engine.backgroundState.CollectibleDetectionController;

    state.engine.backgroundState.PreferencesController.useNftDetection =
      state.engine.backgroundState.PreferencesController.useCollectibleDetection;
    delete state.engine.backgroundState.PreferencesController
      .useCollectibleDetection;

    return state;
  },
  13: (state) => {
    // If for some reason we already have PermissionController state, bail out.
    const hasPermissionControllerState = Boolean(
      state.engine.backgroundState.PermissionController?.subjects,
    );
    if (hasPermissionControllerState) return state;

    const { approvedHosts } = state.privacy;
    const { selectedAddress } =
      state.engine.backgroundState.PreferencesController;

    const hosts = Object.keys(approvedHosts);
    // If no dapps connected, bail out.
    if (hosts.length < 1) return state;

    const { subjects } = hosts.reduce(
      (accumulator, host, index) => ({
        subjects: {
          ...accumulator.subjects,
          [host]: {
            origin: host,
            permissions: {
              eth_accounts: {
                id: random(),
                parentCapability: 'eth_accounts',
                invoker: host,
                caveats: [
                  {
                    type: 'restrictReturnedAccounts',
                    value: [
                      {
                        address: selectedAddress,
                        lastUsed: Date.now() - index,
                      },
                    ],
                  },
                ],
                date: Date.now(),
              },
            },
          },
        },
      }),
      {},
    );

    const newState = { ...state };

    newState.engine.backgroundState.PermissionController = {
      subjects,
    };

    return newState;
  },
  14: (state) => {
    if (state.engine.backgroundState.NetworkController.provider) {
      state.engine.backgroundState.NetworkController.providerConfig =
        state.engine.backgroundState.NetworkController.provider;
      delete state.engine.backgroundState.NetworkController.provider;
    }

    return state;
  },
  15: (state) => {
    const chainId =
      state.engine.backgroundState.NetworkController.providerConfig.chainId;
    // Deprecate rinkeby, ropsten and Kovan, any user that is on those we fallback to goerli
    if (chainId === '4' || chainId === '3' || chainId === '42') {
      state.engine.backgroundState.NetworkController.providerConfig = {
        chainId: NetworksChainId.goerli,
        ticker: 'GoerliETH',
        type: GOERLI,
      };
    }
    return state;
  },
<<<<<<< HEAD
};

export const version = 15;
=======
  16: (state) => {
    if (state.engine.backgroundState.NetworkController.properties) {
      state.engine.backgroundState.NetworkController.networkDetails =
        state.engine.backgroundState.NetworkController.properties;
      delete state.engine.backgroundState.NetworkController.properties;
    }
  },
};

export const version = 16;
>>>>>>> 792dc18b
<|MERGE_RESOLUTION|>--- conflicted
+++ resolved
@@ -404,11 +404,6 @@
     }
     return state;
   },
-<<<<<<< HEAD
-};
-
-export const version = 15;
-=======
   16: (state) => {
     if (state.engine.backgroundState.NetworkController.properties) {
       state.engine.backgroundState.NetworkController.networkDetails =
@@ -418,5 +413,4 @@
   },
 };
 
-export const version = 16;
->>>>>>> 792dc18b
+export const version = 16;