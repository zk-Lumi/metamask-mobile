--- conflicted
+++ resolved
@@ -501,23 +501,6 @@
     }
     return state;
   },
-<<<<<<< HEAD
-  22: (state) => {
-    const transactions =
-      state.engine.backgroundState?.TransactionController?.transactions;
-
-    // Check if transactions is an array
-    if (Array.isArray(transactions)) {
-      for (const transaction of transactions) {
-        // Rename rawTransaction to rawTx if it exists
-        if (transaction.rawTransaction) {
-          transaction.rawTx = transaction.rawTransaction;
-          delete transaction.rawTransaction;
-        }
-      }
-    }
-
-=======
 
   22: (state) => {
     if (state?.engine?.backgroundState?.PreferencesController?.openSeaEnabled) {
@@ -758,7 +741,23 @@
     }
     delete networkControllerState.network;
 
->>>>>>> d796ca36
+    return state;
+  },
+  25: (state) => {
+    const transactions =
+      state.engine.backgroundState?.TransactionController?.transactions;
+
+    // Check if transactions is an array
+    if (Array.isArray(transactions)) {
+      for (const transaction of transactions) {
+        // Rename rawTransaction to rawTx if it exists
+        if (transaction.rawTransaction) {
+          transaction.rawTx = transaction.rawTransaction;
+          delete transaction.rawTransaction;
+        }
+      }
+    }
+
     return state;
   },
   // If you are implementing a migration it will break the migration tests,
