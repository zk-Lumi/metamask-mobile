--- conflicted
+++ resolved
@@ -17,16 +17,10 @@
 export async function setSendReceiveBalanceWidgetWidget(widgetData: string) {
   try {
     // iOS
-<<<<<<< HEAD
-    console.log('widgetData', widgetData);
-    await SharedGroupPreferences.setItem('balance', widgetData, group);
-  } catch (error) {
-    console.log('setBalanceWidget TEST', error);
-=======
     await SharedGroupPreferences.setItem('widgetKey', widgetData, group);
   } catch (error) {
+    console.log('setSendReceiveWidget TEST', { error });
     console.error('setBalanceWidget TEST', { error });
->>>>>>> 82a27320
   }
 }
 
