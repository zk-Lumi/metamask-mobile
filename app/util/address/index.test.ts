--- conflicted
+++ resolved
@@ -1,13 +1,10 @@
-<<<<<<< HEAD
 import Engine from '../../core/Engine';
-=======
->>>>>>> a11559ba
 import {
   isENS,
   renderSlightlyLongAddress,
   formatAddress,
-<<<<<<< HEAD
   isHardwareAccount,
+  isValidHexAddress,
 } from '.';
 
 jest.mock('../../core/Engine');
@@ -29,10 +26,6 @@
     },
   },
 };
-=======
-  isValidHexAddress,
-} from '.';
->>>>>>> a11559ba
 
 describe('isENS', () => {
   it('should return false by default', () => {
@@ -85,7 +78,6 @@
   });
 });
 
-<<<<<<< HEAD
 // eslint-disable-next-line jest/no-disabled-tests
 xdescribe('isHardwareAccount,', () => {
   const ledgerMockAddress = '0xC4955C0d639D99699Bfd7Ec54d9FaFEe40e4D272';
@@ -104,7 +96,7 @@
       isHardwareAccount('0xD5955C0d639D99699Bfd7Ec54d9FaFEe40e4D278'),
     ).toBe(false);
   });
-=======
+
 describe('isValidHexAddress', () => {
   it('should return true if all characters are lower case', () => {
     const lowerCaseMockAddress = '0x87187657b35f461d0ceec338d9b8e944a193afe2';
@@ -137,5 +129,4 @@
   it('should return false if the address is an  empty string', () => {
     expect(isValidHexAddress('', { mixedCaseUseChecksum: true })).toBe(false);
   });
->>>>>>> a11559ba
 });