import {
  toChecksumAddress,
  isValidAddress,
  isHexString,
  addHexPrefix,
  isValidChecksumAddress,
  isHexPrefixed,
} from 'ethereumjs-util';
import URL from 'url-parse';
import punycode from 'punycode/punycode';
import { KeyringTypes } from '@metamask/keyring-controller';
import Engine from '../../core/Engine';
import { strings } from '../../../locales/i18n';
import { tlc } from '../general';
import {
  doENSLookup,
  doENSReverseLookup,
  ENSCache,
  isDefaultAccountName,
} from '../../util/ENSUtils';
<<<<<<< HEAD
import { RPC } from '../../constants/network';
=======
>>>>>>> 4c2c23a6
import {
  isMainnetByChainId,
  findBlockExplorerForRpc,
} from '../../util/networks';
<<<<<<< HEAD
=======
import { RPC } from '../../constants/network';
>>>>>>> 4c2c23a6
import { collectConfusables } from '../../util/confusables';
import {
  CONTACT_ALREADY_SAVED,
  SYMBOL_ERROR,
} from '../../../app/constants/error';
import { PROTOCOLS } from '../../constants/deeplinks';
import TransactionTypes from '../../core/TransactionTypes';

const {
  ASSET: { ERC721, ERC1155 },
} = TransactionTypes;
/**
 * Returns full checksummed address
 *
 * @param {String} address - String corresponding to an address
 * @returns {String} - String corresponding to full checksummed address
 */
export function renderFullAddress(address) {
  return address
    ? toChecksumAddress(address)
    : strings('transactions.tx_details_not_available');
}

/**
 * Method to format the address to a shorter version
 * @param {String} rawAddress - Full public  address
 * @param {String} type - Format  type
 * @returns {String} Formatted address
 */
export const formatAddress = (rawAddress, type) => {
  let formattedAddress = rawAddress;

  if (!isValidAddress(rawAddress)) {
    return rawAddress;
  }

  if (type && type === 'short') {
    formattedAddress = renderShortAddress(rawAddress);
  } else if (type && type === 'mid') {
    formattedAddress = renderSlightlyLongAddress(rawAddress);
  } else {
    formattedAddress = renderFullAddress(rawAddress);
  }

  return formattedAddress;
};

/**
 * Returns short address format
 *
 * @param {String} address - String corresponding to an address
 * @param {Number} chars - Number of characters to show at the end and beginning.
 * Defaults to 4.
 * @returns {String} - String corresponding to short address format
 */
export function renderShortAddress(address, chars = 4) {
  if (!address) return address;
  const checksummedAddress = toChecksumAddress(address);
  return `${checksummedAddress.substr(
    0,
    chars + 2,
  )}...${checksummedAddress.substr(-chars)}`;
}

export function renderSlightlyLongAddress(
  address,
  chars = 4,
  initialChars = 20,
) {
  if (!address) return address;
  const checksummedAddress = toChecksumAddress(address);
  return `${checksummedAddress.slice(
    0,
    chars + initialChars,
  )}...${checksummedAddress.slice(-chars)}`;
}

/**
 * Returns address name if it's in known identities
 *
 * @param {String} address - String corresponding to an address
 * @param {Object} identities - Identities object
 * @returns {String} - String corresponding to account name. If there is no name, returns the original short format address
 */
export function renderAccountName(address, identities) {
  const { NetworkController } = Engine.context;
  const network = NetworkController.state.network;
  address = safeToChecksumAddress(address);
  if (identities && address && address in identities) {
    const identityName = identities[address].name;
    const ensName = ENSCache.cache[`${network}${address}`]?.name || '';
    return isDefaultAccountName(identityName) && ensName
      ? ensName
      : identityName;
  }
  return renderShortAddress(address);
}

/**
 * Imports a an account from a private key
 *
 * @param {String} private_key - String corresponding to a private key
 * @returns {Promise} - Returns a promise
 */

export async function importAccountFromPrivateKey(private_key) {
  const { KeyringController, PreferencesController } = Engine.context;
  // Import private key
  let pkey = private_key;
  // Handle PKeys with 0x
  if (pkey.length === 66 && pkey.substr(0, 2) === '0x') {
    pkey = pkey.substr(2);
  }
  const { importedAccountAddress } =
    await KeyringController.importAccountWithStrategy('privateKey', [pkey]);
  const checksummedAddress = safeToChecksumAddress(importedAccountAddress);
  return PreferencesController.setSelectedAddress(checksummedAddress);
}

/**
 * judge address is QR hardware account or not
 *
 * @param {String} address - String corresponding to an address
 * @returns {Boolean} - Returns a boolean
 */
export function isQRHardwareAccount(address) {
  const { KeyringController } = Engine.context;
  const { keyrings } = KeyringController.state;
  const qrKeyrings = keyrings.filter(
    (keyring) => keyring.type === KeyringTypes.qr,
  );
  let qrAccounts = [];
  for (const qrKeyring of qrKeyrings) {
    qrAccounts = qrAccounts.concat(
      qrKeyring.accounts.map((account) => account.toLowerCase()),
    );
  }
  return qrAccounts.includes(address.toLowerCase());
}

/**
 * judge address's account type for tracking
 *
 * @param {String} address - String corresponding to an address
 * @returns {String} - Returns address's account type
 */
export function getAddressAccountType(address) {
  const { KeyringController } = Engine.context;
  const { keyrings } = KeyringController.state;
  const targetKeyring = keyrings.find((keyring) =>
    keyring.accounts
      .map((account) => account.toLowerCase())
      .includes(address.toLowerCase()),
  );
  if (targetKeyring) {
    switch (targetKeyring.type) {
      case KeyringTypes.qr:
        return 'QR';
      case KeyringTypes.simple:
        return 'Imported';
      default:
        return 'MetaMask';
    }
  }
  throw new Error(`The address: ${address} is not imported`);
}

/**
 * Validates an ENS name
 *
 * @param {String} name - String corresponding to an ENS name
 * @returns {boolean} - Returns a boolean indicating if it is valid
 */
export function isENS(name) {
  if (!name) return false;

  const match = punycode
    .toASCII(name)
    .toLowerCase()
    // Checks that the domain consists of at least one valid domain pieces separated by periods, followed by a tld
    // Each piece of domain name has only the characters a-z, 0-9, and a hyphen (but not at the start or end of chunk)
    // A chunk has minimum length of 1, but minimum tld is set to 2 for now (no 1-character tlds exist yet)
    .match(
      /^(?:[a-z0-9](?:[-a-z0-9]*[a-z0-9])?\.)+[a-z0-9][-a-z0-9]*[a-z0-9]$/u,
    );

  const OFFSET = 1;
  const index = name && name.lastIndexOf('.');
  const tld =
    index &&
    index >= OFFSET &&
    tlc(name.substr(index + OFFSET, name.length - OFFSET));
  if (index && tld && !!match) return true;
  return false;
}

/**
 * Determines if a given string looks like a valid Ethereum address
 *
 * @param {address} string
 */
export function resemblesAddress(address) {
  return address.length === 2 + 20 * 2;
}

export function safeToChecksumAddress(address) {
  if (!address) return undefined;
  return toChecksumAddress(address);
}

/**
 * Validates that the input is a hex address. This utility method is a thin
 * wrapper around ethereumjs-util.isValidAddress, with the exception that it
 * does not throw an error when provided values that are not hex strings. In
 * addition, and by default, this method will return true for hex strings that
 * meet the length requirement of a hex address, but are not prefixed with `0x`
 * Finally, if the mixedCaseUseChecksum flag is true and a mixed case string is
 * provided this method will validate it has the proper checksum formatting.
 *
 * @param {string} possibleAddress - Input parameter to check against
 * @param {Object} [options] - options bag
 * @param {boolean} [options.allowNonPrefixed] - If true will first ensure '0x'
 *  is prepended to the string
 * @param {boolean} [options.mixedCaseUseChecksum] - If true will treat mixed
 *  case addresses as checksum addresses and validate that proper checksum
 *  format is used
 * @returns {boolean} whether or not the input is a valid hex address
 */
export function isValidHexAddress(
  possibleAddress,
  { allowNonPrefixed = false, mixedCaseUseChecksum = false } = {},
) {
  const addressToCheck = allowNonPrefixed
    ? addHexPrefix(possibleAddress)
    : possibleAddress;
  if (!isHexString(addressToCheck)) {
    return false;
  }

  if (mixedCaseUseChecksum) {
    const prefixRemoved = addressToCheck.slice(2);
    const lower = prefixRemoved.toLowerCase();
    const upper = prefixRemoved.toUpperCase();
    const allOneCase = prefixRemoved === lower || prefixRemoved === upper;
    if (!allOneCase) {
      return isValidChecksumAddress(addressToCheck);
    }
  }
  return isValidAddress(addressToCheck);
}

/**
 *
 * @param {Object} params - Contains multiple variables that are needed to
 * check if the address is already saved in our contact list or in our accounts
 * Variables:
 *  address (String) - Represents the address of the account
 *  addressBook (Object) -  Represents all the contacts that we have saved on the address book
 *  identities (Object) - Represents our accounts on the current network of the wallet
 * @returns String | undefined - When it is saved returns a string "contactAlreadySaved" if it's not reutrn undefined
 */
function checkIfAddressAlreadySaved(params) {
  const { address, addressBook, network, identities } = params;
  if (address) {
    const networkAddressBook = addressBook[network] || {};

    const checksummedResolvedAddress = toChecksumAddress(address);
    if (
      networkAddressBook[checksummedResolvedAddress] ||
      identities[checksummedResolvedAddress]
    ) {
      return CONTACT_ALREADY_SAVED;
    }
  }
  return false;
}

/**
 *
 * @param {Object} params - Contains multiple variables that are needed to validate an address or ens
 * This function is needed in two place of the app, SendTo of SendFlow in order to send tokes and
 * is present in ContactForm of Contatcs, in order to add a new contact
 * Variables:
 *  toAccount (String) - Represents the account address or ens
 *  network (String) - Represents the current network chainId
 *  addressBook (Object) - Represents all the contacts that we have saved on the address book
 *  identities (Object) - Represents our accounts on the current network of the wallet
 *  providerType (String) - Represents the network name
 * @returns the variables that are needed for updating the state of the two flows metioned above
 * Variables:
 *  addressError (String) - Contains the message or the error
 *  toEnsName (String) - Represents the ens name of the destination account
 *  addressReady (Bollean) - Represents if the address is validated or not
 *  toEnsAddress (String) - Represents the address of the ens inserted
 *  addToAddressToAddressBook (Boolean) - Represents if the address it can be add to the address book
 *  toAddressName (String) - Represents the address of the destination account
 *  errorContinue (Boolean) - Represents if with one error we can proceed or not to the next step if we wish
 *  confusableCollection (Object) - Represents one array with the confusable characters of the ens
 *
 */
export async function validateAddressOrENS(params) {
  const { toAccount, network, addressBook, identities, chainId } = params;
  const { AssetsContractController } = Engine.context;

  let addressError,
    toEnsName,
    toEnsAddress,
    toAddressName,
    errorContinue,
    confusableCollection;

  let [addressReady, addToAddressToAddressBook] = [false, false];

  if (isValidHexAddress(toAccount, { mixedCaseUseChecksum: true })) {
    const contactAlreadySaved = checkIfAddressAlreadySaved({
      address: toAccount,
      addressBook,
      network,
      identities,
    });

    if (contactAlreadySaved) {
      addressError = checkIfAddressAlreadySaved(toAccount);
    }
    const checksummedAddress = toChecksumAddress(toAccount);
    addressReady = true;
    const ens = await doENSReverseLookup(checksummedAddress);
    if (ens) {
      toAddressName = ens;
      if (!contactAlreadySaved) {
        addToAddressToAddressBook = true;
      }
    } else if (!contactAlreadySaved) {
      toAddressName = toAccount;
      // If not in the addressBook nor user accounts
      addToAddressToAddressBook = true;
    }

    if (chainId !== undefined) {
      const isMainnet = isMainnetByChainId(chainId);
      // Check if it's token contract address on mainnet
      if (isMainnet) {
        try {
          const symbol = await AssetsContractController.getERC721AssetSymbol(
            checksummedAddress,
          );
          if (symbol) {
            addressError = SYMBOL_ERROR;
            errorContinue = true;
          }
        } catch (e) {
          // Not a token address
        }
      }
    }
    /**
     * Not using this for now; Import isSmartContractAddress from util/transactions and use this for checking smart contract: await isSmartContractAddress(toSelectedAddress);
     * Check if it's smart contract address
     */
    /*
               const smart = false; //

               if (smart) {
                    addressError = strings('transaction.smartContractAddressWarning');
                    isOnlyWarning = true;
               }
               */
  } else if (isENS(toAccount)) {
    toEnsName = toAccount;
    confusableCollection = collectConfusables(toEnsName);
    const resolvedAddress = await doENSLookup(toAccount, network);
    const contactAlreadySaved = checkIfAddressAlreadySaved({
      address: resolvedAddress,
      addressBook,
      network,
      identities,
    });

    if (resolvedAddress) {
      if (!contactAlreadySaved) {
        addToAddressToAddressBook = true;
      } else {
        addressError = contactAlreadySaved;
      }

      toAddressName = toAccount;
      toEnsAddress = resolvedAddress;
      addressReady = true;
    } else {
      addressError = strings('transaction.could_not_resolve_ens');
    }
  } else if (toAccount && toAccount.length >= 42) {
    addressError = strings('transaction.invalid_address');
  }

  return {
    addressError,
    toEnsName,
    addressReady,
    toEnsAddress,
    addToAddressToAddressBook,
    toAddressName,
    errorContinue,
    confusableCollection,
  };
}
/** Method to evaluate if an input is a valid ethereum address
 * via QR code scanning.
 *
 * @param {string} input - a random string.
 * @returns {boolean} indicates if the string is a valid input.
 */
export function isValidAddressInputViaQRCode(input) {
  if (input.includes(PROTOCOLS.ETHEREUM)) {
    const { pathname } = new URL(input);
    // eslint-disable-next-line no-unused-vars
    const [address, _] = pathname.split('@');
    return isValidHexAddress(address);
  }
  return isValidHexAddress(input);
}

/** Removes hex prefix from a string if it's there.
 *
 * @param {string} str
 * @returns {string}
 */
export const stripHexPrefix = (str) => {
  if (typeof str !== 'string') {
    return str;
  }
  return isHexPrefixed(str) ? str.slice(2) : str;
};

/**
 * Method to check if address is ENS and return the address
 * @param {String} toAccount - Address or ENS
 * @param {String} network - Network id
 * @returns {String} - Address or null
 */
export async function getAddress(toAccount, network) {
  if (isENS(toAccount)) {
    return await doENSLookup(toAccount, network);
  }
  if (isValidHexAddress(toAccount, { mixedCaseUseChecksum: true })) {
    return toAccount;
  }
  return null;
}

export const getTokenDetails = async (tokenAddress, userAddress, tokenId) => {
  const { AssetsContractController } = Engine.context;
  const tokenData = await AssetsContractController.getTokenStandardAndDetails(
    tokenAddress,
    userAddress,
    tokenId,
  );
  const { standard, name, symbol, decimals } = tokenData;
  if (standard === ERC721 || standard === ERC1155) {
    return {
      name,
      symbol,
      standard,
    };
  }
  return {
    symbol,
    decimals,
    standard,
  };
};

export const shouldShowBlockExplorer = ({
  providerType,
  providerRpcTarget,
  frequentRpcList,
}) => {
  if (providerType === RPC) {
    return findBlockExplorerForRpc(providerRpcTarget, frequentRpcList);
  }
  return true;
};<|MERGE_RESOLUTION|>--- conflicted
+++ resolved
@@ -18,18 +18,11 @@
   ENSCache,
   isDefaultAccountName,
 } from '../../util/ENSUtils';
-<<<<<<< HEAD
-import { RPC } from '../../constants/network';
-=======
->>>>>>> 4c2c23a6
 import {
   isMainnetByChainId,
   findBlockExplorerForRpc,
 } from '../../util/networks';
-<<<<<<< HEAD
-=======
 import { RPC } from '../../constants/network';
->>>>>>> 4c2c23a6
 import { collectConfusables } from '../../util/confusables';
 import {
   CONTACT_ALREADY_SAVED,
