import { BN } from 'ethereumjs-util';
import {
  BNToHex,
  fromWei,
  fromTokenMinimalUnit,
  fromTokenMinimalUnitString,
  toTokenMinimalUnit,
  renderFromTokenMinimalUnit,
  renderFromWei,
  calcTokenValueToSend,
  hexToBN,
  isBN,
  isDecimal,
  toWei,
  weiToFiat,
  weiToFiatNumber,
  fiatNumberToWei,
  fiatNumberToTokenMinimalUnit,
  balanceToFiat,
  balanceToFiatNumber,
  renderFiat,
  handleWeiNumber,
  toHexadecimal,
  safeNumberToBN,
  fastSplit,
  isNumber,
} from '.';
import numberToBN from 'number-to-bn';

describe('Number utils :: BNToHex', () => {
  it('BNToHex', () => {
    expect(BNToHex(new BN('1337'))).toEqual('0x539');
  });
});

describe('Number utils :: fromWei', () => {
  it('fromWei using number', () => {
    expect(fromWei(1337)).toEqual('0.000000000000001337');
  });

  it('fromWei using string', () => {
    expect(fromWei('1337')).toEqual('0.000000000000001337');
  });

  it('fromWei using BN number', () => {
    expect(fromWei(new BN('1337'))).toEqual('0.000000000000001337');
  });
});

describe('Number utils :: fromTokenMinimalUnit', () => {
  it('fromTokenMinimalUnit using number', () => {
    expect(fromTokenMinimalUnit(1337, 6)).toEqual('0.001337');
    expect(fromTokenMinimalUnit(1337, 0)).toEqual('1337');
    expect(fromTokenMinimalUnit(1337, 18)).toEqual('0.000000000000001337');
  });

  it('fromTokenMinimalUnit using string', () => {
    expect(fromTokenMinimalUnit('1337', 6)).toEqual('0.001337');
    expect(fromTokenMinimalUnit('1337', 0)).toEqual('1337');
    expect(fromTokenMinimalUnit('1337', 18)).toEqual('0.000000000000001337');
  });

  it('fromTokenMinimalUnit using BN number', () => {
    expect(fromTokenMinimalUnit(new BN('1337'), 6)).toEqual('0.001337');
    expect(fromTokenMinimalUnit(new BN('1337'), 0)).toEqual('1337');
    expect(fromTokenMinimalUnit(new BN('1337'), 18)).toEqual(
      '0.000000000000001337',
    );
  });

  it('fromTokenMinimalUnit using exp number', () => {
    expect(fromTokenMinimalUnit(1e22, 6)).toEqual('10000000000000000');
    expect(fromTokenMinimalUnit(1e2, 6)).toEqual('0.0001');
    expect(fromTokenMinimalUnit(1e16, 6)).toEqual('10000000000');
    expect(fromTokenMinimalUnit(1e18, 18)).toEqual('1');
  });
});

describe('Number utils :: fromTokenMinimalUnitString', () => {
  it('fromTokenMinimalUnit using number', () => {
    expect(() => fromTokenMinimalUnitString(1337, 6)).toThrow();
    expect(() => fromTokenMinimalUnitString(1337, 0)).toThrow();
    expect(() => fromTokenMinimalUnitString(1337, 18)).toThrow();
  });

  it('fromTokenMinimalUnitString using string', () => {
    expect(fromTokenMinimalUnitString('1337', 6)).toEqual('0.001337');
    expect(fromTokenMinimalUnitString('1337', 0)).toEqual('1337');
    expect(fromTokenMinimalUnitString('1337', 18)).toEqual(
      '0.000000000000001337',
    );
    expect(fromTokenMinimalUnitString('1234560000000000000', 18)).toEqual(
      '1.23456',
    );
    expect(fromTokenMinimalUnitString('1000000000000000000', 18)).toEqual('1');
    expect(fromTokenMinimalUnitString('1', 18)).toEqual('0.000000000000000001');
    expect(fromTokenMinimalUnitString('0', 18)).toEqual('0');
    expect(fromTokenMinimalUnitString('123456789', 5)).toEqual('1234.56789');
    expect(
      fromTokenMinimalUnitString('1234567890000000000987654321', 18),
    ).toEqual('1234567890.000000000987654321');
    expect(
      fromTokenMinimalUnitString('10000000000000000000000000000001', 18),
    ).toEqual('10000000000000.000000000000000001');
    expect(
      fromTokenMinimalUnitString('10000000000000000000000000000000', 18),
    ).toEqual('10000000000000');
    expect(fromTokenMinimalUnitString('3900229504248293869', 18)).toEqual(
      '3.900229504248293869',
    );
    expect(
      fromTokenMinimalUnitString('92836465327282987373728723', 18),
    ).toEqual('92836465.327282987373728723');
    expect(fromTokenMinimalUnitString('6123512631253', 16)).toEqual(
      '0.0006123512631253',
    );
    expect(fromTokenMinimalUnitString('92836465327282987373728723', 0)).toEqual(
      '92836465327282987373728723',
    );
    expect(
      fromTokenMinimalUnitString(
        '9283646532728212312312312312312987373728723',
        32,
      ),
    ).toEqual('92836465327.28212312312312312312987373728723');
    expect(fromTokenMinimalUnitString('-1234560000000000000', 18)).toEqual(
      '-1.23456',
    );
    expect(fromTokenMinimalUnitString('-1000000000000000000', 18)).toEqual(
      '-1',
    );
    expect(fromTokenMinimalUnitString('-1', 18)).toEqual(
      '-0.000000000000000001',
    );
    expect(fromTokenMinimalUnitString('-0', 18)).toEqual('0');
    expect(fromTokenMinimalUnitString('-123456789', 5)).toEqual('-1234.56789');
    expect(
      fromTokenMinimalUnitString('-1234567890000000000987654321', 18),
    ).toEqual('-1234567890.000000000987654321');
    expect(
      fromTokenMinimalUnitString('-10000000000000000000000000000001', 18),
    ).toEqual('-10000000000000.000000000000000001');
    expect(
      fromTokenMinimalUnitString('-10000000000000000000000000000000', 18),
    ).toEqual('-10000000000000');
    expect(fromTokenMinimalUnitString('-3900229504248293869', 18)).toEqual(
      '-3.900229504248293869',
    );
    expect(
      fromTokenMinimalUnitString('-92836465327282987373728723', 18),
    ).toEqual('-92836465.327282987373728723');
    expect(fromTokenMinimalUnitString('-6123512631253', 16)).toEqual(
      '-0.0006123512631253',
    );
    expect(
      fromTokenMinimalUnitString('-92836465327282987373728723', 0),
    ).toEqual('-92836465327282987373728723');
    expect(
      fromTokenMinimalUnitString(
        '-9283646532728212312312312312312987373728723',
        32,
      ),
    ).toEqual('-92836465327.28212312312312312312987373728723');
  });

  it('fromTokenMinimalUnitString using BN number', () => {
    expect(fromTokenMinimalUnitString(new BN('1337').toString(10), 6)).toEqual(
      '0.001337',
    );
    expect(fromTokenMinimalUnitString(new BN('1337').toString(10), 0)).toEqual(
      '1337',
    );
    expect(fromTokenMinimalUnitString(new BN('1337').toString(10), 18)).toEqual(
      '0.000000000000001337',
    );
    expect(fromTokenMinimalUnitString(new BN('123456').toString(), 5)).toEqual(
      '1.23456',
    );
    expect(fromTokenMinimalUnitString(new BN('123456').toString(), 5)).toEqual(
      '1.23456',
    );
    expect(
      fromTokenMinimalUnitString(new BN('1234560000000000000').toString(), 18),
    ).toEqual('1.23456');
    expect(
      fromTokenMinimalUnitString(new BN('1000000000000000000').toString(), 18),
    ).toEqual('1');
    expect(fromTokenMinimalUnitString(new BN('1').toString(), 18)).toEqual(
      '0.000000000000000001',
    );
    expect(fromTokenMinimalUnitString(new BN('0').toString(), 18)).toEqual('0');
    expect(
      fromTokenMinimalUnitString(new BN('123456789').toString(), 5),
    ).toEqual('1234.56789');
    expect(
      fromTokenMinimalUnitString(
        new BN('1234567890000000000987654321').toString(),
        18,
      ),
    ).toEqual('1234567890.000000000987654321');
    expect(
      fromTokenMinimalUnitString(
        new BN('10000000000000000000000000000001').toString(),
        18,
      ),
    ).toEqual('10000000000000.000000000000000001');
    expect(
      fromTokenMinimalUnitString(
        new BN('10000000000000000000000000000000').toString(),
        18,
      ),
    ).toEqual('10000000000000');
    expect(
      fromTokenMinimalUnitString(new BN('3900229504248293869').toString(), 18),
    ).toEqual('3.900229504248293869');
    expect(
      fromTokenMinimalUnitString(
        new BN('92836465327282987373728723').toString(),
        18,
      ),
    ).toEqual('92836465.327282987373728723');
    expect(
      fromTokenMinimalUnitString(new BN('6123512631253').toString(), 16),
    ).toEqual('0.0006123512631253');
    expect(
      fromTokenMinimalUnitString(
        new BN('92836465327282987373728723').toString(),
        0,
      ),
    ).toEqual('92836465327282987373728723');
  });
});

describe('Number utils :: toTokenMinimalUnit', () => {
  it('toTokenMinimalUnit using number', () => {
    expect(toTokenMinimalUnit(1337, 6)).toEqual(new BN('1337000000', 10));
    expect(toTokenMinimalUnit(1337, 0)).toEqual(new BN('1337'));
    expect(toTokenMinimalUnit(1337.1, 1)).toEqual(new BN('13371'));
  });

  it('toTokenMinimalUnit using string', () => {
    expect(toTokenMinimalUnit('1337', 6)).toEqual(new BN('1337000000'));
    expect(toTokenMinimalUnit('1337', 0)).toEqual(new BN('1337'));
    expect(toTokenMinimalUnit('1337.1', 2)).toEqual(new BN('133710'));
  });

  it('toTokenMinimalUnit using BN number', () => {
    expect(toTokenMinimalUnit(new BN('1337'), 0)).toEqual(new BN('1337'));
    expect(toTokenMinimalUnit(new BN('1337'), 6)).toEqual(new BN('1337000000'));
  });

  it('toTokenMinimalUnit using invalid inputs', () => {
    expect(() => toTokenMinimalUnit('0.0.0', 0)).toThrow();
    expect(() => toTokenMinimalUnit('.', 0)).toThrow();
    expect(() => toTokenMinimalUnit('0.0001', 0)).toThrow();
  });
});

describe('Number utils :: renderFromTokenMinimalUnit', () => {
  it('renderFromTokenMinimalUnit using number', () => {
    expect(renderFromTokenMinimalUnit(1337, 6)).toEqual('0.00134');
    expect(renderFromTokenMinimalUnit(1337, 0)).toEqual('1337');
    expect(renderFromTokenMinimalUnit(1337, 10)).toEqual('< 0.00001');
    expect(renderFromTokenMinimalUnit(0, 10)).toEqual('0');
  });

  it('renderFromTokenMinimalUnit using string', () => {
    expect(renderFromTokenMinimalUnit('1337', 6)).toEqual('0.00134');
    expect(renderFromTokenMinimalUnit('1337', 0)).toEqual('1337');
    expect(renderFromTokenMinimalUnit('1337', 10)).toEqual('< 0.00001');
    expect(renderFromTokenMinimalUnit('0', 10)).toEqual('0');
  });

  it('renderFromTokenMinimalUnit using BN number', () => {
    expect(renderFromTokenMinimalUnit(new BN('1337'), 0)).toEqual('1337');
    expect(renderFromTokenMinimalUnit(new BN('1337'), 6)).toEqual('0.00134');
    expect(renderFromTokenMinimalUnit(new BN('1337'), 10)).toEqual('< 0.00001');
    expect(renderFromTokenMinimalUnit(new BN('0'), 10)).toEqual('0');
  });
});

describe('Number utils :: renderFromWei', () => {
  it('renderFromWei using number', () => {
    expect(renderFromWei(133700000000000000)).toEqual('0.1337');
    expect(renderFromWei(1337)).toEqual('< 0.00001');
    expect(renderFromWei(0)).toEqual('0');
  });

  it('renderFromWei using string', () => {
    expect(renderFromWei('133700000000000000')).toEqual('0.1337');
    expect(renderFromWei('1337')).toEqual('< 0.00001');
    expect(renderFromWei('0')).toEqual('0');
  });

  it('renderFromWei using BN number', () => {
    expect(renderFromWei(new BN('133700000000000000'))).toEqual('0.1337');
    expect(renderFromWei(new BN('1337'))).toEqual('< 0.00001');
    expect(renderFromWei(new BN('0'))).toEqual('0');
  });
});

describe('Number utils :: calcTokenValueToSend', () => {
  it('calcTokenValueToSend', () => {
    expect(calcTokenValueToSend(new BN(1337), 0)).toEqual('539');
    expect(calcTokenValueToSend(new BN(1337), 9)).toEqual('1374b68fa00');
    expect(calcTokenValueToSend(new BN(1337), 18)).toEqual(
      '487a9a304539440000',
    );
  });
});

describe('Number utils :: hexToBN', () => {
  it('hexToBN', () => {
    expect(hexToBN('0x539').toNumber()).toBe(1337);
  });
});

describe('Number utils :: isBN', () => {
  it('isBN', () => {
    expect(isBN('0x539')).toEqual(false);
    expect(isBN(new BN(1337))).toEqual(true);
  });
});

describe('Number utils :: isDecimal', () => {
  it('isDecimal', () => {
    expect(isDecimal('0.1')).toEqual(true);
    expect(isDecimal('0.0')).toEqual(true);
    expect(isDecimal('0.0000010001')).toEqual(true);
    expect(isDecimal('.0000010001')).toEqual(true);
    expect(isDecimal('1.0001')).toEqual(true);
    expect(isDecimal('1')).toEqual(true);
    expect(isDecimal('1-')).toEqual(false);
    expect(isDecimal('.1.')).toEqual(false);
    expect(isDecimal('..1')).toEqual(false);
  });
});

describe('Number utils :: weiToFiat', () => {
  it('weiToFiat', () => {
    const wei = toWei('1');
    expect(weiToFiat(wei, 1, 'usd')).toEqual('$1.00');
    expect(weiToFiat(wei, 0.5, 'usd')).toEqual('$0.50');
    expect(weiToFiat(wei, 0.1, 'usd')).toEqual('$0.10');
  });
});

describe('Number utils :: weiToFiatNumber', () => {
  it('weiToFiatNumber', () => {
    const wei = toWei('1');
    expect(weiToFiatNumber(wei, 0.1234512345)).toEqual(0.12345);
    expect(weiToFiatNumber(wei, 0.5)).toEqual(0.5);
    expect(weiToFiatNumber(wei, 0.111112)).toEqual(0.11111);
  });

  it('weiToFiatNumber decimals', () => {
    const wei = toWei('1');
    expect(weiToFiatNumber(wei, 0.1234512345, 1)).toEqual(0.1);
    expect(weiToFiatNumber(wei, 0.5, 2)).toEqual(0.5);
    expect(weiToFiatNumber(wei, 0.111112, 3)).toEqual(0.111);
  });
});

describe('Number utils :: handleWeiNumber', () => {
  it('weiToFiatNumber', () => {
    expect(handleWeiNumber('1.123')).toEqual('1.123');
    expect(handleWeiNumber('1')).toEqual('1');
    expect(handleWeiNumber('1.01')).toEqual('1.01');
    expect(handleWeiNumber('1.111111111111111111')).toEqual(
      '1.111111111111111111',
    );
    expect(handleWeiNumber('1.1111111111111111112222')).toEqual(
      '1.111111111111111111',
    );
  });
});

describe('Number utils :: fiatNumberToWei', () => {
  it('fiatNumberToWei', () => {
    const one = safeNumberToBN(Math.pow(10, 18));
    const ten = safeNumberToBN(Math.pow(10, 19));
    const decimal = safeNumberToBN(Math.pow(10, 17));
    const aThird = safeNumberToBN('4a03ce68d215534');
    expect(fiatNumberToWei('0.1234512345', 0.1234512345)).toEqual(one);
    expect(fiatNumberToWei('0.5', 0.5)).toEqual(one);
    expect(fiatNumberToWei('100', 10)).toEqual(ten);
    expect(fiatNumberToWei('1', 10)).toEqual(decimal);
    expect(fiatNumberToWei('1', 3)).toEqual(aThird);
  });
});

describe('Number utils :: fiatNumberToTokenMinimalUnit', () => {
  it('fiatNumberToTokenMinimalUnit', () => {
    const decimals = [18, 3, 12, 16, 4, 10];
    const conversionRates = [10, 8, 21, 18, 3, 8.11];
    const exchangeRates = [10, 1, 3, 3, 7, 2.17];
    const fiatValues = ['100', '123', '300', '1111.111', '9.999', '100'];
    let i = 0;

    expect(
      fiatNumberToTokenMinimalUnit(
        fiatValues[i],
        conversionRates[i],
        exchangeRates[i],
        decimals[i],
      ),
    ).toEqual(safeNumberToBN('1000000000000000000'));
    i = 1;
    expect(
      fiatNumberToTokenMinimalUnit(
        fiatValues[i],
        conversionRates[i],
        exchangeRates[i],
        decimals[i],
      ),
    ).toEqual(safeNumberToBN('15375'));
    i = 2;
    expect(
      fiatNumberToTokenMinimalUnit(
        fiatValues[i],
        conversionRates[i],
        exchangeRates[i],
        decimals[i],
      ),
    ).toEqual(safeNumberToBN('4761904761904'));
    i = 3;
    expect(
      fiatNumberToTokenMinimalUnit(
        fiatValues[i],
        conversionRates[i],
        exchangeRates[i],
        decimals[i],
      ),
    ).toEqual(safeNumberToBN('205761296296296300'));
    i = 4;
    expect(
      fiatNumberToTokenMinimalUnit(
        fiatValues[i],
        conversionRates[i],
        exchangeRates[i],
        decimals[i],
      ),
    ).toEqual(safeNumberToBN('4761'));
    i = 5;
    expect(
      fiatNumberToTokenMinimalUnit(
        fiatValues[i],
        conversionRates[i],
        exchangeRates[i],
        decimals[i],
      ),
    ).toEqual(safeNumberToBN('56822378925'));
  });
});

describe('Number utils :: balanceToFiat', () => {
  it('balanceToFiat', () => {
    expect(balanceToFiat(0.1, 0.1, 0.1, 'usd')).toEqual('$0.00');
    expect(balanceToFiat(0.0001, 0.1, 0.1, 'usd')).toEqual('$0.00');
  });
});

describe('Number utils :: balanceToFiatNumber', () => {
  it('balanceToFiatNumber', () => {
    expect(balanceToFiatNumber(0.1, 0.1, 0.1)).toEqual(0.001);
    expect(balanceToFiatNumber(0.0001, 0.1, 0.1)).toEqual(0);
  });
});

describe('Number utils :: renderFiat', () => {
  it('renderFiat', () => {
    expect(renderFiat(0.1, 'usd')).toEqual('$0.1');
    expect(renderFiat(0.0010000001, 'usd')).toEqual('$0.001');
  });
});

describe('toHexadecimal', () => {
  it('should convert to hexadecimal', () => {
    expect(toHexadecimal('001')).toEqual('1');
    expect(toHexadecimal('0x01')).toEqual('0x01');
    expect(toHexadecimal(2)).toEqual('2');
    expect(toHexadecimal()).toEqual(undefined);
    expect(toHexadecimal(1232)).toEqual('4d0');
  });
});

describe('Number utils :: fastSplit', () => {
  it('should split ', () => {
    expect(fastSplit('1650000007.7')).toEqual('1650000007');
    expect(fastSplit('1650000007')).toEqual('1650000007');
    expect(fastSplit('test string', ' ')).toEqual('test');
  });
});

<<<<<<< HEAD
describe('Number utils:: safeNumberToBN', () => {
  it('safe convert to bn', () => {
    expect(safeNumberToBN('1.123')).toEqual(numberToBN('1'));
    expect(safeNumberToBN('NaN')).toEqual(numberToBN('0'));
    expect(safeNumberToBN(null)).toEqual(numberToBN('0'));
    expect(safeNumberToBN('304717635658067,7')).toEqual(
      numberToBN('304717635658067'),
    );
=======
describe('Number utils :: isNumber', () => {
  it('should be a valid number ', () => {
    expect(isNumber('1650.7')).toBe(true);
    expect(isNumber('1000')).toBe(true);
    expect(isNumber('0.0001')).toBe(true);
    expect(isNumber('0001')).toBe(true);
    expect(isNumber('1')).toBe(true);
  });

  it('should not be a valid number ', () => {
    expect(isNumber('..7')).toBe(false);
    expect(isNumber('1..1')).toBe(false);
    expect(isNumber('0..')).toBe(false);
    expect(isNumber('a.0001')).toBe(false);
    expect(isNumber('00a01')).toBe(false);
    expect(isNumber('1,.')).toBe(false);
    expect(isNumber('1,')).toBe(false);
    expect(isNumber('.')).toBe(false);
    expect(isNumber('a¡1')).toBe(false);
    expect(isNumber('.01')).toBe(false);
    expect(isNumber(undefined)).toBe(false);
    expect(isNumber(null)).toBe(false);
>>>>>>> 8bdafbe5
  });
});<|MERGE_RESOLUTION|>--- conflicted
+++ resolved
@@ -492,7 +492,6 @@
   });
 });
 
-<<<<<<< HEAD
 describe('Number utils:: safeNumberToBN', () => {
   it('safe convert to bn', () => {
     expect(safeNumberToBN('1.123')).toEqual(numberToBN('1'));
@@ -501,7 +500,9 @@
     expect(safeNumberToBN('304717635658067,7')).toEqual(
       numberToBN('304717635658067'),
     );
-=======
+  });
+});
+
 describe('Number utils :: isNumber', () => {
   it('should be a valid number ', () => {
     expect(isNumber('1650.7')).toBe(true);
@@ -524,6 +525,5 @@
     expect(isNumber('.01')).toBe(false);
     expect(isNumber(undefined)).toBe(false);
     expect(isNumber(null)).toBe(false);
->>>>>>> 8bdafbe5
   });
 });