--- conflicted
+++ resolved
@@ -23,11 +23,7 @@
   NotificationDisplay = 'Notification Display',
   PPOMValidation = 'PPOM Validation',
   Signature = 'Signature',
-<<<<<<< HEAD
-  }
-=======
-}
->>>>>>> 4bb7c5c1
+}
 
 const ID_DEFAULT = 'default';
 const OP_DEFAULT = 'custom';
