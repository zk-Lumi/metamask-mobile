--- conflicted
+++ resolved
@@ -197,11 +197,8 @@
       "order": "dsc",
       "sortCallback": "stringNumeric"
     },
-<<<<<<< HEAD
-    "tokenNetworkFilter": {}
-=======
+    "tokenNetworkFilter": {},
     "privacyMode": false
->>>>>>> 32cc6024
   },
   "TokenBalancesController": {
     "contractBalances": {}
