import Adapter from 'enzyme-adapter-react-16';
import Enzyme from 'enzyme';
import Engine from '../core/Engine';

import NotificationManager from '../core/NotificationManager';
import { NativeModules } from 'react-native';
import mockAsyncStorage from '../../node_modules/@react-native-community/async-storage/jest/async-storage-mock';
import mockClipboard from '@react-native-clipboard/clipboard/jest/clipboard-mock.js';
<<<<<<< HEAD
import { decode, encode } from 'base-64';
=======
/* eslint-disable import/no-namespace */
import * as themeUtils from './theme';
>>>>>>> 87c669e5

Enzyme.configure({ adapter: new Adapter() });

jest.useFakeTimers();

jest.mock('react-native-fs', () => ({
  CachesDirectoryPath: jest.fn(),
  DocumentDirectoryPath: jest.fn(),
  ExternalDirectoryPath: jest.fn(),
  ExternalStorageDirectoryPath: jest.fn(),
  LibraryDirectoryPath: jest.fn(),
  MainBundlePath: 'testPath',
  PicturesDirectoryPath: jest.fn(),
  TemporaryDirectoryPath: jest.fn(),
  appendFile: jest.fn(),
  completeHandlerIOS: jest.fn(),
  copyAssetsVideoIOS: jest.fn(),
  copyFile: jest.fn(),
  copyFileAssets: jest.fn(),
  copyFileAssetsIOS: jest.fn(),
  downloadFile: jest.fn(),
  exists: jest.fn(),
  existsAssets: jest.fn(),
  getAllExternalFilesDirs: jest.fn(),
  getFSInfo: jest.fn(),
  hash: jest.fn(),
  isResumable: jest.fn(),
  mkdir: jest.fn(),
  moveFile: jest.fn(),
  pathForBundle: jest.fn(),
  pathForGroup: jest.fn(),
  read: jest.fn(),
  readDir: jest.fn(),
  readDirAssets: jest.fn(),
  readFile: () =>
    new Promise((resolve) => {
      resolve('console.log()');
    }),
  readFileAssets: jest.fn(),
  readdir: jest.fn(),
  resumeDownload: jest.fn(),
  setReadable: jest.fn(),
  stat: jest.fn(),
  stopDownload: jest.fn(),
  stopUpload: jest.fn(),
  touch: jest.fn(),
  unlink: jest.fn(),
  uploadFiles: jest.fn(),
  write: jest.fn(),
  writeFile: jest.fn(),
}));

Date.now = jest.fn(() => 123);

jest.mock('../core/NotificationManager', () => ({
  init: () => NotificationManager.init({}),
  getTransactionToView: () => null,
  setTransactionToView: (id) => NotificationManager.setTransactionToView(id),
  gotIncomingTransaction: () => null,
}));

jest.mock('../core/Engine', () => ({
  init: () => Engine.init({}),
  context: {
    KeyringController: {
      keyring: {
        keyrings: [
          {
            mnemonic:
              'one two three four five six seven eight nine ten eleven twelve',
          },
        ],
      },
    },
  },
  refreshTransactionHistory: () => {
    Promise.resolve();
  },
}));

jest.mock('react-native-keychain', () => ({
  getSupportedBiometryType: () => Promise.resolve('FaceId'),
  BIOMETRY_TYPE: {
    TOUCH_ID: 'TouchID',
    FACE_ID: 'FaceID',
    FINGERPRINT: 'Fingerprint',
    FACE: 'Face',
    IRIS: 'Iris',
  },
}));
jest.mock('react-native-share', () => 'RNShare');
jest.mock('react-native-branch', () => ({
  BranchSubscriber: () => {
    () => 'RNBranch';
  },
}));
jest.mock('react-native-sensors', () => 'RNSensors');
jest.mock('react-native-search-api', () => 'SearchApi');
jest.mock('react-native-reanimated', () =>
  require('react-native-reanimated/mock'),
);
jest.mock('react-native-background-timer', () => 'RNBackgroundTimer');
jest.mock('@react-native-community/async-storage', () => mockAsyncStorage);
jest.mock('@react-native-community/cookies', () => 'RNCookies');

NativeModules.RNGestureHandlerModule = {
  attachGestureHandler: jest.fn(),
  createGestureHandler: jest.fn(),
  dropGestureHandler: jest.fn(),
  updateGestureHandler: jest.fn(),
  forceTouchAvailable: jest.fn(),
  State: {},
  Directions: {},
};

NativeModules.RNCNetInfo = {
  getCurrentConnectivity: jest.fn(),
  isConnectionMetered: jest.fn(),
  addListener: jest.fn(),
  removeListeners: jest.fn(),
  getCurrentState: jest.fn(() => Promise.resolve()),
};

NativeModules.RCTAnalytics = {
  optIn: jest.fn(),
  trackEvent: jest.fn(),
  getRemoteVariables: jest.fn(),
};

NativeModules.PlatformConstants = {
  forceTouchAvailable: false,
};

jest.mock(
  'react-native/Libraries/Components/Touchable/TouchableOpacity',
  () => 'TouchableOpacity',
);
jest.mock(
  'react-native/Libraries/Components/Touchable/TouchableHighlight',
  () => 'TouchableHighlight',
);
jest.mock(
  'react-native/Libraries/Components/TextInput/TextInput',
  () => 'TextInput',
);

jest.mock('react-native/Libraries/Animated/NativeAnimatedHelper');

jest.mock('react-native/Libraries/Interaction/InteractionManager', () => ({
  runAfterInteractions: jest.fn(),
  createInteractionHandle: jest.fn(),
  clearInteractionHandle: jest.fn(),
  setDeadline: jest.fn(),
}));

jest.mock('../images/static-logos.js', () => ({}));
jest.mock('@react-native-clipboard/clipboard', () => mockClipboard);
<<<<<<< HEAD

// crypto.getRandomValues
if (!window.crypto) {
  window.crypto = {};
}
if (!window.crypto.getRandomValues) {
  window.crypto.getRandomValues = require('polyfill-crypto.getrandomvalues');
}

// btoa
if (!global.btoa) {
  global.btoa = encode;
}

if (!global.atob) {
  global.atob = decode;
}

const mockAes = {
  encrypt: jest.fn(() => Promise.resolve()),
  decrypt: jest.fn(),
  pbkdf2: jest.fn(() => '0'),
  hmac256: jest.fn(),
  hmac512: jest.fn(),
  sha1: jest.fn(),
  sha256: jest.fn(),
  sha512: jest.fn(),
  randomUuid: jest.fn(),
  randomKey: jest.fn(),
};

// Aes https://github.com/tectiv3/react-native-aes
NativeModules.Aes = {
  ...mockAes,
};

const mockAesForked = {
  encrypt: jest.fn(() => Promise.resolve()),
  decrypt: jest.fn(),
  pbkdf2: jest.fn(() => '0'),
  hmac256: jest.fn(),
  sha1: jest.fn(),
  sha256: jest.fn(),
  sha512: jest.fn(),
};

// AesForked: https://github.com/MetaMask/react-native-aes-crypto-forked
NativeModules.AesForked = {
  ...mockAesForked,
};
=======
jest.mock('../util/theme', () => ({
  ...themeUtils,
  useAppThemeFromContext: () => themeUtils.mockTheme,
}));
>>>>>>> 87c669e5
<|MERGE_RESOLUTION|>--- conflicted
+++ resolved
@@ -6,12 +6,9 @@
 import { NativeModules } from 'react-native';
 import mockAsyncStorage from '../../node_modules/@react-native-community/async-storage/jest/async-storage-mock';
 import mockClipboard from '@react-native-clipboard/clipboard/jest/clipboard-mock.js';
-<<<<<<< HEAD
 import { decode, encode } from 'base-64';
-=======
 /* eslint-disable import/no-namespace */
 import * as themeUtils from './theme';
->>>>>>> 87c669e5
 
 Enzyme.configure({ adapter: new Adapter() });
 
@@ -169,7 +166,6 @@
 
 jest.mock('../images/static-logos.js', () => ({}));
 jest.mock('@react-native-clipboard/clipboard', () => mockClipboard);
-<<<<<<< HEAD
 
 // crypto.getRandomValues
 if (!window.crypto) {
@@ -220,9 +216,8 @@
 NativeModules.AesForked = {
   ...mockAesForked,
 };
-=======
+
 jest.mock('../util/theme', () => ({
   ...themeUtils,
   useAppThemeFromContext: () => themeUtils.mockTheme,
-}));
->>>>>>> 87c669e5
+}));