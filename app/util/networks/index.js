import URL from 'url-parse';
import networksWithImages from 'images/image-icons';
import {
  MAINNET,
  NETWORKS_CHAIN_ID,
  SEPOLIA,
  RPC,
  LINEA_GOERLI,
  LINEA_MAINNET,
  LINEA_SEPOLIA,
} from '../../../app/constants/network';
import { NetworkSwitchErrorType } from '../../../app/constants/error';
import {
  ChainId,
  NetworkType,
  convertHexToDecimal,
  toHex,
} from '@metamask/controller-utils';
import { isStrictHexString } from '@metamask/utils';
import Engine from '../../core/Engine';
import { toLowerCaseEquals } from '../general';
import { fastSplit } from '../number';
import handleNetworkSwitch from './handleNetworkSwitch';
import { regex } from '../../../app/util/regex';

export { handleNetworkSwitch };

/* eslint-disable */
const ethLogo = require('../../images/eth-logo-new.png');
const sepoliaLogo = require('../../images/sepolia-logo-dark.png');
const lineaTestnetLogo = require('../../images/linea-testnet-logo.png');
const lineaMainnetLogo = require('../../images/linea-mainnet-logo.png');

/* eslint-enable */
import {
  PopularList,
  UnpopularNetworkList,
  CustomNetworkImgMapping,
} from './customNetworks';
import { strings } from '../../../locales/i18n';
import {
  getEtherscanAddressUrl,
  getEtherscanBaseUrl,
  getEtherscanTransactionUrl,
} from '../etherscan';
import {
  LINEA_FAUCET,
  LINEA_MAINNET_BLOCK_EXPLORER,
  LINEA_SEPOLIA_BLOCK_EXPLORER,
  MAINNET_BLOCK_EXPLORER,
  SEPOLIA_BLOCK_EXPLORER,
  SEPOLIA_FAUCET,
} from '../../constants/urls';
import { getNonceLock } from '../../util/transaction-controller';

/**
 * List of the supported networks
 * including name, id, and color
 *
 * This values are used in certain places like
 * navbar and the network switcher.
 */
export const NetworkList = {
  [MAINNET]: {
    name: 'Ethereum Main Network',
    shortName: 'Ethereum',
    networkId: 1,
    chainId: toHex('1'),
    ticker: 'ETH',
    // Third party color
    // eslint-disable-next-line @metamask/design-tokens/color-no-hex
    color: '#3cc29e',
    networkType: 'mainnet',
    imageSource: ethLogo,
    blockExplorerUrl: MAINNET_BLOCK_EXPLORER,
  },
  [LINEA_MAINNET]: {
    name: 'Linea Main Network',
    shortName: 'Linea',
    networkId: 59144,
    chainId: toHex('59144'),
    ticker: 'ETH',
    // Third party color
    // eslint-disable-next-line @metamask/design-tokens/color-no-hex
    color: '#121212',
    networkType: 'linea-mainnet',
    imageSource: lineaMainnetLogo,
    blockExplorerUrl: LINEA_MAINNET_BLOCK_EXPLORER,
  },
  [SEPOLIA]: {
    name: 'Sepolia',
    shortName: 'Sepolia',
    networkId: 11155111,
    chainId: toHex('11155111'),
    ticker: 'SepoliaETH',
    // Third party color
    // eslint-disable-next-line @metamask/design-tokens/color-no-hex
    color: '#cfb5f0',
    networkType: 'sepolia',
    imageSource: sepoliaLogo,
    blockExplorerUrl: SEPOLIA_BLOCK_EXPLORER,
  },
  [LINEA_SEPOLIA]: {
    name: 'Linea Sepolia',
    shortName: 'Linea Sepolia',
    networkId: 59141,
    chainId: toHex('59141'),
    ticker: 'LineaETH',
    // Third party color
    // eslint-disable-next-line @metamask/design-tokens/color-no-hex
    color: '#61dfff',
    networkType: 'linea-sepolia',
    imageSource: lineaTestnetLogo,
    blockExplorerUrl: LINEA_SEPOLIA_BLOCK_EXPLORER,
  },
  [RPC]: {
    name: 'Private Network',
    shortName: 'Private',
    // Third party color
    // eslint-disable-next-line @metamask/design-tokens/color-no-hex
    color: '#f2f3f4',
    networkType: 'rpc',
  },
};

const NetworkListKeys = Object.keys(NetworkList);

export const BLOCKAID_SUPPORTED_CHAIN_IDS = [
  NETWORKS_CHAIN_ID.MAINNET,
  NETWORKS_CHAIN_ID.BSC,
  NETWORKS_CHAIN_ID.BASE,
  NETWORKS_CHAIN_ID.POLYGON,
  NETWORKS_CHAIN_ID.ARBITRUM,
  NETWORKS_CHAIN_ID.OPTIMISM,
  NETWORKS_CHAIN_ID.AVAXCCHAIN,
  NETWORKS_CHAIN_ID.LINEA_MAINNET,
  NETWORKS_CHAIN_ID.SEPOLIA,
  NETWORKS_CHAIN_ID.OPBNB,
  NETWORKS_CHAIN_ID.ZKSYNC_ERA,
  NETWORKS_CHAIN_ID.SCROLL,
  NETWORKS_CHAIN_ID.BERACHAIN,
  NETWORKS_CHAIN_ID.METACHAIN_ONE,
];

export const BLOCKAID_SUPPORTED_NETWORK_NAMES = {
  [NETWORKS_CHAIN_ID.MAINNET]: 'Ethereum Mainnet',
  [NETWORKS_CHAIN_ID.BSC]: 'Binance Smart Chain',
  [NETWORKS_CHAIN_ID.BASE]: 'Base',
  [NETWORKS_CHAIN_ID.OPTIMISM]: 'Optimism',
  [NETWORKS_CHAIN_ID.POLYGON]: 'Polygon',
  [NETWORKS_CHAIN_ID.ARBITRUM]: 'Arbitrum',
  [NETWORKS_CHAIN_ID.LINEA_MAINNET]: 'Linea',
  [NETWORKS_CHAIN_ID.SEPOLIA]: 'Sepolia',
  [NETWORKS_CHAIN_ID.OPBNB]: 'opBNB',
  [NETWORKS_CHAIN_ID.ZKSYNC_ERA]: 'zkSync Era Mainnet',
  [NETWORKS_CHAIN_ID.SCROLL]: 'Scroll',
  [NETWORKS_CHAIN_ID.BERACHAIN]: 'Berachain Artio',
  [NETWORKS_CHAIN_ID.METACHAIN_ONE]: 'Metachain One Mainnet',
};

export default NetworkList;

export const getAllNetworks = () =>
  NetworkListKeys.filter((name) => name !== RPC);

/**
 * Checks if network is default mainnet.
 *
 * @param {string} networkType - Type of network.
 * @returns If the network is default mainnet.
 */
export const isDefaultMainnet = (networkType) => networkType === MAINNET;

/**
 * Check whether the given chain ID is Ethereum Mainnet.
 *
 * @param {string} chainId - The chain ID to check.
 * @returns True if the chain ID is Ethereum Mainnet, false otherwise.
 */
export const isMainNet = (chainId) => chainId === '0x1';

export const isLineaMainnet = (networkType) => networkType === LINEA_MAINNET;

export const getDecimalChainId = (chainId) => {
  if (!chainId || typeof chainId !== 'string' || !chainId.startsWith('0x')) {
    return chainId;
  }
  return parseInt(chainId, 16).toString(10);
};

export const isMainnetByChainId = (chainId) =>
  getDecimalChainId(String(chainId)) === String(1);

export const isLineaMainnetByChainId = (chainId) =>
  getDecimalChainId(String(chainId)) === String(59144);

export const isMultiLayerFeeNetwork = (chainId) =>
  chainId === NETWORKS_CHAIN_ID.OPTIMISM;

/**
 * Gets the test network image icon.
 *
 * @param {string} networkType - Type of network.
 * @returns - Image of test network or undefined.
 */
export const getTestNetImage = (networkType) => {
  if (
    networkType === SEPOLIA ||
    networkType === LINEA_GOERLI ||
    networkType === LINEA_SEPOLIA
  ) {
    return networksWithImages?.[networkType.toUpperCase()];
  }
};

export const getTestNetImageByChainId = (chainId) => {
  if (NETWORKS_CHAIN_ID.SEPOLIA === chainId) {
    return networksWithImages?.SEPOLIA;
  }
  if (NETWORKS_CHAIN_ID.LINEA_GOERLI === chainId) {
    return networksWithImages?.['LINEA-GOERLI'];
  }
  if (NETWORKS_CHAIN_ID.LINEA_SEPOLIA === chainId) {
    return networksWithImages?.['LINEA-SEPOLIA'];
  }
};

/**
 * A list of chain IDs for known testnets
 */
const TESTNET_CHAIN_IDS = [
  ChainId[NetworkType.sepolia],
  ChainId[NetworkType['linea-goerli']],
  ChainId[NetworkType['linea-sepolia']],
];

/**
 * A map of testnet chainId and its faucet link
 */
export const TESTNET_FAUCETS = {
  [ChainId[NetworkType.sepolia]]: SEPOLIA_FAUCET,
  [ChainId[NetworkType['linea-goerli']]]: LINEA_FAUCET,
  [ChainId[NetworkType['linea-sepolia']]]: LINEA_FAUCET,
};

export const isTestNetworkWithFaucet = (chainId) =>
  TESTNET_FAUCETS[chainId] !== undefined;

/**
 * Determine whether the given chain ID is for a known testnet.
 *
 * @param {string} chainId - The chain ID of the network to check
 * @returns {boolean} `true` if the given chain ID is for a known testnet, `false` otherwise
 */
export const isTestNet = (chainId) => TESTNET_CHAIN_IDS.includes(chainId);

export function getNetworkTypeById(id) {
  if (!id) {
    throw new Error(NetworkSwitchErrorType.missingNetworkId);
  }
  const filteredNetworkTypes = NetworkListKeys.filter(
    (key) => NetworkList[key].networkId === parseInt(id, 10),
  );
  if (filteredNetworkTypes.length > 0) {
    return filteredNetworkTypes[0];
  }

  throw new Error(`${NetworkSwitchErrorType.unknownNetworkId} ${id}`);
}

export function getDefaultNetworkByChainId(chainId) {
  if (!chainId) {
    throw new Error(NetworkSwitchErrorType.missingChainId);
  }

  let returnNetwork;

  getAllNetworks().forEach((type) => {
    if (toLowerCaseEquals(String(NetworkList[type].chainId), chainId)) {
      returnNetwork = NetworkList[type];
    }
  });

  return returnNetwork;
}

export function hasBlockExplorer(key) {
  return key.toLowerCase() !== RPC;
}

export function isPrivateConnection(hostname) {
  return hostname === 'localhost' || regex.localNetwork.test(hostname);
}

/**
 * Set the value of safe chain validation using preference controller
 *
 * @param {boolean} value
 */
export function toggleUseSafeChainsListValidation(value) {
  const { PreferencesController } = Engine.context;
  PreferencesController.setUseSafeChainsListValidation(value);
}

/**
 * Returns custom block explorer for specific rpcTarget
 *
 * @param {string} providerRpcTarget
 * @param {object} networkConfigurations
 */
export function findBlockExplorerForRpc(rpcTargetUrl, networkConfigurations) {
  const networkConfiguration = Object.values(networkConfigurations).find(
    ({ rpcEndpoints }) => rpcEndpoints?.some(({ url }) => url === rpcTargetUrl),
  );

  if (networkConfiguration) {
    return networkConfiguration?.blockExplorerUrls[
      networkConfiguration?.defaultBlockExplorerUrlIndex
    ];
  }

  return undefined;
}

/**
 * Returns a boolean indicating if both URLs have the same host
 *
 * @param {string} rpcOne
 * @param {string} rpcTwo
 */
export function compareRpcUrls(rpcOne, rpcTwo) {
  // First check that both objects are of the type string
  if (typeof rpcOne === 'string' && typeof rpcTwo === 'string') {
    const rpcUrlOne = new URL(rpcOne);
    const rpcUrlTwo = new URL(rpcTwo);
    return rpcUrlOne.host === rpcUrlTwo.host;
  }
  return false;
}

/**
 * From block explorer url, get rendereable name or undefined
 *
 * @param {string} blockExplorerUrl - block explorer url
 */
export function getBlockExplorerName(blockExplorerUrl) {
  if (!blockExplorerUrl) return undefined;
  const hostname = new URL(blockExplorerUrl).hostname;
  if (!hostname) return undefined;
  const tempBlockExplorerName = fastSplit(hostname);
  if (!tempBlockExplorerName || !tempBlockExplorerName[0]) return undefined;
  return (
    tempBlockExplorerName[0].toUpperCase() + tempBlockExplorerName.slice(1)
  );
}

/**
 * Checks whether the given value is a 0x-prefixed, non-zero, non-zero-padded,
 * hexadecimal string.
 *
 * @param {any} value - The value to check.
 * @returns {boolean} True if the value is a correctly formatted hex string,
 * false otherwise.
 */
export function isPrefixedFormattedHexString(value) {
  if (typeof value !== 'string') {
    return false;
  }
  return regex.prefixedFormattedHexString.test(value);
}

export const getNetworkNonce = async ({ from }) => {
  const { nextNonce, releaseLock } = await getNonceLock(from);

  releaseLock();

  return nextNonce;
};

export function blockTagParamIndex(payload) {
  switch (payload.method) {
    // blockTag is at index 2
    case 'eth_getStorageAt':
      return 2;
    // blockTag is at index 1
    case 'eth_getBalance':
    case 'eth_getCode':
    case 'eth_getTransactionCount':
    case 'eth_call':
      return 1;
    // blockTag is at index 0
    case 'eth_getBlockByNumber':
      return 0;
    // there is no blockTag
    default:
      return undefined;
  }
}

/**
 * Gets the current network name given the network provider.
 *
 * @param {Object} providerConfig - The provider configuration for the current selected network.
 * @returns {string} Name of the network.
 */
export const getNetworkNameFromProviderConfig = (providerConfig) => {
  let name = strings('network_information.unknown_network');
  if (providerConfig.nickname) {
    name = providerConfig.nickname;
  } else if (providerConfig.chainId === NETWORKS_CHAIN_ID.MAINNET) {
    name = 'Ethereum Main Network';
  } else if (providerConfig.chainId === NETWORKS_CHAIN_ID.LINEA_MAINNET) {
    name = 'Linea Main Network';
  } else {
    const networkType = providerConfig.type;
    name = NetworkList?.[networkType]?.name || NetworkList[RPC].name;
  }
  return name;
};

/**
 * Gets the image source given both the network type and the chain ID.
 *
 * @param {object} params - Params that contains information about the network.
 * @param {string} params.networkType - Type of network from the provider.
 * @param {string} params.chainId - ChainID of the network.
 * @returns {Object} - Image source of the network.
 */
export const getNetworkImageSource = ({ networkType, chainId }) => {
  const defaultNetwork = getDefaultNetworkByChainId(chainId);

  if (defaultNetwork) {
    return defaultNetwork.imageSource;
  }

  const unpopularNetwork = UnpopularNetworkList.find(
    (networkConfig) => networkConfig.chainId === chainId,
  );

  const customNetworkImg = CustomNetworkImgMapping[chainId];

  const popularNetwork = PopularList.find(
    (networkConfig) => networkConfig.chainId === chainId,
  );

  const network = unpopularNetwork || popularNetwork;
  if (network) {
    return network.rpcPrefs.imageSource;
  }
  if (customNetworkImg) {
    return customNetworkImg;
  }
  return getTestNetImage(networkType);
};

/**
 * It returns an estimated L1 fee for a multi layer network.
 * Currently only for the Optimism network, but can be extended to other networks.
 *
 * @param {Object} eth
 * @param {Object} txMeta
 * @returns {String} Hex string gas fee, with no 0x prefix
 */
export const fetchEstimatedMultiLayerL1Fee = async (eth, txMeta) => {
  const chainId = txMeta.chainId;

  const layer1GasFee =
    await Engine.context.TransactionController.getLayer1GasFee({
      transactionParams: txMeta.txParams,
      chainId,
    });

  const layer1GasFeeNoPrefix = layer1GasFee.startsWith('0x')
    ? layer1GasFee.slice(2)
    : layer1GasFee;

  return layer1GasFeeNoPrefix;
};

/**
 * Returns block explorer address url and title by network
 *
 * @param {string} networkType Network type
 * @param {string} address Ethereum address to be used on the link
 * @param {string} rpcBlockExplorer rpc block explorer base url
 */
export const getBlockExplorerAddressUrl = (
  networkType,
  address,
  rpcBlockExplorer = null,
) => {
  const isCustomRpcBlockExplorerNetwork = networkType === RPC;

  if (isCustomRpcBlockExplorerNetwork) {
    if (!rpcBlockExplorer) return { url: null, title: null };

    const url = `${rpcBlockExplorer}/address/${address}`;
    const title = new URL(rpcBlockExplorer).hostname;
    return { url, title };
  }

  const url = getEtherscanAddressUrl(networkType, address);
  const title = getEtherscanBaseUrl(networkType).replace('https://', '');
  return { url, title };
};

/**
 * Returns block explorer transaction url and title by network
 *
 * @param {string} networkType Network type
 * @param {string} transactionHash hash of the transaction to be used on the link
 * @param {string} rpcBlockExplorer rpc block explorer base url
 */
export const getBlockExplorerTxUrl = (
  networkType,
  transactionHash,
  rpcBlockExplorer = null,
) => {
  const isCustomRpcBlockExplorerNetwork = networkType === RPC;

  if (isCustomRpcBlockExplorerNetwork) {
    if (!rpcBlockExplorer) return { url: null, title: null };

    const url = `${rpcBlockExplorer}/tx/${transactionHash}`;
    const title = new URL(rpcBlockExplorer).hostname;
    return { url, title };
  }

  const url = getEtherscanTransactionUrl(networkType, transactionHash);
  const title = getEtherscanBaseUrl(networkType).replace('https://', '');
  return { url, title };
};

/**
 * Returns if the chainId network provided is already onboarded or not
 * @param {string} chainId - network chain Id
 * @param {obj} networkOnboardedState - Object with onboarded networks
 * @returns
 */
export const getIsNetworkOnboarded = (chainId, networkOnboardedState) =>
  networkOnboardedState[chainId];

/**
 * Convert the given value into a valid network ID. The ID is accepted
 * as either a number, a decimal string, or a 0x-prefixed hex string.
 *
 * @param value - The network ID to convert, in an unknown format.
 * @returns A valid network ID (as a decimal string)
 * @throws If the given value cannot be safely parsed.
 */
export function convertNetworkId(value) {
  if (typeof value === 'number' && !Number.isNaN(value)) {
    return `${value}`;
  } else if (isStrictHexString(value)) {
    return `${convertHexToDecimal(value)}`;
  } else if (typeof value === 'string' && /^\d+$/u.test(value)) {
    return value;
  }
  throw new Error(`Cannot parse as a valid network ID: '${value}'`);
}
/**
 * This function is only needed to get the `networkId` to support the deprecated
 * `networkVersion` provider property and the deprecated `networkChanged` provider event.
 * @deprecated
 * @returns - network id of the current network
 */
export const deprecatedGetNetworkId = async () => {
  const ethQuery = Engine.controllerMessenger.call(
    'NetworkController:getEthQuery',
  );

  if (!ethQuery) {
    throw new Error('Provider has not been initialized');
  }

  return new Promise((resolve, reject) => {
    ethQuery.sendAsync({ method: 'net_version' }, (error, result) => {
      if (error) {
        reject(error);
      } else {
        resolve(convertNetworkId(result));
      }
    });
  });
};

export const isMultichainVersion1Enabled =
  process.env.MM_MULTICHAIN_V1_ENABLED === 'true';

export const isChainPermissionsFeatureEnabled =
  process.env.MM_CHAIN_PERMISSIONS === 'true';

export const isPermissionsSettingsV1Enabled =
<<<<<<< HEAD
  process.env.MM_PERMISSIONS_SETTINGS_V1_ENABLED === 'true';
=======
  process.env.MM_PERMISSIONS_SETTINGS_V1_ENABLED === '1';

export const isPortfolioViewEnabled =
  process.env.PORTFOLIO_VIEW === 'true';
>>>>>>> 8c26ada9
<|MERGE_RESOLUTION|>--- conflicted
+++ resolved
@@ -591,11 +591,6 @@
   process.env.MM_CHAIN_PERMISSIONS === 'true';
 
 export const isPermissionsSettingsV1Enabled =
-<<<<<<< HEAD
   process.env.MM_PERMISSIONS_SETTINGS_V1_ENABLED === 'true';
-=======
-  process.env.MM_PERMISSIONS_SETTINGS_V1_ENABLED === '1';
-
-export const isPortfolioViewEnabled =
-  process.env.PORTFOLIO_VIEW === 'true';
->>>>>>> 8c26ada9
+
+export const isPortfolioViewEnabled = process.env.PORTFOLIO_VIEW === 'true';