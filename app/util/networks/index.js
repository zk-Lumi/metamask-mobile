--- conflicted
+++ resolved
@@ -60,10 +60,6 @@
     color: '#ff4a8d',
     networkType: 'ropsten',
     imageSource: ropstenLogo,
-<<<<<<< HEAD
-=======
-    testId: ROPSTEN_NETWORK_OPTION,
->>>>>>> 6e062b69
   },
   [KOVAN]: {
     name: 'Kovan Test Network',
@@ -74,10 +70,6 @@
     color: '#7057ff',
     networkType: 'kovan',
     imageSource: kovanLogo,
-<<<<<<< HEAD
-=======
-    testId: KOVAN_NETWORK_OPTION,
->>>>>>> 6e062b69
   },
   [RINKEBY]: {
     name: 'Rinkeby Test Network',
@@ -88,10 +80,6 @@
     color: '#f6c343',
     networkType: 'rinkeby',
     imageSource: rinkebyLogo,
-<<<<<<< HEAD
-=======
-    testId: RINKEBY_NETWORK_OPTION,
->>>>>>> 6e062b69
   },
   [GOERLI]: {
     name: 'Goerli Test Network',
@@ -102,10 +90,6 @@
     color: '#3099f2',
     networkType: 'goerli',
     imageSource: goerliLogo,
-<<<<<<< HEAD
-=======
-    testId: GOERLI_TEST_NETWORK_OPTION,
->>>>>>> 6e062b69
   },
   [RPC]: {
     name: 'Private Network',
@@ -354,16 +338,6 @@
 };
 
 /**
-<<<<<<< HEAD
- * Gets the image source given the chain ID.
- *
- * @param {string} chainId - ChainID of the network.
- * @returns {Object} - Image source of the network.
- */
-export const getNetworkImageSource = (chainId) => {
-  const defaultNetwork = getDefaultNetworkByChainId(chainId);
-  if (defaultNetwork) {
-=======
  * Gets the image source given both the network type and the chain ID.
  *
  * @param {object} params - Params that contains information about the network.
@@ -375,7 +349,6 @@
   const defaultNetwork = getDefaultNetworkByChainId(chainId);
   const isDefaultEthMainnet = isDefaultMainnet(networkType);
   if (defaultNetwork && isDefaultEthMainnet) {
->>>>>>> 6e062b69
     return defaultNetwork.imageSource;
   }
   const popularNetwork = PopularList.find(
@@ -384,10 +357,7 @@
   if (popularNetwork) {
     return popularNetwork.rpcPrefs.imageSource;
   }
-<<<<<<< HEAD
-=======
   return getTestNetImage(networkType);
->>>>>>> 6e062b69
 };
 
 // The code in this file is largely drawn from https://community.optimism.io/docs/developers/l2/new-fees.html#for-frontend-and-wallet-developers
