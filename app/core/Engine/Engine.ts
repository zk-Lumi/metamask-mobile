/* eslint-disable @typescript-eslint/no-shadow */
import Crypto from 'react-native-quick-crypto';
import { scrypt } from 'react-native-fast-crypto';
import {
  AccountTrackerController,
  AssetsContractController,
  CurrencyRateController,
  NftController,
  NftDetectionController,
  TokenBalancesController,
  TokenDetectionController,
  TokenListController,
  TokenRatesController,
  TokensController,
  CodefiTokenPricesServiceV2,
} from '@metamask/assets-controllers';
///: BEGIN:ONLY_INCLUDE_IF(preinstalled-snaps,external-snaps)
import { AppState } from 'react-native';
import PREINSTALLED_SNAPS from '../../lib/snaps/preinstalled-snaps';
///: END:ONLY_INCLUDE_IF
import { AddressBookController } from '@metamask/address-book-controller';
import { ComposableController } from '@metamask/composable-controller';
import {
  KeyringController,
  KeyringControllerState,
  ///: BEGIN:ONLY_INCLUDE_IF(preinstalled-snaps,external-snaps)
  KeyringTypes,
  ///: END:ONLY_INCLUDE_IF
} from '@metamask/keyring-controller';
import {
  NetworkController,
  NetworkControllerMessenger,
  NetworkState,
  NetworkStatus,
} from '@metamask/network-controller';
import { PhishingController } from '@metamask/phishing-controller';
import { PreferencesController } from '@metamask/preferences-controller';
import {
  TransactionController,
  TransactionMeta,
  TransactionControllerOptions,
} from '@metamask/transaction-controller';
import { GasFeeController } from '@metamask/gas-fee-controller';
import {
  AcceptOptions,
  ApprovalController,
} from '@metamask/approval-controller';
import { SelectedNetworkController } from '@metamask/selected-network-controller';
import {
  PermissionController,
  ///: BEGIN:ONLY_INCLUDE_IF(preinstalled-snaps,external-snaps)
  SubjectMetadataController,
  ///: END:ONLY_INCLUDE_IF
} from '@metamask/permission-controller';
import SwapsController, { swapsUtils } from '@metamask/swaps-controller';
import { PPOMController } from '@metamask/ppom-validator';
///: BEGIN:ONLY_INCLUDE_IF(preinstalled-snaps,external-snaps)
import {
  JsonSnapsRegistry,
  SnapController,
  SnapsRegistryMessenger,
} from '@metamask/snaps-controllers';

import { WebViewExecutionService } from '@metamask/snaps-controllers/react-native';
import { NotificationParameters } from '@metamask/snaps-rpc-methods/dist/restricted/notify.cjs';
import { getSnapsWebViewPromise } from '../../lib/snaps';
import {
  buildSnapEndowmentSpecifications,
  buildSnapRestrictedMethodSpecifications,
} from '@metamask/snaps-rpc-methods';
import type { EnumToUnion, DialogType } from '@metamask/snaps-sdk';
// eslint-disable-next-line import/no-nodejs-modules
import { Duplex } from 'stream';
///: END:ONLY_INCLUDE_IF
import { MetaMaskKeyring as QRHardwareKeyring } from '@keystonehq/metamask-airgapped-keyring';
import { LoggingController } from '@metamask/logging-controller';
import {
  LedgerKeyring,
  LedgerMobileBridge,
  LedgerTransportMiddleware,
} from '@metamask/eth-ledger-bridge-keyring';
import { Encryptor, LEGACY_DERIVATION_OPTIONS } from '../Encryptor';
import {
  isMainnetByChainId,
  fetchEstimatedMultiLayerL1Fee,
  isTestNet,
  deprecatedGetNetworkId,
  getDecimalChainId,
} from '../../util/networks';
import AppConstants from '../AppConstants';
import { store } from '../../store';
import {
  renderFromTokenMinimalUnit,
  balanceToFiatNumber,
  weiToFiatNumber,
  toHexadecimal,
  addHexPrefix,
  hexToBN,
} from '../../util/number';
import NotificationManager from '../NotificationManager';
import Logger from '../../util/Logger';
import { isZero } from '../../util/lodash';
import { MetaMetricsEvents, MetaMetrics } from '../Analytics';

///: BEGIN:ONLY_INCLUDE_IF(preinstalled-snaps,external-snaps)
import {
  SnapBridge,
  ExcludedSnapEndowments,
  ExcludedSnapPermissions,
  EndowmentPermissions,
  detectSnapLocation,
  fetchFunction,
  DetectSnapLocationOptions,
} from '../Snaps';
import { getRpcMethodMiddleware } from '../RPCMethods/RPCMethodMiddleware';

import {
  AuthenticationController,
  UserStorageController,
} from '@metamask/profile-sync-controller';
import {
  NotificationServicesController,
  NotificationServicesPushController,
} from '@metamask/notification-services-controller';
///: END:ONLY_INCLUDE_IF
import {
  getCaveatSpecifications,
  getPermissionSpecifications,
  unrestrictedMethods,
} from '../Permissions/specifications.js';
import { backupVault } from '../BackupVault';
import {
  SignatureController,
  SignatureControllerOptions,
} from '@metamask/signature-controller';
import { hasProperty, Hex, Json } from '@metamask/utils';
import { providerErrors } from '@metamask/rpc-errors';

import { PPOM, ppomInit } from '../../lib/ppom/PPOMView';
import RNFSStorageBackend from '../../lib/ppom/ppom-storage-backend';
import {
  ///: BEGIN:ONLY_INCLUDE_IF(keyring-snaps)
  AccountsControllerSetSelectedAccountAction,
  AccountsControllerGetAccountByAddressAction,
  AccountsControllerSetAccountNameAction,
  ///: END:ONLY_INCLUDE_IF
  AccountsControllerGetAccountAction,
  AccountsControllerGetSelectedAccountAction,
  AccountsControllerListAccountsAction,
  AccountsControllerUpdateAccountMetadataAction,
  AccountsControllerSelectedEvmAccountChangeEvent,
  AccountsControllerSelectedAccountChangeEvent,
  AccountsControllerAccountAddedEvent,
  AccountsControllerAccountRenamedEvent,
} from './controllers/accounts/constants';
import { AccountsControllerMessenger } from '@metamask/accounts-controller';
import { createAccountsController } from './controllers/accounts/utils';
import { captureException } from '@sentry/react-native';
import { lowerCase } from 'lodash';
import {
  networkIdUpdated,
  networkIdWillUpdate,
} from '../../core/redux/slices/inpageProvider';
import SmartTransactionsController from '@metamask/smart-transactions-controller';
import { getAllowedSmartTransactionsChainIds } from '../../../app/constants/smartTransactions';
import { selectShouldUseSmartTransaction } from '../../selectors/smartTransactionsController';
import { selectSwapsChainFeatureFlags } from '../../reducers/swaps';
import { SmartTransactionStatuses } from '@metamask/smart-transactions-controller/dist/types';
import { submitSmartTransactionHook } from '../../util/smart-transactions/smart-publish-hook';
import { zeroAddress } from 'ethereumjs-util';
import { ApprovalType, toChecksumHexAddress } from '@metamask/controller-utils';
import { ExtendedControllerMessenger } from '../ExtendedControllerMessenger';
import EthQuery from '@metamask/eth-query';
import DomainProxyMap from '../../lib/DomainProxyMap/DomainProxyMap';
import {
  MetaMetricsEventCategory,
  MetaMetricsEventName,
} from '@metamask/smart-transactions-controller/dist/constants';
import {
  getSmartTransactionMetricsProperties as getSmartTransactionMetricsPropertiesType,
  getSmartTransactionMetricsSensitiveProperties as getSmartTransactionMetricsSensitivePropertiesType,
} from '@metamask/smart-transactions-controller/dist/utils';
///: BEGIN:ONLY_INCLUDE_IF(keyring-snaps)
import { snapKeyringBuilder } from '../SnapKeyring';
import { removeAccountsFromPermissions } from '../Permissions';
import { keyringSnapPermissionsBuilder } from '../SnapKeyring/keyringSnapsPermissions';
import { HandleSnapRequestArgs } from '../Snaps/types';
import { handleSnapRequest } from '../Snaps/utils';
///: END:ONLY_INCLUDE_IF
import { getSmartTransactionMetricsProperties } from '../../util/smart-transactions';
import { trace } from '../../util/trace';
import { MetricsEventBuilder } from '../Analytics/MetricsEventBuilder';
import { JsonMap } from '../Analytics/MetaMetrics.types';
import { isPooledStakingFeatureEnabled } from '../../components/UI/Stake/constants';
import {
  ControllerMessenger,
  Controllers,
  EngineState,
  EngineContext,
  TransactionEventPayload,
} from './types';

const NON_EMPTY = 'NON_EMPTY';

const encryptor = new Encryptor({
  keyDerivationOptions: LEGACY_DERIVATION_OPTIONS,
});
// TODO: Replace "any" with type
// eslint-disable-next-line @typescript-eslint/no-explicit-any
let currentChainId: any;

/**
 * Core controller responsible for composing other metamask controllers together
 * and exposing convenience methods for common wallet operations.
 */
export class Engine {
  /**
   * The global Engine singleton
   */
  static instance: Engine | null;
  /**
   * A collection of all controller instances
   */
  context: EngineContext;
  /**
   * The global controller messenger.
   */
  controllerMessenger: ControllerMessenger;
  /**
   * ComposableController reference containing all child controllers
   */
  // TODO: Replace "any" with type
  // eslint-disable-next-line @typescript-eslint/no-explicit-any
  datamodel: any;

  /**
   * Object containing the info for the latest incoming tx block
   * for each address and network
   */
  // TODO: Replace "any" with type
  // eslint-disable-next-line @typescript-eslint/no-explicit-any
  lastIncomingTxBlockInfo: any;

  ///: BEGIN:ONLY_INCLUDE_IF(preinstalled-snaps,external-snaps)
  /**
   * Object that runs and manages the execution of Snaps
   */
  snapExecutionService: WebViewExecutionService;
  snapController: SnapController;
  subjectMetadataController: SubjectMetadataController;

  ///: END:ONLY_INCLUDE_IF

  transactionController: TransactionController;
  smartTransactionsController: SmartTransactionsController;

  keyringController: KeyringController;

  /**
   * Creates a CoreController instance
   */
  // eslint-disable-next-line @typescript-eslint/default-param-last
  constructor(
    initialState: Partial<EngineState> = {},
    initialKeyringState?: KeyringControllerState | null,
  ) {
    this.controllerMessenger = new ExtendedControllerMessenger();

    const approvalController = new ApprovalController({
      messenger: this.controllerMessenger.getRestricted({
        name: 'ApprovalController',
        allowedEvents: [],
        allowedActions: [],
      }),
      showApprovalRequest: () => undefined,
      typesExcludedFromRateLimiting: [
        ApprovalType.Transaction,
        ApprovalType.WatchAsset,
      ],
    });

    const preferencesController = new PreferencesController({
      messenger: this.controllerMessenger.getRestricted({
        name: 'PreferencesController',
        allowedActions: [],
        allowedEvents: ['KeyringController:stateChange'],
      }),
      state: {
        ipfsGateway: AppConstants.IPFS_DEFAULT_GATEWAY_URL,
        useTokenDetection:
          initialState?.PreferencesController?.useTokenDetection ?? true,
        useNftDetection: true, // set this to true to enable nft detection by default to new users
        displayNftMedia: true,
        securityAlertsEnabled: true,
        smartTransactionsOptInStatus: true,
        tokenSortConfig: {
          key: 'tokenFiatAmount',
          order: 'dsc',
          sortCallback: 'stringNumeric',
        },
        ...initialState.PreferencesController,
      },
    });

    const networkControllerOpts = {
      infuraProjectId: process.env.MM_INFURA_PROJECT_ID || NON_EMPTY,
      state: initialState.NetworkController,
      messenger: this.controllerMessenger.getRestricted({
        name: 'NetworkController',
        allowedEvents: [],
        allowedActions: [],
      }) as unknown as NetworkControllerMessenger,
      // Metrics event tracking is handled in this repository instead
      // TODO: Use events for controller metric events
      trackMetaMetricsEvent: () => {
        // noop
      },
    };
    const networkController = new NetworkController(networkControllerOpts);

    networkController.initializeProvider();

    const assetsContractController = new AssetsContractController({
      messenger: this.controllerMessenger.getRestricted({
        name: 'AssetsContractController',
        allowedActions: [
          'NetworkController:getNetworkClientById',
          'NetworkController:getNetworkConfigurationByNetworkClientId',
          'NetworkController:getSelectedNetworkClient',
          'NetworkController:getState',
        ],
        allowedEvents: [
          'PreferencesController:stateChange',
          'NetworkController:networkDidChange',
        ],
      }),
      chainId: networkController.getNetworkClientById(
        networkController?.state.selectedNetworkClientId,
      ).configuration.chainId,
    });

    // Create AccountsController
    const accountsControllerMessenger: AccountsControllerMessenger =
      this.controllerMessenger.getRestricted({
        name: 'AccountsController',
        allowedEvents: [
          'SnapController:stateChange',
          'KeyringController:accountRemoved',
          'KeyringController:stateChange',
        ],
        allowedActions: [
          'KeyringController:getAccounts',
          'KeyringController:getKeyringsByType',
          'KeyringController:getKeyringForAccount',
        ],
      });
    const accountsController = createAccountsController({
      messenger: accountsControllerMessenger,
      initialState: initialState.AccountsController,
    });

    const nftController = new NftController({
      chainId: networkController.getNetworkClientById(
        networkController?.state.selectedNetworkClientId,
      ).configuration.chainId,
      useIpfsSubdomains: false,
      messenger: this.controllerMessenger.getRestricted({
        name: 'NftController',
        allowedActions: [
          `${approvalController.name}:addRequest`,
          `${networkController.name}:getNetworkClientById`,
          AccountsControllerGetAccountAction,
          AccountsControllerGetSelectedAccountAction,
          'AssetsContractController:getERC721AssetName',
          'AssetsContractController:getERC721AssetSymbol',
          'AssetsContractController:getERC721TokenURI',
          'AssetsContractController:getERC721OwnerOf',
          'AssetsContractController:getERC1155BalanceOf',
          'AssetsContractController:getERC1155TokenURI',
        ],
        allowedEvents: [
          'PreferencesController:stateChange',
          'NetworkController:networkDidChange',
          AccountsControllerSelectedEvmAccountChangeEvent,
        ],
      }),
    });

    const loggingController = new LoggingController({
      messenger: this.controllerMessenger.getRestricted<
        'LoggingController',
        never,
        never
      >({
        name: 'LoggingController',
        allowedActions: [],
        allowedEvents: [],
      }),
      state: initialState.LoggingController,
    });
    const tokensController = new TokensController({
      chainId: networkController.getNetworkClientById(
        networkController?.state.selectedNetworkClientId,
      ).configuration.chainId,
      // @ts-expect-error at this point in time the provider will be defined by the `networkController.initializeProvider`
      provider: networkController.getProviderAndBlockTracker().provider,
      state: initialState.TokensController,
      messenger: this.controllerMessenger.getRestricted({
        name: 'TokensController',
        allowedActions: [
          `${approvalController.name}:addRequest`,
          'NetworkController:getNetworkClientById',
          AccountsControllerGetAccountAction,
          AccountsControllerGetSelectedAccountAction,
        ],
        allowedEvents: [
          'PreferencesController:stateChange',
          'NetworkController:networkDidChange',
          'NetworkController:stateChange',
          'TokenListController:stateChange',
          AccountsControllerSelectedEvmAccountChangeEvent,
        ],
      }),
    });
    const tokenListController = new TokenListController({
      chainId: networkController.getNetworkClientById(
        networkController?.state.selectedNetworkClientId,
      ).configuration.chainId,
      onNetworkStateChange: (listener) =>
        this.controllerMessenger.subscribe(
          AppConstants.NETWORK_STATE_CHANGE_EVENT,
          listener,
        ),
      messenger: this.controllerMessenger.getRestricted({
        name: 'TokenListController',
        allowedActions: [`${networkController.name}:getNetworkClientById`],
        allowedEvents: [`${networkController.name}:stateChange`],
      }),
    });
    const currencyRateController = new CurrencyRateController({
      messenger: this.controllerMessenger.getRestricted({
        name: 'CurrencyRateController',
        allowedActions: [`${networkController.name}:getNetworkClientById`],
        allowedEvents: [],
      }),
      state: initialState.CurrencyRateController,
    });

    const gasFeeController = new GasFeeController({
      messenger: this.controllerMessenger.getRestricted({
        name: 'GasFeeController',
        allowedActions: [
          `${networkController.name}:getNetworkClientById`,
          `${networkController.name}:getEIP1559Compatibility`,
          `${networkController.name}:getState`,
        ],
        allowedEvents: [AppConstants.NETWORK_DID_CHANGE_EVENT],
      }),
      getProvider: () =>
        // @ts-expect-error at this point in time the provider will be defined by the `networkController.initializeProvider`
        networkController.getProviderAndBlockTracker().provider,
      getCurrentNetworkEIP1559Compatibility: async () =>
        (await networkController.getEIP1559Compatibility()) ?? false,
      getCurrentNetworkLegacyGasAPICompatibility: () => {
        const chainId = networkController.getNetworkClientById(
          networkController?.state.selectedNetworkClientId,
        ).configuration.chainId;
        return (
          isMainnetByChainId(chainId) ||
          chainId === addHexPrefix(swapsUtils.BSC_CHAIN_ID) ||
          chainId === addHexPrefix(swapsUtils.POLYGON_CHAIN_ID)
        );
      },
      clientId: AppConstants.SWAPS.CLIENT_ID,
      legacyAPIEndpoint:
        'https://gas.api.cx.metamask.io/networks/<chain_id>/gasPrices',
      EIP1559APIEndpoint:
        'https://gas.api.cx.metamask.io/networks/<chain_id>/suggestedGasFees',
    });

    const phishingController = new PhishingController({
      messenger: this.controllerMessenger.getRestricted({
        name: 'PhishingController',
        allowedActions: [],
        allowedEvents: [],
      }),
    });
    phishingController.maybeUpdateState();

    const additionalKeyrings = [];

    const qrKeyringBuilder = () => {
      const keyring = new QRHardwareKeyring();
      // to fix the bug in #9560, forgetDevice will reset all keyring properties to default.
      keyring.forgetDevice();
      return keyring;
    };
    qrKeyringBuilder.type = QRHardwareKeyring.type;

    additionalKeyrings.push(qrKeyringBuilder);

    const bridge = new LedgerMobileBridge(new LedgerTransportMiddleware());
    const ledgerKeyringBuilder = () => new LedgerKeyring({ bridge });
    ledgerKeyringBuilder.type = LedgerKeyring.type;

    additionalKeyrings.push(ledgerKeyringBuilder);

    ///: BEGIN:ONLY_INCLUDE_IF(keyring-snaps)
    const snapKeyringBuildMessenger = this.controllerMessenger.getRestricted({
      name: 'SnapKeyringBuilder',
      allowedActions: [
        'ApprovalController:addRequest',
        'ApprovalController:acceptRequest',
        'ApprovalController:rejectRequest',
        'ApprovalController:startFlow',
        'ApprovalController:endFlow',
        'ApprovalController:showSuccess',
        'ApprovalController:showError',
        'PhishingController:testOrigin',
        'PhishingController:maybeUpdateState',
        'KeyringController:getAccounts',
        AccountsControllerSetSelectedAccountAction,
        AccountsControllerGetAccountByAddressAction,
        AccountsControllerSetAccountNameAction,
      ],
      allowedEvents: [],
    });

    const getSnapController = () => this.snapController;

    // Necessary to persist the keyrings and update the accounts both within the keyring controller and accounts controller
    const persistAndUpdateAccounts = async () => {
      await this.keyringController.persistAllKeyrings();
      await accountsController.updateAccounts();
    };

    additionalKeyrings.push(
      snapKeyringBuilder(
        snapKeyringBuildMessenger,
        getSnapController,
        persistAndUpdateAccounts,
        (address) => this.removeAccount(address),
      ),
    );

    ///: END:ONLY_INCLUDE_IF

    this.keyringController = new KeyringController({
      removeIdentity: preferencesController.removeIdentity.bind(
        preferencesController,
      ),
      encryptor,
      messenger: this.controllerMessenger.getRestricted({
        name: 'KeyringController',
        allowedActions: [],
        allowedEvents: [],
      }),
      state: initialKeyringState || initialState.KeyringController,
      // @ts-expect-error To Do: Update the type of QRHardwareKeyring to Keyring<Json>
      keyringBuilders: additionalKeyrings,
    });

    ///: BEGIN:ONLY_INCLUDE_IF(preinstalled-snaps,external-snaps)
    /**
     * Gets the mnemonic of the user's primary keyring.
     */
    const getPrimaryKeyringMnemonic = () => {
      // TODO: Replace "any" with type
      // eslint-disable-next-line @typescript-eslint/no-explicit-any
      const [keyring]: any = this.keyringController.getKeyringsByType(
        KeyringTypes.hd,
      );
      if (!keyring.mnemonic) {
        throw new Error('Primary keyring mnemonic unavailable.');
      }

      return keyring.mnemonic;
    };

    const getAppState = () => {
      const state = AppState.currentState;
      return state === 'active';
    };

    const snapRestrictedMethods = {
      // eslint-disable-next-line @typescript-eslint/ban-ts-comment
      // @ts-ignore
      clearSnapState: this.controllerMessenger.call.bind(
        this.controllerMessenger,
        'SnapController:clearSnapState',
      ),
      getMnemonic: getPrimaryKeyringMnemonic.bind(this),
      getUnlockPromise: getAppState.bind(this),
      getSnap: this.controllerMessenger.call.bind(
        this.controllerMessenger,
        'SnapController:get',
      ),
      handleSnapRpcRequest: async (args: HandleSnapRequestArgs) =>
        await handleSnapRequest(this.controllerMessenger, args),
      // eslint-disable-next-line @typescript-eslint/ban-ts-comment
      // @ts-ignore
      getSnapState: this.controllerMessenger.call.bind(
        this.controllerMessenger,
        'SnapController:getSnapState',
      ),
      // eslint-disable-next-line @typescript-eslint/ban-ts-comment
      // @ts-ignore
      updateSnapState: this.controllerMessenger.call.bind(
        this.controllerMessenger,
        'SnapController:updateSnapState',
      ),
      maybeUpdatePhishingList: this.controllerMessenger.call.bind(
        this.controllerMessenger,
        'PhishingController:maybeUpdateState',
      ),
      isOnPhishingList: (origin: string) =>
        this.controllerMessenger.call<'PhishingController:testOrigin'>(
          'PhishingController:testOrigin',
          origin,
        ).result,
      showDialog: (
        origin: string,
        type: EnumToUnion<DialogType>,
        // TODO: Replace "any" with type
        // eslint-disable-next-line @typescript-eslint/no-explicit-any
        content: any, // should be Component from '@metamask/snaps-ui';
        // TODO: Replace "any" with type
        // eslint-disable-next-line @typescript-eslint/no-explicit-any
        placeholder?: any,
      ) =>
        approvalController.addAndShowApprovalRequest({
          origin,
          type,
          requestData: { content, placeholder },
        }),
      showInAppNotification: (origin: string, args: NotificationParameters) => {
        Logger.log(
          'Snaps/ showInAppNotification called with args: ',
          args,
          ' and origin: ',
          origin,
        );
      },
      hasPermission: (origin: string, target: string) =>
        this.controllerMessenger.call<'PermissionController:hasPermission'>(
          'PermissionController:hasPermission',
          origin,
          target,
        ),
    };
    ///: END:ONLY_INCLUDE_IF

    ///: BEGIN:ONLY_INCLUDE_IF(keyring-snaps)
    const keyringSnapMethods = {
      getAllowedKeyringMethods: (origin: string) =>
        keyringSnapPermissionsBuilder(origin),
      getSnapKeyring: this.getSnapKeyring.bind(this),
    };
    ///: END:ONLY_INCLUDE_IF

    const getSnapPermissionSpecifications = () => ({
      ...buildSnapEndowmentSpecifications(Object.keys(ExcludedSnapEndowments)),
      ...buildSnapRestrictedMethodSpecifications(
        Object.keys(ExcludedSnapPermissions),
        {
          ///: BEGIN:ONLY_INCLUDE_IF(preinstalled-snaps,external-snaps)
          ...snapRestrictedMethods,
          ///: END:ONLY_INCLUDE_IF
          ///: BEGIN:ONLY_INCLUDE_IF(keyring-snaps)
          ...keyringSnapMethods,
          ///: END:ONLY_INCLUDE_IF
        },
      ),
    });

    const accountTrackerController = new AccountTrackerController({
      messenger: this.controllerMessenger.getRestricted({
        name: 'AccountTrackerController',
        allowedActions: [
          AccountsControllerGetSelectedAccountAction,
          AccountsControllerListAccountsAction,
          'PreferencesController:getState',
          'NetworkController:getState',
          'NetworkController:getNetworkClientById',
        ],
        allowedEvents: [
          AccountsControllerSelectedEvmAccountChangeEvent,
          AccountsControllerSelectedAccountChangeEvent,
        ],
      }),
      state: initialState.AccountTrackerController ?? { accounts: {} },
      getStakedBalanceForChain:
        assetsContractController.getStakedBalanceForChain.bind(
          assetsContractController,
        ),
      includeStakedAssets: isPooledStakingFeatureEnabled(),
    });
    const permissionController = new PermissionController({
      // @ts-expect-error TODO: Resolve mismatch between base-controller versions.
      messenger: this.controllerMessenger.getRestricted({
        name: 'PermissionController',
        allowedActions: [
          `${approvalController.name}:addRequest`,
          `${approvalController.name}:hasRequest`,
          `${approvalController.name}:acceptRequest`,
          `${approvalController.name}:rejectRequest`,
          ///: BEGIN:ONLY_INCLUDE_IF(preinstalled-snaps,external-snaps)
          `SnapController:getPermitted`,
          `SnapController:install`,
          `SubjectMetadataController:getSubjectMetadata`,
          ///: END:ONLY_INCLUDE_IF
        ],
        allowedEvents: [],
      }),
      state: initialState.PermissionController,
      caveatSpecifications: getCaveatSpecifications({
        getInternalAccounts:
          accountsController.listAccounts.bind(accountsController),
        findNetworkClientIdByChainId:
          networkController.findNetworkClientIdByChainId.bind(
            networkController,
          ),
      }),
      // @ts-expect-error Typecast permissionType from getPermissionSpecifications to be of type PermissionType.RestrictedMethod
      permissionSpecifications: {
        ...getPermissionSpecifications({
          getAllAccounts: () => this.keyringController.getAccounts(),
          getInternalAccounts:
            accountsController.listAccounts.bind(accountsController),
          captureKeyringTypesWithMissingIdentities: (
            internalAccounts = [],
            accounts = [],
          ) => {
            const accountsMissingIdentities = accounts.filter((address) => {
              const lowerCaseAddress = lowerCase(address);
              return !internalAccounts.some(
                (account) => account.address.toLowerCase() === lowerCaseAddress,
              );
            });
            const keyringTypesWithMissingIdentities =
              accountsMissingIdentities.map((address) =>
                this.keyringController.getAccountKeyringType(address),
              );

            const internalAccountCount = internalAccounts.length;

            const accountTrackerCount = Object.keys(
              accountTrackerController.state.accounts || {},
            ).length;

            captureException(
              new Error(
                `Attempt to get permission specifications failed because there were ${accounts.length} accounts, but ${internalAccountCount} identities, and the ${keyringTypesWithMissingIdentities} keyrings included accounts with missing identities. Meanwhile, there are ${accountTrackerCount} accounts in the account tracker.`,
              ),
            );
          },
        }),
        ///: BEGIN:ONLY_INCLUDE_IF(preinstalled-snaps,external-snaps)
        ...getSnapPermissionSpecifications(),
        ///: END:ONLY_INCLUDE_IF
      },
      unrestrictedMethods,
    });

    const selectedNetworkController = new SelectedNetworkController({
      messenger: this.controllerMessenger.getRestricted({
        name: 'SelectedNetworkController',
        allowedActions: [
          'NetworkController:getNetworkClientById',
          'NetworkController:getState',
          'NetworkController:getSelectedNetworkClient',
          'PermissionController:hasPermissions',
          'PermissionController:getSubjectNames',
        ],
        allowedEvents: [
          'NetworkController:stateChange',
          'PermissionController:stateChange',
        ],
      }),
      state: initialState.SelectedNetworkController || { domains: {} },
      useRequestQueuePreference: !!process.env.MULTICHAIN_V1,
      // TODO we need to modify core PreferencesController for better cross client support
      onPreferencesStateChange: (
        listener: ({ useRequestQueue }: { useRequestQueue: boolean }) => void,
      ) => listener({ useRequestQueue: !!process.env.MULTICHAIN_V1 }),
      domainProxyMap: new DomainProxyMap(),
    });

    ///: BEGIN:ONLY_INCLUDE_IF(preinstalled-snaps,external-snaps)
    this.subjectMetadataController = new SubjectMetadataController({
      // @ts-expect-error TODO: Resolve mismatch between base-controller versions.
      messenger: this.controllerMessenger.getRestricted({
        name: 'SubjectMetadataController',
        allowedActions: [`${permissionController.name}:hasPermissions`],
        allowedEvents: [],
      }),
      state: initialState.SubjectMetadataController || {},
      subjectCacheLimit: 100,
    });

    const setupSnapProvider = (snapId: string, connectionStream: Duplex) => {
      Logger.log(
        '[ENGINE LOG] Engine+setupSnapProvider: Setup stream for Snap',
        snapId,
      );
      // TO DO:
      // Develop a simpler getRpcMethodMiddleware object for SnapBridge
      // Consider developing an abstract class to derived custom implementations for each use case
      const bridge = new SnapBridge({
        snapId,
        connectionStream,
        getRPCMethodMiddleware: ({ hostname, getProviderState }) =>
          getRpcMethodMiddleware({
            hostname,
            getProviderState,
            navigation: null,
            getApprovedHosts: () => null,
            setApprovedHosts: () => null,
            approveHost: () => null,
            title: { current: 'Snap' },
            icon: { current: undefined },
            isHomepage: () => false,
            fromHomepage: { current: false },
            toggleUrlModal: () => null,
            wizardScrollAdjusted: { current: false },
            tabId: false,
            isWalletConnect: true,
            isMMSDK: false,
            url: { current: '' },
            analytics: {},
            injectHomePageScripts: () => null,
          }),
      });

      bridge.setupProviderConnection();
    };

    const requireAllowlist = process.env.METAMASK_BUILD_TYPE === 'main';
    const disableSnapInstallation = process.env.METAMASK_BUILD_TYPE === 'main';
    const allowLocalSnaps = process.env.METAMASK_BUILD_TYPE === 'flask';
    // @ts-expect-error TODO: Resolve mismatch between base-controller versions.
    const snapsRegistryMessenger: SnapsRegistryMessenger =
      this.controllerMessenger.getRestricted({
        name: 'SnapsRegistry',
        allowedEvents: [],
        allowedActions: [],
      });
    const snapsRegistry = new JsonSnapsRegistry({
      state: initialState.SnapsRegistry,
      messenger: snapsRegistryMessenger,
      refetchOnAllowlistMiss: requireAllowlist,
      url: {
        registry: 'https://acl.execution.metamask.io/latest/registry.json',
        signature: 'https://acl.execution.metamask.io/latest/signature.json',
      },
      publicKey:
        '0x025b65308f0f0fb8bc7f7ff87bfc296e0330eee5d3c1d1ee4a048b2fd6a86fa0a6',
    });

    this.snapExecutionService = new WebViewExecutionService({
      // @ts-expect-error TODO: Resolve mismatch between base-controller versions.
      messenger: this.controllerMessenger.getRestricted({
        name: 'ExecutionService',
        allowedActions: [],
        allowedEvents: [],
      }),
      setupSnapProvider: setupSnapProvider.bind(this),
      getWebView: () => getSnapsWebViewPromise,
    });

    const snapControllerMessenger = this.controllerMessenger.getRestricted({
      name: 'SnapController',
      allowedEvents: [
        'ExecutionService:unhandledError',
        'ExecutionService:outboundRequest',
        'ExecutionService:outboundResponse',
      ],
      allowedActions: [
        `${approvalController.name}:addRequest`,
        `${permissionController.name}:getEndowments`,
        `${permissionController.name}:getPermissions`,
        `${permissionController.name}:hasPermission`,
        `${permissionController.name}:hasPermissions`,
        `${permissionController.name}:requestPermissions`,
        `${permissionController.name}:revokeAllPermissions`,
        `${permissionController.name}:revokePermissions`,
        `${permissionController.name}:revokePermissionForAllSubjects`,
        `${permissionController.name}:getSubjectNames`,
        `${permissionController.name}:updateCaveat`,
        `${approvalController.name}:addRequest`,
        `${approvalController.name}:updateRequestState`,
        `${permissionController.name}:grantPermissions`,
        `${this.subjectMetadataController.name}:getSubjectMetadata`,
        `${this.subjectMetadataController.name}:addSubjectMetadata`,
        `${phishingController.name}:maybeUpdateState`,
        `${phishingController.name}:testOrigin`,
        `${snapsRegistry.name}:get`,
        `${snapsRegistry.name}:getMetadata`,
        `${snapsRegistry.name}:update`,
        'ExecutionService:executeSnap',
        'ExecutionService:terminateSnap',
        'ExecutionService:terminateAllSnaps',
        'ExecutionService:handleRpcRequest',
        'SnapsRegistry:get',
        'SnapsRegistry:getMetadata',
        'SnapsRegistry:update',
        'SnapsRegistry:resolveVersion',
      ],
    });

    this.snapController = new SnapController({
      environmentEndowmentPermissions: Object.values(EndowmentPermissions),
      featureFlags: {
        requireAllowlist,
        allowLocalSnaps,
        disableSnapInstallation,
      },
      state: initialState.SnapController || undefined,
      // TODO: Replace "any" with type
      // eslint-disable-next-line @typescript-eslint/no-explicit-any
      messenger: snapControllerMessenger as any,
      detectSnapLocation: (
        location: string | URL,
        options?: DetectSnapLocationOptions,
      ) =>
        detectSnapLocation(location, {
          ...options,
          fetch: fetchFunction,
        }),
      //@ts-expect-error types need to be aligned with snaps-controllers
      preinstalledSnaps: PREINSTALLED_SNAPS,
      //@ts-expect-error types need to be aligned between new encryptor and snaps-controllers
      encryptor,
      getMnemonic: getPrimaryKeyringMnemonic.bind(this),
      getFeatureFlags: () => ({
        disableSnaps:
          store.getState().settings.basicFunctionalityEnabled === false,
      }),
    });

    const authenticationController = new AuthenticationController.Controller({
      state: initialState.AuthenticationController,
      messenger: this.controllerMessenger.getRestricted({
        name: 'AuthenticationController',
        allowedActions: [
          'KeyringController:getState',
          'KeyringController:getAccounts',

          'SnapController:handleRequest',
          'UserStorageController:enableProfileSyncing',
        ],
        allowedEvents: ['KeyringController:unlock', 'KeyringController:lock'],
      }),
      metametrics: {
        agent: 'mobile',
        getMetaMetricsId: async () =>
          (await MetaMetrics.getInstance().getMetaMetricsId()) || '',
      },
    });

    const userStorageController = new UserStorageController.Controller({
      getMetaMetricsState: () => MetaMetrics.getInstance().isEnabled(),
      env: {
        isAccountSyncingEnabled: Boolean(process.env.IS_TEST),
      },
      config: {
        accountSyncing: {
          onAccountAdded: (profileId) => {
            MetaMetrics.getInstance().trackEvent(
              MetricsEventBuilder.createEventBuilder(
                MetaMetricsEvents.ACCOUNTS_SYNC_ADDED,
              )
                .addProperties({
                  profile_id: profileId,
                })
                .build(),
            );
          },
          onAccountNameUpdated: (profileId) => {
            MetaMetrics.getInstance().trackEvent(
              MetricsEventBuilder.createEventBuilder(
                MetaMetricsEvents.ACCOUNTS_SYNC_NAME_UPDATED,
              )
                .addProperties({
                  profile_id: profileId,
                })
                .build(),
            );
          },
        },
      },
      state: initialState.UserStorageController,
      messenger: this.controllerMessenger.getRestricted({
        name: 'UserStorageController',
        allowedActions: [
          'SnapController:handleRequest',
          'KeyringController:getState',
          'KeyringController:addNewAccount',
          'AuthenticationController:getBearerToken',
          'AuthenticationController:getSessionProfile',
          'AuthenticationController:isSignedIn',
          'AuthenticationController:performSignOut',
          'AuthenticationController:performSignIn',
          'NotificationServicesController:disableNotificationServices',
          'NotificationServicesController:selectIsNotificationServicesEnabled',
          AccountsControllerListAccountsAction,
          AccountsControllerUpdateAccountMetadataAction,
        ],
        allowedEvents: [
          'KeyringController:unlock',
          'KeyringController:lock',
          AccountsControllerAccountAddedEvent,
          AccountsControllerAccountRenamedEvent,
        ],
      }),
      nativeScryptCrypto: scrypt,
    });

    const notificationServicesController =
      new NotificationServicesController.Controller({
        messenger: this.controllerMessenger.getRestricted({
          name: 'NotificationServicesController',
          allowedActions: [
            'KeyringController:getState',
            'KeyringController:getAccounts',
            'AuthenticationController:getBearerToken',
            'AuthenticationController:isSignedIn',
            'UserStorageController:enableProfileSyncing',
            'UserStorageController:getStorageKey',
            'UserStorageController:performGetStorage',
            'UserStorageController:performSetStorage',
            'NotificationServicesPushController:enablePushNotifications',
            'NotificationServicesPushController:disablePushNotifications',
            'NotificationServicesPushController:updateTriggerPushNotifications',
          ],
          allowedEvents: [
            'KeyringController:unlock',
            'KeyringController:lock',
            'KeyringController:stateChange',
          ],
        }),
        state: initialState.NotificationServicesController,
        env: {
          isPushIntegrated: false,
          featureAnnouncements: {
            platform: 'mobile',
            accessToken: process.env
              .FEATURES_ANNOUNCEMENTS_ACCESS_TOKEN as string,
            spaceId: process.env.FEATURES_ANNOUNCEMENTS_SPACE_ID as string,
          },
        },
      });

    const notificationServicesPushControllerMessenger =
      this.controllerMessenger.getRestricted({
        name: 'NotificationServicesPushController',
        allowedActions: ['AuthenticationController:getBearerToken'],
        allowedEvents: [],
      });

    const notificationServicesPushController =
      new NotificationServicesPushController.Controller({
        messenger: notificationServicesPushControllerMessenger,
        state: initialState.NotificationServicesPushController || {
          fcmToken: '',
        },
        env: {
          apiKey: process.env.FIREBASE_API_KEY ?? '',
          authDomain: process.env.FIREBASE_AUTH_DOMAIN ?? '',
          storageBucket: process.env.FIREBASE_STORAGE_BUCKET ?? '',
          projectId: process.env.FIREBASE_PROJECT_ID ?? '',
          messagingSenderId: process.env.FIREBASE_MESSAGING_SENDER_ID ?? '',
          appId: process.env.FIREBASE_APP_ID ?? '',
          measurementId: process.env.FIREBASE_MEASUREMENT_ID ?? '',
          vapidKey: process.env.VAPID_KEY ?? '',
        },
        config: {
          isPushEnabled: true,
          platform: 'mobile',
          // TODO: Implement optionability for push notification handlers (depending of the platform) on the NotificationServicesPushController.
          onPushNotificationReceived: () => Promise.resolve(undefined),
          onPushNotificationClicked: () => Promise.resolve(undefined),
        },
      });
    ///: END:ONLY_INCLUDE_IF

    this.transactionController = new TransactionController({
      // @ts-expect-error at this point in time the provider will be defined by the `networkController.initializeProvider`
      blockTracker: networkController.getProviderAndBlockTracker().blockTracker,
      disableHistory: true,
      disableSendFlowHistory: true,
      disableSwaps: true,
      // @ts-expect-error TransactionController is missing networkClientId argument in type
      getCurrentNetworkEIP1559Compatibility:
        networkController.getEIP1559Compatibility.bind(networkController),
      // eslint-disable-next-line @typescript-eslint/ban-ts-comment
      // @ts-ignore
      getExternalPendingTransactions: (address: string) =>
        this.smartTransactionsController.getTransactions({
          addressFrom: address,
          status: SmartTransactionStatuses.PENDING,
        }),
      getGasFeeEstimates:
        gasFeeController.fetchGasFeeEstimates.bind(gasFeeController),
      // but only breaking change is Node version and bumped dependencies
      getNetworkClientRegistry:
        networkController.getNetworkClientRegistry.bind(networkController),
      getNetworkState: () => networkController.state,
      hooks: {
        publish: (transactionMeta) => {
          const shouldUseSmartTransaction = selectShouldUseSmartTransaction(
            store.getState(),
          );

          return submitSmartTransactionHook({
            transactionMeta,
            transactionController: this.transactionController,
            smartTransactionsController: this.smartTransactionsController,
            shouldUseSmartTransaction,
            approvalController,
            // @ts-expect-error TODO: Resolve mismatch between base-controller versions.
            controllerMessenger: this.controllerMessenger,
            featureFlags: selectSwapsChainFeatureFlags(store.getState()),
          }) as Promise<{ transactionHash: string }>;
        },
      },
      incomingTransactions: {
        isEnabled: () => {
          const currentHexChainId = networkController.getNetworkClientById(
            networkController?.state.selectedNetworkClientId,
          ).configuration.chainId;

          const showIncomingTransactions =
            preferencesController?.state?.showIncomingTransactions;

          return Boolean(
            hasProperty(showIncomingTransactions, currentChainId) &&
              showIncomingTransactions?.[currentHexChainId],
          );
        },
        updateTransactions: true,
      },
      isSimulationEnabled: () =>
        preferencesController.state.useTransactionSimulations,
      messenger: this.controllerMessenger.getRestricted({
        name: 'TransactionController',
        allowedActions: [
          AccountsControllerGetSelectedAccountAction,
          `${approvalController.name}:addRequest`,
          `${networkController.name}:getNetworkClientById`,
          `${networkController.name}:findNetworkClientIdByChainId`,
        ],
        allowedEvents: [`NetworkController:stateChange`],
      }),
      onNetworkStateChange: (listener) =>
        this.controllerMessenger.subscribe(
          AppConstants.NETWORK_STATE_CHANGE_EVENT,
          listener,
        ),
      pendingTransactions: {
        isResubmitEnabled: () => false,
      },
      // @ts-expect-error at this point in time the provider will be defined by the `networkController.initializeProvider`
      provider: networkController.getProviderAndBlockTracker().provider,
      sign: this.keyringController.signTransaction.bind(
        this.keyringController,
      ) as unknown as TransactionControllerOptions['sign'],
      state: initialState.TransactionController,
    });

    const codefiTokenApiV2 = new CodefiTokenPricesServiceV2();

    const smartTransactionsControllerTrackMetaMetricsEvent = (
      params: {
        event: MetaMetricsEventName;
        category: MetaMetricsEventCategory;
        properties?: ReturnType<
          typeof getSmartTransactionMetricsPropertiesType
        >;
        sensitiveProperties?: ReturnType<
          typeof getSmartTransactionMetricsSensitivePropertiesType
        >;
      },
      // eslint-disable-next-line @typescript-eslint/no-unused-vars
      options?: {
        metaMetricsId?: string;
      },
    ) => {
      MetaMetrics.getInstance().trackEvent(
        MetricsEventBuilder.createEventBuilder({
          category: params.event,
        })
          .addProperties(params.properties || {})
          .addSensitiveProperties(params.sensitiveProperties || {})
          .build(),
      );
    };
    this.smartTransactionsController = new SmartTransactionsController({
      // @ts-expect-error TODO: resolve types
      supportedChainIds: getAllowedSmartTransactionsChainIds(),
      getNonceLock: this.transactionController.getNonceLock.bind(
        this.transactionController,
      ),
      confirmExternalTransaction:
        this.transactionController.confirmExternalTransaction.bind(
          this.transactionController,
        ),
      trackMetaMetricsEvent: smartTransactionsControllerTrackMetaMetricsEvent,
      state: initialState.SmartTransactionsController,
      messenger: this.controllerMessenger.getRestricted({
        name: 'SmartTransactionsController',
        allowedActions: ['NetworkController:getNetworkClientById'],
        allowedEvents: ['NetworkController:stateChange'],
      }),
      // @ts-expect-error TODO: Resolve mismatch between smart-transactions-controller and transaction-controller
      getTransactions: this.transactionController.getTransactions.bind(
        this.transactionController,
      ),
      getMetaMetricsProps: () => Promise.resolve({}), // Return MetaMetrics props once we enable HW wallets for smart transactions.
    });

    this.context = {
      KeyringController: this.keyringController,
      AccountTrackerController: accountTrackerController,
      AddressBookController: new AddressBookController({
        messenger: this.controllerMessenger.getRestricted({
          name: 'AddressBookController',
          allowedActions: [],
          allowedEvents: [],
        }),
        state: initialState.AddressBookController,
      }),
      AssetsContractController: assetsContractController,
      NftController: nftController,
      TokensController: tokensController,
      TokenListController: tokenListController,
      TokenDetectionController: new TokenDetectionController({
        messenger: this.controllerMessenger.getRestricted({
          name: 'TokenDetectionController',
          allowedActions: [
            AccountsControllerGetSelectedAccountAction,
            'NetworkController:getNetworkClientById',
            'NetworkController:getNetworkConfigurationByNetworkClientId',
            'NetworkController:getState',
            'KeyringController:getState',
            'PreferencesController:getState',
            'TokenListController:getState',
            'TokensController:getState',
            'TokensController:addDetectedTokens',
            AccountsControllerGetAccountAction,
          ],
          allowedEvents: [
            'KeyringController:lock',
            'KeyringController:unlock',
            'PreferencesController:stateChange',
            'NetworkController:networkDidChange',
            'TokenListController:stateChange',
            'TokensController:stateChange',
            AccountsControllerSelectedEvmAccountChangeEvent,
          ],
        }),
        trackMetaMetricsEvent: () =>
          MetaMetrics.getInstance().trackEvent(
            MetricsEventBuilder.createEventBuilder(
              MetaMetricsEvents.TOKEN_DETECTED,
            )
              .addProperties({
                token_standard: 'ERC20',
                asset_type: 'token',
                chain_id: getDecimalChainId(
                  networkController.getNetworkClientById(
                    networkController?.state.selectedNetworkClientId,
                  ).configuration.chainId,
                ),
              })
              .build(),
          ),
        getBalancesInSingleCall:
          assetsContractController.getBalancesInSingleCall.bind(
            assetsContractController,
          ),
        platform: 'mobile',
        useAccountsAPI: true,
        disabled: false,
      }),
      NftDetectionController: new NftDetectionController({
        messenger: this.controllerMessenger.getRestricted({
          name: 'NftDetectionController',
          allowedEvents: [
            'NetworkController:stateChange',
            'PreferencesController:stateChange',
          ],
          allowedActions: [
            'ApprovalController:addRequest',
            'NetworkController:getState',
            'NetworkController:getNetworkClientById',
            'PreferencesController:getState',
            AccountsControllerGetSelectedAccountAction,
          ],
        }),
        disabled: false,
        addNft: nftController.addNft.bind(nftController),
        getNftState: () => nftController.state,
      }),
      CurrencyRateController: currencyRateController,
      NetworkController: networkController,
      PhishingController: phishingController,
      PreferencesController: preferencesController,
      TokenBalancesController: new TokenBalancesController({
        messenger: this.controllerMessenger.getRestricted({
          name: 'TokenBalancesController',
          allowedActions: [
<<<<<<< HEAD
            'AccountsController:getSelectedAccount',
            'NetworkController:getState',
            'NetworkController:getNetworkClientById',
            'PreferencesController:getState',
            'TokensController:getState',
          ],
          allowedEvents: [
            'TokensController:stateChange',
            'NetworkController:stateChange',
            'PreferencesController:stateChange',
=======
            'NetworkController:getNetworkClientById',
            'NetworkController:getState',
            'TokensController:getState',
            'PreferencesController:getState',
            'AccountsController:getSelectedAccount',
          ],
          allowedEvents: [
            'TokensController:stateChange',
            'PreferencesController:stateChange',
            'NetworkController:stateChange',
>>>>>>> 58787545
          ],
        }),
        // TODO: This is long, can we decrease it?
        interval: 180000,
        state: initialState.TokenBalancesController,
      }),
      TokenRatesController: new TokenRatesController({
        messenger: this.controllerMessenger.getRestricted({
          name: 'TokenRatesController',
          allowedActions: [
            'TokensController:getState',
            'NetworkController:getNetworkClientById',
            'NetworkController:getState',
            AccountsControllerGetAccountAction,
            AccountsControllerGetSelectedAccountAction,
          ],
          allowedEvents: [
            'TokensController:stateChange',
            'NetworkController:stateChange',
            AccountsControllerSelectedEvmAccountChangeEvent,
          ],
        }),
        tokenPricesService: codefiTokenApiV2,
        interval: 30 * 60 * 1000,
        state: initialState.TokenRatesController || { marketData: {} },
      }),
      TransactionController: this.transactionController,
      SmartTransactionsController: this.smartTransactionsController,
      SwapsController: new SwapsController({
        clientId: AppConstants.SWAPS.CLIENT_ID,
        fetchAggregatorMetadataThreshold:
          AppConstants.SWAPS.CACHE_AGGREGATOR_METADATA_THRESHOLD,
        fetchTokensThreshold: AppConstants.SWAPS.CACHE_TOKENS_THRESHOLD,
        fetchTopAssetsThreshold: AppConstants.SWAPS.CACHE_TOP_ASSETS_THRESHOLD,
        supportedChainIds: [
          swapsUtils.ETH_CHAIN_ID,
          swapsUtils.BSC_CHAIN_ID,
          swapsUtils.SWAPS_TESTNET_CHAIN_ID,
          swapsUtils.POLYGON_CHAIN_ID,
          swapsUtils.AVALANCHE_CHAIN_ID,
          swapsUtils.ARBITRUM_CHAIN_ID,
          swapsUtils.OPTIMISM_CHAIN_ID,
          swapsUtils.ZKSYNC_ERA_CHAIN_ID,
          swapsUtils.LINEA_CHAIN_ID,
          swapsUtils.BASE_CHAIN_ID,
        ],
        messenger: this.controllerMessenger.getRestricted({
          name: 'SwapsController',
          // TODO: allow these internal calls once GasFeeController
          // export these action types and register its action handlers
          // allowedActions: [
          //   'GasFeeController:getEIP1559GasFeeEstimates',
          // ],
          allowedActions: [
            'NetworkController:findNetworkClientIdByChainId',
            'NetworkController:getNetworkClientById',
          ],
          allowedEvents: [],
        }),
        // TODO: Remove once GasFeeController exports this action type
        fetchGasFeeEstimates: () => gasFeeController.fetchGasFeeEstimates(),
        // @ts-expect-error TODO: Resolve mismatch between gas fee and swaps controller types
        fetchEstimatedMultiLayerL1Fee,
      }),
      GasFeeController: gasFeeController,
      ApprovalController: approvalController,
      PermissionController: permissionController,
      SelectedNetworkController: selectedNetworkController,
      SignatureController: new SignatureController({
        messenger: this.controllerMessenger.getRestricted({
          name: 'SignatureController',
          allowedActions: [
            `${approvalController.name}:addRequest`,
            `${this.keyringController.name}:signPersonalMessage`,
            `${this.keyringController.name}:signMessage`,
            `${this.keyringController.name}:signTypedMessage`,
            `${loggingController.name}:add`,
            `${networkController.name}:getNetworkClientById`,
          ],
          allowedEvents: [],
        }),
        // This casting expected due to mismatch of browser and react-native version of Sentry traceContext
        trace: trace as unknown as SignatureControllerOptions['trace'],
      }),
      LoggingController: loggingController,
      ///: BEGIN:ONLY_INCLUDE_IF(preinstalled-snaps,external-snaps)
      SnapController: this.snapController,
      SubjectMetadataController: this.subjectMetadataController,
      AuthenticationController: authenticationController,
      UserStorageController: userStorageController,
      NotificationServicesController: notificationServicesController,
      NotificationServicesPushController: notificationServicesPushController,
      ///: END:ONLY_INCLUDE_IF
      AccountsController: accountsController,
      PPOMController: new PPOMController({
        chainId: networkController.getNetworkClientById(
          networkController?.state.selectedNetworkClientId,
        ).configuration.chainId,
        blockaidPublicKey: process.env.BLOCKAID_PUBLIC_KEY as string,
        cdnBaseUrl: process.env.BLOCKAID_FILE_CDN as string,
        messenger: this.controllerMessenger.getRestricted({
          name: 'PPOMController',
          allowedActions: ['NetworkController:getNetworkClientById'],
          allowedEvents: [`${networkController.name}:networkDidChange`],
        }),
        onPreferencesChange: (listener) =>
          this.controllerMessenger.subscribe(
            `${preferencesController.name}:stateChange`,
            listener,
          ),
        // TODO: Replace "any" with type
        provider:
          // eslint-disable-next-line @typescript-eslint/no-explicit-any
          networkController.getProviderAndBlockTracker().provider as any,
        ppomProvider: {
          // TODO: Replace "any" with type
          // eslint-disable-next-line @typescript-eslint/no-explicit-any
          PPOM: PPOM as any,
          ppomInit,
        },
        storageBackend: new RNFSStorageBackend('PPOMDB'),
        securityAlertsEnabled:
          initialState.PreferencesController?.securityAlertsEnabled ?? false,
        state: initialState.PPOMController,
        // TODO: Replace "any" with type
        // eslint-disable-next-line @typescript-eslint/no-explicit-any
        nativeCrypto: Crypto as any,
      }),
    };

    // Avoiding `Object.values` and `getKnownPropertyNames` for performance benefits: https://www.measurethat.net/Benchmarks/Show/7173/0/objectvalues-vs-reduce
    const controllers = (
      Object.keys(this.context) as (keyof Controllers)[]
    ).reduce<Controllers[keyof Controllers][]>(
      (controllers, controllerName) => {
        const controller = this.context[controllerName];
        if (controller) {
          controllers.push(controller);
        }
        return controllers;
      },
      [],
    );

    this.datamodel = new ComposableController(
      // @ts-expect-error TODO: Filter out non-controller instances
      controllers,
      this.controllerMessenger,
    );

    const { NftController: nfts } = this.context;

    if (process.env.MM_OPENSEA_KEY) {
      nfts.setApiKey(process.env.MM_OPENSEA_KEY);
    }

    this.controllerMessenger.subscribe(
      'TransactionController:incomingTransactionBlockReceived',
      (blockNumber: number) => {
        NotificationManager.gotIncomingTransaction(blockNumber);
      },
    );

    this.controllerMessenger.subscribe(
      AppConstants.NETWORK_STATE_CHANGE_EVENT,
      (state: NetworkState) => {
        if (
          state.networksMetadata[state.selectedNetworkClientId].status ===
            NetworkStatus.Available &&
          networkController.getNetworkClientById(
            networkController?.state.selectedNetworkClientId,
          ).configuration.chainId !== currentChainId
        ) {
          // We should add a state or event emitter saying the provider changed
          setTimeout(() => {
            this.configureControllersOnNetworkChange();
            currentChainId = networkController.getNetworkClientById(
              networkController?.state.selectedNetworkClientId,
            ).configuration.chainId;
          }, 500);
        }
      },
    );

    this.controllerMessenger.subscribe(
      AppConstants.NETWORK_STATE_CHANGE_EVENT,
      async () => {
        try {
          const networkId = await deprecatedGetNetworkId();
          store.dispatch(networkIdUpdated(networkId));
        } catch (error) {
          console.error(
            error,
            `Network ID not changed, current chainId: ${
              networkController.getNetworkClientById(
                networkController?.state.selectedNetworkClientId,
              ).configuration.chainId
            }`,
          );
        }
      },
    );

    this.controllerMessenger.subscribe(
      `${networkController.name}:networkWillChange`,
      () => {
        store.dispatch(networkIdWillUpdate());
      },
    );

    this.configureControllersOnNetworkChange();
    this.startPolling();
    this.handleVaultBackup();
    this._addTransactionControllerListeners();

    Engine.instance = this;
  }

  // Logs the "Transaction Finalized" event after a transaction was either confirmed, dropped or failed.
  _handleTransactionFinalizedEvent = async (
    transactionEventPayload: TransactionEventPayload,
    properties: JsonMap,
  ) => {
    const shouldUseSmartTransaction = selectShouldUseSmartTransaction(
      store.getState(),
    );
    if (
      !shouldUseSmartTransaction ||
      !transactionEventPayload.transactionMeta
    ) {
      MetaMetrics.getInstance().trackEvent(
        MetricsEventBuilder.createEventBuilder(
          MetaMetricsEvents.TRANSACTION_FINALIZED,
        )
          .addProperties(properties)
          .build(),
      );
      return;
    }
    const { transactionMeta } = transactionEventPayload;
    const { SmartTransactionsController } = this.context;
    const waitForSmartTransaction = true;
    const smartTransactionMetricsProperties =
      await getSmartTransactionMetricsProperties(
        SmartTransactionsController,
        transactionMeta,
        waitForSmartTransaction,
        this.controllerMessenger,
      );
    MetaMetrics.getInstance().trackEvent(
      MetricsEventBuilder.createEventBuilder(
        MetaMetricsEvents.TRANSACTION_FINALIZED,
      )
        .addProperties(smartTransactionMetricsProperties)
        .addProperties(properties)
        .build(),
    );
  };

  _handleTransactionDropped = async (
    transactionEventPayload: TransactionEventPayload,
  ) => {
    const properties = { status: 'dropped' };
    await this._handleTransactionFinalizedEvent(
      transactionEventPayload,
      properties,
    );
  };

  _handleTransactionConfirmed = async (transactionMeta: TransactionMeta) => {
    const properties = { status: 'confirmed' };
    await this._handleTransactionFinalizedEvent(
      { transactionMeta },
      properties,
    );
  };

  _handleTransactionFailed = async (
    transactionEventPayload: TransactionEventPayload,
  ) => {
    const properties = { status: 'failed' };
    await this._handleTransactionFinalizedEvent(
      transactionEventPayload,
      properties,
    );
  };

  _addTransactionControllerListeners() {
    this.controllerMessenger.subscribe(
      'TransactionController:transactionDropped',
      this._handleTransactionDropped,
    );

    this.controllerMessenger.subscribe(
      'TransactionController:transactionConfirmed',
      this._handleTransactionConfirmed,
    );

    this.controllerMessenger.subscribe(
      'TransactionController:transactionFailed',
      this._handleTransactionFailed,
    );
  }

  handleVaultBackup() {
    this.controllerMessenger.subscribe(
      AppConstants.KEYRING_STATE_CHANGE_EVENT,
      (state: KeyringControllerState) =>
        backupVault(state)
          .then((result) => {
            if (result.success) {
              Logger.log('Engine', 'Vault back up successful');
            } else {
              Logger.log('Engine', 'Vault backup failed', result.error);
            }
          })
          .catch((error) => {
            Logger.error(error, 'Engine Vault backup failed');
          }),
    );
  }

  startPolling() {
    const { TransactionController } = this.context;

    // leaving the reference of TransactionController here, rather than importing it from utils to avoid circular dependency
    TransactionController.startIncomingTransactionPolling();
  }

  configureControllersOnNetworkChange() {
    const { AccountTrackerController, NetworkController, SwapsController } =
      this.context;
    const { provider } = NetworkController.getProviderAndBlockTracker();

    // Skip configuration if this is called before the provider is initialized
    if (!provider) {
      return;
    }
    provider.sendAsync = provider.sendAsync.bind(provider);

    SwapsController.setProvider(provider, {
      chainId: NetworkController.getNetworkClientById(
        NetworkController?.state.selectedNetworkClientId,
      ).configuration.chainId,
      pollCountLimit: AppConstants.SWAPS.POLL_COUNT_LIMIT,
    });
    AccountTrackerController.refresh();
  }

  getTotalFiatAccountBalance = (): {
    ethFiat: number;
    tokenFiat: number;
    tokenFiat1dAgo: number;
    ethFiat1dAgo: number;
  } => {
    const {
      CurrencyRateController,
      AccountsController,
      AccountTrackerController,
      TokenBalancesController,
      TokenRatesController,
      TokensController,
      NetworkController,
    } = this.context;

    const selectedInternalAccount = AccountsController.getAccount(
      AccountsController.state.internalAccounts.selectedAccount,
    );

    if (selectedInternalAccount) {
      const selectSelectedInternalAccountChecksummedAddress =
        toChecksumHexAddress(selectedInternalAccount.address);
      const { currentCurrency } = CurrencyRateController.state;
      const { chainId, ticker } = NetworkController.getNetworkClientById(
        NetworkController?.state.selectedNetworkClientId,
      ).configuration;
      const { settings: { showFiatOnTestnets } = {} } = store.getState();

      if (isTestNet(chainId) && !showFiatOnTestnets) {
        return { ethFiat: 0, tokenFiat: 0, ethFiat1dAgo: 0, tokenFiat1dAgo: 0 };
      }

      const conversionRate =
        CurrencyRateController.state?.currencyRates?.[ticker]?.conversionRate ??
        0;

      const { accountsByChainId } = AccountTrackerController.state;
      const { tokens } = TokensController.state;
      const { marketData } = TokenRatesController.state;
      const tokenExchangeRates = marketData?.[toHexadecimal(chainId)];

      let ethFiat = 0;
      let ethFiat1dAgo = 0;
      let tokenFiat = 0;
      let tokenFiat1dAgo = 0;
      const decimalsToShow = (currentCurrency === 'usd' && 2) || undefined;
      if (
        accountsByChainId?.[toHexadecimal(chainId)]?.[
          selectSelectedInternalAccountChecksummedAddress
        ]
      ) {
        const balanceBN = hexToBN(
          accountsByChainId[toHexadecimal(chainId)][
            selectSelectedInternalAccountChecksummedAddress
          ].balance,
        );
        const stakedBalanceBN = hexToBN(
          accountsByChainId[toHexadecimal(chainId)][
            selectSelectedInternalAccountChecksummedAddress
          ].stakedBalance || '0x00',
        );
        const totalAccountBalance = balanceBN
          .add(stakedBalanceBN)
          .toString('hex');
        ethFiat = weiToFiatNumber(
          totalAccountBalance,
          conversionRate,
          decimalsToShow,
        );
      }

      const ethPricePercentChange1d =
        tokenExchangeRates?.[zeroAddress() as Hex]?.pricePercentChange1d;

      ethFiat1dAgo =
        ethPricePercentChange1d !== undefined
          ? ethFiat / (1 + ethPricePercentChange1d / 100)
          : ethFiat;

      if (tokens.length > 0) {
<<<<<<< HEAD
        const { tokenBalances: contractBalances } =
          TokenBalancesController.state;

        const selectedNetworkClientId =
          NetworkController.state.selectedNetworkClientId;
        const chainId = NetworkController.getNetworkClientById(
          selectedNetworkClientId,
        ).configuration.chainId;
        const selectedInternalAccount = AccountsController.getAccount(
          AccountsController.state.internalAccounts.selectedAccount,
        );

        const tokenBalances =
          contractBalances?.[selectedInternalAccount?.address as Hex]?.[
            chainId
          ] ?? {};

=======
        const { tokenBalances: allTokenBalances } =
          TokenBalancesController.state;

        const tokenBalances =
          allTokenBalances?.[selectedInternalAccount.address as Hex]?.[
            chainId
          ] ?? {};
>>>>>>> 58787545
        tokens.forEach(
          (item: { address: string; balance?: string; decimals: number }) => {
            const exchangeRate =
              tokenExchangeRates?.[item.address as Hex]?.price;

            const tokenBalance =
              item.balance ||
              (item.address in tokenBalances
                ? renderFromTokenMinimalUnit(
                    tokenBalances[item.address as Hex],
                    item.decimals,
                  )
                : undefined);
            const tokenBalanceFiat = balanceToFiatNumber(
              // TODO: Fix this by handling or eliminating the undefined case
              // @ts-expect-error This variable can be `undefined`, which would break here.
              tokenBalance,
              conversionRate,
              exchangeRate,
              decimalsToShow,
            );

            const tokenPricePercentChange1d =
              tokenExchangeRates?.[item.address as Hex]?.pricePercentChange1d;

            const tokenBalance1dAgo =
              tokenPricePercentChange1d !== undefined
                ? tokenBalanceFiat / (1 + tokenPricePercentChange1d / 100)
                : tokenBalanceFiat;

            tokenFiat += tokenBalanceFiat;
            tokenFiat1dAgo += tokenBalance1dAgo;
          },
        );
      }

      return {
        ethFiat: ethFiat ?? 0,
        ethFiat1dAgo: ethFiat1dAgo ?? 0,
        tokenFiat: tokenFiat ?? 0,
        tokenFiat1dAgo: tokenFiat1dAgo ?? 0,
      };
    }
    // if selectedInternalAccount is undefined, return default 0 value.
    return {
      ethFiat: 0,
      tokenFiat: 0,
      ethFiat1dAgo: 0,
      tokenFiat1dAgo: 0,
    };
  };

  ///: BEGIN:ONLY_INCLUDE_IF(keyring-snaps)
  getSnapKeyring = async () => {
    let [snapKeyring] = this.keyringController.getKeyringsByType(
      KeyringTypes.snap,
    );
    if (!snapKeyring) {
      snapKeyring = await this.keyringController.addNewKeyring(
        KeyringTypes.snap,
      );
    }
    return snapKeyring;
  };

  /**
   * Removes an account from state / storage.
   *
   * @param {string} address - A hex address
   */
  removeAccount = async (address: string) => {
    // Remove all associated permissions
    await removeAccountsFromPermissions([address]);
    // Remove account from the keyring
    await this.keyringController.removeAccount(address as Hex);
    return address;
  };
  ///: END:ONLY_INCLUDE_IF

  /**
   * Returns true or false whether the user has funds or not
   */
  hasFunds = () => {
    try {
      const {
        engine: { backgroundState },
      } = store.getState();
      const { NetworkController, AccountsController } = this.context;
      // TODO: Check `allNfts[currentChainId]` property instead
      // @ts-expect-error This property does not exist
      const nfts = backgroundState.NftController.nfts;

<<<<<<< HEAD
      const selectedNetworkClientId =
        backgroundState.NetworkController.selectedNetworkClientId;
      const chainId = NetworkController.getNetworkClientById(
        selectedNetworkClientId,
      ).configuration.chainId;
      const selectedInternalAccount = AccountsController.getAccount(
        AccountsController.state.internalAccounts.selectedAccount,
      );

      const tokenBalances =
        backgroundState.TokenBalancesController.tokenBalances?.[
          selectedInternalAccount?.address as Hex
        ]?.[chainId];

      let tokenFound = false;
      tokens.forEach((token: { address: string | number }) => {
        if (
          tokenBalances[token.address as Hex] &&
          !isZero(tokenBalances[token.address as Hex])
        ) {
          tokenFound = true;
=======
      const { tokenBalances } = backgroundState.TokenBalancesController;

      let tokenFound = false;
      tokenLoop: for (const chains of Object.values(tokenBalances)) {
        for (const tokens of Object.values(chains)) {
          for (const balance of Object.values(tokens)) {
            if (!isZero(balance)) {
              tokenFound = true;
              break tokenLoop;
            }
          }
>>>>>>> 58787545
        }
      }

      const fiatBalance = this.getTotalFiatAccountBalance() || 0;
      const totalFiatBalance = fiatBalance.ethFiat + fiatBalance.ethFiat;

      return totalFiatBalance > 0 || tokenFound || nfts.length > 0;
    } catch (e) {
      Logger.log('Error while getting user funds', e);
    }
  };

  resetState = async () => {
    // Whenever we are gonna start a new wallet
    // either imported or created, we need to
    // get rid of the old data from state
    const {
      TransactionController,
      TokensController,
      NftController,
      TokenBalancesController,
      TokenRatesController,
      PermissionController,
      // SelectedNetworkController,
      ///: BEGIN:ONLY_INCLUDE_IF(preinstalled-snaps,external-snaps)
      SnapController,
      ///: END:ONLY_INCLUDE_IF
      LoggingController,
    } = this.context;

    // Remove all permissions.
    PermissionController?.clearState?.();
    ///: BEGIN:ONLY_INCLUDE_IF(preinstalled-snaps,external-snaps)
    SnapController.clearState();
    ///: END:ONLY_INCLUDE_IF

    // Clear selected network
    // TODO implement this method on SelectedNetworkController
    // SelectedNetworkController.unsetAllDomains()

    //Clear assets info
    TokensController.resetState();
    NftController.resetState();

    TokenBalancesController.resetState();
    TokenRatesController.resetState();

    // eslint-disable-next-line @typescript-eslint/no-explicit-any
    (TransactionController as any).update(() => ({
      methodData: {},
      transactions: [],
      lastFetchedBlockNumbers: {},
      submitHistory: [],
      swapsTransactions: {},
    }));

    LoggingController.clear();
  };

  removeAllListeners() {
    this.controllerMessenger.clearSubscriptions();
  }

  async destroyEngineInstance() {
    // TODO: Replace "any" with type
    // eslint-disable-next-line @typescript-eslint/no-explicit-any
    Object.values(this.context).forEach((controller: any) => {
      if (controller.destroy) {
        controller.destroy();
      }
    });
    this.removeAllListeners();
    await this.resetState();
    Engine.instance = null;
  }

  rejectPendingApproval(
    id: string,
    reason: Error = providerErrors.userRejectedRequest(),
    opts: { ignoreMissing?: boolean; logErrors?: boolean } = {},
  ) {
    const { ApprovalController } = this.context;

    if (opts.ignoreMissing && !ApprovalController.has({ id })) {
      return;
    }

    try {
      ApprovalController.reject(id, reason);
      // TODO: Replace "any" with type
      // eslint-disable-next-line @typescript-eslint/no-explicit-any
    } catch (error: any) {
      if (opts.logErrors !== false) {
        Logger.error(
          error,
          'Reject while rejecting pending connection request',
        );
      }
    }
  }

  async acceptPendingApproval(
    id: string,
    requestData?: Record<string, Json>,
    opts: AcceptOptions & { handleErrors?: boolean } = {
      waitForResult: false,
      deleteAfterResult: false,
      handleErrors: true,
    },
  ) {
    const { ApprovalController } = this.context;

    try {
      return await ApprovalController.accept(id, requestData, {
        waitForResult: opts.waitForResult,
        deleteAfterResult: opts.deleteAfterResult,
      });
    } catch (err) {
      if (opts.handleErrors === false) {
        throw err;
      }
    }
  }

  // This should be used instead of directly calling PreferencesController.setSelectedAddress or AccountsController.setSelectedAccount
  setSelectedAccount(address: string) {
    const { AccountsController, PreferencesController } = this.context;
    const account = AccountsController.getAccountByAddress(address);
    if (account) {
      AccountsController.setSelectedAccount(account.id);
      PreferencesController.setSelectedAddress(address);
    } else {
      throw new Error(`No account found for address: ${address}`);
    }
  }

  /**
   * This should be used instead of directly calling PreferencesController.setAccountLabel or AccountsController.setAccountName in order to keep the names in sync
   * We are currently incrementally migrating the accounts data to the AccountsController so we must keep these values
   * in sync until the migration is complete.
   */
  setAccountLabel(address: string, label: string) {
    const { AccountsController, PreferencesController } = this.context;
    const accountToBeNamed = AccountsController.getAccountByAddress(address);
    if (accountToBeNamed === undefined) {
      throw new Error(`No account found for address: ${address}`);
    }
    AccountsController.setAccountName(accountToBeNamed.id, label);
    PreferencesController.setAccountLabel(address, label);
  }

  getGlobalEthQuery(): EthQuery {
    const { NetworkController } = this.context;
    const { provider } = NetworkController.getSelectedNetworkClient() ?? {};

    if (!provider) {
      throw new Error('No selected network client');
    }

    return new EthQuery(provider);
  }
}

/**
 * Assert that the given Engine instance has been initialized
 *
 * @param instance - Either an Engine instance, or null
 */
function assertEngineExists(
  instance: Engine | null,
): asserts instance is Engine {
  if (!instance) {
    throw new Error('Engine does not exist');
  }
}

let instance: Engine | null;

export default {
  get context() {
    assertEngineExists(instance);
    return instance.context;
  },

  get controllerMessenger() {
    assertEngineExists(instance);
    return instance.controllerMessenger;
  },

  get state() {
    assertEngineExists(instance);
    const {
      AccountTrackerController,
      AddressBookController,
      AssetsContractController,
      NftController,
      TokenListController,
      CurrencyRateController,
      KeyringController,
      NetworkController,
      PreferencesController,
      PhishingController,
      PPOMController,
      TokenBalancesController,
      TokenRatesController,
      TransactionController,
      SmartTransactionsController,
      SwapsController,
      GasFeeController,
      TokensController,
      TokenDetectionController,
      NftDetectionController,
      ///: BEGIN:ONLY_INCLUDE_IF(preinstalled-snaps,external-snaps)
      SnapController,
      SubjectMetadataController,
      AuthenticationController,
      UserStorageController,
      NotificationServicesController,
      NotificationServicesPushController,
      ///: END:ONLY_INCLUDE_IF
      PermissionController,
      SelectedNetworkController,
      ApprovalController,
      LoggingController,
      AccountsController,
    } = instance.datamodel.state;

    // normalize `null` currencyRate to `0`
    // TODO: handle `null` currencyRate by hiding fiat values instead
    const modifiedCurrencyRateControllerState = {
      ...CurrencyRateController,
      conversionRate:
        CurrencyRateController.conversionRate === null
          ? 0
          : CurrencyRateController.conversionRate,
    };

    return {
      AccountTrackerController,
      AddressBookController,
      AssetsContractController,
      NftController,
      TokenListController,
      CurrencyRateController: modifiedCurrencyRateControllerState,
      KeyringController,
      NetworkController,
      PhishingController,
      PPOMController,
      PreferencesController,
      TokenBalancesController,
      TokenRatesController,
      TokensController,
      TransactionController,
      SmartTransactionsController,
      SwapsController,
      GasFeeController,
      TokenDetectionController,
      NftDetectionController,
      ///: BEGIN:ONLY_INCLUDE_IF(preinstalled-snaps,external-snaps)
      SnapController,
      SubjectMetadataController,
      AuthenticationController,
      UserStorageController,
      NotificationServicesController,
      NotificationServicesPushController,
      ///: END:ONLY_INCLUDE_IF
      PermissionController,
      SelectedNetworkController,
      ApprovalController,
      LoggingController,
      AccountsController,
    };
  },

  get datamodel() {
    assertEngineExists(instance);
    return instance.datamodel;
  },

  getTotalFiatAccountBalance() {
    assertEngineExists(instance);
    return instance.getTotalFiatAccountBalance();
  },

  hasFunds() {
    assertEngineExists(instance);
    return instance.hasFunds();
  },

  resetState() {
    assertEngineExists(instance);
    return instance.resetState();
  },

  destroyEngine() {
    instance?.destroyEngineInstance();
    instance = null;
  },

  init(state: Partial<EngineState> | undefined, keyringState = null) {
    instance = Engine.instance || new Engine(state, keyringState);
    Object.freeze(instance);
    return instance;
  },

  acceptPendingApproval: async (
    id: string,
    requestData?: Record<string, Json>,
    opts?: AcceptOptions & { handleErrors?: boolean },
  ) => instance?.acceptPendingApproval(id, requestData, opts),

  rejectPendingApproval: (
    id: string,
    reason: Error,
    opts: {
      ignoreMissing?: boolean;
      logErrors?: boolean;
    } = {},
  ) => instance?.rejectPendingApproval(id, reason, opts),

  setSelectedAddress: (address: string) => {
    assertEngineExists(instance);
    instance.setSelectedAccount(address);
  },

  setAccountLabel: (address: string, label: string) => {
    assertEngineExists(instance);
    instance.setAccountLabel(address, label);
  },

  getGlobalEthQuery: (): EthQuery => {
    assertEngineExists(instance);
    return instance.getGlobalEthQuery();
  },
  ///: BEGIN:ONLY_INCLUDE_IF(keyring-snaps)
  getSnapKeyring: () => {
    assertEngineExists(instance);
    return instance.getSnapKeyring();
  },
  removeAccount: async (address: string) => {
    assertEngineExists(instance);
    return await instance.removeAccount(address);
  },
  ///: END:ONLY_INCLUDE_IF
};<|MERGE_RESOLUTION|>--- conflicted
+++ resolved
@@ -447,6 +447,7 @@
     });
 
     const gasFeeController = new GasFeeController({
+      // @ts-expect-error TODO: Resolve mismatch between base-controller versions.
       messenger: this.controllerMessenger.getRestricted({
         name: 'GasFeeController',
         allowedActions: [
@@ -1310,18 +1311,6 @@
         messenger: this.controllerMessenger.getRestricted({
           name: 'TokenBalancesController',
           allowedActions: [
-<<<<<<< HEAD
-            'AccountsController:getSelectedAccount',
-            'NetworkController:getState',
-            'NetworkController:getNetworkClientById',
-            'PreferencesController:getState',
-            'TokensController:getState',
-          ],
-          allowedEvents: [
-            'TokensController:stateChange',
-            'NetworkController:stateChange',
-            'PreferencesController:stateChange',
-=======
             'NetworkController:getNetworkClientById',
             'NetworkController:getState',
             'TokensController:getState',
@@ -1332,7 +1321,6 @@
             'TokensController:stateChange',
             'PreferencesController:stateChange',
             'NetworkController:stateChange',
->>>>>>> 58787545
           ],
         }),
         // TODO: This is long, can we decrease it?
@@ -1379,6 +1367,7 @@
           swapsUtils.LINEA_CHAIN_ID,
           swapsUtils.BASE_CHAIN_ID,
         ],
+        // @ts-expect-error TODO: Resolve new typing for restricted controller messenger
         messenger: this.controllerMessenger.getRestricted({
           name: 'SwapsController',
           // TODO: allow these internal calls once GasFeeController
@@ -1673,6 +1662,7 @@
     }
     provider.sendAsync = provider.sendAsync.bind(provider);
 
+    // @ts-expect-error TODO: Resolve mismatch between base-controller versions.
     SwapsController.setProvider(provider, {
       chainId: NetworkController.getNetworkClientById(
         NetworkController?.state.selectedNetworkClientId,
@@ -1763,25 +1753,6 @@
           : ethFiat;
 
       if (tokens.length > 0) {
-<<<<<<< HEAD
-        const { tokenBalances: contractBalances } =
-          TokenBalancesController.state;
-
-        const selectedNetworkClientId =
-          NetworkController.state.selectedNetworkClientId;
-        const chainId = NetworkController.getNetworkClientById(
-          selectedNetworkClientId,
-        ).configuration.chainId;
-        const selectedInternalAccount = AccountsController.getAccount(
-          AccountsController.state.internalAccounts.selectedAccount,
-        );
-
-        const tokenBalances =
-          contractBalances?.[selectedInternalAccount?.address as Hex]?.[
-            chainId
-          ] ?? {};
-
-=======
         const { tokenBalances: allTokenBalances } =
           TokenBalancesController.state;
 
@@ -1789,7 +1760,6 @@
           allTokenBalances?.[selectedInternalAccount.address as Hex]?.[
             chainId
           ] ?? {};
->>>>>>> 58787545
         tokens.forEach(
           (item: { address: string; balance?: string; decimals: number }) => {
             const exchangeRate =
@@ -1877,34 +1847,10 @@
       const {
         engine: { backgroundState },
       } = store.getState();
-      const { NetworkController, AccountsController } = this.context;
       // TODO: Check `allNfts[currentChainId]` property instead
       // @ts-expect-error This property does not exist
       const nfts = backgroundState.NftController.nfts;
 
-<<<<<<< HEAD
-      const selectedNetworkClientId =
-        backgroundState.NetworkController.selectedNetworkClientId;
-      const chainId = NetworkController.getNetworkClientById(
-        selectedNetworkClientId,
-      ).configuration.chainId;
-      const selectedInternalAccount = AccountsController.getAccount(
-        AccountsController.state.internalAccounts.selectedAccount,
-      );
-
-      const tokenBalances =
-        backgroundState.TokenBalancesController.tokenBalances?.[
-          selectedInternalAccount?.address as Hex
-        ]?.[chainId];
-
-      let tokenFound = false;
-      tokens.forEach((token: { address: string | number }) => {
-        if (
-          tokenBalances[token.address as Hex] &&
-          !isZero(tokenBalances[token.address as Hex])
-        ) {
-          tokenFound = true;
-=======
       const { tokenBalances } = backgroundState.TokenBalancesController;
 
       let tokenFound = false;
@@ -1916,7 +1862,6 @@
               break tokenLoop;
             }
           }
->>>>>>> 58787545
         }
       }
 
