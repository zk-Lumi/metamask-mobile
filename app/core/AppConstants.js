import Device from '../util/Device';
import { MAINNET, RINKEBY } from '../constants/network';

const DEVELOPMENT = 'development';

export default {
	IS_DEV: process.env?.NODE_ENV === DEVELOPMENT,
	DEFAULT_LOCK_TIMEOUT: 30000,
	DEFAULT_SEARCH_ENGINE: 'DuckDuckGo',
	TX_CHECK_MAX_FREQUENCY: 5000,
	TX_CHECK_NORMAL_FREQUENCY: 10000,
	TX_CHECK_BACKGROUND_FREQUENCY: 30000,
	IPFS_OVERRIDE_PARAM: 'mm_override',
	IPFS_DEFAULT_GATEWAY_URL: 'https://cloudflare-ipfs.com/ipfs/',
	IPNS_DEFAULT_GATEWAY_URL: 'https://cloudflare-ipfs.com/ipns/',
	SWARM_DEFAULT_GATEWAY_URL: 'https://swarm-gateways.net/bzz:/',
	supportedTLDs: ['eth', 'xyz', 'test'],
	MAX_PUSH_NOTIFICATION_PROMPT_TIMES: 2,
	CONNEXT: {
		HUB_EXCHANGE_CEILING_TOKEN: 69,
		MIN_DEPOSIT_ETH: 0.03,
		MAX_DEPOSIT_TOKEN: 30,
		BLOCKED_DEPOSIT_DURATION_MINUTES: 5,
		CONTRACTS: {
			4: '0x0Fa90eC3AC3245112c6955d8F9DD74Ec9D599996',
			1: '0xdfa6edAe2EC0cF1d4A60542422724A48195A5071'
		},
		SUPPORTED_NETWORKS: [MAINNET, RINKEBY]
	},
	MM_UNIVERSAL_LINK_HOST: 'metamask.app.link',
	SAI_ADDRESS: '0x89d24A6b4CcB1B6fAA2625fE562bDD9a23260359',
	HOMEPAGE_URL: 'https://home.metamask.io/',
	ZERO_ADDRESS: '0x0000000000000000000000000000000000000000',
	INSTAPAY_GAS_PONDERATOR: 1.2,
	USER_AGENT: Device.isAndroid()
		? 'Mozilla/5.0 (Linux; Android 10; Android SDK built for x86 Build/OSM1.180201.023) AppleWebKit/537.36 (KHTML, like Gecko) Chrome/77.0.3865.92 Mobile Safari/537.36'
		: 'Mozilla/5.0 (iPhone; CPU iPhone OS 13_1 like Mac OS X) AppleWebKit/605.1.15 (KHTML, like Gecko) CriOS/76.0.3809.123 Mobile/15E148 Safari/605.1',
	NOTIFICATION_NAMES: {
		accountsChanged: 'metamask_accountsChanged',
		unlockStateChanged: 'metamask_unlockStateChanged',
		chainChanged: 'metamask_chainChanged'
	},
	FIAT_ORDERS: {
		TRANSAK_URL: 'https://global.transak.com/',
		TRANSAK_URL_STAGING: 'https://staging-global.transak.com/',
		TRANSAK_API_URL_PRODUCTION: 'https://api.transak.com/',
		TRANSAK_API_URL_STAGING: 'https://staging-api.transak.com/',
		TRANSAK_REDIRECT_URL: 'https://metamask.io/',
		WYRE_API_ENDPOINT: 'https://api.sendwyre.com/',
		WYRE_API_ENDPOINT_TEST: 'https://api.testwyre.com/',
		WYRE_MERCHANT_ID: 'merchant.io.metamask.wyre',
		WYRE_MERCHANT_ID_TEST: 'merchant.io.metamask.wyre.test',
		POLLING_FREQUENCY: 10000
	},
	DEEPLINKS: {
		ORIGIN_DEEPLINK: 'deeplink',
		ORIGIN_QR_CODE: 'qr-code'
	},
	SWAPS: {
<<<<<<< HEAD
		ACTIVE: true,
		POLL_COUNT_LIMIT: 3,
		POLLING_INTERVAL: 2 * 60 * 1000,
		DEFAULT_SLIPPAGE: 3
	}
=======
		ACTIVE: false
	},
	MAX_SAFE_CHAIN_ID: 4503599627370476
>>>>>>> f57d7ded
};<|MERGE_RESOLUTION|>--- conflicted
+++ resolved
@@ -57,15 +57,10 @@
 		ORIGIN_QR_CODE: 'qr-code'
 	},
 	SWAPS: {
-<<<<<<< HEAD
-		ACTIVE: true,
+		ACTIVE: false,
 		POLL_COUNT_LIMIT: 3,
 		POLLING_INTERVAL: 2 * 60 * 1000,
 		DEFAULT_SLIPPAGE: 3
-	}
-=======
-		ACTIVE: false
 	},
 	MAX_SAFE_CHAIN_ID: 4503599627370476
->>>>>>> f57d7ded
 };