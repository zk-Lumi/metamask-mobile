--- conflicted
+++ resolved
@@ -183,11 +183,7 @@
             wizardScrollAdjusted: { current: false },
             tabId: '',
             isWalletConnect: false,
-<<<<<<< HEAD
-            isMMSDK: true,
-=======
             isMMSDK,
->>>>>>> 6e062b69
             analytics: {
               isRemoteConn: true,
               platform: parseSource(originatorInfo?.platform),
