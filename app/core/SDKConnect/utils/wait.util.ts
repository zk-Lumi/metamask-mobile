import { KeyringController } from '@metamask/keyring-controller';
import { AndroidClient } from '../AndroidSDK/android-sdk-types';
import RPCQueueManager from '../RPCQueueManager';
<<<<<<< HEAD
import { Connection, SDKConnect } from '../SDKConnect';
import DevLogger from './DevLogger';
=======
import { SDKConnect } from '../SDKConnect';
import DevLogger from './DevLogger';
import { Connection } from '../Connection';
>>>>>>> 819a17f8

export const MAX_QUEUE_LOOP = Infinity;
export const wait = (ms: number) =>
  new Promise((resolve) => {
    setTimeout(resolve, ms);
  });

export const waitForReadyClient = async (
  id: string,
  connectedClients: {
    [clientId: string]: AndroidClient;
  },
) => {
  let i = 0;
  while (!connectedClients[id]) {
    i += 1;
    if (i++ > MAX_QUEUE_LOOP) {
      console.warn(`RPC queue not empty after ${MAX_QUEUE_LOOP} seconds`);
      break;
    }
    await wait(1000);
  }
};

/**
 * Asynchronously waits for a given condition to return true by periodically executing
 * a provided function. This can be useful for delaying subsequent code execution until
 * a certain condition is met, such as waiting for a resource to become available.
 *
 * @param {Object} params - Configuration object for the wait condition.
 * @param {Function} params.fn - A function that returns a boolean, indicating whether the desired condition is met.
 * This function is polled repeatedly until it returns true.
 * @param {number} [params.waitTime=1000] - The time to wait between each poll of `fn`, in milliseconds.
 * Defaults to 1000ms (1 second) if not specified.
 * @param {string} [params.context] - Optional context information to be used in logging messages.
 * If provided, it will be included in log outputs for diagnostic purposes, particularly when the
 * function has been polled more than 5 times and on every tenth poll thereafter without the condition being met.
 */
export const waitForCondition = async ({
  fn,
  context,
  waitTime = 1000,
}: {
  fn: () => boolean;
  waitTime?: number;
  context?: string;
}) => {
  let i = 0;
  while (!fn()) {
    i += 1;
    if (i > 5 && i % 10 === 0) {
      DevLogger.log(`Waiting for fn context=${context} to return true`);
    }
    await wait(waitTime);
  }
};

export const waitForConnectionReadiness = async ({
  connection,
}: {
  connection: Connection;
}) => {
  let i = 0;
  while (!connection.isReady) {
    i += 1;
    if (i > MAX_QUEUE_LOOP) {
      throw new Error('Connection timeout - ready state not received');
    }
    await wait(1000);
  }
};

export const waitForKeychainUnlocked = async ({
  context,
  keyringController,
}: {
  keyringController: KeyringController;
  context?: string;
}) => {
  let i = 1;
  if (!keyringController) {
    console.warn('Keyring controller not found');
  }

  // Disable during e2e tests otherwise Detox fails
  if (process.env.IS_TEST === 'true') {
    return true;
<<<<<<< HEAD
  }

  let unlocked = keyringController.isUnlocked();
  DevLogger.log(
    `SDKConnect:: waitForKeyChainUnlocked[${context}] unlocked: ${unlocked}`,
  );
  while (!unlocked) {
    await wait(1000);
    if (i % 60 === 0) {
      console.warn(
        `SDKConnect [${context}] Waiting for keychain unlock... attempt ${i}`,
      );
    }
    unlocked = keyringController.isUnlocked();
    i += 1;
  }

=======
  }

  let unlocked = keyringController.isUnlocked();
  DevLogger.log(
    `SDKConnect:: waitForKeyChainUnlocked[${context}] unlocked: ${unlocked}`,
  );
  while (!unlocked) {
    await wait(1000);
    if (i % 60 === 0) {
      console.warn(
        `SDKConnect [${context}] Waiting for keychain unlock... attempt ${i}`,
      );
    }
    unlocked = keyringController.isUnlocked();
    i += 1;
  }

>>>>>>> 819a17f8
  return unlocked;
};

export const waitForAndroidServiceBinding = async () => {
  let i = 1;
  while (SDKConnect.getInstance().isAndroidSDKBound() === false) {
    await wait(500);
    i += 1;
    if (i > 5 && i % 10 === 0) {
      console.warn(`Waiting for Android service binding...`);
    }
  }
};

export const waitForEmptyRPCQueue = async (manager: RPCQueueManager) => {
  let i = 0;
  let queue = Object.keys(manager.get());
  while (queue.length > 0) {
    queue = Object.keys(manager.get());
    if (i++ > MAX_QUEUE_LOOP) {
      console.warn(`RPC queue not empty after ${MAX_QUEUE_LOOP} seconds`);
      break;
    }
    await wait(1000);
  }
};<|MERGE_RESOLUTION|>--- conflicted
+++ resolved
@@ -1,14 +1,9 @@
 import { KeyringController } from '@metamask/keyring-controller';
 import { AndroidClient } from '../AndroidSDK/android-sdk-types';
 import RPCQueueManager from '../RPCQueueManager';
-<<<<<<< HEAD
-import { Connection, SDKConnect } from '../SDKConnect';
-import DevLogger from './DevLogger';
-=======
 import { SDKConnect } from '../SDKConnect';
 import DevLogger from './DevLogger';
 import { Connection } from '../Connection';
->>>>>>> 819a17f8
 
 export const MAX_QUEUE_LOOP = Infinity;
 export const wait = (ms: number) =>
@@ -96,7 +91,6 @@
   // Disable during e2e tests otherwise Detox fails
   if (process.env.IS_TEST === 'true') {
     return true;
-<<<<<<< HEAD
   }
 
   let unlocked = keyringController.isUnlocked();
@@ -114,25 +108,6 @@
     i += 1;
   }
 
-=======
-  }
-
-  let unlocked = keyringController.isUnlocked();
-  DevLogger.log(
-    `SDKConnect:: waitForKeyChainUnlocked[${context}] unlocked: ${unlocked}`,
-  );
-  while (!unlocked) {
-    await wait(1000);
-    if (i % 60 === 0) {
-      console.warn(
-        `SDKConnect [${context}] Waiting for keychain unlock... attempt ${i}`,
-      );
-    }
-    unlocked = keyringController.isUnlocked();
-    i += 1;
-  }
-
->>>>>>> 819a17f8
   return unlocked;
 };
 
