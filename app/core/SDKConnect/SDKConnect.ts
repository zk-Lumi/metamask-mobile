--- conflicted
+++ resolved
@@ -52,6 +52,7 @@
 export const MIN_IN_MS = 1000 * 60;
 export const HOUR_IN_MS = MIN_IN_MS * 60;
 export const DAY_IN_MS = HOUR_IN_MS * 24;
+export const DEFAULT_SESSION_TIMEOUT_MS = 30 * DAY_IN_MS;
 export const DEFAULT_SESSION_TIMEOUT_MS = 30 * DAY_IN_MS;
 
 export interface ConnectionProps {
@@ -470,19 +471,7 @@
             name: 'metamask-provider',
           }).catch(() => {
             Logger.log(error, `Connection approval failed`);
-<<<<<<< HEAD
           });
-          // cleanup connection
-          this.removeConnection({ terminate: true });
-=======
-          });
-          // cleanup connection
-          this.removeConnection({
-            context: 'Connection::onMessage',
-            terminate: true,
-          });
->>>>>>> d840cd53
-          this.isReady = false;
           this.approvalPromise = undefined;
           return;
         }
@@ -673,14 +662,6 @@
     const channelWasActiveRecently =
       !!lastAuthorized && Date.now() - lastAuthorized < OTPExpirationDuration;
 
-<<<<<<< HEAD
-    console.warn(
-      `SDKConnect checkPermissions lastAuthorized=${lastAuthorized} OTPExpirationDuration ${OTPExpirationDuration} channelWasActiveRecently ${channelWasActiveRecently}`,
-=======
-    DevLogger.log(
-      `SDKConnect checkPermissions initialConnection=${this.initialConnection} lastAuthorized=${lastAuthorized} OTPExpirationDuration ${OTPExpirationDuration} channelWasActiveRecently ${channelWasActiveRecently}`,
->>>>>>> d840cd53
-    );
     // only ask approval if needed
     const approved = this.isApproved({
       channelId: this.channelId,
@@ -784,16 +765,11 @@
     this.isReady = false;
     this.lastAuthorized = 0;
     this.authorizedSent = false;
-<<<<<<< HEAD
-    this.disapprove(this.channelId);
-    this.disconnect({ terminate });
-=======
     DevLogger.log(
       `Connection::removeConnection() context=${context} id=${this.channelId}`,
     );
     this.disapprove(this.channelId);
     this.disconnect({ terminate, context: 'Connection::removeConnection' });
->>>>>>> d840cd53
     this.backgroundBridge?.onDisconnect();
     this.setLoading(false);
   }
@@ -904,9 +880,6 @@
       lastAuthorized: initialConnection ? 0 : this.approvedHosts[id],
     };
 
-<<<<<<< HEAD
-    console.warn(`SDKConnect connections[${id}]`, this.connections[id]);
-=======
     DevLogger.log(`SDKConnect connections[${id}]`, this.connections[id]);
 
     await wait(1000);
@@ -917,7 +890,6 @@
       keyringController,
       context: 'connectToChannel',
     });
->>>>>>> d840cd53
 
     this.connected[id] = new Connection({
       ...this.connections[id],
@@ -1001,26 +973,10 @@
     channelId: string;
     loading: boolean;
   }) {
-    let keyringController = (
+    const keyringController = (
       Engine.context as { KeyringController: KeyringController }
     ).KeyringController;
-<<<<<<< HEAD
-    if (!keyringController) {
-      console.warn(
-        `SDKConnect::updateSDKLoadingState - keyringController not defined --- waiting for it to be defined`,
-      );
-      await wait(500); // Try again for the app to have time to init.
-      keyringController = (
-        Engine.context as { KeyringController: KeyringController }
-      ).KeyringController;
-    }
     await waitForKeychainUnlocked({ keyringController });
-=======
-    await waitForKeychainUnlocked({
-      keyringController,
-      context: 'updateSDKLoadingState',
-    });
->>>>>>> d840cd53
 
     if (loading === true) {
       this.sdkLoadingState[channelId] = true;
@@ -1153,11 +1109,6 @@
           terminate: false,
           context: 'SDKConnect::reconnect',
         });
-      }
-
-      if (Platform.OS === 'android') {
-        // Android is too slow to update connected / ready status so we manually abord the reconnection as long as connection exists to prevent conflict.
-        return;
       }
     }
 
@@ -1415,13 +1366,8 @@
     } else {
       const now = Date.now();
       // Host is approved for 24h.
-<<<<<<< HEAD
       this.approvedHosts[host] = Date.now() + DAY_IN_MS;
-      console.warn(`SDKConnect approveHost ${host}`, this.approvedHosts);
-=======
-      this.approvedHosts[host] = now + DAY_IN_MS;
       DevLogger.log(`SDKConnect approveHost ${host}`, this.approvedHosts);
->>>>>>> d840cd53
       if (this.connections[channelId]) {
         this.connections[channelId].lastAuthorized = now;
       }
