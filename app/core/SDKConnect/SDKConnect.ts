import { StackNavigationProp } from '@react-navigation/stack';
import BackgroundTimer from 'react-native-background-timer';
import DefaultPreference from 'react-native-default-preference';
import { v1 as random } from 'uuid';
import AppConstants from '../AppConstants';

import {
  TransactionController,
  WalletDevice,
} from '@metamask/transaction-controller';
import { AppState, NativeEventSubscription } from 'react-native';
import Device from '../../util/device';
import BackgroundBridge from '../BackgroundBridge/BackgroundBridge';
import Engine from '../Engine';
import getRpcMethodMiddleware, {
  ApprovalTypes,
} from '../RPCMethods/RPCMethodMiddleware';
import Logger from '../../util/Logger';

import { ApprovalController } from '@metamask/approval-controller';
import { KeyringController } from '@metamask/keyring-controller';
import { PreferencesController } from '@metamask/preferences-controller';
import {
  CommunicationLayerMessage,
  CommunicationLayerPreference,
  ConnectionStatus,
  EventType,
  MessageType,
  OriginatorInfo,
  RemoteCommunication,
} from '@metamask/sdk-communication-layer';
import { ethErrors } from 'eth-rpc-errors';
import { EventEmitter2 } from 'eventemitter2';
import Routes from '../../../app/constants/navigation/Routes';
import generateOTP from './utils/generateOTP.util';
import {
  wait,
  waitForEmptyRPCQueue,
  waitForKeychainUnlocked,
} from './utils/wait.util';

import {
  mediaDevices,
  MediaStream,
  MediaStreamTrack,
  registerGlobals,
  RTCIceCandidate,
  RTCPeerConnection,
  RTCSessionDescription,
  RTCView,
} from 'react-native-webrtc';
import { Json } from '@metamask/controller-utils';
import RPCQueueManager from './RPCQueueManager';
import Minimizer from '../../util/minimizer';

export const MIN_IN_MS = 1000 * 60;
export const HOUR_IN_MS = MIN_IN_MS * 60;
export const DAY_IN_MS = HOUR_IN_MS * 24;
export const DEFAULT_SESSION_TIMEOUT_MS = 7 * DAY_IN_MS;

export interface ConnectionProps {
  id: string;
  otherPublicKey: string;
  origin: string;
  reconnect?: boolean;
  initialConnection?: boolean;
  originatorInfo?: OriginatorInfo;
  validUntil: number;
}
export interface ConnectedSessions {
  [id: string]: Connection;
}

export interface SDKSessions {
  [chanelId: string]: ConnectionProps;
}

export interface ApprovedHosts {
  [host: string]: number;
}

export interface approveHostProps {
  host: string;
  hostname: string;
  context?: string;
}

const webrtc = {
  RTCPeerConnection,
  RTCIceCandidate,
  RTCSessionDescription,
  RTCView,
  MediaStream,
  MediaStreamTrack,
  mediaDevices,
  registerGlobals,
};

export const TIMEOUT_PAUSE_CONNECTIONS = 20000;

export type SDKEventListener = (event: string) => void;

const CONNECTION_LOADING_EVENT = 'loading';

export const METHODS_TO_REDIRECT: { [method: string]: boolean } = {
  eth_requestAccounts: true,
  eth_sendTransaction: true,
  eth_signTransaction: true,
  eth_sign: true,
  personal_sign: true,
  eth_signTypedData: true,
  eth_signTypedData_v3: true,
  eth_signTypedData_v4: true,
  wallet_watchAsset: true,
  wallet_addEthereumChain: true,
  wallet_switchEthereumChain: true,
};

let wentBackMinimizer = false;

// eslint-disable-next-line
const { version } = require('../../../package.json');

export class Connection extends EventEmitter2 {
  channelId;
  remote: RemoteCommunication;
  requestsToRedirect: { [request: string]: boolean } = {};
  origin: string;
  host: string;
  originatorInfo?: OriginatorInfo;
  isReady = false;
  backgroundBridge?: BackgroundBridge;
  reconnect: boolean;
  /**
   * isResumed is used to manage the loading state.
   */
  isResumed = false;
  initialConnection: boolean;

  /**
   * Array of random number to use during reconnection and otp verification.
   */
  otps?: number[];

  /**
   * Should only be accesses via getter / setter.
   */
  private _loading = false;
  private approvalPromise?: Promise<unknown>;

  private rpcQueueManager: RPCQueueManager;

  approveHost: ({ host, hostname }: approveHostProps) => void;
  getApprovedHosts: (context: string) => ApprovedHosts;
  disapprove: (channelId: string) => void;
  revalidate: ({ channelId }: { channelId: string }) => void;
  isApproved: ({
    channelId,
  }: {
    channelId: string;
    context?: string;
  }) => boolean;
  onTerminate: ({ channelId }: { channelId: string }) => void;

  constructor({
    id,
    otherPublicKey,
    origin,
    reconnect,
    initialConnection,
    rpcQueueManager,
    approveHost,
    getApprovedHosts,
    disapprove,
    revalidate,
    isApproved,
    updateOriginatorInfos,
    onTerminate,
  }: ConnectionProps & {
    rpcQueueManager: RPCQueueManager;
    approveHost: ({ host, hostname }: approveHostProps) => void;
    getApprovedHosts: (context: string) => ApprovedHosts;
    disapprove: (channelId: string) => void;
    revalidate: ({ channelId }: { channelId: string }) => void;
    isApproved: ({ channelId }: { channelId: string }) => boolean;
    onTerminate: ({ channelId }: { channelId: string }) => void;
    updateOriginatorInfos: (params: {
      channelId: string;
      originatorInfo: OriginatorInfo;
    }) => void;
  }) {
    super();
    this.origin = origin;
    this.channelId = id;
    this.reconnect = reconnect || false;
    this.isResumed = false;
    this.initialConnection = initialConnection === true;
    this.host = `${AppConstants.MM_SDK.SDK_REMOTE_ORIGIN}${this.channelId}`;
    this.rpcQueueManager = rpcQueueManager;
    this.approveHost = approveHost;
    this.getApprovedHosts = getApprovedHosts;
    this.disapprove = disapprove;
    this.revalidate = revalidate;
    this.isApproved = isApproved;
    this.onTerminate = onTerminate;

    this.setLoading(true);

    this.remote = new RemoteCommunication({
      platform: AppConstants.MM_SDK.PLATFORM,
      communicationServerUrl: AppConstants.MM_SDK.SERVER_URL,
      communicationLayerPreference: CommunicationLayerPreference.SOCKET,
      otherPublicKey,
      webRTCLib: webrtc,
      reconnect,
      walletInfo: {
        type: 'MetaMask Mobile',
        version,
      },
      context: AppConstants.MM_SDK.PLATFORM,
      analytics: true,
      logging: {
        eciesLayer: false,
        keyExchangeLayer: false,
        remoteLayer: false,
        serviceLayer: false,
        // plaintext: true doesn't do anything unless using custom socket server.
        plaintext: true,
      },
      storage: {
        enabled: false,
      },
    });

    this.requestsToRedirect = {};

    this.sendMessage = this.sendMessage.bind(this);

    this.remote.on(EventType.CLIENTS_CONNECTED, () => {
      this.setLoading(true);
    });

    this.remote.on(EventType.CLIENTS_DISCONNECTED, () => {
      this.setLoading(false);
      // Disapprove a given host everytime there is a disconnection to prevent hijacking.
      if (!this.remote.isPaused()) {
        disapprove(this.channelId);
        this.initialConnection = false;
        this.otps = undefined;
      }
    });

    this.remote.on(
      EventType.CLIENTS_READY,
      async (clientsReadyMsg: { originatorInfo: OriginatorInfo }) => {
        const approvalController = (
          Engine.context as { ApprovalController: ApprovalController }
        ).ApprovalController;

        // clients_ready may be sent multple time (from sdk <0.2.0).
        const originatorInfo = clientsReadyMsg?.originatorInfo;
        const apiVersion = originatorInfo?.apiVersion;

        // backward compatibility with older sdk -- always first request approval
        if (!apiVersion) {
          // Cleanup previous pending permissions
          approvalController.clear(ethErrors.provider.userRejectedRequest());
          this.approvalPromise = undefined;
        }

        Logger.log(
          `SDKConnect::Connection - clients_ready channel=${this.channelId} apiVersion=${apiVersion}`,
          originatorInfo,
        );

        if (
          !this.initialConnection &&
          this.origin === AppConstants.DEEPLINKS.ORIGIN_QR_CODE
        ) {
          approvalController.clear(ethErrors.provider.userRejectedRequest());
          this.approvalPromise = undefined;

          if (!this.otps) {
            this.otps = generateOTP();
          }
          this.sendMessage({
            type: MessageType.OTP,
            otpAnswer: this.otps?.[0],
          });
          // Prevent auto approval if metamask is killed and restarted
          disapprove(this.channelId);

          // Always need to re-approve connection first.
          await this.checkPermissions();
        } else if (
          !this.initialConnection &&
          this.origin === AppConstants.DEEPLINKS.ORIGIN_DEEPLINK
        ) {
          // Deeplink channels are automatically approved on re-connection.
          const hostname =
            AppConstants.MM_SDK.SDK_REMOTE_ORIGIN + this.channelId;
          approveHost({
            host: hostname,
            hostname,
            context: 'clients_ready',
          });
          this.remote
            .sendMessage({ type: 'authorized' as MessageType })
            .catch((err) => {
              console.warn(
                `SDKConnect::Connection failed to send 'authorized'`,
                err,
              );
            });
        }

        // Make sure we only initialize the bridge when originatorInfo is received.
        if (!originatorInfo) {
          return;
        }
        this.originatorInfo = originatorInfo;
        updateOriginatorInfos({ channelId: this.channelId, originatorInfo });

        if (this.isReady) {
          // Re-send otp message in case client didnd't receive disconnection.
          return;
        }

        this.setupBridge(originatorInfo);
        this.isReady = true;
      },
    );

    this.remote.on(
      EventType.MESSAGE,
      async (message: CommunicationLayerMessage) => {
        if (!this.isReady) {
          return;
        }

        // handle termination message
        if (message.type === MessageType.TERMINATE) {
          // Delete connection from storage
          this.onTerminate({ channelId: this.channelId });
          return;
        }

        // ignore anything other than RPC methods.
        if (!message.method || !message.id) {
          return;
        }

        let needsRedirect = METHODS_TO_REDIRECT[message?.method] ?? false;
        // reset wentBack state to allow Minimizer.goBack()
        wentBackMinimizer = false;

        if (needsRedirect) {
          this.requestsToRedirect[message?.id] = true;
        }

        // Keep this section only for backward compatibility otherwise metamask doesn't redirect properly.
        if (
          !this.originatorInfo?.apiVersion &&
          !needsRedirect &&
          // this.originatorInfo?.platform !== 'unity' &&
          message?.method === 'metamask_getProviderState'
        ) {
          // Manually force redirect if apiVersion isn't defined for backward compatibility
          needsRedirect = true;
          this.requestsToRedirect[message?.id] = true;
        }

        const keyringController = (
          Engine.context as { KeyringController: KeyringController }
        ).KeyringController;
        await waitForKeychainUnlocked({ keyringController });

        // Check if channel is permitted
        try {
          if (needsRedirect) {
            await this.checkPermissions(message);
            this.setLoading(false);
            // Special case for eth_requestAccount, doens't need to queue because it comes from apporval request.
            this.rpcQueueManager.add({
              id: (message.id as string) ?? 'unknown',
              method: message.method,
            });
          }
        } catch (error) {
          // Approval failed - redirect to app with error.
          this.sendMessage({
            data: {
              error,
              id: message.id,
              jsonrpc: '2.0',
            },
            name: 'metamask-provider',
          });
          this.approvalPromise = undefined;
          return;
        }

        // We have to implement this method here since the eth_sendTransaction in Engine is not working because we can't send correct origin
        if (message.method === 'eth_sendTransaction') {
          if (
            !(
              message.params &&
              Array.isArray(message?.params) &&
              message.params.length > 0
            )
          ) {
            throw new Error('Invalid message format');
          }

          const transactionController = (
            Engine.context as { TransactionController: TransactionController }
          ).TransactionController;
          try {
            const hash = await (
              await transactionController.addTransaction(
                message.params[0],
                this.originatorInfo?.url
                  ? AppConstants.MM_SDK.SDK_REMOTE_ORIGIN +
                      this.originatorInfo?.url
                  : undefined,
                WalletDevice.MM_MOBILE,
              )
            ).result;
            this.sendMessage({
              data: {
                id: message.id,
                jsonrpc: '2.0',
                result: hash,
              },
              name: 'metamask-provider',
            });
          } catch (error) {
            this.sendMessage({
              data: {
                error,
                id: message.id,
                jsonrpc: '2.0',
              },
              name: 'metamask-provider',
            });
          }
          return;
        }

        // Add some delay, otherwise in some rare cases, the ui may not have had time ot initialize and modal doesn't show.
        setTimeout(() => {
          this.backgroundBridge?.onMessage({
            name: 'metamask-provider',
            data: message,
            origin: 'sdk',
          });
        }, 100);
      },
    );
  }

  public connect({ withKeyExchange }: { withKeyExchange: boolean }) {
    this.remote.connectToChannel(this.channelId, withKeyExchange);
    this.setLoading(true);
    if (withKeyExchange) {
      this.remote.on(EventType.CLIENTS_WAITING, () => {
        // Always disconnect - this should not happen, DAPP should always init the connection.
        // A new channelId should be created after connection is removed.
        // On first launch reconnect is set to false even if there was a previous existing connection in another instance.
        // To avoid hanging on the socket forever, we automatically close it after 5seconds.
        this.removeConnection({ terminate: false });
      });
    }
  }

  setLoading(loading: boolean) {
    this._loading = loading;
    this.emit(CONNECTION_LOADING_EVENT, { loading });
  }

  getLoading() {
    return this._loading;
  }

  private setupBridge(originatorInfo: OriginatorInfo) {
    if (this.backgroundBridge) {
      return;
    }
    this.backgroundBridge = new BackgroundBridge({
      webview: null,
      isMMSDK: true,
      url: originatorInfo?.url || originatorInfo?.title,
      isRemoteConn: true,
      sendMessage: this.sendMessage,
      getApprovedHosts: () => this.getApprovedHosts('backgroundBridge'),
      remoteConnHost: this.host,
      getRpcMethodMiddleware: ({
        getProviderState,
      }: {
        hostname: string;
        getProviderState: any;
      }) =>
        getRpcMethodMiddleware({
          hostname: this.host,
          getProviderState,
          isMMSDK: true,
          navigation: null, //props.navigation,
          getApprovedHosts: () => this.getApprovedHosts('rpcMethodMiddleWare'),
          setApprovedHosts: (hostname: string) => {
            this.approveHost({
              host: hostname,
              hostname,
              context: 'setApprovedHosts',
            });
          },
          approveHost: (approveHostname) =>
            this.approveHost({
              host: this.host,
              hostname: approveHostname,
              context: 'rpcMethodMiddleWare',
            }),
          // Website info
          url: {
            current: originatorInfo?.url,
          },
          title: {
            current: originatorInfo?.title,
          },
          icon: { current: undefined },
          // Bookmarks
          isHomepage: () => false,
          // Show autocomplete
          fromHomepage: { current: false },
          // Wizard
          wizardScrollAdjusted: { current: false },
          tabId: '',
          isWalletConnect: false,
          analytics: {
            isRemoteConn: true,
            platform:
              originatorInfo?.platform ?? AppConstants.MM_SDK.UNKNOWN_PARAM,
          },
          toggleUrlModal: () => null,
          injectHomePageScripts: () => null,
        }),
      isMainFrame: true,
      isWalletConnect: false,
      wcRequestActions: undefined,
    });
  }

  /**
   * Check if current channel has been allowed.
   *
   * @param message
   * @returns {boolean} true when host is approved or user approved the request.
   * @throws error if the user reject approval request.
   */
  private async checkPermissions(
    _message?: CommunicationLayerMessage,
  ): Promise<boolean> {
    // only ask approval if needed
    const approved = this.isApproved({
      channelId: this.channelId,
      context: 'checkPermission',
    });

    const preferencesController = (
      Engine.context as { PreferencesController: PreferencesController }
    ).PreferencesController;
    const selectedAddress = preferencesController.state.selectedAddress;

    if (approved && selectedAddress) {
      return true;
    }

    const approvalController = (
      Engine.context as { ApprovalController: ApprovalController }
    ).ApprovalController;

    if (this.approvalPromise) {
      // Wait for result and clean the promise afterwards.
      await this.approvalPromise;
      this.approvalPromise = undefined;
      return true;
    }

    if (!this.initialConnection && AppConstants.DEEPLINKS.ORIGIN_DEEPLINK) {
      this.revalidate({ channelId: this.channelId });
    }

    this.approvalPromise = approvalController.add({
      origin: this.origin,
      type: ApprovalTypes.CONNECT_ACCOUNTS,
      requestData: {
        hostname: this.originatorInfo?.title ?? '',
        pageMeta: {
          channelId: this.channelId,
          reconnect: !this.initialConnection,
          origin: this.origin,
          url: this.originatorInfo?.url ?? '',
          title: this.originatorInfo?.title ?? '',
          icon: this.originatorInfo?.icon ?? '',
          otps: this.otps ?? [],
          apiVersion: this.originatorInfo?.apiVersion,
          analytics: {
            request_source: AppConstants.REQUEST_SOURCES.SDK_REMOTE_CONN,
            request_platform:
              this.originatorInfo?.platform ??
              AppConstants.MM_SDK.UNKNOWN_PARAM,
          },
        } as Json,
      },
      id: random(),
    });

    await this.approvalPromise;
    // Clear previous permissions if already approved.
    this.revalidate({ channelId: this.channelId });
    this.approvalPromise = undefined;
    this.remote
      .sendMessage({ type: 'authorized' as MessageType })
      .catch((err) => {
        console.warn(`SDKConnect::Connection failed to send 'authorized'`, err);
      });
    return true;
  }

  pause() {
    this.remote.pause();
  }

  resume() {
    this.remote.resume();
    this.isResumed = true;
    this.setLoading(false);
  }

  disconnect({ terminate }: { terminate: boolean }) {
    if (terminate) {
      this.remote
        .sendMessage({
          type: MessageType.TERMINATE,
        })
        .catch((err) => {
          console.warn(`SDKConnect::Connection failed to send terminate`, err);
        });
    }
    this.remote.disconnect();
  }

  removeConnection({ terminate }: { terminate: boolean }) {
    this.isReady = false;
    this.disconnect({ terminate });
    this.backgroundBridge?.onDisconnect();
    this.setLoading(false);
  }

  sendMessage(msg: any) {
    const needsRedirect = this.requestsToRedirect[msg?.data?.id];
    const rpcMethod = this.rpcQueueManager.getId(msg?.data?.id);
    this.remote.sendMessage(msg).catch((err) => {
      console.warn(`SDKConnect::Connection::sendMessage failed to send`, err);
    });
    this.setLoading(false);

    if (!needsRedirect) return;

    this.rpcQueueManager.remove(msg?.data?.id);
    delete this.requestsToRedirect[msg?.data?.id];

    if (this.origin === AppConstants.DEEPLINKS.ORIGIN_QR_CODE) return;

<<<<<<< HEAD
    waitForEmptyRPCQueue(this.rpcQueueManager).then(() => {
      if (wentBackMinimizer) {
        // Skip, already went back.
        return;
      }
      Minimizer.goBack();
    });
=======
    waitForEmptyRPCQueue(this.rpcQueueManager)
      .then(async () => {
        if (wentBackMinimizer) {
          // Skip, already went back.
          return;
        }

        // No need to wait on eth_requestAccounts
        if (rpcMethod !== 'eth_requestAccounts') {
          // Add delay for the user to see feedback modal
          await wait(1000);
        }

        Minimizer.goBack();
      })
      .catch((err) => {
        console.warn(
          `SDKConnect::Connection::sendMessage error while waiting for empty rpc queue`,
          err,
        );
      });
>>>>>>> bd283e29
  }
}

export class SDKConnect extends EventEmitter2 {
  private static instance: SDKConnect;

  private navigation?: StackNavigationProp<{
    [route: string]: { screen: string };
  }>;
  private reconnected = false;
  private _initialized = false;
  private timeout?: number;
  private initTimeout?: number;
  private paused = false;
  private appState?: string;
  private connected: ConnectedSessions = {};
  private connections: SDKSessions = {};
  private connecting: { [channelId: string]: boolean } = {};
  private approvedHosts: ApprovedHosts = {};
  private sdkLoadingState: { [channelId: string]: boolean } = {};
  // Contains the list of hosts that have been set to not persist "Do Not Remember" on account approval modal.
  // This should only affect web connection from qr-code.
  private disabledHosts: ApprovedHosts = {};
  private rpcqueueManager = new RPCQueueManager();
  private appStateListener: NativeEventSubscription | undefined;

  private SDKConnect() {
    // Keep empty to manage singleton
  }

  public async connectToChannel({
    id,
    otherPublicKey,
    origin,
  }: ConnectionProps) {
    const existingConnection = this.connected[id] !== undefined;

    if (existingConnection && !this.paused) {
      // if paused --- wait for resume --- otherwise reconnect.
      await this.reconnect({ channelId: id, context: 'connectToChannel' });
      return;
    }

    Logger.log(
      `SDKConnect::connectToChannel - paused=${this.paused} connecting to channel ${id} from '${origin}'`,
      otherPublicKey,
    );

    this.connecting[id] = true;
    this.connections[id] = {
      id,
      otherPublicKey,
      origin,
      validUntil: Date.now() + DEFAULT_SESSION_TIMEOUT_MS,
    };

    const initialConnection = this.approvedHosts[id] === undefined;

    this.connected[id] = new Connection({
      ...this.connections[id],
      initialConnection,
      rpcQueueManager: this.rpcqueueManager,
      updateOriginatorInfos: this.updateOriginatorInfos.bind(this),
      approveHost: this._approveHost.bind(this),
      disapprove: this.disapproveChannel.bind(this),
      getApprovedHosts: this.getApprovedHosts.bind(this),
      revalidate: this.revalidateChannel.bind(this),
      isApproved: this.isApproved.bind(this),
      onTerminate: ({
        channelId,
        sendTerminate,
      }: {
        channelId: string;
        sendTerminate?: boolean;
      }) => {
        this.removeChannel(channelId, sendTerminate);
      },
    });
    // Make sure to watch event before you connect
    this.watchConnection(this.connected[id]);
    await DefaultPreference.set(
      AppConstants.MM_SDK.SDK_CONNECTIONS,
      JSON.stringify(this.connections),
    );
    // Initialize connection
    this.connected[id].connect({
      withKeyExchange: true,
    });
    this.connecting[id] = false;
    this.emit('refresh');
  }

  private watchConnection(connection: Connection) {
    connection.remote.on(
      EventType.CONNECTION_STATUS,
      (connectionStatus: ConnectionStatus) => {
        if (connectionStatus === ConnectionStatus.TERMINATED) {
          this.removeChannel(connection.channelId);
        }
      },
    );

    connection.remote.on(EventType.CLIENTS_DISCONNECTED, () => {
      const host = AppConstants.MM_SDK.SDK_REMOTE_ORIGIN + connection.channelId;
      // Prevent disabled connection ( if user chose do not remember session )
      if (this.disabledHosts[host] !== undefined) {
        this.removeChannel(connection.channelId, true);
        this.updateSDKLoadingState({
          channelId: connection.channelId,
          loading: false,
        }).catch((err) => {
          console.warn(
            `SDKConnect::watchConnection can't update SDK loading state`,
            err,
          );
        });
      }
    });

    connection.on(CONNECTION_LOADING_EVENT, (event: { loading: boolean }) => {
      const channelId = connection.channelId;
      const { loading } = event;
      this.updateSDKLoadingState({ channelId, loading }).catch((err) => {
        console.warn(
          `SDKConnect::watchConnection can't update SDK loading state`,
          err,
        );
      });
    });
  }

  public async updateSDKLoadingState({
    channelId,
    loading,
  }: {
    channelId: string;
    loading: boolean;
  }) {
    const keyringController = (
      Engine.context as { KeyringController: KeyringController }
    ).KeyringController;
    await waitForKeychainUnlocked({ keyringController });

    if (loading === true) {
      this.sdkLoadingState[channelId] = true;
    } else {
      delete this.sdkLoadingState[channelId];
    }

    const loadingSessions = Object.keys(this.sdkLoadingState).length;
    if (loadingSessions > 0) {
      this.navigation?.navigate(Routes.MODAL.ROOT_MODAL_FLOW, {
        screen: Routes.SHEET.SDK_LOADING,
      });
    } else {
      const currentRoute = (this.navigation as any).getCurrentRoute?.()
        ?.name as string;
      if (currentRoute === Routes.SHEET.SDK_LOADING) {
        this.navigation?.goBack();
      }
    }
  }

  public async hideLoadingState() {
    this.sdkLoadingState = {};
    const currentRoute = (this.navigation as any).getCurrentRoute?.()
      ?.name as string;
    if (currentRoute === Routes.SHEET.SDK_LOADING) {
      this.navigation?.goBack();
    }
  }

  public updateOriginatorInfos({
    channelId,
    originatorInfo,
  }: {
    channelId: string;
    originatorInfo: OriginatorInfo;
  }) {
    this.connections[channelId].originatorInfo = originatorInfo;
    DefaultPreference.set(
      AppConstants.MM_SDK.SDK_CONNECTIONS,
      JSON.stringify(this.connections),
    ).catch((err) => {
      throw err;
    });
  }

  public resume({ channelId }: { channelId: string }) {
    const session = this.connected[channelId]?.remote;

    if (session && !session?.isConnected() && !this.connecting[channelId]) {
      Logger.log(`SDKConnect::resume - channel=${channelId}`);
      this.connecting[channelId] = true;
      this.connected[channelId].resume();
      this.connecting[channelId] = false;
    }
  }

  async reconnect({
    channelId,
    context,
  }: {
    channelId: string;
    context?: string;
  }) {
    if (this.paused) {
      return;
    }

    if (this.connecting[channelId]) {
      return;
    }

    if (!this.connections[channelId]) {
      return;
    }

    const existingConnection = this.connected[channelId];

    if (existingConnection) {
      const connected = existingConnection?.remote.isConnected();
      const ready = existingConnection?.remote.isReady();
      if (ready && connected) {
        // Ignore reconnection -- already ready to process messages.
        return;
      }

      if (ready || connected) {
        // Try to recover the connection while pinging.
        existingConnection.remote.ping();
        return;
      }
    }

    Logger.log(
      `SDKConnect::reconnect - channel=${channelId} context=${context} (existing=${
        existingConnection !== undefined
      })`,
    );

    const connection = this.connections[channelId];
    this.connecting[channelId] = true;
    this.connected[channelId] = new Connection({
      ...connection,
      reconnect: true,
      initialConnection: false,
      rpcQueueManager: this.rpcqueueManager,
      approveHost: this._approveHost.bind(this),
      disapprove: this.disapproveChannel.bind(this),
      getApprovedHosts: this.getApprovedHosts.bind(this),
      revalidate: this.revalidateChannel.bind(this),
      isApproved: this.isApproved.bind(this),
      updateOriginatorInfos: this.updateOriginatorInfos.bind(this),
      // eslint-disable-next-line @typescript-eslint/no-shadow
      onTerminate: ({ channelId }) => {
        this.removeChannel(channelId);
      },
    });
    this.connected[channelId].connect({
      withKeyExchange: true,
    });
    this.watchConnection(this.connected[channelId]);
    this.connecting[channelId] = false;
    this.emit('refresh');
  }

  async reconnectAll() {
    if (this.reconnected) {
      return;
    }

    const channelIds = Object.keys(this.connections);
    channelIds.forEach((channelId) => {
      if (channelId) {
        this.reconnect({ channelId, context: 'reconnectAll' }).catch((err) => {
          console.warn(
            `SDKConnect::reconnectAll error reconnecting to ${channelId}`,
            err,
          );
        });
      }
    });
    this.reconnected = true;
  }

  setSDKSessions(sdkSessions: SDKSessions) {
    this.connections = sdkSessions;
  }

  public pause() {
    if (this.paused) return;

    for (const id in this.connected) {
      this.connected[id].pause();
    }
    this.paused = true;
    this.connecting = {};
  }

  /**
   * Invalidate a channel/session by preventing future connection to be established.
   * Instead of removing the channel, it creates sets the session to timeout on next
   * connection which will remove it while conitnuing current session.
   *
   * @param channelId
   */
  public invalidateChannel({ channelId }: { channelId: string }) {
    const host = AppConstants.MM_SDK.SDK_REMOTE_ORIGIN + channelId;
    this.disabledHosts[host] = 0;
    delete this.approvedHosts[host];
    delete this.connecting[channelId];
    delete this.connections[channelId];
    DefaultPreference.set(
      AppConstants.MM_SDK.SDK_APPROVEDHOSTS,
      JSON.stringify(this.approvedHosts),
    ).catch((err) => {
      throw err;
    });
    DefaultPreference.set(
      AppConstants.MM_SDK.SDK_CONNECTIONS,
      JSON.stringify(this.connections),
    ).catch((err) => {
      throw err;
    });
  }

  public removeChannel(channelId: string, sendTerminate?: boolean) {
    if (this.connected[channelId]) {
      try {
        this.connected[channelId].removeConnection({
          terminate: sendTerminate ?? false,
        });
      } catch (err) {
        // Ignore error
      }

      delete this.connected[channelId];
      delete this.connections[channelId];
      delete this.connecting[channelId];
      delete this.approvedHosts[
        AppConstants.MM_SDK.SDK_REMOTE_ORIGIN + channelId
      ];
      delete this.disabledHosts[
        AppConstants.MM_SDK.SDK_REMOTE_ORIGIN + channelId
      ];
      DefaultPreference.set(
        AppConstants.MM_SDK.SDK_CONNECTIONS,
        JSON.stringify(this.connections),
      ).catch((err) => {
        throw err;
      });
      DefaultPreference.set(
        AppConstants.MM_SDK.SDK_APPROVEDHOSTS,
        JSON.stringify(this.approvedHosts),
      ).catch((err) => {
        throw err;
      });
    }
    this.emit('refresh');
  }

  public async removeAll() {
    for (const id in this.connections) {
      this.removeChannel(id, true);
    }
    // Also remove approved hosts that may have been skipped.
    this.approvedHosts = {};
    this.disabledHosts = {};
    this.connections = {};
    this.connected = {};
    this.connecting = {};
    this.paused = false;
    await DefaultPreference.clear(AppConstants.MM_SDK.SDK_CONNECTIONS);
    await DefaultPreference.clear(AppConstants.MM_SDK.SDK_APPROVEDHOSTS);
  }

  public getConnected() {
    return this.connected;
  }

  public getConnections() {
    return this.connections;
  }

  public getApprovedHosts(_context?: string) {
    return this.approvedHosts || {};
  }

  public disapproveChannel(channelId: string) {
    const hostname = AppConstants.MM_SDK.SDK_REMOTE_ORIGIN + channelId;
    delete this.approvedHosts[hostname];
  }

  public async revalidateChannel({ channelId }: { channelId: string }) {
    const hostname = AppConstants.MM_SDK.SDK_REMOTE_ORIGIN + channelId;
    this._approveHost({
      host: hostname,
      hostname,
      context: 'revalidateChannel',
    });
  }

  public isApproved({ channelId }: { channelId: string; context?: string }) {
    const hostname = AppConstants.MM_SDK.SDK_REMOTE_ORIGIN + channelId;
    const isApproved = this.approvedHosts[hostname] !== undefined;
    // possible future feature to add multiple approval parameters per channel.
    return isApproved;
  }

  private _approveHost({ host }: approveHostProps) {
    if (this.disabledHosts[host]) {
      // Might be useful for future feature.
    } else {
      // Host is approved for 24h.
      this.approvedHosts[host] = Date.now() + DAY_IN_MS;
      // Prevent disabled hosts from being persisted.
      DefaultPreference.set(
        AppConstants.MM_SDK.SDK_APPROVEDHOSTS,
        JSON.stringify(this.approvedHosts),
      ).catch((err) => {
        throw err;
      });
    }
    this.emit('refresh');
  }

  private async _handleAppState(appState: string) {
    // Prevent double handling same app state
    if (this.appState === appState) {
      return;
    }

    this.appState = appState;
    if (appState === 'active') {
      if (Device.isAndroid()) {
        if (this.timeout) BackgroundTimer.clearInterval(this.timeout);
      } else if (this.timeout) clearTimeout(this.timeout);
      this.timeout = undefined;

      if (this.paused) {
        const keyringController = (
          Engine.context as { KeyringController: KeyringController }
        ).KeyringController;
        await waitForKeychainUnlocked({ keyringController });
        // Add delay in case app opened from deeplink so that it doesn't create 2 connections.
        await wait(1000);
        this.reconnected = false;
        for (const id in this.connected) {
          this.resume({ channelId: id });
        }
      }
      this.paused = false;
    } else if (appState === 'background') {
      // Reset wentBack state
      wentBackMinimizer = true;
      // Cancel rpc queue anytime app is backgrounded
      this.rpcqueueManager.reset();
      if (!this.paused) {
        /**
         * Pause connections after 20 seconds of the app being in background to respect device resources.
         * Also, OS closes the app if after 30 seconds, the connections are still open.
         */
        if (Device.isIos()) {
          BackgroundTimer.start();
          this.timeout = setTimeout(() => {
            this.pause();
          }, TIMEOUT_PAUSE_CONNECTIONS) as unknown as number;
          BackgroundTimer.stop();
        } else if (Device.isAndroid()) {
          this.timeout = BackgroundTimer.setTimeout(() => {
            this.pause();
          }, TIMEOUT_PAUSE_CONNECTIONS);
          // TODO manage interval clearTimeout
        }
      }
    }
  }

  public async unmount() {
    Logger.log(`SDKConnect::unmount()`);
    try {
      this.appStateListener?.remove();
    } catch (err) {
      // Ignore if already removed
    }
    for (const id in this.connected) {
      this.connected[id].disconnect({ terminate: false });
    }

    if (Device.isAndroid()) {
      if (this.timeout) BackgroundTimer.clearInterval(this.timeout);
    } else if (this.timeout) clearTimeout(this.timeout);
    if (this.initTimeout) clearTimeout(this.initTimeout);
    this.timeout = undefined;
    this.initTimeout = undefined;
    this._initialized = false;
    this.approvedHosts = {};
    this.disabledHosts = {};
    this.connections = {};
    this.connected = {};
    this.connecting = {};
  }

  getSessionsStorage() {
    return this.connections;
  }

  public async init(props: {
    navigation: StackNavigationProp<{ [route: string]: { screen: string } }>;
  }) {
    if (this._initialized) {
      return;
    }

    // Change _initialized status at the beginning to prevent double initialization during dev.
    this._initialized = true;

    this.navigation = props.navigation;

    Logger.log(`SDKConnect::init()`);

    this.appStateListener = AppState.addEventListener(
      'change',
      this._handleAppState.bind(this),
    );

    const [connectionsStorage, hostsStorage] = await Promise.all([
      DefaultPreference.get(AppConstants.MM_SDK.SDK_CONNECTIONS),
      DefaultPreference.get(AppConstants.MM_SDK.SDK_APPROVEDHOSTS),
    ]);

    if (connectionsStorage) {
      this.connections = JSON.parse(connectionsStorage);
    }

    if (hostsStorage) {
      const uncheckedHosts = JSON.parse(hostsStorage) as ApprovedHosts;
      // Check if the approved hosts haven't timed out.
      const approvedHosts: ApprovedHosts = {};
      let expiredCounter = 0;
      for (const host in uncheckedHosts) {
        const expirationTime = uncheckedHosts[host];
        if (Date.now() < expirationTime) {
          // Host is valid, add it to the list.
          approvedHosts[host] = expirationTime;
        } else {
          expiredCounter += 1;
        }
      }
      if (expiredCounter > 1) {
        // Update the list of approved hosts excluding the expired ones.
        DefaultPreference.set(
          AppConstants.MM_SDK.SDK_APPROVEDHOSTS,
          JSON.stringify(approvedHosts),
        ).catch((err) => {
          throw err;
        });
      }
      this.approvedHosts = approvedHosts;
    }

    // Need to use a timeout to avoid race condition of double reconnection
    // - reconnecting from deeplink and reconnecting from being back in foreground.
    // We prioritize the deeplink and thus use the delay here.

    if (!this.paused) {
      const keyringController = (
        Engine.context as { KeyringController: KeyringController }
      ).KeyringController;
      await waitForKeychainUnlocked({ keyringController });
      await wait(2000);
      await this.reconnectAll();
    }
  }

  public static getInstance(): SDKConnect {
    if (!SDKConnect.instance) {
      SDKConnect.instance = new SDKConnect();
    }
    return SDKConnect.instance;
  }
}

export default SDKConnect;<|MERGE_RESOLUTION|>--- conflicted
+++ resolved
@@ -671,15 +671,6 @@
 
     if (this.origin === AppConstants.DEEPLINKS.ORIGIN_QR_CODE) return;
 
-<<<<<<< HEAD
-    waitForEmptyRPCQueue(this.rpcQueueManager).then(() => {
-      if (wentBackMinimizer) {
-        // Skip, already went back.
-        return;
-      }
-      Minimizer.goBack();
-    });
-=======
     waitForEmptyRPCQueue(this.rpcQueueManager)
       .then(async () => {
         if (wentBackMinimizer) {
@@ -701,7 +692,6 @@
           err,
         );
       });
->>>>>>> bd283e29
   }
 }
 
