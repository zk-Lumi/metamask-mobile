--- conflicted
+++ resolved
@@ -938,10 +938,6 @@
               origin,
               target,
             ),
-<<<<<<< HEAD
-          // TODO: Code fence this block
-=======
->>>>>>> 2ef39a0a
           getSnapKeyring: this.getSnapKeyring.bind(this),
         },
       ),
@@ -1054,12 +1050,7 @@
 
     ///: BEGIN:ONLY_INCLUDE_IF(preinstalled-snaps,external-snaps)
     this.subjectMetadataController = new SubjectMetadataController({
-<<<<<<< HEAD
-      // eslint-disable-next-line @typescript-eslint/ban-ts-comment
-      // @ts-ignore TODO: Resolve/patch mismatch between base-controller versions. Before: never, never. Now: string, string, which expects 3rd and 4th args to be informed for restrictedControllerMessengers
-=======
       // @ts-expect-error TODO: Resolve mismatch between base-controller versions.
->>>>>>> 2ef39a0a
       messenger: this.controllerMessenger.getRestricted({
         name: 'SubjectMetadataController',
         allowedActions: [`${permissionController.name}:hasPermissions`],
