/* eslint-disable @typescript-eslint/no-shadow */
import Crypto from 'react-native-quick-crypto';
import {
  AccountTrackerController,
  AccountTrackerState,
  AssetsContractController,
  CurrencyRateController,
  CurrencyRateState,
  CurrencyRateStateChange,
  GetCurrencyRateState,
  GetTokenListState,
  NftController,
  NftDetectionController,
  NftState,
  TokenBalancesController,
  TokenDetectionController,
  TokenListController,
  TokenListState,
  TokenListStateChange,
  TokenRatesController,
  TokenRatesState,
  TokensController,
  TokensState,
  CodefiTokenPricesServiceV2,
  TokensControllerActions,
  TokensControllerEvents,
  TokenListControllerActions,
  TokenListControllerEvents,
  TokenBalancesControllerState,
} from '@metamask/assets-controllers';
///: BEGIN:ONLY_INCLUDE_IF(snaps)
import { AppState } from 'react-native';
import PREINSTALLED_SNAPS from '../lib/snaps/preinstalled-snaps';
///: END:ONLY_INCLUDE_IF
import {
  AddressBookController,
  AddressBookState,
} from '@metamask/address-book-controller';
import { BaseState, ControllerMessenger } from '@metamask/base-controller';
import { ComposableController } from '@metamask/composable-controller';
import {
  KeyringController,
  KeyringControllerState,
  KeyringControllerActions,
  KeyringControllerEvents,
  ///: BEGIN:ONLY_INCLUDE_IF(snaps)
  KeyringTypes,
  ///: END:ONLY_INCLUDE_IF
} from '@metamask/keyring-controller';
import {
  NetworkController,
  NetworkControllerActions,
  NetworkControllerEvents,
  NetworkState,
  NetworkStatus,
} from '@metamask/network-controller';
import {
  PhishingController,
  PhishingControllerState,
} from '@metamask/phishing-controller';
import {
  PreferencesController,
  PreferencesControllerActions,
  PreferencesControllerEvents,
  PreferencesState,
} from '@metamask/preferences-controller';
import {
  TransactionController,
  TransactionState,
} from '@metamask/transaction-controller';
import {
  GasFeeController,
  GasFeeState,
  GasFeeStateChange,
  GetGasFeeState,
} from '@metamask/gas-fee-controller';
import {
  AcceptOptions,
  ApprovalController,
  ApprovalControllerActions,
  ApprovalControllerEvents,
  ApprovalControllerState,
} from '@metamask/approval-controller';
import {
  PermissionController,
  PermissionControllerActions,
  PermissionControllerEvents,
  PermissionControllerState,
  ///: BEGIN:ONLY_INCLUDE_IF(snaps)
  SubjectMetadataController,
  SubjectMetadataControllerActions,
  SubjectMetadataControllerEvents,
  SubjectMetadataControllerState,
  ///: END:ONLY_INCLUDE_IF
} from '@metamask/permission-controller';
import SwapsController, { swapsUtils } from '@metamask/swaps-controller';
import {
  PPOMController,
  PPOMControllerEvents,
  PPOMState,
} from '@metamask/ppom-validator';
///: BEGIN:ONLY_INCLUDE_IF(snaps)
import {
  JsonSnapsRegistry,
  AllowedActions as SnapsAllowedActions,
  AllowedEvents as SnapsAllowedEvents,
  SnapController,
  SnapsRegistryState,
  SnapControllerEvents,
  SnapControllerActions,
  PersistedSnapControllerState,
  WebViewExecutionService,
} from '@metamask/snaps-controllers';
import { NotificationArgs } from '@metamask/snaps-rpc-methods/dist/types/restricted/notify';
import { getSnapsWebViewPromise } from '../lib/snaps';
import {
  buildSnapEndowmentSpecifications,
  buildSnapRestrictedMethodSpecifications,
} from '@metamask/snaps-rpc-methods';
import type { EnumToUnion, DialogType } from '@metamask/snaps-sdk';
// eslint-disable-next-line import/no-nodejs-modules
import { Duplex } from 'stream';
///: END:ONLY_INCLUDE_IF
import { MetaMaskKeyring as QRHardwareKeyring } from '@keystonehq/metamask-airgapped-keyring';
import {
  LoggingController,
  LoggingControllerState,
  LoggingControllerActions,
} from '@metamask/logging-controller';
import LedgerKeyring from '@consensys/ledgerhq-metamask-keyring';
import { Encryptor, LEGACY_DERIVATION_OPTIONS } from './Encryptor';
import {
  isMainnetByChainId,
  fetchEstimatedMultiLayerL1Fee,
  deprecatedGetNetworkId,
  getDecimalChainId,
} from '../util/networks';
import AppConstants from './AppConstants';
import { store } from '../store';
import {
  renderFromTokenMinimalUnit,
  balanceToFiatNumber,
  weiToFiatNumber,
  toHexadecimal,
  addHexPrefix,
} from '../util/number';
import NotificationManager from './NotificationManager';
import Logger from '../util/Logger';
///: BEGIN:ONLY_INCLUDE_IF(snaps)
import { EndowmentPermissions } from '../constants/permissions';
///: END:ONLY_INCLUDE_IF
import { isZero } from '../util/lodash';
import { MetaMetricsEvents, MetaMetrics } from './Analytics';

///: BEGIN:ONLY_INCLUDE_IF(snaps)
import {
  SnapBridge,
  ExcludedSnapEndowments,
  ExcludedSnapPermissions,
  detectSnapLocation,
  fetchFunction,
  DetectSnapLocationOptions,
} from './Snaps';
import { getRpcMethodMiddleware } from './RPCMethods/RPCMethodMiddleware';
///: END:ONLY_INCLUDE_IF
import { isBlockaidFeatureEnabled } from '../util/blockaid';
import {
  getCaveatSpecifications,
  getPermissionSpecifications,
  unrestrictedMethods,
} from './Permissions/specifications.js';
import { backupVault } from './BackupVault';
import {
  SignatureController,
  SignatureControllerActions,
  SignatureControllerEvents,
} from '@metamask/signature-controller';
import { hasProperty, Json } from '@metamask/utils';
// TODO: Export this type from the package directly
import { SwapsState } from '@metamask/swaps-controller/dist/SwapsController';
import { providerErrors } from '@metamask/rpc-errors';

import { PPOM, ppomInit } from '../lib/ppom/PPOMView';
import RNFSStorageBackend from '../lib/ppom/ppom-storage-backend';
import {
  AccountsController,
  AccountsControllerActions,
  AccountsControllerEvents,
  AccountsControllerState,
} from '@metamask/accounts-controller';
import { captureException } from '@sentry/react-native';
import { lowerCase } from 'lodash';
import {
  networkIdUpdated,
  networkIdWillUpdate,
} from '../core/redux/slices/inpageProvider';
import SmartTransactionsController from '@metamask/smart-transactions-controller';
import { NETWORKS_CHAIN_ID } from '../../app/constants/network';
import { selectShouldUseSmartTransaction } from '../selectors/smartTransactionsController';
import { selectSwapsChainFeatureFlags } from '../reducers/swaps';
import { SmartTransactionStatuses } from '@metamask/smart-transactions-controller/dist/types';
import { submitSmartTransactionHook } from '../util/smart-transactions/smart-publish-hook';
import { SmartTransactionsControllerState } from '@metamask/smart-transactions-controller/dist/SmartTransactionsController';

const NON_EMPTY = 'NON_EMPTY';

const encryptor = new Encryptor({
  keyDerivationOptions: LEGACY_DERIVATION_OPTIONS,
});
let currentChainId: any;

///: BEGIN:ONLY_INCLUDE_IF(snaps)
// TODO remove these custom types when the PhishingController is to version >= 7.0.0
interface MaybeUpdateState {
  type: `${PhishingController['name']}:maybeUpdateState`;
  handler: PhishingController['maybeUpdateState'];
}

interface TestOrigin {
  type: `${PhishingController['name']}:testOrigin`;
  handler: PhishingController['test'];
}

type PhishingControllerActions = MaybeUpdateState | TestOrigin;

type SnapsGlobalActions =
  | SnapControllerActions
  | SubjectMetadataControllerActions
  | PhishingControllerActions
  | SnapsAllowedActions;

type SnapsGlobalEvents =
  | SnapControllerEvents
  | SubjectMetadataControllerEvents
  | SnapsAllowedEvents;
///: END:ONLY_INCLUDE_IF

type GlobalActions =
  | ApprovalControllerActions
  | GetCurrencyRateState
  | GetGasFeeState
  | GetTokenListState
  | KeyringControllerActions
  | NetworkControllerActions
  | PermissionControllerActions
  | SignatureControllerActions
  | LoggingControllerActions
  ///: BEGIN:ONLY_INCLUDE_IF(snaps)
  | SnapsGlobalActions
  ///: END:ONLY_INCLUDE_IF
  | KeyringControllerActions
  | AccountsControllerActions
  | PreferencesControllerActions
  | TokensControllerActions
  | TokenListControllerActions;
type GlobalEvents =
  | ApprovalControllerEvents
  | CurrencyRateStateChange
  | GasFeeStateChange
  | KeyringControllerEvents
  | TokenListStateChange
  | NetworkControllerEvents
  | PermissionControllerEvents
  ///: BEGIN:ONLY_INCLUDE_IF(snaps)
  | SnapsGlobalEvents
  ///: END:ONLY_INCLUDE_IF
  | SignatureControllerEvents
  | KeyringControllerEvents
  | PPOMControllerEvents
  | AccountsControllerEvents
  | PreferencesControllerEvents
  | TokensControllerEvents
  | TokenListControllerEvents;

type PermissionsByRpcMethod = ReturnType<typeof getPermissionSpecifications>;
type Permissions = PermissionsByRpcMethod[keyof PermissionsByRpcMethod];

export interface EngineState {
  AccountTrackerController: AccountTrackerState;
  AddressBookController: AddressBookState;
  AssetsContractController: BaseState;
  NftController: NftState;
  TokenListController: TokenListState;
  CurrencyRateController: CurrencyRateState;
  KeyringController: KeyringControllerState;
  NetworkController: NetworkState;
  PreferencesController: PreferencesState;
  PhishingController: PhishingControllerState;
  TokenBalancesController: TokenBalancesControllerState;
  TokenRatesController: TokenRatesState;
  TransactionController: TransactionState;
  SmartTransactionsController: SmartTransactionsControllerState;
  SwapsController: SwapsState;
  GasFeeController: GasFeeState;
  TokensController: TokensState;
  TokenDetectionController: BaseState;
  NftDetectionController: BaseState;
  ///: BEGIN:ONLY_INCLUDE_IF(snaps)
  SnapController: PersistedSnapControllerState;
  SnapsRegistry: SnapsRegistryState;
  SubjectMetadataController: SubjectMetadataControllerState;
  ///: END:ONLY_INCLUDE_IF
  PermissionController: PermissionControllerState<Permissions>;
  ApprovalController: ApprovalControllerState;
  LoggingController: LoggingControllerState;
  PPOMController: PPOMState;
  AccountsController: AccountsControllerState;
}

/**
 * All mobile controllers, keyed by name
 */
interface Controllers {
  AccountsController: AccountsController;
  AccountTrackerController: AccountTrackerController;
  AddressBookController: AddressBookController;
  ApprovalController: ApprovalController;
  AssetsContractController: AssetsContractController;
  CurrencyRateController: CurrencyRateController;
  GasFeeController: GasFeeController;
  KeyringController: KeyringController;
  LoggingController: LoggingController;
  NetworkController: NetworkController;
  NftController: NftController;
  NftDetectionController: NftDetectionController;
  // TODO: Fix permission types
  PermissionController: PermissionController<any, any>;
  PhishingController: PhishingController;
  PreferencesController: PreferencesController;
  PPOMController: PPOMController;
  TokenBalancesController: TokenBalancesController;
  TokenListController: TokenListController;
  TokenDetectionController: TokenDetectionController;
  TokenRatesController: TokenRatesController;
  TokensController: TokensController;
  TransactionController: TransactionController;
  SmartTransactionsController: SmartTransactionsController;
  SignatureController: SignatureController;
  ///: BEGIN:ONLY_INCLUDE_IF(snaps)
  SnapController: SnapController;
  SubjectMetadataController: SubjectMetadataController;
  ///: END:ONLY_INCLUDE_IF
  SwapsController: SwapsController;
}

/**
 * Controllers that area always instantiated
 */
type RequiredControllers = Omit<Controllers, 'PPOMController'>;

/**
 * Controllers that are sometimes not instantiated
 */
type OptionalControllers = Pick<Controllers, 'PPOMController'>;

/**
 * Core controller responsible for composing other metamask controllers together
 * and exposing convenience methods for common wallet operations.
 */
class Engine {
  /**
   * The global Engine singleton
   */
  static instance: Engine | null;
  /**
   * A collection of all controller instances
   */
  context: RequiredControllers & Partial<OptionalControllers>;
  /**
   * The global controller messenger.
   */
  controllerMessenger: ControllerMessenger<GlobalActions, GlobalEvents>;
  /**
   * ComposableController reference containing all child controllers
   */
  datamodel: any;

  /**
   * Object containing the info for the latest incoming tx block
   * for each address and network
   */
  lastIncomingTxBlockInfo: any;

  ///: BEGIN:ONLY_INCLUDE_IF(snaps)
  /**
   * Object that runs and manages the execution of Snaps
   */
  snapExecutionService: WebViewExecutionService;

  ///: END:ONLY_INCLUDE_IF

  transactionController: TransactionController;
  smartTransactionsController: SmartTransactionsController;

  /**
   * Creates a CoreController instance
   */
  // eslint-disable-next-line @typescript-eslint/default-param-last
  constructor(
    initialState: Partial<EngineState> = {},
    initialKeyringState?: KeyringControllerState | null,
  ) {
    this.controllerMessenger = new ControllerMessenger();

    /**
     * Subscribes a listener to the state change events of Preferences Controller.
     *
     * @param listener - The callback function to execute when the state changes.
     */
    const onPreferencesStateChange = (
      listener: (preferencesState: PreferencesState) => void,
    ) => {
      const eventName = `PreferencesController:stateChange`;

      this.controllerMessenger.subscribe(eventName, listener);
    };

    const approvalController = new ApprovalController({
      // @ts-expect-error TODO: Resolve/patch mismatch between base-controller versions. Before: never, never. Now: string, string, which expects 3rd and 4th args to be informed for restrictedControllerMessengers
      messenger: this.controllerMessenger.getRestricted({
        name: 'ApprovalController',
        allowedEvents: [],
        allowedActions: [],
      }),
      showApprovalRequest: () => undefined,
      typesExcludedFromRateLimiting: [
        // TODO: Replace with ApprovalType enum from @metamask/controller-utils when breaking change is fixed
        'eth_sign',
        'personal_sign',
        'eth_signTypedData',
        'transaction',
        'wallet_watchAsset',
      ],
    });

    const preferencesController = new PreferencesController({
      messenger: this.controllerMessenger.getRestricted({
        name: 'PreferencesController',
        allowedEvents: ['KeyringController:stateChange'],
      }),
      state: {
        ipfsGateway: AppConstants.IPFS_DEFAULT_GATEWAY_URL,
        useTokenDetection:
          initialState?.PreferencesController?.useTokenDetection ?? true,
        useNftDetection: false,
        displayNftMedia: true,
        securityAlertsEnabled: true,
        ...initialState.PreferencesController,
      },
    });

    const networkControllerOpts = {
      infuraProjectId: process.env.MM_INFURA_PROJECT_ID || NON_EMPTY,
      state: initialState.NetworkController,
      messenger: this.controllerMessenger.getRestricted({
        name: 'NetworkController',
        allowedEvents: [],
        allowedActions: [],
      }),
      // Metrics event tracking is handled in this repository instead
      // TODO: Use events for controller metric events
      trackMetaMetricsEvent: () => {
        // noop
      },
    };
    const networkController = new NetworkController(networkControllerOpts);

    networkController.initializeProvider();

    const assetsContractController = new AssetsContractController({
      onPreferencesStateChange,
      onNetworkDidChange: (listener) =>
        this.controllerMessenger.subscribe(
          AppConstants.NETWORK_DID_CHANGE_EVENT,
          listener,
        ),
      chainId: networkController.state.providerConfig.chainId,
      getNetworkClientById:
        networkController.getNetworkClientById.bind(networkController),
    });
    const nftController = new NftController(
      {
        onPreferencesStateChange,
        onNetworkStateChange: (listener) =>
          this.controllerMessenger.subscribe(
            AppConstants.NETWORK_STATE_CHANGE_EVENT,
            listener,
          ),
        getNetworkClientById:
          networkController.getNetworkClientById.bind(networkController),
        messenger: this.controllerMessenger.getRestricted({
          name: 'NftController',
          allowedActions: [
            `${approvalController.name}:addRequest`,
            `${networkController.name}:getNetworkClientById`,
          ],
        }),
        chainId: networkController.state.providerConfig.chainId,

        getERC721AssetName: assetsContractController.getERC721AssetName.bind(
          assetsContractController,
        ),
        getERC721AssetSymbol:
          assetsContractController.getERC721AssetSymbol.bind(
            assetsContractController,
          ),
        getERC721TokenURI: assetsContractController.getERC721TokenURI.bind(
          assetsContractController,
        ),
        getERC721OwnerOf: assetsContractController.getERC721OwnerOf.bind(
          assetsContractController,
        ),
        getERC1155BalanceOf: assetsContractController.getERC1155BalanceOf.bind(
          assetsContractController,
        ),
        getERC1155TokenURI: assetsContractController.getERC1155TokenURI.bind(
          assetsContractController,
        ),
      },
      {
        useIPFSSubdomains: false,
        chainId: networkController.state.providerConfig.chainId,
      },
    );

    const loggingController = new LoggingController({
      messenger: this.controllerMessenger.getRestricted<
        'LoggingController',
        never,
        never
      >({
        name: 'LoggingController',
      }),
      state: initialState.LoggingController,
    });

    const accountsControllerMessenger = this.controllerMessenger.getRestricted({
      name: 'AccountsController',
      allowedEvents: [
        'SnapController:stateChange',
        'KeyringController:accountRemoved',
        'KeyringController:stateChange',
      ],
      allowedActions: [
        'KeyringController:getAccounts',
        'KeyringController:getKeyringsByType',
        'KeyringController:getKeyringForAccount',
      ],
    });

    const defaultAccountsControllerState: AccountsControllerState = {
      internalAccounts: {
        accounts: {},
        selectedAccount: '',
      },
    };

    const accountsController = new AccountsController({
      messenger: accountsControllerMessenger,
      state: initialState.AccountsController ?? defaultAccountsControllerState,
    });
    const tokensController = new TokensController({
      chainId: networkController.state.providerConfig.chainId,
      config: {
        provider: networkController.getProviderAndBlockTracker().provider,
        chainId: networkController.state.providerConfig.chainId,
        selectedAddress: preferencesController.state.selectedAddress,
      },
      messenger: this.controllerMessenger.getRestricted({
        name: 'TokensController',
        allowedActions: [`${approvalController.name}:addRequest`],
        allowedEvents: [
          'PreferencesController:stateChange',
          'NetworkController:networkDidChange',
          'TokenListController:stateChange',
        ],
      }),
    });
    const tokenListController = new TokenListController({
      chainId: networkController.state.providerConfig.chainId,
      onNetworkStateChange: (listener) =>
        this.controllerMessenger.subscribe(
          AppConstants.NETWORK_STATE_CHANGE_EVENT,
          listener,
        ),
      messenger: this.controllerMessenger.getRestricted({
        name: 'TokenListController',
        allowedEvents: [`${networkController.name}:stateChange`],
      }),
    });
    const currencyRateController = new CurrencyRateController({
      messenger: this.controllerMessenger.getRestricted({
        name: 'CurrencyRateController',
        allowedActions: [`${networkController.name}:getNetworkClientById`],
      }),
      state: initialState.CurrencyRateController,
    });
    currencyRateController.startPollingByNetworkClientId(
      networkController.state.selectedNetworkClientId,
    );
    const gasFeeController = new GasFeeController({
      messenger: this.controllerMessenger.getRestricted({
        name: 'GasFeeController',
        allowedActions: [
          `${networkController.name}:getNetworkClientById`,
          `${networkController.name}:getEIP1559Compatibility`,
        ],
        allowedEvents: [AppConstants.NETWORK_DID_CHANGE_EVENT],
      }),
      getProvider: () =>
        // @ts-expect-error at this point in time the provider will be defined by the `networkController.initializeProvider`
        networkController.getProviderAndBlockTracker().provider,
      onNetworkDidChange: (listener) =>
        this.controllerMessenger.subscribe(
          AppConstants.NETWORK_DID_CHANGE_EVENT,
          listener,
        ),
      getCurrentNetworkEIP1559Compatibility: async () =>
        (await networkController.getEIP1559Compatibility()) ?? false,
      getChainId: () => networkController.state.providerConfig.chainId,
      getCurrentNetworkLegacyGasAPICompatibility: () => {
        const chainId = networkController.state.providerConfig.chainId;
        return (
          isMainnetByChainId(chainId) ||
          chainId === addHexPrefix(swapsUtils.BSC_CHAIN_ID) ||
          chainId === addHexPrefix(swapsUtils.POLYGON_CHAIN_ID)
        );
      },
      clientId: AppConstants.SWAPS.CLIENT_ID,
      legacyAPIEndpoint:
        'https://gas.api.cx.metamask.io/networks/<chain_id>/gasPrices',
      EIP1559APIEndpoint:
        'https://gas.api.cx.metamask.io/networks/<chain_id>/suggestedGasFees',
    });

    const phishingController = new PhishingController({
      messenger: this.controllerMessenger.getRestricted({
        name: 'PhishingController',
        allowedActions: [],
      }),
    });
    phishingController.maybeUpdateState();

    const qrKeyringBuilder = () => {
      const keyring = new QRHardwareKeyring();
      // to fix the bug in #9560, forgetDevice will reset all keyring properties to default.
      keyring.forgetDevice();
      return keyring;
    };
    qrKeyringBuilder.type = QRHardwareKeyring.type;

    const ledgerKeyringBuilder = () => new LedgerKeyring();
    ledgerKeyringBuilder.type = LedgerKeyring.type;

    const keyringController = new KeyringController({
      removeIdentity: preferencesController.removeIdentity.bind(
        preferencesController,
      ),
      encryptor,
<<<<<<< HEAD
      // @ts-expect-error TODO: Update `base-controller` package so that these types are aligned
      messenger: this.controllerMessenger.getRestricted<
        'KeyringController',
        never,
        never
      >({
=======
      messenger: this.controllerMessenger.getRestricted({
>>>>>>> 79506591
        name: 'KeyringController',
      }),
      state: initialKeyringState || initialState.KeyringController,
      // @ts-expect-error To Do: Update the type of QRHardwareKeyring to Keyring<Json>
      keyringBuilders: [qrKeyringBuilder, ledgerKeyringBuilder],
    });

    ///: BEGIN:ONLY_INCLUDE_IF(snaps)
    /**
     * Gets the mnemonic of the user's primary keyring.
     */
    const getPrimaryKeyringMnemonic = () => {
      const [keyring]: any = keyringController.getKeyringsByType(
        KeyringTypes.hd,
      );
      if (!keyring.mnemonic) {
        throw new Error('Primary keyring mnemonic unavailable.');
      }

      return keyring.mnemonic;
    };

    const getAppState = () => {
      const state = AppState.currentState;
      return state === 'active';
    };

    const getSnapPermissionSpecifications = () => ({
      ...buildSnapEndowmentSpecifications(Object.keys(ExcludedSnapEndowments)),
      ...buildSnapRestrictedMethodSpecifications(
        Object.keys(ExcludedSnapPermissions),
        {
          encrypt: encryptor.encrypt.bind(encryptor),
          decrypt: encryptor.decrypt.bind(encryptor),
          // eslint-disable-next-line @typescript-eslint/ban-ts-comment
          // @ts-ignore
          clearSnapState: this.controllerMessenger.call.bind(
            this.controllerMessenger,
            'SnapController:clearSnapState',
          ),
          getMnemonic: getPrimaryKeyringMnemonic.bind(this),
          getUnlockPromise: getAppState.bind(this),
          getSnap: this.controllerMessenger.call.bind(
            this.controllerMessenger,
            'SnapController:get',
          ),
          // eslint-disable-next-line @typescript-eslint/ban-ts-comment
          // @ts-ignore
          handleSnapRpcRequest: this.controllerMessenger.call.bind(
            this.controllerMessenger,
            'SnapController:handleRequest',
          ),
          // eslint-disable-next-line @typescript-eslint/ban-ts-comment
          // @ts-ignore
          getSnapState: this.controllerMessenger.call.bind(
            this.controllerMessenger,
            'SnapController:getSnapState',
          ),
          // eslint-disable-next-line @typescript-eslint/ban-ts-comment
          // @ts-ignore
          updateSnapState: this.controllerMessenger.call.bind(
            this.controllerMessenger,
            'SnapController:updateSnapState',
          ),
          // eslint-disable-next-line @typescript-eslint/ban-ts-comment
          // @ts-ignore
          maybeUpdatePhishingList: this.controllerMessenger.call.bind(
            this.controllerMessenger,
            'PhishingController:maybeUpdateState',
          ),
          isOnPhishingList: (origin: string) =>
            this.controllerMessenger.call<'PhishingController:testOrigin'>(
              'PhishingController:testOrigin',
              // eslint-disable-next-line @typescript-eslint/ban-ts-comment
              // @ts-ignore
              origin,
              // eslint-disable-next-line @typescript-eslint/ban-ts-comment
              // @ts-ignore
            ).result,
          showDialog: (
            origin: string,
            type: EnumToUnion<DialogType>,
            content: any, // should be Component from '@metamask/snaps-ui';
            placeholder?: any,
          ) =>
            approvalController.addAndShowApprovalRequest({
              origin,
              type,
              requestData: { content, placeholder },
            }),
          showInAppNotification: (origin: string, args: NotificationArgs) => {
            Logger.log(
              'Snaps/ showInAppNotification called with args: ',
              args,
              ' and origin: ',
              origin,
            );
          },
        },
      ),
    });
    ///: END:ONLY_INCLUDE_IF
    const accountTrackerController = new AccountTrackerController({
      onPreferencesStateChange,
      getIdentities: () => preferencesController.state.identities,
      getSelectedAddress: () => accountsController.getSelectedAccount().address,
      getMultiAccountBalancesEnabled: () =>
        preferencesController.state.isMultiAccountBalancesEnabled,
      getCurrentChainId: () =>
        toHexadecimal(networkController.state.providerConfig.chainId),
      getNetworkClientById:
        networkController.getNetworkClientById.bind(networkController),
    });
    const permissionController = new PermissionController({
      // eslint-disable-next-line @typescript-eslint/ban-ts-comment
      // @ts-ignore TODO: Resolve/patch mismatch between base-controller versions. Before: never, never. Now: string, string, which expects 3rd and 4th args to be informed for restrictedControllerMessengers
      messenger: this.controllerMessenger.getRestricted({
        name: 'PermissionController',
        allowedActions: [
          `${approvalController.name}:addRequest`,
          `${approvalController.name}:hasRequest`,
          `${approvalController.name}:acceptRequest`,
          `${approvalController.name}:rejectRequest`,
          ///: BEGIN:ONLY_INCLUDE_IF(snaps)
          `SnapController:getPermitted`,
          `SnapController:install`,
          `SubjectMetadataController:getSubjectMetadata`,
          ///: END:ONLY_INCLUDE_IF
        ],
      }),
      state: initialState.PermissionController,
      caveatSpecifications: getCaveatSpecifications({
        getInternalAccounts:
          accountsController.listAccounts.bind(accountsController),
      }),
      // @ts-expect-error Typecast permissionType from getPermissionSpecifications to be of type PermissionType.RestrictedMethod
      permissionSpecifications: {
        ...getPermissionSpecifications({
          getAllAccounts: () => keyringController.getAccounts(),
          getInternalAccounts:
            accountsController.listAccounts.bind(accountsController),
          captureKeyringTypesWithMissingIdentities: (
            internalAccounts = [],
            accounts = [],
          ) => {
            const accountsMissingIdentities = accounts.filter((address) => {
              const lowerCaseAddress = lowerCase(address);
              return !internalAccounts.some(
                (account) => account.address.toLowerCase() === lowerCaseAddress,
              );
            });
            const keyringTypesWithMissingIdentities =
              accountsMissingIdentities.map((address) =>
                keyringController.getAccountKeyringType(address),
              );

            const internalAccountCount = internalAccounts.length;

            const accountTrackerCount = Object.keys(
              accountTrackerController.state.accounts || {},
            ).length;

            captureException(
              new Error(
                `Attempt to get permission specifications failed because there were ${accounts.length} accounts, but ${internalAccountCount} identities, and the ${keyringTypesWithMissingIdentities} keyrings included accounts with missing identities. Meanwhile, there are ${accountTrackerCount} accounts in the account tracker.`,
              ),
            );
          },
        }),
        ///: BEGIN:ONLY_INCLUDE_IF(snaps)
        ...getSnapPermissionSpecifications(),
        ///: END:ONLY_INCLUDE_IF
      },
      unrestrictedMethods,
    });

    ///: BEGIN:ONLY_INCLUDE_IF(snaps)
    const subjectMetadataController = new SubjectMetadataController({
      // eslint-disable-next-line @typescript-eslint/ban-ts-comment
      // @ts-ignore TODO: Resolve/patch mismatch between base-controller versions. Before: never, never. Now: string, string, which expects 3rd and 4th args to be informed for restrictedControllerMessengers
      messenger: this.controllerMessenger.getRestricted({
        name: 'SubjectMetadataController',
        allowedActions: [`${permissionController.name}:hasPermissions`],
      }),
      state: initialState.SubjectMetadataController || {},
      subjectCacheLimit: 100,
    });

    const setupSnapProvider = (snapId: string, connectionStream: Duplex) => {
      Logger.log(
        '[ENGINE LOG] Engine+setupSnapProvider: Setup stream for Snap',
        snapId,
      );
      // TO DO:
      // Develop a simpler getRpcMethodMiddleware object for SnapBridge
      // Consider developing an abstract class to derived custom implementations for each use case
      const bridge = new SnapBridge({
        snapId,
        connectionStream,
        getRPCMethodMiddleware: ({ hostname, getProviderState }) =>
          getRpcMethodMiddleware({
            hostname,
            getProviderState,
            navigation: null,
            getApprovedHosts: () => null,
            setApprovedHosts: () => null,
            approveHost: () => null,
            title: { current: 'Snap' },
            icon: { current: undefined },
            isHomepage: () => false,
            fromHomepage: { current: false },
            toggleUrlModal: () => null,
            wizardScrollAdjusted: { current: false },
            tabId: false,
            isWalletConnect: true,
            isMMSDK: false,
            url: { current: '' },
            analytics: {},
            injectHomePageScripts: () => null,
          }),
      });

      bridge.setupProviderConnection();
    };

    const requireAllowlist = process.env.METAMASK_BUILD_TYPE === 'main';
    const allowLocalSnaps = process.env.METAMASK_BUILD_TYPE === 'flask';

    const snapsRegistryMessenger = this.controllerMessenger.getRestricted({
      name: 'SnapsRegistry',
      allowedEvents: [],
      allowedActions: [],
    });
    const snapsRegistry = new JsonSnapsRegistry({
      state: initialState.SnapsRegistry,
      messenger: snapsRegistryMessenger,
      refetchOnAllowlistMiss: requireAllowlist,
      failOnUnavailableRegistry: requireAllowlist,
      url: {
        registry: 'https://acl.execution.metamask.io/latest/registry.json',
        signature: 'https://acl.execution.metamask.io/latest/signature.json',
      },
      publicKey:
        '0x025b65308f0f0fb8bc7f7ff87bfc296e0330eee5d3c1d1ee4a048b2fd6a86fa0a6',
    });

    this.snapExecutionService = new WebViewExecutionService({
      messenger: this.controllerMessenger.getRestricted({
        name: 'ExecutionService',
      }),
      setupSnapProvider: setupSnapProvider.bind(this),
      getWebView: () => getSnapsWebViewPromise,
    });

    const snapControllerMessenger = this.controllerMessenger.getRestricted({
      name: 'SnapController',
      allowedEvents: [
        'ExecutionService:unhandledError',
        'ExecutionService:outboundRequest',
        'ExecutionService:outboundResponse',
      ],
      allowedActions: [
        `${approvalController.name}:addRequest`,
        `${permissionController.name}:getEndowments`,
        `${permissionController.name}:getPermissions`,
        `${permissionController.name}:hasPermission`,
        `${permissionController.name}:hasPermissions`,
        `${permissionController.name}:requestPermissions`,
        `${permissionController.name}:revokeAllPermissions`,
        `${permissionController.name}:revokePermissions`,
        `${permissionController.name}:revokePermissionForAllSubjects`,
        `${permissionController.name}:getSubjectNames`,
        `${permissionController.name}:updateCaveat`,
        `${approvalController.name}:addRequest`,
        `${approvalController.name}:updateRequestState`,
        `${permissionController.name}:grantPermissions`,
        `${subjectMetadataController.name}:getSubjectMetadata`,
        `${subjectMetadataController.name}:addSubjectMetadata`,
        `${phishingController.name}:maybeUpdateState`,
        `${phishingController.name}:testOrigin`,
        `${snapsRegistry.name}:get`,
        `${snapsRegistry.name}:getMetadata`,
        `${snapsRegistry.name}:update`,
        'ExecutionService:executeSnap',
        'ExecutionService:terminateSnap',
        'ExecutionService:terminateAllSnaps',
        'ExecutionService:handleRpcRequest',
        'SnapsRegistry:get',
        'SnapsRegistry:getMetadata',
        'SnapsRegistry:update',
        'SnapsRegistry:resolveVersion',
      ],
    });

    const snapController = new SnapController({
      environmentEndowmentPermissions: Object.values(EndowmentPermissions),
      featureFlags: {
        // eslint-disable-next-line @typescript-eslint/ban-ts-comment
        // @ts-ignore
        requireAllowlist,
      },
      state: initialState.SnapController || undefined,
      messenger: snapControllerMessenger as any,
      detectSnapLocation: (
        location: string | URL,
        options?: DetectSnapLocationOptions,
      ) =>
        detectSnapLocation(location, {
          ...options,
          allowLocal: allowLocalSnaps,
          fetch: fetchFunction,
        }),
      //@ts-expect-error types need to be aligned with snaps-controllers
      preinstalledSnaps: PREINSTALLED_SNAPS,
    });
    ///: END:ONLY_INCLUDE_IF

    this.transactionController = new TransactionController({
      // @ts-expect-error at this point in time the provider will be defined by the `networkController.initializeProvider`
      blockTracker: networkController.getProviderAndBlockTracker().blockTracker,
      disableSendFlowHistory: true,
      disableHistory: true,
      getGasFeeEstimates: () => gasFeeController.fetchGasFeeEstimates(),
      getCurrentNetworkEIP1559Compatibility:
        networkController.getEIP1559Compatibility.bind(networkController),
      //@ts-expect-error Expected due to Transaction Controller do not have controller utils containing linea-sepolia data
      // This can be removed when controller-utils be updated to v^9
      getNetworkState: () => networkController.state,
      getSelectedAddress: () => accountsController.getSelectedAccount().address,
      incomingTransactions: {
        isEnabled: () => {
          const currentHexChainId =
            networkController.state.providerConfig.chainId;

          const showIncomingTransactions =
            preferencesController?.state?.showIncomingTransactions;

          return Boolean(
            hasProperty(showIncomingTransactions, currentChainId) &&
              showIncomingTransactions?.[currentHexChainId],
          );
        },
        updateTransactions: true,
      },
      // @ts-expect-error TODO: Resolve/patch mismatch between base-controller versions. Before: never, never. Now: string, string, which expects 3rd and 4th args to be informed for restrictedControllerMessengers
      messenger: this.controllerMessenger.getRestricted({
        name: 'TransactionController',
        allowedActions: [`${approvalController.name}:addRequest`],
      }),
      onNetworkStateChange: (listener) =>
        this.controllerMessenger.subscribe(
          AppConstants.NETWORK_STATE_CHANGE_EVENT,
          //@ts-expect-error This is because the network type is still missing linea-sepolia
          // When transaction controller be updated to v^25
          listener,
        ),
      // @ts-expect-error at this point in time the provider will be defined by the `networkController.initializeProvider`
      provider: networkController.getProviderAndBlockTracker().provider,

      // eslint-disable-next-line @typescript-eslint/ban-ts-comment
      // @ts-ignore
      getExternalPendingTransactions: (address: string) =>
        this.smartTransactionsController.getTransactions({
          addressFrom: address,
          status: SmartTransactionStatuses.PENDING,
        }),

      hooks: {
        publish: (transactionMeta) => {
          const shouldUseSmartTransaction = selectShouldUseSmartTransaction(
            store.getState(),
          );

          return submitSmartTransactionHook({
            transactionMeta,
            transactionController: this.transactionController,
            smartTransactionsController: this.smartTransactionsController,
            shouldUseSmartTransaction,
            approvalController,
            featureFlags: selectSwapsChainFeatureFlags(store.getState()),
          });
        },
      },
    });

    const codefiTokenApiV2 = new CodefiTokenPricesServiceV2();

    const smartTransactionsControllerTrackMetaMetricsEvent = (params: {
      event: string;
      category: string;
      sensitiveProperties: any;
    }) => {
      const { event, category, ...restParams } = params;

      MetaMetrics.getInstance().trackEvent(
        {
          category,
          properties: {
            name: event,
          },
        },
        restParams,
      );
    };
    this.smartTransactionsController = new SmartTransactionsController(
      {
        confirmExternalTransaction:
          this.transactionController.confirmExternalTransaction.bind(
            this.transactionController,
          ),
        // @ts-expect-error this fine, STX controller has been downgraded to network controller v15
        getNetworkClientById:
          networkController.getNetworkClientById.bind(networkController),
        getNonceLock: this.transactionController.getNonceLock.bind(
          this.transactionController,
        ),
        // @ts-expect-error txController.getTransactions only uses txMeta.status and txMeta.hash, which v13 TxController has
        getTransactions: this.transactionController.getTransactions.bind(
          this.transactionController,
        ),
        onNetworkStateChange: (listener) =>
          this.controllerMessenger.subscribe(
            AppConstants.NETWORK_STATE_CHANGE_EVENT,
            listener,
          ),

        provider: networkController.getProviderAndBlockTracker()
          .provider as any,

        trackMetaMetricsEvent: smartTransactionsControllerTrackMetaMetricsEvent,
      },
      {
        supportedChainIds: [
          NETWORKS_CHAIN_ID.MAINNET,
          NETWORKS_CHAIN_ID.GOERLI,
          NETWORKS_CHAIN_ID.SEPOLIA,
        ],
      },
      initialState.SmartTransactionsController,
    );

    const controllers: Controllers[keyof Controllers][] = [
      keyringController,
      accountTrackerController,
      new AddressBookController(),
      assetsContractController,
      nftController,
      tokensController,
      tokenListController,
      new TokenDetectionController({
        messenger: this.controllerMessenger.getRestricted({
          name: 'TokenDetectionController',
          allowedActions: [
            'AccountsController:getSelectedAccount',
            'NetworkController:getNetworkClientById',
            'NetworkController:getNetworkConfigurationByNetworkClientId',
            'NetworkController:getState',
            'KeyringController:getState',
            'PreferencesController:getState',
            'TokenListController:getState',
            'TokensController:getState',
            'TokensController:addDetectedTokens',
          ],
          allowedEvents: [
            'AccountsController:selectedAccountChange',
            'KeyringController:lock',
            'KeyringController:unlock',
            'PreferencesController:stateChange',
            'NetworkController:networkDidChange',
            'TokenListController:stateChange',
            'TokensController:stateChange',
          ],
        }),
        trackMetaMetricsEvent: () =>
          MetaMetrics.getInstance().trackEvent(
            MetaMetricsEvents.TOKEN_DETECTED,
            {
              token_standard: 'ERC20',
              asset_type: 'token',
              chain_id: getDecimalChainId(
                networkController.state.providerConfig.chainId,
              ),
            },
          ),
        // Remove this when TokensController is extending Base Controller v2
        getTokensState: () => tokensController.state,
        getBalancesInSingleCall:
          assetsContractController.getBalancesInSingleCall.bind(
            assetsContractController,
          ),
      }),
      new NftDetectionController({
        onNftsStateChange: (listener) => nftController.subscribe(listener),
        onPreferencesStateChange,
        onNetworkStateChange: (listener) =>
          this.controllerMessenger.subscribe(
            AppConstants.NETWORK_STATE_CHANGE_EVENT,
            listener,
          ),
        chainId: networkController.state.providerConfig.chainId,
        getOpenSeaApiKey: () => nftController.openSeaApiKey,
        addNft: nftController.addNft.bind(nftController),
        getNftApi: nftController.getNftApi.bind(nftController),
        getNftState: () => nftController.state,
        getNetworkClientById:
          networkController.getNetworkClientById.bind(networkController),
      }),
      currencyRateController,
      networkController,
      phishingController,
      preferencesController,
      new TokenBalancesController({
        messenger: this.controllerMessenger.getRestricted({
          name: 'TokenBalancesController',
          allowedActions: ['PreferencesController:getState'],
          allowedEvents: ['TokensController:stateChange'],
        }),
        // onTokensStateChange will be removed when Tokens Controller extends Base Controller v2
        onTokensStateChange: (listener) => tokensController.subscribe(listener),
        getERC20BalanceOf: assetsContractController.getERC20BalanceOf.bind(
          assetsContractController,
        ),
        interval: 10000,
      }),
      new TokenRatesController({
        onTokensStateChange: (listener) => tokensController.subscribe(listener),
        onNetworkStateChange: (listener) =>
          this.controllerMessenger.subscribe(
            AppConstants.NETWORK_STATE_CHANGE_EVENT,
            listener,
          ),

        onPreferencesStateChange,
        chainId: networkController.state.providerConfig.chainId,
        ticker: networkController.state.providerConfig.ticker,
        selectedAddress: preferencesController.state.selectedAddress,
        tokenPricesService: codefiTokenApiV2,
        interval: 30 * 60 * 1000,
        getNetworkClientById:
          networkController.getNetworkClientById.bind(networkController),
      }),
      this.transactionController,
      this.smartTransactionsController,
      new SwapsController(
        {
          // @ts-expect-error TODO: Resolve mismatch between gas fee and swaps controller types
          fetchGasFeeEstimates: () => gasFeeController.fetchGasFeeEstimates(),
          // @ts-expect-error TODO: Resolve mismatch between gas fee and swaps controller types
          fetchEstimatedMultiLayerL1Fee,
        },
        {
          clientId: AppConstants.SWAPS.CLIENT_ID,
          fetchAggregatorMetadataThreshold:
            AppConstants.SWAPS.CACHE_AGGREGATOR_METADATA_THRESHOLD,
          fetchTokensThreshold: AppConstants.SWAPS.CACHE_TOKENS_THRESHOLD,
          fetchTopAssetsThreshold:
            AppConstants.SWAPS.CACHE_TOP_ASSETS_THRESHOLD,
          supportedChainIds: [
            swapsUtils.ETH_CHAIN_ID,
            swapsUtils.BSC_CHAIN_ID,
            swapsUtils.SWAPS_TESTNET_CHAIN_ID,
            swapsUtils.POLYGON_CHAIN_ID,
            swapsUtils.AVALANCHE_CHAIN_ID,
            swapsUtils.ARBITRUM_CHAIN_ID,
            swapsUtils.OPTIMISM_CHAIN_ID,
            swapsUtils.ZKSYNC_ERA_CHAIN_ID,
            swapsUtils.LINEA_CHAIN_ID,
          ],
        },
      ),
      gasFeeController,
      approvalController,
      permissionController,
      new SignatureController({
        messenger: this.controllerMessenger.getRestricted({
          name: 'SignatureController',
          allowedActions: [
            `${approvalController.name}:addRequest`,
            `${keyringController.name}:signPersonalMessage`,
            `${keyringController.name}:signMessage`,
            `${keyringController.name}:signTypedMessage`,
            `${loggingController.name}:add`,
          ],
        }),
        isEthSignEnabled: () =>
          Boolean(
            preferencesController.state?.disabledRpcMethodPreferences?.eth_sign,
          ),
        getAllState: () => store.getState(),
        getCurrentChainId: () => networkController.state.providerConfig.chainId,
      }),
      loggingController,
      ///: BEGIN:ONLY_INCLUDE_IF(snaps)
      snapController,
      subjectMetadataController,
      ///: END:ONLY_INCLUDE_IF
      accountsController,
    ];

    if (isBlockaidFeatureEnabled()) {
      const ppomController = new PPOMController({
        chainId: networkController.state.providerConfig.chainId,
        blockaidPublicKey: process.env.BLOCKAID_PUBLIC_KEY as string,
        cdnBaseUrl: process.env.BLOCKAID_FILE_CDN as string,
        // @ts-expect-error TODO: Resolve/patch mismatch between base-controller versions. Before: never, never. Now: string, string, which expects 3rd and 4th args to be informed for restrictedControllerMessengers
        messenger: this.controllerMessenger.getRestricted({
          name: 'PPOMController',
          allowedEvents: [`${networkController.name}:stateChange`],
        }),
        onPreferencesChange: (listener) =>
          this.controllerMessenger.subscribe(
            `${preferencesController.name}:stateChange`,
            listener,
          ),
        provider: networkController.getProviderAndBlockTracker()
          .provider as any,
        ppomProvider: {
          PPOM: PPOM as any,
          ppomInit,
        },
        storageBackend: new RNFSStorageBackend('PPOMDB'),
        securityAlertsEnabled:
          initialState.PreferencesController?.securityAlertsEnabled ?? false,
        state: initialState.PPOMController,
        nativeCrypto: Crypto as any,
      });
      controllers.push(ppomController);
    }

    // set initial state
    // TODO: Pass initial state into each controller constructor instead
    // This is being set post-construction for now to ensure it's functionally equivalent with
    // how the `ComponsedController` used to set initial state.
    //
    // The check for `controller.subscribe !== undefined` is to filter out BaseControllerV2
    // controllers. They should be initialized via the constructor instead.
    for (const controller of controllers) {
      if (
        hasProperty(initialState, controller.name) &&
        hasProperty(controller, 'subscribe') &&
        controller.subscribe !== undefined
      ) {
        // The following type error can be addressed by passing initial state into controller constructors instead
        // @ts-expect-error No type-level guarantee that the correct state is being applied to the correct controller here.
        controller.update(initialState[controller.name]);
      }
    }

    this.datamodel = new ComposableController(
      // @ts-expect-error The ComposableController needs to be updated to support BaseControllerV2
      controllers,
      this.controllerMessenger,
    );
    this.context = controllers.reduce<Partial<typeof this.context>>(
      (context, controller) => ({
        ...context,
        [controller.name]: controller,
      }),
      {},
    ) as typeof this.context;

    const {
      NftController: nfts,
      KeyringController: keyring,
      TransactionController: transaction,
    } = this.context;

    if (process.env.MM_OPENSEA_KEY) {
      nfts.setApiKey(process.env.MM_OPENSEA_KEY);
    }

    // @ts-expect-error TODO: Align transaction types between keyring and TransactionController
    transaction.configure({ sign: keyring.signTransaction.bind(keyring) });

    transaction.hub.on('incomingTransactionBlock', (blockNumber: number) => {
      NotificationManager.gotIncomingTransaction(blockNumber);
    });

    this.controllerMessenger.subscribe(
      AppConstants.NETWORK_STATE_CHANGE_EVENT,
      (state: NetworkState) => {
        if (
          state.networksMetadata[state.selectedNetworkClientId].status ===
            NetworkStatus.Available &&
          state.providerConfig.chainId !== currentChainId
        ) {
          // We should add a state or event emitter saying the provider changed
          setTimeout(() => {
            this.configureControllersOnNetworkChange();
            currentChainId = state.providerConfig.chainId;
          }, 500);
        }
      },
    );

    this.controllerMessenger.subscribe(
      AppConstants.NETWORK_STATE_CHANGE_EVENT,
      async () => {
        try {
          const networkId = await deprecatedGetNetworkId();
          store.dispatch(networkIdUpdated(networkId));
        } catch (error) {
          console.error(
            error,
            `Network ID not changed, current chainId: ${networkController.state.providerConfig.chainId}`,
          );
        }
      },
    );

    this.controllerMessenger.subscribe(
      `${networkController.name}:networkWillChange`,
      () => {
        store.dispatch(networkIdWillUpdate());
      },
    );

    this.configureControllersOnNetworkChange();
    this.startPolling();
    this.handleVaultBackup();

    Engine.instance = this;
  }

  handleVaultBackup() {
    this.controllerMessenger.subscribe(
      AppConstants.KEYRING_STATE_CHANGE_EVENT,
      (state: KeyringControllerState) =>
        backupVault(state)
          .then((result) => {
            if (result.success) {
              Logger.log('Engine', 'Vault back up successful');
            } else {
              Logger.log('Engine', 'Vault backup failed', result.error);
            }
          })
          .catch((error) => {
            Logger.error(error, 'Engine Vault backup failed');
          }),
    );
  }

  startPolling() {
    const {
      NftDetectionController,
      TokenDetectionController,
      TokenListController,
      TransactionController,
      TokenRatesController,
    } = this.context;

    TokenListController.start();
    NftDetectionController.start();
    TokenDetectionController.start();
    // leaving the reference of TransactionController here, rather than importing it from utils to avoid circular dependency
    TransactionController.startIncomingTransactionPolling();
    TokenRatesController.start();
  }

  configureControllersOnNetworkChange() {
    const {
      AccountTrackerController,
      AssetsContractController,
      TokenDetectionController,
      NftDetectionController,
      NetworkController,
      TransactionController,
      SwapsController,
    } = this.context;
    const { provider } = NetworkController.getProviderAndBlockTracker();

    // Skip configuration if this is called before the provider is initialized
    if (!provider) {
      return;
    }
    provider.sendAsync = provider.sendAsync.bind(provider);
    AccountTrackerController.configure({ provider });
    AssetsContractController.configure({ provider });

    SwapsController.configure({
      provider,
      chainId: NetworkController.state?.providerConfig?.chainId,
      pollCountLimit: AppConstants.SWAPS.POLL_COUNT_LIMIT,
    });
    TransactionController.hub.emit('networkChange');
    TokenDetectionController.detectTokens();
    NftDetectionController.detectNfts();
    AccountTrackerController.refresh();
  }

  getTotalFiatAccountBalance = (): {
    ethFiat: number;
    tokenFiat: number;
  } => {
    const {
      CurrencyRateController,
      PreferencesController,
      AccountTrackerController,
      TokenBalancesController,
      TokenRatesController,
      TokensController,
      NetworkController,
    } = this.context;
    const { selectedAddress } = PreferencesController.state;
    const { currentCurrency } = CurrencyRateController.state;
    const networkProvider = NetworkController.state.providerConfig;
    const conversionRate =
      CurrencyRateController.state?.currencyRates?.[networkProvider?.ticker]
        ?.conversionRate ?? 0;
    const { accountsByChainId } = AccountTrackerController.state;

    const { tokens } = TokensController.state;
    let ethFiat = 0;
    let tokenFiat = 0;
    const decimalsToShow = (currentCurrency === 'usd' && 2) || undefined;
    if (
      accountsByChainId?.[toHexadecimal(networkProvider.chainId)]?.[
        selectedAddress
      ]
    ) {
      ethFiat = weiToFiatNumber(
        accountsByChainId[toHexadecimal(networkProvider.chainId)][
          selectedAddress
        ].balance,
        conversionRate,
        decimalsToShow,
      );
    }
    if (tokens.length > 0) {
      const { contractBalances: tokenBalances } = TokenBalancesController.state;
      const { contractExchangeRates: tokenExchangeRates } =
        TokenRatesController.state;
      tokens.forEach(
        (item: { address: string; balance?: string; decimals: number }) => {
          const exchangeRate =
            item.address in tokenExchangeRates
              ? tokenExchangeRates[item.address]
              : undefined;
          const tokenBalance =
            item.balance ||
            (item.address in tokenBalances
              ? renderFromTokenMinimalUnit(
                  tokenBalances[item.address],
                  item.decimals,
                )
              : undefined);
          const tokenBalanceFiat = balanceToFiatNumber(
            // TODO: Fix this by handling or eliminating the undefined case
            // @ts-expect-error This variable can be `undefined`, which would break here.
            tokenBalance,
            conversionRate,
            exchangeRate,
            decimalsToShow,
          );
          tokenFiat += tokenBalanceFiat;
        },
      );
    }

    return {
      ethFiat: ethFiat ?? 0,
      tokenFiat: tokenFiat ?? 0,
    };
  };

  /**
   * Returns true or false whether the user has funds or not
   */
  hasFunds = () => {
    try {
      const {
        engine: { backgroundState },
      } = store.getState();
      // TODO: Check `allNfts[currentChainId]` property instead
      // @ts-expect-error This property does not exist
      const nfts = backgroundState.NftController.nfts;
      const tokens = backgroundState.TokensController.tokens;
      const tokenBalances =
        backgroundState.TokenBalancesController.contractBalances;

      let tokenFound = false;
      tokens.forEach((token: { address: string | number }) => {
        if (
          tokenBalances[token.address] &&
          !isZero(tokenBalances[token.address])
        ) {
          tokenFound = true;
        }
      });

      const fiatBalance = this.getTotalFiatAccountBalance() || 0;
      const totalFiatBalance = fiatBalance.ethFiat + fiatBalance.ethFiat;

      return totalFiatBalance > 0 || tokenFound || nfts.length > 0;
    } catch (e) {
      Logger.log('Error while getting user funds', e);
    }
  };

  resetState = async () => {
    // Whenever we are gonna start a new wallet
    // either imported or created, we need to
    // get rid of the old data from state
    const {
      TransactionController,
      TokensController,
      NftController,
      TokenBalancesController,
      TokenRatesController,
      PermissionController,
      LoggingController,
    } = this.context;

    // Remove all permissions.
    PermissionController?.clearState?.();

    //Clear assets info
    TokensController.update({
      allTokens: {},
      allIgnoredTokens: {},
      ignoredTokens: [],
      tokens: [],
    });
    NftController.update({
      allNftContracts: {},
      allNfts: {},
      ignoredNfts: [],
    });

    TokenBalancesController.reset();
    TokenRatesController.update({ contractExchangeRates: {} });

    TransactionController.update({
      methodData: {},
      transactions: [],
      lastFetchedBlockNumbers: {},
    });

    LoggingController.clear();
  };

  removeAllListeners() {
    this.controllerMessenger.clearSubscriptions();
  }

  async destroyEngineInstance() {
    Object.values(this.context).forEach((controller: any) => {
      if (controller.destroy) {
        controller.destroy();
      }
    });
    this.removeAllListeners();
    await this.resetState();
    Engine.instance = null;
  }

  rejectPendingApproval(
    id: string,
    reason: Error = providerErrors.userRejectedRequest(),
    opts: { ignoreMissing?: boolean; logErrors?: boolean } = {},
  ) {
    const { ApprovalController } = this.context;

    if (opts.ignoreMissing && !ApprovalController.has({ id })) {
      return;
    }

    try {
      ApprovalController.reject(id, reason);
    } catch (error: any) {
      if (opts.logErrors !== false) {
        Logger.error(
          error,
          'Reject while rejecting pending connection request',
        );
      }
    }
  }

  async acceptPendingApproval(
    id: string,
    requestData?: Record<string, Json>,
    opts: AcceptOptions & { handleErrors?: boolean } = {
      waitForResult: false,
      deleteAfterResult: false,
      handleErrors: true,
    },
  ) {
    const { ApprovalController } = this.context;

    try {
      return await ApprovalController.accept(id, requestData, {
        waitForResult: opts.waitForResult,
        deleteAfterResult: opts.deleteAfterResult,
      });
    } catch (err) {
      if (opts.handleErrors === false) {
        throw err;
      }
    }
  }

  // This should be used instead of directly calling PreferencesController.setSelectedAddress or AccountsController.setSelectedAccount
  setSelectedAccount(address: string) {
    const { AccountsController, PreferencesController } = this.context;
    const account = AccountsController.getAccountByAddress(address);
    if (account) {
      AccountsController.setSelectedAccount(account.id);
      PreferencesController.setSelectedAddress(address);
    } else {
      throw new Error(`No account found for address: ${address}`);
    }
  }

  /**
   * This should be used instead of directly calling PreferencesController.setAccountLabel or AccountsController.setAccountName in order to keep the names in sync
   * We are currently incrementally migrating the accounts data to the AccountsController so we must keep these values
   * in sync until the migration is complete.
   */
  setAccountLabel(address: string, label: string) {
    const { AccountsController, PreferencesController } = this.context;
    const accountToBeNamed = AccountsController.getAccountByAddress(address);
    if (accountToBeNamed === undefined) {
      throw new Error(`No account found for address: ${address}`);
    }
    AccountsController.setAccountName(accountToBeNamed.id, label);
    PreferencesController.setAccountLabel(address, label);
  }
}

/**
 * Assert that the given Engine instance has been initialized
 *
 * @param instance - Either an Engine instance, or null
 */
function assertEngineExists(
  instance: Engine | null,
): asserts instance is Engine {
  if (!instance) {
    throw new Error('Engine does not exist');
  }
}

let instance: Engine | null;

export default {
  get context() {
    assertEngineExists(instance);
    return instance.context;
  },
  get controllerMessenger() {
    assertEngineExists(instance);
    return instance.controllerMessenger;
  },
  get state() {
    assertEngineExists(instance);
    const {
      AccountTrackerController,
      AddressBookController,
      AssetsContractController,
      NftController,
      TokenListController,
      CurrencyRateController,
      KeyringController,
      NetworkController,
      PreferencesController,
      PhishingController,
      PPOMController,
      TokenBalancesController,
      TokenRatesController,
      TransactionController,
      SmartTransactionsController,
      SwapsController,
      GasFeeController,
      TokensController,
      TokenDetectionController,
      NftDetectionController,
      ///: BEGIN:ONLY_INCLUDE_IF(snaps)
      SnapController,
      SubjectMetadataController,
      ///: END:ONLY_INCLUDE_IF
      PermissionController,
      ApprovalController,
      LoggingController,
      AccountsController,
    } = instance.datamodel.state;

    // normalize `null` currencyRate to `0`
    // TODO: handle `null` currencyRate by hiding fiat values instead
    const modifiedCurrencyRateControllerState = {
      ...CurrencyRateController,
      conversionRate:
        CurrencyRateController.conversionRate === null
          ? 0
          : CurrencyRateController.conversionRate,
    };

    return {
      AccountTrackerController,
      AddressBookController,
      AssetsContractController,
      NftController,
      TokenListController,
      CurrencyRateController: modifiedCurrencyRateControllerState,
      KeyringController,
      NetworkController,
      PhishingController,
      PPOMController,
      PreferencesController,
      TokenBalancesController,
      TokenRatesController,
      TokensController,
      TransactionController,
      SmartTransactionsController,
      SwapsController,
      GasFeeController,
      TokenDetectionController,
      NftDetectionController,
      ///: BEGIN:ONLY_INCLUDE_IF(snaps)
      SnapController,
      SubjectMetadataController,
      ///: END:ONLY_INCLUDE_IF
      PermissionController,
      ApprovalController,
      LoggingController,
      AccountsController,
    };
  },
  get datamodel() {
    assertEngineExists(instance);
    return instance.datamodel;
  },
  getTotalFiatAccountBalance() {
    assertEngineExists(instance);
    return instance.getTotalFiatAccountBalance();
  },
  hasFunds() {
    assertEngineExists(instance);
    return instance.hasFunds();
  },
  resetState() {
    assertEngineExists(instance);
    return instance.resetState();
  },
  destroyEngine() {
    instance?.destroyEngineInstance();
    instance = null;
  },
  init(state: Record<string, never> | undefined, keyringState = null) {
    instance = Engine.instance || new Engine(state, keyringState);
    Object.freeze(instance);
    return instance;
  },
  acceptPendingApproval: async (
    id: string,
    requestData?: Record<string, Json>,
    opts?: AcceptOptions & { handleErrors?: boolean },
  ) => instance?.acceptPendingApproval(id, requestData, opts),
  rejectPendingApproval: (
    id: string,
    reason: Error,
    opts: {
      ignoreMissing?: boolean;
      logErrors?: boolean;
    } = {},
  ) => instance?.rejectPendingApproval(id, reason, opts),
  setSelectedAddress: (address: string) => {
    assertEngineExists(instance);
    instance.setSelectedAccount(address);
  },
  setAccountLabel: (address: string, label: string) => {
    assertEngineExists(instance);
    instance.setAccountLabel(address, label);
  },
};<|MERGE_RESOLUTION|>--- conflicted
+++ resolved
@@ -657,16 +657,8 @@
         preferencesController,
       ),
       encryptor,
-<<<<<<< HEAD
       // @ts-expect-error TODO: Update `base-controller` package so that these types are aligned
-      messenger: this.controllerMessenger.getRestricted<
-        'KeyringController',
-        never,
-        never
-      >({
-=======
       messenger: this.controllerMessenger.getRestricted({
->>>>>>> 79506591
         name: 'KeyringController',
       }),
       state: initialKeyringState || initialState.KeyringController,
