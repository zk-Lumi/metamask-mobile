--- conflicted
+++ resolved
@@ -1281,10 +1281,6 @@
       },
       isSimulationEnabled: () =>
         preferencesController.state.useTransactionSimulations,
-<<<<<<< HEAD
-      // but only breaking change is Node version
-=======
->>>>>>> 6a9ab2dd
       // @ts-expect-error TODO: Resolve mismatch between base-controller versions.
       messenger: this.controllerMessenger.getRestricted({
         name: 'TransactionController',
