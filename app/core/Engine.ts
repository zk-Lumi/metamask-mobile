/* eslint-disable @typescript-eslint/no-shadow */
import Crypto from 'react-native-quick-crypto';
import { scrypt } from 'react-native-fast-crypto';
import {
  AccountTrackerController,
  AccountTrackerState,
  AssetsContractController,
  CurrencyRateController,
  CurrencyRateState,
  CurrencyRateStateChange,
  GetCurrencyRateState,
  GetTokenListState,
  NftController,
  NftDetectionController,
  NftState,
  TokenBalancesController,
  TokenDetectionController,
  TokenListController,
  TokenListState,
  TokenListStateChange,
  TokenRatesController,
  TokenRatesState,
  TokensController,
  TokensState,
  CodefiTokenPricesServiceV2,
  TokensControllerActions,
  TokensControllerEvents,
  TokenListControllerActions,
  TokenListControllerEvents,
  TokenBalancesControllerState,
} from '@metamask/assets-controllers';
///: BEGIN:ONLY_INCLUDE_IF(preinstalled-snaps,external-snaps)
import { AppState } from 'react-native';
import PREINSTALLED_SNAPS from '../lib/snaps/preinstalled-snaps';
///: END:ONLY_INCLUDE_IF
import {
  AddressBookController,
  AddressBookControllerActions,
  AddressBookControllerEvents,
  AddressBookControllerState,
} from '@metamask/address-book-controller';
import { BaseState } from '@metamask/base-controller';
import { ComposableController } from '@metamask/composable-controller';
import {
  KeyringController,
  KeyringControllerState,
  KeyringControllerActions,
  KeyringControllerEvents,
  ///: BEGIN:ONLY_INCLUDE_IF(preinstalled-snaps,external-snaps)
  KeyringTypes,
  ///: END:ONLY_INCLUDE_IF
} from '@metamask/keyring-controller';
import {
  NetworkController,
  NetworkControllerActions,
  NetworkControllerEvents,
  NetworkControllerMessenger,
  NetworkState,
  NetworkStatus,
} from '@metamask/network-controller';
import {
  PhishingController,
  PhishingControllerState,
} from '@metamask/phishing-controller';
import {
  PreferencesController,
  PreferencesControllerActions,
  PreferencesControllerEvents,
  PreferencesState,
} from '@metamask/preferences-controller';
import {
  TransactionController,
  TransactionControllerEvents,
  TransactionControllerState,
} from '@metamask/transaction-controller';
import {
  GasFeeController,
  GasFeeState,
  GasFeeStateChange,
  GetGasFeeState,
} from '@metamask/gas-fee-controller';
import {
  AcceptOptions,
  ApprovalController,
  ApprovalControllerActions,
  ApprovalControllerEvents,
  ApprovalControllerState,
} from '@metamask/approval-controller';
import {
  SelectedNetworkController,
  SelectedNetworkControllerState,
  SelectedNetworkControllerEvents,
  SelectedNetworkControllerActions,
} from '@metamask/selected-network-controller';
import {
  PermissionController,
  PermissionControllerActions,
  PermissionControllerEvents,
  PermissionControllerState,
  ///: BEGIN:ONLY_INCLUDE_IF(preinstalled-snaps,external-snaps)
  SubjectMetadataController,
  SubjectMetadataControllerActions,
  SubjectMetadataControllerEvents,
  SubjectMetadataControllerState,
  ///: END:ONLY_INCLUDE_IF
} from '@metamask/permission-controller';
import SwapsController, { swapsUtils } from '@metamask/swaps-controller';
import {
  PPOMController,
  PPOMControllerEvents,
  PPOMState,
} from '@metamask/ppom-validator';
///: BEGIN:ONLY_INCLUDE_IF(preinstalled-snaps,external-snaps)
import {
  JsonSnapsRegistry,
  AllowedActions as SnapsAllowedActions,
  AllowedEvents as SnapsAllowedEvents,
  SnapController,
  SnapsRegistryState,
  SnapControllerEvents,
  SnapControllerActions,
  PersistedSnapControllerState,
  SnapsRegistryMessenger,
} from '@metamask/snaps-controllers';

import { WebViewExecutionService } from '@metamask/snaps-controllers/react-native';
import { NotificationArgs } from '@metamask/snaps-rpc-methods/dist/types/restricted/notify';
import { getSnapsWebViewPromise } from '../lib/snaps';
import {
  buildSnapEndowmentSpecifications,
  buildSnapRestrictedMethodSpecifications,
} from '@metamask/snaps-rpc-methods';
import type { EnumToUnion, DialogType } from '@metamask/snaps-sdk';
// eslint-disable-next-line import/no-nodejs-modules
import { Duplex } from 'stream';
///: END:ONLY_INCLUDE_IF
import { MetaMaskKeyring as QRHardwareKeyring } from '@keystonehq/metamask-airgapped-keyring';
import {
  LoggingController,
  LoggingControllerState,
  LoggingControllerActions,
} from '@metamask/logging-controller';
import {
  LedgerKeyring,
  LedgerMobileBridge,
  LedgerTransportMiddleware,
} from '@metamask/eth-ledger-bridge-keyring';
import { Encryptor, LEGACY_DERIVATION_OPTIONS } from './Encryptor';
import {
  isMainnetByChainId,
  fetchEstimatedMultiLayerL1Fee,
  isTestNet,
  deprecatedGetNetworkId,
  getDecimalChainId,
} from '../util/networks';
import AppConstants from './AppConstants';
import { store } from '../store';
import {
  renderFromTokenMinimalUnit,
  balanceToFiatNumber,
  weiToFiatNumber,
  toHexadecimal,
  addHexPrefix,
} from '../util/number';
import NotificationManager from './NotificationManager';
import Logger from '../util/Logger';
import { isZero } from '../util/lodash';
import { MetaMetricsEvents, MetaMetrics } from './Analytics';

///: BEGIN:ONLY_INCLUDE_IF(preinstalled-snaps,external-snaps)
import {
  SnapBridge,
  ExcludedSnapEndowments,
  ExcludedSnapPermissions,
  EndowmentPermissions,
  detectSnapLocation,
  fetchFunction,
  DetectSnapLocationOptions,
} from './Snaps';
import { getRpcMethodMiddleware } from './RPCMethods/RPCMethodMiddleware';

import {
  AuthenticationController,
  UserStorageController,
} from '@metamask/profile-sync-controller';
import { NotificationServicesController } from '@metamask/notification-services-controller';
///: END:ONLY_INCLUDE_IF
import {
  getCaveatSpecifications,
  getPermissionSpecifications,
  unrestrictedMethods,
} from './Permissions/specifications.js';
import { backupVault } from './BackupVault';
import {
  SignatureController,
  SignatureControllerActions,
  SignatureControllerEvents,
} from '@metamask/signature-controller';
import { hasProperty, Hex, Json } from '@metamask/utils';
// TODO: Export this type from the package directly
import { SwapsState } from '@metamask/swaps-controller/dist/SwapsController';
import { providerErrors } from '@metamask/rpc-errors';

import { PPOM, ppomInit } from '../lib/ppom/PPOMView';
import RNFSStorageBackend from '../lib/ppom/ppom-storage-backend';
import {
  AccountsController,
  AccountsControllerActions,
  AccountsControllerEvents,
  AccountsControllerMessenger,
  AccountsControllerState,
} from '@metamask/accounts-controller';
import { captureException } from '@sentry/react-native';
import { lowerCase } from 'lodash';
import {
  networkIdUpdated,
  networkIdWillUpdate,
} from '../core/redux/slices/inpageProvider';
import SmartTransactionsController from '@metamask/smart-transactions-controller';
import { getAllowedSmartTransactionsChainIds } from '../../app/constants/smartTransactions';
import { selectShouldUseSmartTransaction } from '../selectors/smartTransactionsController';
import { selectSwapsChainFeatureFlags } from '../reducers/swaps';
import { SmartTransactionStatuses } from '@metamask/smart-transactions-controller/dist/types';
import { submitSmartTransactionHook } from '../util/smart-transactions/smart-publish-hook';
import { SmartTransactionsControllerState } from '@metamask/smart-transactions-controller/dist/SmartTransactionsController';
import { zeroAddress } from 'ethereumjs-util';
import { toChecksumHexAddress } from '@metamask/controller-utils';
import { ExtendedControllerMessenger } from './ExtendedControllerMessenger';
import EthQuery from '@metamask/eth-query';
import { TransactionControllerOptions } from '@metamask/transaction-controller/dist/types/TransactionController';
import DomainProxyMap from '../lib/DomainProxyMap/DomainProxyMap';
///: BEGIN:ONLY_INCLUDE_IF(keyring-snaps)
import { snapKeyringBuilder } from './SnapKeyring';
import { removeAccountsFromPermissions } from './Permissions';
import { keyringSnapPermissionsBuilder } from './SnapKeyring/keyringSnapsPermissions';
import { HandleSnapRequestArgs } from './Snaps/types';
import { handleSnapRequest } from './Snaps/utils';
///: END:ONLY_INCLUDE_IF

const NON_EMPTY = 'NON_EMPTY';

const encryptor = new Encryptor({
  keyDerivationOptions: LEGACY_DERIVATION_OPTIONS,
});
// TODO: Replace "any" with type
// eslint-disable-next-line @typescript-eslint/no-explicit-any
let currentChainId: any;

///: BEGIN:ONLY_INCLUDE_IF(preinstalled-snaps,external-snaps)
// TODO remove these custom types when the PhishingController is to version >= 7.0.0
interface MaybeUpdateState {
  type: `${PhishingController['name']}:maybeUpdateState`;
  handler: PhishingController['maybeUpdateState'];
}

interface TestOrigin {
  type: `${PhishingController['name']}:testOrigin`;
  handler: PhishingController['test'];
}

type PhishingControllerActions = MaybeUpdateState | TestOrigin;
type AuthenticationControllerActions = AuthenticationController.AllowedActions;
type UserStorageControllerActions = UserStorageController.AllowedActions;
type NotificationsServicesControllerActions =
  NotificationServicesController.AllowedActions;

type SnapsGlobalActions =
  | SnapControllerActions
  | SubjectMetadataControllerActions
  | PhishingControllerActions
  | SnapsAllowedActions;

type SnapsGlobalEvents =
  | SnapControllerEvents
  | SubjectMetadataControllerEvents
  | SnapsAllowedEvents;
///: END:ONLY_INCLUDE_IF

type GlobalActions =
  | AddressBookControllerActions
  | ApprovalControllerActions
  | GetCurrencyRateState
  | GetGasFeeState
  | GetTokenListState
  | KeyringControllerActions
  | NetworkControllerActions
  | PermissionControllerActions
  | SignatureControllerActions
  | LoggingControllerActions
  ///: BEGIN:ONLY_INCLUDE_IF(preinstalled-snaps,external-snaps)
  | SnapsGlobalActions
  | AuthenticationControllerActions
  | UserStorageControllerActions
  | NotificationsServicesControllerActions
  ///: END:ONLY_INCLUDE_IF
  | KeyringControllerActions
  | AccountsControllerActions
  | PreferencesControllerActions
  | TokensControllerActions
  | TokenListControllerActions
  | SelectedNetworkControllerActions;

type GlobalEvents =
  | AddressBookControllerEvents
  | ApprovalControllerEvents
  | CurrencyRateStateChange
  | GasFeeStateChange
  | KeyringControllerEvents
  | TokenListStateChange
  | NetworkControllerEvents
  | PermissionControllerEvents
  ///: BEGIN:ONLY_INCLUDE_IF(preinstalled-snaps,external-snaps)
  | SnapsGlobalEvents
  ///: END:ONLY_INCLUDE_IF
  | SignatureControllerEvents
  | KeyringControllerEvents
  | PPOMControllerEvents
  | AccountsControllerEvents
  | PreferencesControllerEvents
  | TokensControllerEvents
  | TokenListControllerEvents
  | TransactionControllerEvents
  | SelectedNetworkControllerEvents;

type PermissionsByRpcMethod = ReturnType<typeof getPermissionSpecifications>;
type Permissions = PermissionsByRpcMethod[keyof PermissionsByRpcMethod];

export interface EngineState {
  AccountTrackerController: AccountTrackerState;
  AddressBookController: AddressBookControllerState;
  AssetsContractController: BaseState;
  NftController: NftState;
  TokenListController: TokenListState;
  CurrencyRateController: CurrencyRateState;
  KeyringController: KeyringControllerState;
  NetworkController: NetworkState;
  PreferencesController: PreferencesState;
  PhishingController: PhishingControllerState;
  TokenBalancesController: TokenBalancesControllerState;
  TokenRatesController: TokenRatesState;
  TransactionController: TransactionControllerState;
  SmartTransactionsController: SmartTransactionsControllerState;
  SwapsController: SwapsState;
  GasFeeController: GasFeeState;
  TokensController: TokensState;
  TokenDetectionController: BaseState;
  NftDetectionController: BaseState;
  ///: BEGIN:ONLY_INCLUDE_IF(preinstalled-snaps,external-snaps)
  SnapController: PersistedSnapControllerState;
  SnapsRegistry: SnapsRegistryState;
  SubjectMetadataController: SubjectMetadataControllerState;
  AuthenticationController: AuthenticationController.AuthenticationControllerState;
  UserStorageController: UserStorageController.UserStorageControllerState;
  NotificationServicesController: NotificationServicesController.NotificationServicesControllerState;
  ///: END:ONLY_INCLUDE_IF
  PermissionController: PermissionControllerState<Permissions>;
  ApprovalController: ApprovalControllerState;
  LoggingController: LoggingControllerState;
  PPOMController: PPOMState;
  AccountsController: AccountsControllerState;
  SelectedNetworkController: SelectedNetworkControllerState;
}

/**
 * All mobile controllers, keyed by name
 */
interface Controllers {
  AccountsController: AccountsController;
  AccountTrackerController: AccountTrackerController;
  AddressBookController: AddressBookController;
  ApprovalController: ApprovalController;
  AssetsContractController: AssetsContractController;
  CurrencyRateController: CurrencyRateController;
  GasFeeController: GasFeeController;
  KeyringController: KeyringController;
  LoggingController: LoggingController;
  NetworkController: NetworkController;
  NftController: NftController;
  NftDetectionController: NftDetectionController;
  // TODO: Fix permission types
  // TODO: Replace "any" with type
  // eslint-disable-next-line @typescript-eslint/no-explicit-any
  PermissionController: PermissionController<any, any>;
  SelectedNetworkController: SelectedNetworkController;
  PhishingController: PhishingController;
  PreferencesController: PreferencesController;
  PPOMController: PPOMController;
  TokenBalancesController: TokenBalancesController;
  TokenListController: TokenListController;
  TokenDetectionController: TokenDetectionController;
  TokenRatesController: TokenRatesController;
  TokensController: TokensController;
  TransactionController: TransactionController;
  SmartTransactionsController: SmartTransactionsController;
  SignatureController: SignatureController;
  ///: BEGIN:ONLY_INCLUDE_IF(preinstalled-snaps,external-snaps)
  SnapController: SnapController;
  SubjectMetadataController: SubjectMetadataController;
  AuthenticationController: AuthenticationController.Controller;
  UserStorageController: UserStorageController.Controller;
  NotificationServicesController: NotificationServicesController.Controller;
  ///: END:ONLY_INCLUDE_IF
  SwapsController: SwapsController;
}

/**
 * Controllers that area always instantiated
 */
type RequiredControllers = Omit<Controllers, 'PPOMController'>;

/**
 * Controllers that are sometimes not instantiated
 */
type OptionalControllers = Pick<Controllers, 'PPOMController'>;

/**
 * Combines required and optional controllers for the Engine context type.
 */
export type EngineContext = RequiredControllers & Partial<OptionalControllers>;

/**
 * Type definition for the controller messenger used in the Engine.
 * It extends the base ControllerMessenger with global actions and events.
 */
export type ControllerMessenger = ExtendedControllerMessenger<
  GlobalActions,
  GlobalEvents
>;

/**
 * Core controller responsible for composing other metamask controllers together
 * and exposing convenience methods for common wallet operations.
 */
class Engine {
  /**
   * The global Engine singleton
   */
  static instance: Engine | null;
  /**
   * A collection of all controller instances
   */
  context: EngineContext;
  /**
   * The global controller messenger.
   */
  controllerMessenger: ControllerMessenger;
  /**
   * ComposableController reference containing all child controllers
   */
  // TODO: Replace "any" with type
  // eslint-disable-next-line @typescript-eslint/no-explicit-any
  datamodel: any;

  /**
   * Object containing the info for the latest incoming tx block
   * for each address and network
   */
  // TODO: Replace "any" with type
  // eslint-disable-next-line @typescript-eslint/no-explicit-any
  lastIncomingTxBlockInfo: any;

  ///: BEGIN:ONLY_INCLUDE_IF(preinstalled-snaps,external-snaps)
  /**
   * Object that runs and manages the execution of Snaps
   */
  snapExecutionService: WebViewExecutionService;
  snapController: SnapController;
  subjectMetadataController: SubjectMetadataController;

  ///: END:ONLY_INCLUDE_IF

  transactionController: TransactionController;
  smartTransactionsController: SmartTransactionsController;

  keyringController: KeyringController;

  /**
   * Creates a CoreController instance
   */
  // eslint-disable-next-line @typescript-eslint/default-param-last
  constructor(
    initialState: Partial<EngineState> = {},
    initialKeyringState?: KeyringControllerState | null,
  ) {
    this.controllerMessenger = new ExtendedControllerMessenger();

    /**
     * Subscribes a listener to the state change events of Preferences Controller.
     *
     * @param listener - The callback function to execute when the state changes.
     */
    const onPreferencesStateChange = (
      listener: (preferencesState: PreferencesState) => void,
    ) => {
      const eventName = `PreferencesController:stateChange`;

      this.controllerMessenger.subscribe(eventName, listener);
    };

    const approvalController = new ApprovalController({
      // @ts-expect-error TODO: Resolve mismatch between base-controller versions.
      messenger: this.controllerMessenger.getRestricted({
        name: 'ApprovalController',
        allowedEvents: [],
        allowedActions: [],
      }),
      showApprovalRequest: () => undefined,
      typesExcludedFromRateLimiting: [
        // TODO: Replace with ApprovalType enum from @metamask/controller-utils when breaking change is fixed
        'personal_sign',
        'eth_signTypedData',
        'transaction',
        'wallet_watchAsset',
      ],
    });

    const preferencesController = new PreferencesController({
      // @ts-expect-error TODO: Resolve mismatch between base-controller versions.
      messenger: this.controllerMessenger.getRestricted({
        name: 'PreferencesController',
        allowedActions: [],
        allowedEvents: ['KeyringController:stateChange'],
      }),
      state: {
        ipfsGateway: AppConstants.IPFS_DEFAULT_GATEWAY_URL,
        useTokenDetection:
          initialState?.PreferencesController?.useTokenDetection ?? true,
        useNftDetection: true, // set this to true to enable nft detection by default to new users
        displayNftMedia: true,
        securityAlertsEnabled: true,
        ...initialState.PreferencesController,
      },
    });

    const networkControllerOpts = {
      infuraProjectId: process.env.MM_INFURA_PROJECT_ID || NON_EMPTY,
      state: initialState.NetworkController,
      messenger: this.controllerMessenger.getRestricted({
        name: 'NetworkController',
        allowedEvents: [],
        allowedActions: [],
      }) as unknown as NetworkControllerMessenger,
      // Metrics event tracking is handled in this repository instead
      // TODO: Use events for controller metric events
      trackMetaMetricsEvent: () => {
        // noop
      },
    };
    const networkController = new NetworkController(networkControllerOpts);

    networkController.initializeProvider();

    const assetsContractController = new AssetsContractController({
      onPreferencesStateChange,
      onNetworkDidChange: (listener) =>
        this.controllerMessenger.subscribe(
          AppConstants.NETWORK_DID_CHANGE_EVENT,
          // @ts-expect-error TODO: Resolve bump the assets controller version.
          listener,
        ),
      chainId: networkController.getNetworkClientById(
        networkController?.state.selectedNetworkClientId,
      ).configuration.chainId,
      // @ts-expect-error TODO: Resolve bump the assets controller version.
      getNetworkClientById:
        networkController.getNetworkClientById.bind(networkController),
    });
    const nftController = new NftController(
      {
        onPreferencesStateChange,
        onNetworkStateChange: (listener) =>
          this.controllerMessenger.subscribe(
            AppConstants.NETWORK_STATE_CHANGE_EVENT,
            listener,
          ),
        // @ts-expect-error TODO: Resolve bump the assets controller version.
        getNetworkClientById:
          networkController.getNetworkClientById.bind(networkController),
        // @ts-expect-error TODO: Resolve mismatch between base-controller versions.
        messenger: this.controllerMessenger.getRestricted({
          name: 'NftController',
          allowedActions: [
            // @ts-expect-error TODO: Resolve mismatch between base-controller versions.
            `${approvalController.name}:addRequest`,
            // @ts-expect-error TODO: Resolve mismatch between base-controller versions.
            `${networkController.name}:getNetworkClientById`,
          ],
          allowedEvents: [],
        }),
        chainId: networkController.getNetworkClientById(
          networkController?.state.selectedNetworkClientId,
        ).configuration.chainId,

        getERC721AssetName: assetsContractController.getERC721AssetName.bind(
          assetsContractController,
        ),
        getERC721AssetSymbol:
          assetsContractController.getERC721AssetSymbol.bind(
            assetsContractController,
          ),
        getERC721TokenURI: assetsContractController.getERC721TokenURI.bind(
          assetsContractController,
        ),
        getERC721OwnerOf: assetsContractController.getERC721OwnerOf.bind(
          assetsContractController,
        ),
        getERC1155BalanceOf: assetsContractController.getERC1155BalanceOf.bind(
          assetsContractController,
        ),
        getERC1155TokenURI: assetsContractController.getERC1155TokenURI.bind(
          assetsContractController,
        ),
      },
      {
        useIPFSSubdomains: false,
        chainId: networkController.getNetworkClientById(
          networkController?.state.selectedNetworkClientId,
        ).configuration.chainId,
      },
    );

    const loggingController = new LoggingController({
      // @ts-expect-error TODO: Resolve mismatch between base-controller versions.
      messenger: this.controllerMessenger.getRestricted<
        'LoggingController',
        never,
        never
      >({
        name: 'LoggingController',
        allowedActions: [],
        allowedEvents: [],
      }),
      state: initialState.LoggingController,
    });
    // @ts-expect-error TODO: Resolve mismatch between base-controller versions.
    const accountsControllerMessenger: AccountsControllerMessenger =
      this.controllerMessenger.getRestricted({
        name: 'AccountsController',
        allowedEvents: [
          'SnapController:stateChange',
          'KeyringController:accountRemoved',
          'KeyringController:stateChange',
        ],
        allowedActions: [
          // @ts-expect-error TODO: Resolve mismatch between base-controller versions.
          'KeyringController:getAccounts',
          // @ts-expect-error TODO: Resolve mismatch between base-controller versions.
          'KeyringController:getKeyringsByType',
          // @ts-expect-error TODO: Resolve mismatch between base-controller versions.
          'KeyringController:getKeyringForAccount',
        ],
      });

    const defaultAccountsControllerState: AccountsControllerState = {
      internalAccounts: {
        accounts: {},
        selectedAccount: '',
      },
    };

    const accountsController = new AccountsController({
      messenger: accountsControllerMessenger,
      state: initialState.AccountsController ?? defaultAccountsControllerState,
    });
    const tokensController = new TokensController({
      chainId: networkController.getNetworkClientById(
        networkController?.state.selectedNetworkClientId,
      ).configuration.chainId,
      config: {
        // @ts-expect-error TODO: Resolve mismatch between network-controller versions.
        provider: networkController.getProviderAndBlockTracker().provider,
        chainId: networkController.getNetworkClientById(
          networkController?.state.selectedNetworkClientId,
        ).configuration.chainId,
        selectedAddress: preferencesController.state.selectedAddress,
      },
      state: initialState.TokensController,
      // @ts-expect-error TODO: Resolve mismatch between base-controller versions.
      messenger: this.controllerMessenger.getRestricted({
        name: 'TokensController',
        allowedActions: [
          // @ts-expect-error TODO: Resolve mismatch between base-controller versions.
          `${approvalController.name}:addRequest`,
          // @ts-expect-error TODO: Resolve mismatch between base-controller versions.
          'NetworkController:getNetworkClientById',
        ],
        allowedEvents: [
          'PreferencesController:stateChange',
          'NetworkController:networkDidChange',
          'TokenListController:stateChange',
        ],
      }),
    });
    const tokenListController = new TokenListController({
      chainId: networkController.getNetworkClientById(
        networkController?.state.selectedNetworkClientId,
      ).configuration.chainId,
      onNetworkStateChange: (listener) =>
        this.controllerMessenger.subscribe(
          AppConstants.NETWORK_STATE_CHANGE_EVENT,
          listener,
        ),
      // @ts-expect-error TODO: Resolve mismatch between base-controller versions.
      messenger: this.controllerMessenger.getRestricted({
        name: 'TokenListController',
        allowedActions: [],
        allowedEvents: [`${networkController.name}:stateChange`],
      }),
    });
    const currencyRateController = new CurrencyRateController({
      // @ts-expect-error TODO: Resolve mismatch between base-controller versions.
      messenger: this.controllerMessenger.getRestricted({
        name: 'CurrencyRateController',
        // @ts-expect-error TODO: Resolve mismatch between base-controller versions.
        allowedActions: [`${networkController.name}:getNetworkClientById`],
        allowedEvents: [],
      }),
      state: initialState.CurrencyRateController,
    });
    currencyRateController.startPollingByNetworkClientId(
      networkController.state.selectedNetworkClientId,
    );
    const gasFeeController = new GasFeeController({
      // @ts-expect-error TODO: Resolve mismatch between base-controller versions.
      messenger: this.controllerMessenger.getRestricted({
        name: 'GasFeeController',
        allowedActions: [
          // @ts-expect-error TODO: Resolve mismatch between base-controller versions.
          `${networkController.name}:getNetworkClientById`,
          // @ts-expect-error TODO: Resolve mismatch between base-controller versions.
          `${networkController.name}:getEIP1559Compatibility`,
          // @ts-expect-error TODO: Resolve mismatch between base-controller versions.
          `${networkController.name}:getState`,
        ],
        allowedEvents: [AppConstants.NETWORK_DID_CHANGE_EVENT],
      }),
      getProvider: () =>
        // @ts-expect-error at this point in time the provider will be defined by the `networkController.initializeProvider`
        networkController.getProviderAndBlockTracker().provider,
      getCurrentNetworkEIP1559Compatibility: async () =>
        (await networkController.getEIP1559Compatibility()) ?? false,
      getCurrentNetworkLegacyGasAPICompatibility: () => {
        const chainId = networkController.getNetworkClientById(
          networkController?.state.selectedNetworkClientId,
        ).configuration.chainId;
        return (
          isMainnetByChainId(chainId) ||
          chainId === addHexPrefix(swapsUtils.BSC_CHAIN_ID) ||
          chainId === addHexPrefix(swapsUtils.POLYGON_CHAIN_ID)
        );
      },
      clientId: AppConstants.SWAPS.CLIENT_ID,
      legacyAPIEndpoint:
        'https://gas.api.cx.metamask.io/networks/<chain_id>/gasPrices',
      EIP1559APIEndpoint:
        'https://gas.api.cx.metamask.io/networks/<chain_id>/suggestedGasFees',
    });

    const phishingController = new PhishingController({
      // @ts-expect-error TODO: Resolve mismatch between base-controller versions.
      messenger: this.controllerMessenger.getRestricted({
        name: 'PhishingController',
        allowedActions: [],
        allowedEvents: [],
      }),
    });
    phishingController.maybeUpdateState();

    const additionalKeyrings = [];

    const qrKeyringBuilder = () => {
      const keyring = new QRHardwareKeyring();
      // to fix the bug in #9560, forgetDevice will reset all keyring properties to default.
      keyring.forgetDevice();
      return keyring;
    };
    qrKeyringBuilder.type = QRHardwareKeyring.type;

    additionalKeyrings.push(qrKeyringBuilder);

    const bridge = new LedgerMobileBridge(new LedgerTransportMiddleware());
    const ledgerKeyringBuilder = () => new LedgerKeyring({ bridge });
    ledgerKeyringBuilder.type = LedgerKeyring.type;

    additionalKeyrings.push(ledgerKeyringBuilder);

    ///: BEGIN:ONLY_INCLUDE_IF(keyring-snaps)

    /**
     * Removes an account from state / storage.
     *
     * @param {string} address - A hex address
     */
    const removeAccount = async (address: string) => {
      // Remove all associated permissions
      await removeAccountsFromPermissions([address]);
      // Remove account from the keyring
      await this.keyringController.removeAccount(address as Hex);
      return address;
    };

    const snapKeyringBuildMessenger = this.controllerMessenger.getRestricted({
      name: 'SnapKeyringBuilder',
      allowedActions: [
<<<<<<< HEAD
        'ApprovalController:addRequest',
        'ApprovalController:acceptRequest',
        'ApprovalController:rejectRequest',
        'ApprovalController:startFlow',
        'ApprovalController:endFlow',
        'ApprovalController:showSuccess',
        'ApprovalController:showError',
        'PhishingController:testOrigin',
        'PhishingController:maybeUpdateState',
        'KeyringController:getAccounts',
        'AccountsController:setSelectedAccount',
        'AccountsController:getAccountByAddress',
=======
        // @ts-expect-error TODO: Resolve mismatch between base-controller versions.
        'ApprovalController:addRequest',
        // @ts-expect-error TODO: Resolve mismatch between base-controller versions.
        'ApprovalController:acceptRequest',
        // @ts-expect-error TODO: Resolve mismatch between base-controller versions.
        'ApprovalController:rejectRequest',
        // @ts-expect-error TODO: Resolve mismatch between base-controller versions.
        'ApprovalController:startFlow',
        // @ts-expect-error TODO: Resolve mismatch between base-controller versions.
        'ApprovalController:endFlow',
        // @ts-expect-error TODO: Resolve mismatch between base-controller versions.
        'ApprovalController:showSuccess',
        // @ts-expect-error TODO: Resolve mismatch between base-controller versions.
        'ApprovalController:showError',
        // @ts-expect-error TODO: Resolve mismatch between base-controller versions.
        'PhishingController:testOrigin',
        // @ts-expect-error TODO: Resolve mismatch between base-controller versions.
        'PhishingController:maybeUpdateState',
        // @ts-expect-error TODO: Resolve mismatch between base-controller versions.
        'KeyringController:getAccounts',
        // @ts-expect-error TODO: Resolve mismatch between base-controller versions.
        'AccountsController:setSelectedAccount',
        // @ts-expect-error TODO: Resolve mismatch between base-controller versions.
        'AccountsController:getAccountByAddress',
        // @ts-expect-error TODO: Resolve mismatch between base-controller versions.
>>>>>>> a5015255
        'AccountsController:setAccountName',
      ],
      allowedEvents: [],
    });

    const getSnapController = () => this.snapController;

    // Necessary to persist the keyrings and update the accounts both within the keyring controller and accounts controller
    const persistAndUpdateAccounts = async () => {
      await this.keyringController.persistAllKeyrings();
      await accountsController.updateAccounts();
    };

    additionalKeyrings.push(
      snapKeyringBuilder(
        snapKeyringBuildMessenger,
        getSnapController,
        persistAndUpdateAccounts,
        (address) => removeAccount(address),
      ),
    );

    ///: END:ONLY_INCLUDE_IF

    this.keyringController = new KeyringController({
      removeIdentity: preferencesController.removeIdentity.bind(
        preferencesController,
      ),
      encryptor,
      // @ts-expect-error TODO: Resolve mismatch between base-controller versions.
      messenger: this.controllerMessenger.getRestricted({
        name: 'KeyringController',
        allowedActions: [],
        allowedEvents: [],
      }),
      state: initialKeyringState || initialState.KeyringController,
      // @ts-expect-error To Do: Update the type of QRHardwareKeyring to Keyring<Json>
      keyringBuilders: additionalKeyrings,
    });

    ///: BEGIN:ONLY_INCLUDE_IF(preinstalled-snaps,external-snaps)
    /**
     * Gets the mnemonic of the user's primary keyring.
     */
    const getPrimaryKeyringMnemonic = () => {
      // TODO: Replace "any" with type
      // eslint-disable-next-line @typescript-eslint/no-explicit-any
      const [keyring]: any = this.keyringController.getKeyringsByType(
        KeyringTypes.hd,
      );
      if (!keyring.mnemonic) {
        throw new Error('Primary keyring mnemonic unavailable.');
      }

      return keyring.mnemonic;
    };

    const getAppState = () => {
      const state = AppState.currentState;
      return state === 'active';
    };

    const snapRestrictedMethods = {
      // eslint-disable-next-line @typescript-eslint/ban-ts-comment
      // @ts-ignore
      clearSnapState: this.controllerMessenger.call.bind(
        this.controllerMessenger,
        'SnapController:clearSnapState',
      ),
      getMnemonic: getPrimaryKeyringMnemonic.bind(this),
      getUnlockPromise: getAppState.bind(this),
      getSnap: this.controllerMessenger.call.bind(
        this.controllerMessenger,
        'SnapController:get',
      ),
      handleSnapRpcRequest: async (args: HandleSnapRequestArgs) =>
        await handleSnapRequest(this.controllerMessenger, args),
      // eslint-disable-next-line @typescript-eslint/ban-ts-comment
      // @ts-ignore
      getSnapState: this.controllerMessenger.call.bind(
        this.controllerMessenger,
        'SnapController:getSnapState',
      ),
      // eslint-disable-next-line @typescript-eslint/ban-ts-comment
      // @ts-ignore
      updateSnapState: this.controllerMessenger.call.bind(
        this.controllerMessenger,
        'SnapController:updateSnapState',
      ),
      // eslint-disable-next-line @typescript-eslint/ban-ts-comment
      // @ts-ignore
      maybeUpdatePhishingList: this.controllerMessenger.call.bind(
        this.controllerMessenger,
        'PhishingController:maybeUpdateState',
      ),
      isOnPhishingList: (origin: string) =>
<<<<<<< HEAD
=======
        // @ts-expect-error TODO: Resolve mismatch between base-controller versions.
>>>>>>> a5015255
        this.controllerMessenger.call<'PhishingController:testOrigin'>(
          'PhishingController:testOrigin',
          // eslint-disable-next-line @typescript-eslint/ban-ts-comment
          // @ts-ignore
          origin,
          // eslint-disable-next-line @typescript-eslint/ban-ts-comment
          // @ts-ignore
        ).result,
      showDialog: (
        origin: string,
        type: EnumToUnion<DialogType>,
        // TODO: Replace "any" with type
        // eslint-disable-next-line @typescript-eslint/no-explicit-any
        content: any, // should be Component from '@metamask/snaps-ui';
        // TODO: Replace "any" with type
        // eslint-disable-next-line @typescript-eslint/no-explicit-any
        placeholder?: any,
      ) =>
        approvalController.addAndShowApprovalRequest({
          origin,
          type,
          requestData: { content, placeholder },
        }),
      showInAppNotification: (origin: string, args: NotificationArgs) => {
        Logger.log(
          'Snaps/ showInAppNotification called with args: ',
          args,
          ' and origin: ',
          origin,
        );
      },
      hasPermission: (origin: string, target: string) =>
        this.controllerMessenger.call<'PermissionController:hasPermission'>(
          'PermissionController:hasPermission',
          origin,
          target,
        ),
    };
    ///: END:ONLY_INCLUDE_IF

    ///: BEGIN:ONLY_INCLUDE_IF(keyring-snaps)
    const keyringSnapMethods = {
      getAllowedKeyringMethods: (origin: string) =>
        keyringSnapPermissionsBuilder(origin),
      getSnapKeyring: this.getSnapKeyring.bind(this),
    };
    ///: END:ONLY_INCLUDE_IF

    const getSnapPermissionSpecifications = () => ({
      ...buildSnapEndowmentSpecifications(Object.keys(ExcludedSnapEndowments)),
      ...buildSnapRestrictedMethodSpecifications(
        Object.keys(ExcludedSnapPermissions),
        {
          ///: BEGIN:ONLY_INCLUDE_IF(preinstalled-snaps,external-snaps)
          ...snapRestrictedMethods,
          ///: END:ONLY_INCLUDE_IF
          ///: BEGIN:ONLY_INCLUDE_IF(keyring-snaps)
          ...keyringSnapMethods,
          ///: END:ONLY_INCLUDE_IF
<<<<<<< HEAD
        },
=======
        }
>>>>>>> a5015255
      ),
    });

    const accountTrackerController = new AccountTrackerController({
      onPreferencesStateChange,
      getIdentities: () => preferencesController.state.identities,
      getSelectedAddress: () => accountsController.getSelectedAccount().address,
      getMultiAccountBalancesEnabled: () =>
        preferencesController.state.isMultiAccountBalancesEnabled,
      getCurrentChainId: () =>
        toHexadecimal(
          networkController.getNetworkClientById(
            networkController?.state.selectedNetworkClientId,
          ).configuration.chainId,
        ),
      // @ts-expect-error TODO: Resolve mismatch between base-controller versions.
      getNetworkClientById:
        networkController.getNetworkClientById.bind(networkController),
    });
    const permissionController = new PermissionController({
      // @ts-expect-error TODO: Resolve mismatch between base-controller versions.
      messenger: this.controllerMessenger.getRestricted({
        name: 'PermissionController',
        allowedActions: [
          // @ts-expect-error TODO: Resolve mismatch between base-controller versions.
          `${approvalController.name}:addRequest`,
          // @ts-expect-error TODO: Resolve mismatch between base-controller versions.
          `${approvalController.name}:hasRequest`,
          // @ts-expect-error TODO: Resolve mismatch between base-controller versions.
          `${approvalController.name}:acceptRequest`,
          // @ts-expect-error TODO: Resolve mismatch between base-controller versions.
          `${approvalController.name}:rejectRequest`,
          ///: BEGIN:ONLY_INCLUDE_IF(preinstalled-snaps,external-snaps)
          // @ts-expect-error TODO: Resolve mismatch between base-controller versions.
          `SnapController:getPermitted`,
          // @ts-expect-error TODO: Resolve mismatch between base-controller versions.
          `SnapController:install`,
          // @ts-expect-error TODO: Resolve mismatch between base-controller versions.
          `SubjectMetadataController:getSubjectMetadata`,
          ///: END:ONLY_INCLUDE_IF
        ],
        allowedEvents: [],
      }),
      state: initialState.PermissionController,
      caveatSpecifications: getCaveatSpecifications({
        getInternalAccounts:
          accountsController.listAccounts.bind(accountsController),
      }),
      // @ts-expect-error Typecast permissionType from getPermissionSpecifications to be of type PermissionType.RestrictedMethod
      permissionSpecifications: {
        ...getPermissionSpecifications({
          getAllAccounts: () => this.keyringController.getAccounts(),
          getInternalAccounts:
            accountsController.listAccounts.bind(accountsController),
          captureKeyringTypesWithMissingIdentities: (
            internalAccounts = [],
            accounts = [],
          ) => {
            const accountsMissingIdentities = accounts.filter((address) => {
              const lowerCaseAddress = lowerCase(address);
              return !internalAccounts.some(
                (account) => account.address.toLowerCase() === lowerCaseAddress,
              );
            });
            const keyringTypesWithMissingIdentities =
              accountsMissingIdentities.map((address) =>
                this.keyringController.getAccountKeyringType(address),
              );

            const internalAccountCount = internalAccounts.length;

            const accountTrackerCount = Object.keys(
              accountTrackerController.state.accounts || {},
            ).length;

            captureException(
              new Error(
                `Attempt to get permission specifications failed because there were ${accounts.length} accounts, but ${internalAccountCount} identities, and the ${keyringTypesWithMissingIdentities} keyrings included accounts with missing identities. Meanwhile, there are ${accountTrackerCount} accounts in the account tracker.`,
              ),
            );
          },
        }),
        ///: BEGIN:ONLY_INCLUDE_IF(preinstalled-snaps,external-snaps)
        ...getSnapPermissionSpecifications(),
        ///: END:ONLY_INCLUDE_IF
      },
      unrestrictedMethods,
    });

    const selectedNetworkController = new SelectedNetworkController({
      // @ts-expect-error TODO: Resolve mismatch between base-controller versions.
      messenger: this.controllerMessenger.getRestricted({
        name: 'SelectedNetworkController',
        allowedActions: [
          // @ts-expect-error TODO: Resolve mismatch between base-controller versions.
          'NetworkController:getNetworkClientById',
          // @ts-expect-error TODO: Resolve mismatch between base-controller versions.
          'NetworkController:getState',
          // @ts-expect-error TODO: Resolve mismatch between base-controller versions.
          'NetworkController:getSelectedNetworkClient',
          // @ts-expect-error TODO: Resolve mismatch between base-controller versions.
          'PermissionController:hasPermissions',
          // @ts-expect-error TODO: Resolve mismatch between base-controller versions.
          'PermissionController:getSubjectNames',
        ],
        allowedEvents: [
          'NetworkController:stateChange',
          'PermissionController:stateChange',
        ],
      }),
      state: initialState.SelectedNetworkController || { domains: {} },
      useRequestQueuePreference: !!process.env.MULTICHAIN_V1,
      // TODO we need to modify core PreferencesController for better cross client support
      onPreferencesStateChange: (
        listener: ({ useRequestQueue }: { useRequestQueue: boolean }) => void,
      ) => listener({ useRequestQueue: !!process.env.MULTICHAIN_V1 }),
      domainProxyMap: new DomainProxyMap(),
    });

    ///: BEGIN:ONLY_INCLUDE_IF(preinstalled-snaps,external-snaps)
    this.subjectMetadataController = new SubjectMetadataController({
      // @ts-expect-error TODO: Resolve mismatch between base-controller versions.
      messenger: this.controllerMessenger.getRestricted({
        name: 'SubjectMetadataController',
        // @ts-expect-error TODO: Resolve mismatch between base-controller versions.
        allowedActions: [`${permissionController.name}:hasPermissions`],
        allowedEvents: [],
      }),
      state: initialState.SubjectMetadataController || {},
      subjectCacheLimit: 100,
    });

    const setupSnapProvider = (snapId: string, connectionStream: Duplex) => {
      Logger.log(
        '[ENGINE LOG] Engine+setupSnapProvider: Setup stream for Snap',
        snapId,
      );
      // TO DO:
      // Develop a simpler getRpcMethodMiddleware object for SnapBridge
      // Consider developing an abstract class to derived custom implementations for each use case
      const bridge = new SnapBridge({
        snapId,
        connectionStream,
        getRPCMethodMiddleware: ({ hostname, getProviderState }) =>
          getRpcMethodMiddleware({
            hostname,
            getProviderState,
            navigation: null,
            getApprovedHosts: () => null,
            setApprovedHosts: () => null,
            approveHost: () => null,
            title: { current: 'Snap' },
            icon: { current: undefined },
            isHomepage: () => false,
            fromHomepage: { current: false },
            toggleUrlModal: () => null,
            wizardScrollAdjusted: { current: false },
            tabId: false,
            isWalletConnect: true,
            isMMSDK: false,
            url: { current: '' },
            analytics: {},
            injectHomePageScripts: () => null,
          }),
      });

      bridge.setupProviderConnection();
    };

    const requireAllowlist = process.env.METAMASK_BUILD_TYPE === 'main';
    const disableSnapInstallation = process.env.METAMASK_BUILD_TYPE === 'main';
    const allowLocalSnaps = process.env.METAMASK_BUILD_TYPE === 'flask';
    // @ts-expect-error TODO: Resolve mismatch between base-controller versions.
    const snapsRegistryMessenger: SnapsRegistryMessenger =
      this.controllerMessenger.getRestricted({
        name: 'SnapsRegistry',
        allowedEvents: [],
        allowedActions: [],
      });
    const snapsRegistry = new JsonSnapsRegistry({
      state: initialState.SnapsRegistry,
      messenger: snapsRegistryMessenger,
      refetchOnAllowlistMiss: requireAllowlist,
      url: {
        registry: 'https://acl.execution.metamask.io/latest/registry.json',
        signature: 'https://acl.execution.metamask.io/latest/signature.json',
      },
      publicKey:
        '0x025b65308f0f0fb8bc7f7ff87bfc296e0330eee5d3c1d1ee4a048b2fd6a86fa0a6',
    });

    this.snapExecutionService = new WebViewExecutionService({
      // @ts-expect-error TODO: Resolve mismatch between base-controller versions.
      messenger: this.controllerMessenger.getRestricted({
        name: 'ExecutionService',
        allowedActions: [],
        allowedEvents: [],
      }),
      setupSnapProvider: setupSnapProvider.bind(this),
      getWebView: () => getSnapsWebViewPromise,
    });

    const snapControllerMessenger = this.controllerMessenger.getRestricted({
      name: 'SnapController',
      allowedEvents: [
        'ExecutionService:unhandledError',
        'ExecutionService:outboundRequest',
        'ExecutionService:outboundResponse',
      ],
      allowedActions: [
        // @ts-expect-error TODO: Resolve mismatch between base-controller versions.
        `${approvalController.name}:addRequest`,
        // @ts-expect-error TODO: Resolve mismatch between base-controller versions.
        `${permissionController.name}:getEndowments`,
        // @ts-expect-error TODO: Resolve mismatch between base-controller versions.
        `${permissionController.name}:getPermissions`,
        // @ts-expect-error TODO: Resolve mismatch between base-controller versions.
        `${permissionController.name}:hasPermission`,
        // @ts-expect-error TODO: Resolve mismatch between base-controller versions.
        `${permissionController.name}:hasPermissions`,
        // @ts-expect-error TODO: Resolve mismatch between base-controller versions.
        `${permissionController.name}:requestPermissions`,
        // @ts-expect-error TODO: Resolve mismatch between base-controller versions.
        `${permissionController.name}:revokeAllPermissions`,
        // @ts-expect-error TODO: Resolve mismatch between base-controller versions.
        `${permissionController.name}:revokePermissions`,
        // @ts-expect-error TODO: Resolve mismatch between base-controller versions.
        `${permissionController.name}:revokePermissionForAllSubjects`,
        // @ts-expect-error TODO: Resolve mismatch between base-controller versions.
        `${permissionController.name}:getSubjectNames`,
        // @ts-expect-error TODO: Resolve mismatch between base-controller versions.
        `${permissionController.name}:updateCaveat`,
        // @ts-expect-error TODO: Resolve mismatch between base-controller versions.
        `${approvalController.name}:addRequest`,
        // @ts-expect-error TODO: Resolve mismatch between base-controller versions.
        `${approvalController.name}:updateRequestState`,
        // @ts-expect-error TODO: Resolve mismatch between base-controller versions.
        `${permissionController.name}:grantPermissions`,
<<<<<<< HEAD
        `${this.subjectMetadataController.name}:getSubjectMetadata`,
        `${this.subjectMetadataController.name}:addSubjectMetadata`,
=======
        // @ts-expect-error TODO: Resolve mismatch between base-controller versions.
        `${this.subjectMetadataController.name}:getSubjectMetadata`,
        // @ts-expect-error TODO: Resolve mismatch between base-controller versions.
        `${this.subjectMetadataController.name}:addSubjectMetadata`,
        // @ts-expect-error TODO: Resolve mismatch between base-controller versions.
>>>>>>> a5015255
        `${phishingController.name}:maybeUpdateState`,
        // @ts-expect-error TODO: Resolve mismatch between base-controller versions.
        `${phishingController.name}:testOrigin`,
        // @ts-expect-error TODO: Resolve mismatch between base-controller versions.
        `${snapsRegistry.name}:get`,
        // @ts-expect-error TODO: Resolve mismatch between base-controller versions.
        `${snapsRegistry.name}:getMetadata`,
        // @ts-expect-error TODO: Resolve mismatch between base-controller versions.
        `${snapsRegistry.name}:update`,
        // @ts-expect-error TODO: Resolve mismatch between base-controller versions.
        'ExecutionService:executeSnap',
        // @ts-expect-error TODO: Resolve mismatch between base-controller versions.
        'ExecutionService:terminateSnap',
        // @ts-expect-error TODO: Resolve mismatch between base-controller versions.
        'ExecutionService:terminateAllSnaps',
        // @ts-expect-error TODO: Resolve mismatch between base-controller versions.
        'ExecutionService:handleRpcRequest',
        // @ts-expect-error TODO: Resolve mismatch between base-controller versions.
        'SnapsRegistry:get',
        // @ts-expect-error TODO: Resolve mismatch between base-controller versions.
        'SnapsRegistry:getMetadata',
        // @ts-expect-error TODO: Resolve mismatch between base-controller versions.
        'SnapsRegistry:update',
        // @ts-expect-error TODO: Resolve mismatch between base-controller versions.
        'SnapsRegistry:resolveVersion',
      ],
    });

    this.snapController = new SnapController({
      environmentEndowmentPermissions: Object.values(EndowmentPermissions),
      featureFlags: {
        requireAllowlist,
        allowLocalSnaps,
        disableSnapInstallation,
      },
      state: initialState.SnapController || undefined,
      // TODO: Replace "any" with type
      // eslint-disable-next-line @typescript-eslint/no-explicit-any
      messenger: snapControllerMessenger as any,
      detectSnapLocation: (
        location: string | URL,
        options?: DetectSnapLocationOptions,
      ) =>
        detectSnapLocation(location, {
          ...options,
          fetch: fetchFunction,
        }),
      //@ts-expect-error types need to be aligned with snaps-controllers
      preinstalledSnaps: PREINSTALLED_SNAPS,
      //@ts-expect-error types need to be aligned between new encryptor and snaps-controllers
      encryptor,
      getMnemonic: getPrimaryKeyringMnemonic.bind(this),
      getFeatureFlags: () => ({
        disableSnaps:
          store.getState().settings.basicFunctionalityEnabled === false,
      }),
    });

    const authenticationController = new AuthenticationController.Controller({
      state: initialState.AuthenticationController,
      messenger: this.controllerMessenger.getRestricted({
        name: 'AuthenticationController',
        allowedActions: [
          'KeyringController:getState',
          'KeyringController:getAccounts',

          'SnapController:handleRequest',
          'UserStorageController:enableProfileSyncing',
        ],
        allowedEvents: ['KeyringController:unlock', 'KeyringController:lock'],
      }),
      metametrics: {
        agent: 'mobile',
        getMetaMetricsId: async () =>
          (await MetaMetrics.getInstance().getMetaMetricsId()) || '',
      },
    });

    const userStorageController = new UserStorageController.Controller({
      getMetaMetricsState: () => MetaMetrics.getInstance().isEnabled(),
      state: initialState.UserStorageController,
      messenger: this.controllerMessenger.getRestricted({
        name: 'UserStorageController',
        allowedActions: [
          'SnapController:handleRequest',
          'KeyringController:getState',
          'AuthenticationController:getBearerToken',
          'AuthenticationController:getSessionProfile',
          'AuthenticationController:isSignedIn',
          'AuthenticationController:performSignOut',
          'AuthenticationController:performSignIn',
          'NotificationServicesController:disableNotificationServices',
          'NotificationServicesController:selectIsNotificationServicesEnabled',
        ],
        allowedEvents: [
          'KeyringController:unlock',
          'KeyringController:lock',
          'AccountsController:accountAdded',
          // eslint-disable-next-line @typescript-eslint/ban-ts-comment
          // @ts-ignore TODO: Resolve/patch mismatch between allowedEvents
          'AccountsController:accountRenamed',
        ],
      }),
      nativeScryptCrypto: scrypt,
    });

    const notificationServicesController =
      new NotificationServicesController.Controller({
        messenger: this.controllerMessenger.getRestricted({
          name: 'NotificationServicesController',
          allowedActions: [
            'KeyringController:getState',
            'KeyringController:getAccounts',
            'AuthenticationController:getBearerToken',
            'AuthenticationController:isSignedIn',
            'UserStorageController:enableProfileSyncing',
            'UserStorageController:getStorageKey',
            'UserStorageController:performGetStorage',
            'UserStorageController:performSetStorage',
          ],
          allowedEvents: [
            'KeyringController:unlock',
            'KeyringController:lock',
            'KeyringController:stateChange',
          ],
        }),
        state: initialState.NotificationServicesController,
        env: {
          isPushIntegrated: false,
          featureAnnouncements: {
            platform: 'mobile',
            accessToken: process.env
              .FEATURES_ANNOUNCEMENTS_ACCESS_TOKEN as string,
            spaceId: process.env.FEATURES_ANNOUNCEMENTS_SPACE_ID as string,
          },
        },
      });
    ///: END:ONLY_INCLUDE_IF

    this.transactionController = new TransactionController({
      // @ts-expect-error at this point in time the provider will be defined by the `networkController.initializeProvider`
      blockTracker: networkController.getProviderAndBlockTracker().blockTracker,
      disableHistory: true,
      disableSendFlowHistory: true,
      disableSwaps: true,
      // @ts-expect-error TransactionController is missing networkClientId argument in type
      getCurrentNetworkEIP1559Compatibility:
        networkController.getEIP1559Compatibility.bind(networkController),
      // eslint-disable-next-line @typescript-eslint/ban-ts-comment
      // @ts-ignore
      getExternalPendingTransactions: (address: string) =>
        this.smartTransactionsController.getTransactions({
          addressFrom: address,
          status: SmartTransactionStatuses.PENDING,
        }),
      getGasFeeEstimates:
        gasFeeController.fetchGasFeeEstimates.bind(gasFeeController),
      // but only breaking change is Node version and bumped dependencies
      getNetworkClientRegistry:
        networkController.getNetworkClientRegistry.bind(networkController),
      getNetworkState: () => networkController.state,
      hooks: {
        publish: (transactionMeta) => {
          const shouldUseSmartTransaction = selectShouldUseSmartTransaction(
            store.getState(),
          );

          return submitSmartTransactionHook({
            transactionMeta,
            transactionController: this.transactionController,
            smartTransactionsController: this.smartTransactionsController,
            shouldUseSmartTransaction,
            approvalController,
            featureFlags: selectSwapsChainFeatureFlags(store.getState()),
          }) as Promise<{ transactionHash: string }>;
        },
      },
      incomingTransactions: {
        isEnabled: () => {
          const currentHexChainId = networkController.getNetworkClientById(
            networkController?.state.selectedNetworkClientId,
          ).configuration.chainId;

          const showIncomingTransactions =
            preferencesController?.state?.showIncomingTransactions;

          return Boolean(
            hasProperty(showIncomingTransactions, currentChainId) &&
              showIncomingTransactions?.[currentHexChainId],
          );
        },
        updateTransactions: true,
      },
      isSimulationEnabled: () =>
        preferencesController.state.useTransactionSimulations,
      // @ts-expect-error TODO: Resolve mismatch between base-controller versions.
      messenger: this.controllerMessenger.getRestricted({
        name: 'TransactionController',
        allowedActions: [
          // @ts-expect-error TODO: Resolve mismatch between base-controller versions.
          `${accountsController.name}:getSelectedAccount`,
          // @ts-expect-error TODO: Resolve mismatch between base-controller versions.
          `${approvalController.name}:addRequest`,
          // @ts-expect-error TODO: Resolve mismatch between base-controller versions.
          `${networkController.name}:getNetworkClientById`,
          // @ts-expect-error TODO: Resolve mismatch between base-controller versions.
          `${networkController.name}:findNetworkClientIdByChainId`,
        ],
        allowedEvents: [`NetworkController:stateChange`],
      }),
      onNetworkStateChange: (listener) =>
        this.controllerMessenger.subscribe(
          AppConstants.NETWORK_STATE_CHANGE_EVENT,
          listener,
        ),
      pendingTransactions: {
        isResubmitEnabled: () => false,
      },
      // @ts-expect-error at this point in time the provider will be defined by the `networkController.initializeProvider`
      provider: networkController.getProviderAndBlockTracker().provider,
      sign: this.keyringController.signTransaction.bind(
        this.keyringController,
      ) as unknown as TransactionControllerOptions['sign'],
      state: initialState.TransactionController,
    });

    const codefiTokenApiV2 = new CodefiTokenPricesServiceV2();

    const smartTransactionsControllerTrackMetaMetricsEvent = (params: {
      event: string;
      category: string;
      // TODO: Replace "any" with type
      // eslint-disable-next-line @typescript-eslint/no-explicit-any
      sensitiveProperties: any;
    }) => {
      const { event, category, ...restParams } = params;

      MetaMetrics.getInstance().trackEvent(
        {
          category,
          properties: {
            name: event,
          },
        },
        restParams,
      );
    };
    this.smartTransactionsController = new SmartTransactionsController(
      {
        confirmExternalTransaction:
          this.transactionController.confirmExternalTransaction.bind(
            this.transactionController,
          ),
        getNetworkClientById:
          networkController.getNetworkClientById.bind(networkController),
        getNonceLock: this.transactionController.getNonceLock.bind(
          this.transactionController,
        ),
        getTransactions: this.transactionController.getTransactions.bind(
          this.transactionController,
        ),
        onNetworkStateChange: (listener) =>
          this.controllerMessenger.subscribe(
            AppConstants.NETWORK_STATE_CHANGE_EVENT,
            listener,
          ),

        // TODO: Replace "any" with type
        provider:
          // eslint-disable-next-line @typescript-eslint/no-explicit-any
          networkController.getProviderAndBlockTracker().provider as any,

        trackMetaMetricsEvent: smartTransactionsControllerTrackMetaMetricsEvent,
        getMetaMetricsProps: () => Promise.resolve({}), // Return MetaMetrics props once we enable HW wallets for smart transactions.
      },
      {
        // @ts-expect-error TODO: resolve types
        supportedChainIds: getAllowedSmartTransactionsChainIds(),
      },
      initialState.SmartTransactionsController,
    );

    const controllers: Controllers[keyof Controllers][] = [
      this.keyringController,
      accountTrackerController,
      new AddressBookController({
        messenger: this.controllerMessenger.getRestricted({
          name: 'AddressBookController',
          allowedActions: [],
          allowedEvents: [],
        }),
      }),
      assetsContractController,
      nftController,
      tokensController,
      tokenListController,
      new TokenDetectionController({
        // @ts-expect-error TODO: Resolve mismatch between base-controller versions.
        messenger: this.controllerMessenger.getRestricted({
          name: 'TokenDetectionController',
          allowedActions: [
            // @ts-expect-error TODO: Resolve mismatch between base-controller versions.
            'AccountsController:getSelectedAccount',
            // @ts-expect-error TODO: Resolve mismatch between base-controller versions.
            'NetworkController:getNetworkClientById',
            // @ts-expect-error TODO: Resolve mismatch between base-controller versions.
            'NetworkController:getNetworkConfigurationByNetworkClientId',
            // @ts-expect-error TODO: Resolve mismatch between base-controller versions.
            'NetworkController:getState',
            // @ts-expect-error TODO: Resolve mismatch between base-controller versions.
            'KeyringController:getState',
            // @ts-expect-error TODO: Resolve mismatch between base-controller versions.
            'PreferencesController:getState',
            // @ts-expect-error TODO: Resolve mismatch between base-controller versions.
            'TokenListController:getState',
            // @ts-expect-error TODO: Resolve mismatch between base-controller versions.
            'TokensController:getState',
            // @ts-expect-error TODO: Resolve mismatch between base-controller versions.
            'TokensController:addDetectedTokens',
          ],
          allowedEvents: [
            'AccountsController:selectedAccountChange',
            'KeyringController:lock',
            'KeyringController:unlock',
            'PreferencesController:stateChange',
            'NetworkController:networkDidChange',
            'TokenListController:stateChange',
            'TokensController:stateChange',
          ],
        }),
        trackMetaMetricsEvent: () =>
          MetaMetrics.getInstance().trackEvent(
            MetaMetricsEvents.TOKEN_DETECTED,
            {
              token_standard: 'ERC20',
              asset_type: 'token',
              chain_id: getDecimalChainId(
                networkController.getNetworkClientById(
                  networkController?.state.selectedNetworkClientId,
                ).configuration.chainId,
              ),
            },
          ),
        // Remove this when TokensController is extending Base Controller v2
        getTokensState: () => tokensController.state,
        getBalancesInSingleCall:
          assetsContractController.getBalancesInSingleCall.bind(
            assetsContractController,
          ),
      }),
      new NftDetectionController({
        onNftsStateChange: (listener) => nftController.subscribe(listener),
        onPreferencesStateChange,
        onNetworkStateChange: (listener) =>
          this.controllerMessenger.subscribe(
            AppConstants.NETWORK_STATE_CHANGE_EVENT,
            listener,
          ),
        chainId: networkController.getNetworkClientById(
          networkController?.state.selectedNetworkClientId,
        ).configuration.chainId,
        getOpenSeaApiKey: () => nftController.openSeaApiKey,
        addNft: nftController.addNft.bind(nftController),
        getNftApi: nftController.getNftApi.bind(nftController),
        getNftState: () => nftController.state,
        // @ts-expect-error TODO: Resolve mismatch between base-controller versions.
        getNetworkClientById:
          networkController.getNetworkClientById.bind(networkController),
        disabled: false,
        selectedAddress: preferencesController.state.selectedAddress,
      }),
      currencyRateController,
      networkController,
      phishingController,
      preferencesController,
      new TokenBalancesController({
        // @ts-expect-error TODO: Resolve mismatch between base-controller versions.
        messenger: this.controllerMessenger.getRestricted({
          name: 'TokenBalancesController',
          // @ts-expect-error TODO: Resolve mismatch between base-controller versions.
          allowedActions: ['PreferencesController:getState'],
          allowedEvents: ['TokensController:stateChange'],
        }),
        //@ts-expect-error onTokensStateChange will be removed when Tokens Controller extends Base Controller v2
        onTokensStateChange: (listener) => tokensController.subscribe(listener),
        getERC20BalanceOf: assetsContractController.getERC20BalanceOf.bind(
          assetsContractController,
        ),
        interval: 180000,
      }),
      new TokenRatesController({
        onTokensStateChange: (listener) => tokensController.subscribe(listener),
        onNetworkStateChange: (listener) =>
          this.controllerMessenger.subscribe(
            AppConstants.NETWORK_STATE_CHANGE_EVENT,
            listener,
          ),
        onPreferencesStateChange,
        chainId: networkController.getNetworkClientById(
          networkController?.state.selectedNetworkClientId,
        ).configuration.chainId,
        ticker: networkController.getNetworkClientById(
          networkController?.state.selectedNetworkClientId,
        ).configuration.ticker,
        selectedAddress: preferencesController.state.selectedAddress,
        tokenPricesService: codefiTokenApiV2,
        interval: 30 * 60 * 1000,
        // @ts-expect-error TODO: Resolve mismatch between base-controller versions.
        getNetworkClientById:
          networkController.getNetworkClientById.bind(networkController),
      }),
      this.transactionController,
      this.smartTransactionsController,
      new SwapsController(
        {
          fetchGasFeeEstimates: () => gasFeeController.fetchGasFeeEstimates(),
          // @ts-expect-error TODO: Resolve mismatch between gas fee and swaps controller types
          fetchEstimatedMultiLayerL1Fee,
        },
        {
          clientId: AppConstants.SWAPS.CLIENT_ID,
          fetchAggregatorMetadataThreshold:
            AppConstants.SWAPS.CACHE_AGGREGATOR_METADATA_THRESHOLD,
          fetchTokensThreshold: AppConstants.SWAPS.CACHE_TOKENS_THRESHOLD,
          fetchTopAssetsThreshold:
            AppConstants.SWAPS.CACHE_TOP_ASSETS_THRESHOLD,
          supportedChainIds: [
            swapsUtils.ETH_CHAIN_ID,
            swapsUtils.BSC_CHAIN_ID,
            swapsUtils.SWAPS_TESTNET_CHAIN_ID,
            swapsUtils.POLYGON_CHAIN_ID,
            swapsUtils.AVALANCHE_CHAIN_ID,
            swapsUtils.ARBITRUM_CHAIN_ID,
            swapsUtils.OPTIMISM_CHAIN_ID,
            swapsUtils.ZKSYNC_ERA_CHAIN_ID,
            swapsUtils.LINEA_CHAIN_ID,
            swapsUtils.BASE_CHAIN_ID,
          ],
        },
      ),
      gasFeeController,
      approvalController,
      permissionController,
      selectedNetworkController,
      new SignatureController({
        // @ts-expect-error TODO: Resolve mismatch between base-controller versions.
        messenger: this.controllerMessenger.getRestricted({
          name: 'SignatureController',
          allowedActions: [
            // @ts-expect-error TODO: Resolve mismatch between base-controller versions.
            `${approvalController.name}:addRequest`,
<<<<<<< HEAD
            `${this.keyringController.name}:signPersonalMessage`,
            `${this.keyringController.name}:signMessage`,
            `${this.keyringController.name}:signTypedMessage`,
=======
            // @ts-expect-error TODO: Resolve mismatch between base-controller versions.
            `${this.keyringController.name}:signPersonalMessage`,
            // @ts-expect-error TODO: Resolve mismatch between base-controller versions.
            `${this.keyringController.name}:signMessage`,
            // @ts-expect-error TODO: Resolve mismatch between base-controller versions.
            `${this.keyringController.name}:signTypedMessage`,
            // @ts-expect-error TODO: Resolve mismatch between base-controller versions.
>>>>>>> a5015255
            `${loggingController.name}:add`,
          ],
          allowedEvents: [],
        }),
        getAllState: () => store.getState(),
        getCurrentChainId: () =>
          networkController.getNetworkClientById(
            networkController?.state.selectedNetworkClientId,
          ).configuration.chainId,
      }),
      loggingController,
      ///: BEGIN:ONLY_INCLUDE_IF(preinstalled-snaps,external-snaps)
      this.snapController,
      this.subjectMetadataController,
      authenticationController,
      userStorageController,
      notificationServicesController,
      ///: END:ONLY_INCLUDE_IF
      accountsController,
      new PPOMController({
        chainId: networkController.getNetworkClientById(
          networkController?.state.selectedNetworkClientId,
        ).configuration.chainId,
        blockaidPublicKey: process.env.BLOCKAID_PUBLIC_KEY as string,
        cdnBaseUrl: process.env.BLOCKAID_FILE_CDN as string,
        // @ts-expect-error TODO: Resolve/patch mismatch between base-controller versions. Before: never, never. Now: string, string, which expects 3rd and 4th args to be informed for restrictedControllerMessengers
        messenger: this.controllerMessenger.getRestricted({
          name: 'PPOMController',
          // @ts-expect-error TODO: Resolve mismatch between base-controller versions.
          allowedActions: ['NetworkController:getNetworkClientById'],
          allowedEvents: [`${networkController.name}:stateChange`],
        }),
        onPreferencesChange: (listener) =>
          this.controllerMessenger.subscribe(
            `${preferencesController.name}:stateChange`,
            listener,
          ),
        // TODO: Replace "any" with type
        provider:
          // eslint-disable-next-line @typescript-eslint/no-explicit-any
          networkController.getProviderAndBlockTracker().provider as any,
        ppomProvider: {
          // TODO: Replace "any" with type
          // eslint-disable-next-line @typescript-eslint/no-explicit-any
          PPOM: PPOM as any,
          ppomInit,
        },
        storageBackend: new RNFSStorageBackend('PPOMDB'),
        securityAlertsEnabled:
          initialState.PreferencesController?.securityAlertsEnabled ?? false,
        state: initialState.PPOMController,
        // TODO: Replace "any" with type
        // eslint-disable-next-line @typescript-eslint/no-explicit-any
        nativeCrypto: Crypto as any,
      }),
    ];

    // set initial state
    // TODO: Pass initial state into each controller constructor instead
    // This is being set post-construction for now to ensure it's functionally equivalent with
    // how the `ComponsedController` used to set initial state.
    //
    // The check for `controller.subscribe !== undefined` is to filter out BaseControllerV2
    // controllers. They should be initialized via the constructor instead.
    for (const controller of controllers) {
      if (
        hasProperty(initialState, controller.name) &&
        // Use `in` operator here because the `subscribe` function is one level up the prototype chain
        'subscribe' in controller &&
        controller.subscribe !== undefined
      ) {
        // The following type error can be addressed by passing initial state into controller constructors instead
        // @ts-expect-error No type-level guarantee that the correct state is being applied to the correct controller here.
        controller.update(initialState[controller.name]);
      }
    }

    this.datamodel = new ComposableController(
      // @ts-expect-error The ComposableController needs to be updated to support BaseControllerV2
      controllers,
      this.controllerMessenger,
    );
    this.context = controllers.reduce<Partial<typeof this.context>>(
      (context, controller) => ({
        ...context,
        [controller.name]: controller,
      }),
      {},
    ) as typeof this.context;

    const { NftController: nfts } = this.context;

    if (process.env.MM_OPENSEA_KEY) {
      nfts.setApiKey(process.env.MM_OPENSEA_KEY);
    }

    this.controllerMessenger.subscribe(
      'TransactionController:incomingTransactionBlockReceived',
      (blockNumber: number) => {
        NotificationManager.gotIncomingTransaction(blockNumber);
      },
    );

    this.controllerMessenger.subscribe(
      AppConstants.NETWORK_STATE_CHANGE_EVENT,
      (state: NetworkState) => {
        if (
          state.networksMetadata[state.selectedNetworkClientId].status ===
            NetworkStatus.Available &&
          networkController.getNetworkClientById(
            networkController?.state.selectedNetworkClientId,
          ).configuration.chainId !== currentChainId
        ) {
          // We should add a state or event emitter saying the provider changed
          setTimeout(() => {
            this.configureControllersOnNetworkChange();
            currentChainId = networkController.getNetworkClientById(
              networkController?.state.selectedNetworkClientId,
            ).configuration.chainId;
          }, 500);
        }
      },
    );

    this.controllerMessenger.subscribe(
      AppConstants.NETWORK_STATE_CHANGE_EVENT,
      async () => {
        try {
          const networkId = await deprecatedGetNetworkId();
          store.dispatch(networkIdUpdated(networkId));
        } catch (error) {
          console.error(
            error,
            `Network ID not changed, current chainId: ${
              networkController.getNetworkClientById(
                networkController?.state.selectedNetworkClientId,
              ).configuration.chainId
            }`,
          );
        }
      },
    );

    this.controllerMessenger.subscribe(
      `${networkController.name}:networkWillChange`,
      () => {
        store.dispatch(networkIdWillUpdate());
      },
    );

    this.configureControllersOnNetworkChange();
    this.startPolling();
    this.handleVaultBackup();
    this.transactionController.clearUnapprovedTransactions();

    Engine.instance = this;
  }

  handleVaultBackup() {
    this.controllerMessenger.subscribe(
      AppConstants.KEYRING_STATE_CHANGE_EVENT,
      (state: KeyringControllerState) =>
        backupVault(state)
          .then((result) => {
            if (result.success) {
              Logger.log('Engine', 'Vault back up successful');
            } else {
              Logger.log('Engine', 'Vault backup failed', result.error);
            }
          })
          .catch((error) => {
            Logger.error(error, 'Engine Vault backup failed');
          }),
    );
  }

  startPolling() {
    const {
      TokenDetectionController,
      TokenListController,
      TransactionController,
      TokenRatesController,
    } = this.context;

    TokenListController.start();
    TokenDetectionController.start();
    // leaving the reference of TransactionController here, rather than importing it from utils to avoid circular dependency
    TransactionController.startIncomingTransactionPolling();
    TokenRatesController.start();
  }

  configureControllersOnNetworkChange() {
    const {
      AccountTrackerController,
      AssetsContractController,
      TokenDetectionController,
      NetworkController,
      SwapsController,
    } = this.context;
    const { provider } = NetworkController.getProviderAndBlockTracker();

    // Skip configuration if this is called before the provider is initialized
    if (!provider) {
      return;
    }
    provider.sendAsync = provider.sendAsync.bind(provider);
    AccountTrackerController.configure({ provider });
    // @ts-expect-error TODO: Resolve mismatch between base-controller versions.
    AssetsContractController.configure({ provider });

    SwapsController.configure({
      provider,
      chainId: NetworkController.getNetworkClientById(
        NetworkController?.state.selectedNetworkClientId,
      ).configuration.chainId,
      pollCountLimit: AppConstants.SWAPS.POLL_COUNT_LIMIT,
    });
    TokenDetectionController.detectTokens();
    AccountTrackerController.refresh();
  }

  getTotalFiatAccountBalance = (): {
    ethFiat: number;
    tokenFiat: number;
    tokenFiat1dAgo: number;
    ethFiat1dAgo: number;
  } => {
    const {
      CurrencyRateController,
      AccountsController,
      AccountTrackerController,
      TokenBalancesController,
      TokenRatesController,
      TokensController,
      NetworkController,
    } = this.context;

    const selectedInternalAccount = AccountsController.getAccount(
      AccountsController.state.internalAccounts.selectedAccount,
    );

    if (selectedInternalAccount) {
      const selectSelectedInternalAccountChecksummedAddress =
        toChecksumHexAddress(selectedInternalAccount.address);
      const { currentCurrency } = CurrencyRateController.state;
      const { chainId, ticker } = NetworkController.getNetworkClientById(
        NetworkController?.state.selectedNetworkClientId,
      ).configuration;
      const { settings: { showFiatOnTestnets } = {} } = store.getState();

      if (isTestNet(chainId) && !showFiatOnTestnets) {
        return { ethFiat: 0, tokenFiat: 0, ethFiat1dAgo: 0, tokenFiat1dAgo: 0 };
      }

      const conversionRate =
        CurrencyRateController.state?.currencyRates?.[ticker]?.conversionRate ??
        0;

      const { accountsByChainId } = AccountTrackerController.state;
      const { tokens } = TokensController.state;
      const { marketData } = TokenRatesController.state;
      const tokenExchangeRates = marketData?.[toHexadecimal(chainId)];

      let ethFiat = 0;
      let ethFiat1dAgo = 0;
      let tokenFiat = 0;
      let tokenFiat1dAgo = 0;
      const decimalsToShow = (currentCurrency === 'usd' && 2) || undefined;
      if (
        accountsByChainId?.[toHexadecimal(chainId)]?.[
          selectSelectedInternalAccountChecksummedAddress
        ]
      ) {
        ethFiat = weiToFiatNumber(
          accountsByChainId[toHexadecimal(chainId)][
            selectSelectedInternalAccountChecksummedAddress
          ].balance,
          conversionRate,
          decimalsToShow,
        );
      }

      const ethPricePercentChange1d =
        tokenExchangeRates?.[zeroAddress() as Hex]?.pricePercentChange1d;

      ethFiat1dAgo =
        ethPricePercentChange1d !== undefined
          ? ethFiat / (1 + ethPricePercentChange1d / 100)
          : ethFiat;

      if (tokens.length > 0) {
        const { contractBalances: tokenBalances } =
          TokenBalancesController.state;
        tokens.forEach(
          (item: { address: string; balance?: string; decimals: number }) => {
            const exchangeRate =
              tokenExchangeRates?.[item.address as Hex]?.price;

            const tokenBalance =
              item.balance ||
              (item.address in tokenBalances
                ? renderFromTokenMinimalUnit(
                    tokenBalances[item.address],
                    item.decimals,
                  )
                : undefined);
            const tokenBalanceFiat = balanceToFiatNumber(
              // TODO: Fix this by handling or eliminating the undefined case
              // @ts-expect-error This variable can be `undefined`, which would break here.
              tokenBalance,
              conversionRate,
              exchangeRate,
              decimalsToShow,
            );

            const tokenPricePercentChange1d =
              tokenExchangeRates?.[item.address as Hex]?.pricePercentChange1d;

            const tokenBalance1dAgo =
              tokenPricePercentChange1d !== undefined
                ? tokenBalanceFiat / (1 + tokenPricePercentChange1d / 100)
                : tokenBalanceFiat;

            tokenFiat += tokenBalanceFiat;
            tokenFiat1dAgo += tokenBalance1dAgo;
          },
        );
      }

      return {
        ethFiat: ethFiat ?? 0,
        ethFiat1dAgo: ethFiat1dAgo ?? 0,
        tokenFiat: tokenFiat ?? 0,
        tokenFiat1dAgo: tokenFiat1dAgo ?? 0,
      };
    }
    // if selectedInternalAccount is undefined, return default 0 value.
    return {
      ethFiat: 0,
      tokenFiat: 0,
      ethFiat1dAgo: 0,
      tokenFiat1dAgo: 0,
    };
  };

  ///: BEGIN:ONLY_INCLUDE_IF(keyring-snaps)
  getSnapKeyring = async () => {
    let [snapKeyring] = this.keyringController.getKeyringsByType(
      KeyringTypes.snap,
    );
    if (!snapKeyring) {
      snapKeyring = await this.keyringController.addNewKeyring(
        KeyringTypes.snap,
      );
    }
    return snapKeyring;
  };
  ///: END:ONLY_INCLUDE_IF

  /**
   * Returns true or false whether the user has funds or not
   */
  hasFunds = () => {
    try {
      const {
        engine: { backgroundState },
      } = store.getState();
      // TODO: Check `allNfts[currentChainId]` property instead
      // @ts-expect-error This property does not exist
      const nfts = backgroundState.NftController.nfts;
      const tokens = backgroundState.TokensController.tokens;
      const tokenBalances =
        backgroundState.TokenBalancesController.contractBalances;

      let tokenFound = false;
      tokens.forEach((token: { address: string | number }) => {
        if (
          tokenBalances[token.address] &&
          !isZero(tokenBalances[token.address])
        ) {
          tokenFound = true;
        }
      });

      const fiatBalance = this.getTotalFiatAccountBalance() || 0;
      const totalFiatBalance = fiatBalance.ethFiat + fiatBalance.ethFiat;

      return totalFiatBalance > 0 || tokenFound || nfts.length > 0;
    } catch (e) {
      Logger.log('Error while getting user funds', e);
    }
  };

  resetState = async () => {
    // Whenever we are gonna start a new wallet
    // either imported or created, we need to
    // get rid of the old data from state
    const {
      TransactionController,
      TokensController,
      NftController,
      TokenBalancesController,
      TokenRatesController,
      PermissionController,
      // SelectedNetworkController,
      ///: BEGIN:ONLY_INCLUDE_IF(preinstalled-snaps,external-snaps)
      SnapController,
      ///: END:ONLY_INCLUDE_IF
      LoggingController,
    } = this.context;

    // Remove all permissions.
    PermissionController?.clearState?.();
    ///: BEGIN:ONLY_INCLUDE_IF(preinstalled-snaps,external-snaps)
    SnapController.clearState();
    ///: END:ONLY_INCLUDE_IF

    // Clear selected network
    // TODO implement this method on SelectedNetworkController
    // SelectedNetworkController.unsetAllDomains()
    //Clear assets info
    TokensController.update({
      allTokens: {},
      allIgnoredTokens: {},
      ignoredTokens: [],
      tokens: [],
    });
    NftController.update({
      allNftContracts: {},
      allNfts: {},
      ignoredNfts: [],
    });

    TokenBalancesController.reset();
    TokenRatesController.update({ marketData: {} });

    // eslint-disable-next-line @typescript-eslint/no-explicit-any
    (TransactionController as any).update(() => ({
      methodData: {},
      transactions: [],
      lastFetchedBlockNumbers: {},
      submitHistory: [],
      swapsTransactions: {},
    }));

    LoggingController.clear();
  };

  removeAllListeners() {
    this.controllerMessenger.clearSubscriptions();
  }

  async destroyEngineInstance() {
    // TODO: Replace "any" with type
    // eslint-disable-next-line @typescript-eslint/no-explicit-any
    Object.values(this.context).forEach((controller: any) => {
      if (controller.destroy) {
        controller.destroy();
      }
    });
    this.removeAllListeners();
    await this.resetState();
    Engine.instance = null;
  }

  rejectPendingApproval(
    id: string,
    reason: Error = providerErrors.userRejectedRequest(),
    opts: { ignoreMissing?: boolean; logErrors?: boolean } = {},
  ) {
    const { ApprovalController } = this.context;

    if (opts.ignoreMissing && !ApprovalController.has({ id })) {
      return;
    }

    try {
      ApprovalController.reject(id, reason);
      // TODO: Replace "any" with type
      // eslint-disable-next-line @typescript-eslint/no-explicit-any
    } catch (error: any) {
      if (opts.logErrors !== false) {
        Logger.error(
          error,
          'Reject while rejecting pending connection request',
        );
      }
    }
  }

  async acceptPendingApproval(
    id: string,
    requestData?: Record<string, Json>,
    opts: AcceptOptions & { handleErrors?: boolean } = {
      waitForResult: false,
      deleteAfterResult: false,
      handleErrors: true,
    },
  ) {
    const { ApprovalController } = this.context;

    try {
      return await ApprovalController.accept(id, requestData, {
        waitForResult: opts.waitForResult,
        deleteAfterResult: opts.deleteAfterResult,
      });
    } catch (err) {
      if (opts.handleErrors === false) {
        throw err;
      }
    }
  }

  // This should be used instead of directly calling PreferencesController.setSelectedAddress or AccountsController.setSelectedAccount
  setSelectedAccount(address: string) {
    const { AccountsController, PreferencesController } = this.context;
    const account = AccountsController.getAccountByAddress(address);
    if (account) {
      AccountsController.setSelectedAccount(account.id);
      PreferencesController.setSelectedAddress(address);
    } else {
      throw new Error(`No account found for address: ${address}`);
    }
  }

  /**
   * This should be used instead of directly calling PreferencesController.setAccountLabel or AccountsController.setAccountName in order to keep the names in sync
   * We are currently incrementally migrating the accounts data to the AccountsController so we must keep these values
   * in sync until the migration is complete.
   */
  setAccountLabel(address: string, label: string) {
    const { AccountsController, PreferencesController } = this.context;
    const accountToBeNamed = AccountsController.getAccountByAddress(address);
    if (accountToBeNamed === undefined) {
      throw new Error(`No account found for address: ${address}`);
    }
    AccountsController.setAccountName(accountToBeNamed.id, label);
    PreferencesController.setAccountLabel(address, label);
  }

  getGlobalEthQuery(): EthQuery {
    const { NetworkController } = this.context;
    const { provider } = NetworkController.getSelectedNetworkClient() ?? {};

    if (!provider) {
      throw new Error('No selected network client');
    }

    return new EthQuery(provider);
  }
}

/**
 * Assert that the given Engine instance has been initialized
 *
 * @param instance - Either an Engine instance, or null
 */
function assertEngineExists(
  instance: Engine | null,
): asserts instance is Engine {
  if (!instance) {
    throw new Error('Engine does not exist');
  }
}

let instance: Engine | null;

export default {
  get context() {
    assertEngineExists(instance);
    return instance.context;
  },

  get controllerMessenger() {
    assertEngineExists(instance);
    return instance.controllerMessenger;
  },

  get state() {
    assertEngineExists(instance);
    const {
      AccountTrackerController,
      AddressBookController,
      AssetsContractController,
      NftController,
      TokenListController,
      CurrencyRateController,
      KeyringController,
      NetworkController,
      PreferencesController,
      PhishingController,
      PPOMController,
      TokenBalancesController,
      TokenRatesController,
      TransactionController,
      SmartTransactionsController,
      SwapsController,
      GasFeeController,
      TokensController,
      TokenDetectionController,
      NftDetectionController,
      ///: BEGIN:ONLY_INCLUDE_IF(preinstalled-snaps,external-snaps)
      SnapController,
      SubjectMetadataController,
      AuthenticationController,
      UserStorageController,
      NotificationServicesController,
      ///: END:ONLY_INCLUDE_IF
      PermissionController,
      SelectedNetworkController,
      ApprovalController,
      LoggingController,
      AccountsController,
    } = instance.datamodel.state;

    // normalize `null` currencyRate to `0`
    // TODO: handle `null` currencyRate by hiding fiat values instead
    const modifiedCurrencyRateControllerState = {
      ...CurrencyRateController,
      conversionRate:
        CurrencyRateController.conversionRate === null
          ? 0
          : CurrencyRateController.conversionRate,
    };

    return {
      AccountTrackerController,
      AddressBookController,
      AssetsContractController,
      NftController,
      TokenListController,
      CurrencyRateController: modifiedCurrencyRateControllerState,
      KeyringController,
      NetworkController,
      PhishingController,
      PPOMController,
      PreferencesController,
      TokenBalancesController,
      TokenRatesController,
      TokensController,
      TransactionController,
      SmartTransactionsController,
      SwapsController,
      GasFeeController,
      TokenDetectionController,
      NftDetectionController,
      ///: BEGIN:ONLY_INCLUDE_IF(preinstalled-snaps,external-snaps)
      SnapController,
      SubjectMetadataController,
      AuthenticationController,
      UserStorageController,
      NotificationServicesController,
      ///: END:ONLY_INCLUDE_IF
      PermissionController,
      SelectedNetworkController,
      ApprovalController,
      LoggingController,
      AccountsController,
    };
  },

  get datamodel() {
    assertEngineExists(instance);
    return instance.datamodel;
  },

  getTotalFiatAccountBalance() {
    assertEngineExists(instance);
    return instance.getTotalFiatAccountBalance();
  },

  hasFunds() {
    assertEngineExists(instance);
    return instance.hasFunds();
  },

  resetState() {
    assertEngineExists(instance);
    return instance.resetState();
  },

  destroyEngine() {
    instance?.destroyEngineInstance();
    instance = null;
  },

  init(state: Record<string, never> | undefined, keyringState = null) {
    instance = Engine.instance || new Engine(state, keyringState);
    Object.freeze(instance);
    return instance;
  },

  acceptPendingApproval: async (
    id: string,
    requestData?: Record<string, Json>,
    opts?: AcceptOptions & { handleErrors?: boolean },
  ) => instance?.acceptPendingApproval(id, requestData, opts),

  rejectPendingApproval: (
    id: string,
    reason: Error,
    opts: {
      ignoreMissing?: boolean;
      logErrors?: boolean;
    } = {},
  ) => instance?.rejectPendingApproval(id, reason, opts),

  setSelectedAddress: (address: string) => {
    assertEngineExists(instance);
    instance.setSelectedAccount(address);
  },

  setAccountLabel: (address: string, label: string) => {
    assertEngineExists(instance);
    instance.setAccountLabel(address, label);
  },

  getGlobalEthQuery: (): EthQuery => {
    assertEngineExists(instance);
    return instance.getGlobalEthQuery();
  },
};<|MERGE_RESOLUTION|>--- conflicted
+++ resolved
@@ -802,46 +802,31 @@
     const snapKeyringBuildMessenger = this.controllerMessenger.getRestricted({
       name: 'SnapKeyringBuilder',
       allowedActions: [
-<<<<<<< HEAD
+        // @ts-expect-error TODO: Resolve mismatch between base-controller versions.
         'ApprovalController:addRequest',
+        // @ts-expect-error TODO: Resolve mismatch between base-controller versions.
         'ApprovalController:acceptRequest',
+        // @ts-expect-error TODO: Resolve mismatch between base-controller versions.
         'ApprovalController:rejectRequest',
+        // @ts-expect-error TODO: Resolve mismatch between base-controller versions.
         'ApprovalController:startFlow',
+        // @ts-expect-error TODO: Resolve mismatch between base-controller versions.
         'ApprovalController:endFlow',
+        // @ts-expect-error TODO: Resolve mismatch between base-controller versions.
         'ApprovalController:showSuccess',
+        // @ts-expect-error TODO: Resolve mismatch between base-controller versions.
         'ApprovalController:showError',
+        // @ts-expect-error TODO: Resolve mismatch between base-controller versions.
         'PhishingController:testOrigin',
+        // @ts-expect-error TODO: Resolve mismatch between base-controller versions.
         'PhishingController:maybeUpdateState',
+        // @ts-expect-error TODO: Resolve mismatch between base-controller versions.
         'KeyringController:getAccounts',
+        // @ts-expect-error TODO: Resolve mismatch between base-controller versions.
         'AccountsController:setSelectedAccount',
+        // @ts-expect-error TODO: Resolve mismatch between base-controller versions.
         'AccountsController:getAccountByAddress',
-=======
-        // @ts-expect-error TODO: Resolve mismatch between base-controller versions.
-        'ApprovalController:addRequest',
-        // @ts-expect-error TODO: Resolve mismatch between base-controller versions.
-        'ApprovalController:acceptRequest',
-        // @ts-expect-error TODO: Resolve mismatch between base-controller versions.
-        'ApprovalController:rejectRequest',
-        // @ts-expect-error TODO: Resolve mismatch between base-controller versions.
-        'ApprovalController:startFlow',
-        // @ts-expect-error TODO: Resolve mismatch between base-controller versions.
-        'ApprovalController:endFlow',
-        // @ts-expect-error TODO: Resolve mismatch between base-controller versions.
-        'ApprovalController:showSuccess',
-        // @ts-expect-error TODO: Resolve mismatch between base-controller versions.
-        'ApprovalController:showError',
-        // @ts-expect-error TODO: Resolve mismatch between base-controller versions.
-        'PhishingController:testOrigin',
-        // @ts-expect-error TODO: Resolve mismatch between base-controller versions.
-        'PhishingController:maybeUpdateState',
-        // @ts-expect-error TODO: Resolve mismatch between base-controller versions.
-        'KeyringController:getAccounts',
-        // @ts-expect-error TODO: Resolve mismatch between base-controller versions.
-        'AccountsController:setSelectedAccount',
-        // @ts-expect-error TODO: Resolve mismatch between base-controller versions.
-        'AccountsController:getAccountByAddress',
-        // @ts-expect-error TODO: Resolve mismatch between base-controller versions.
->>>>>>> a5015255
+        // @ts-expect-error TODO: Resolve mismatch between base-controller versions.
         'AccountsController:setAccountName',
       ],
       allowedEvents: [],
@@ -938,10 +923,7 @@
         'PhishingController:maybeUpdateState',
       ),
       isOnPhishingList: (origin: string) =>
-<<<<<<< HEAD
-=======
-        // @ts-expect-error TODO: Resolve mismatch between base-controller versions.
->>>>>>> a5015255
+        // @ts-expect-error TODO: Resolve mismatch between base-controller versions.
         this.controllerMessenger.call<'PhishingController:testOrigin'>(
           'PhishingController:testOrigin',
           // eslint-disable-next-line @typescript-eslint/ban-ts-comment
@@ -1001,11 +983,7 @@
           ///: BEGIN:ONLY_INCLUDE_IF(keyring-snaps)
           ...keyringSnapMethods,
           ///: END:ONLY_INCLUDE_IF
-<<<<<<< HEAD
-        },
-=======
         }
->>>>>>> a5015255
       ),
     });
 
@@ -1244,16 +1222,11 @@
         `${approvalController.name}:updateRequestState`,
         // @ts-expect-error TODO: Resolve mismatch between base-controller versions.
         `${permissionController.name}:grantPermissions`,
-<<<<<<< HEAD
+        // @ts-expect-error TODO: Resolve mismatch between base-controller versions.
         `${this.subjectMetadataController.name}:getSubjectMetadata`,
+        // @ts-expect-error TODO: Resolve mismatch between base-controller versions.
         `${this.subjectMetadataController.name}:addSubjectMetadata`,
-=======
-        // @ts-expect-error TODO: Resolve mismatch between base-controller versions.
-        `${this.subjectMetadataController.name}:getSubjectMetadata`,
-        // @ts-expect-error TODO: Resolve mismatch between base-controller versions.
-        `${this.subjectMetadataController.name}:addSubjectMetadata`,
-        // @ts-expect-error TODO: Resolve mismatch between base-controller versions.
->>>>>>> a5015255
+        // @ts-expect-error TODO: Resolve mismatch between base-controller versions.
         `${phishingController.name}:maybeUpdateState`,
         // @ts-expect-error TODO: Resolve mismatch between base-controller versions.
         `${phishingController.name}:testOrigin`,
@@ -1705,11 +1678,6 @@
           allowedActions: [
             // @ts-expect-error TODO: Resolve mismatch between base-controller versions.
             `${approvalController.name}:addRequest`,
-<<<<<<< HEAD
-            `${this.keyringController.name}:signPersonalMessage`,
-            `${this.keyringController.name}:signMessage`,
-            `${this.keyringController.name}:signTypedMessage`,
-=======
             // @ts-expect-error TODO: Resolve mismatch between base-controller versions.
             `${this.keyringController.name}:signPersonalMessage`,
             // @ts-expect-error TODO: Resolve mismatch between base-controller versions.
@@ -1717,7 +1685,6 @@
             // @ts-expect-error TODO: Resolve mismatch between base-controller versions.
             `${this.keyringController.name}:signTypedMessage`,
             // @ts-expect-error TODO: Resolve mismatch between base-controller versions.
->>>>>>> a5015255
             `${loggingController.name}:add`,
           ],
           allowedEvents: [],
