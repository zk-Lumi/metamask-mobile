/* eslint-disable @typescript-eslint/no-shadow */
import Crypto from 'react-native-quick-crypto';
import { scrypt } from 'react-native-fast-crypto';
import {
  AccountTrackerController,
  AccountTrackerState,
  AssetsContractController,
  CurrencyRateController,
  CurrencyRateState,
  CurrencyRateStateChange,
  GetCurrencyRateState,
  GetTokenListState,
  NftController,
  NftDetectionController,
  NftState,
  TokenBalancesController,
  TokenDetectionController,
  TokenListController,
  TokenListState,
  TokenListStateChange,
  TokenRatesController,
  TokenRatesState,
  TokensController,
  TokensState,
  CodefiTokenPricesServiceV2,
  TokensControllerActions,
  TokensControllerEvents,
  TokenListControllerActions,
  TokenListControllerEvents,
  TokenBalancesControllerState,
} from '@metamask/assets-controllers';
///: BEGIN:ONLY_INCLUDE_IF(preinstalled-snaps,external-snaps)
import { AppState } from 'react-native';
import PREINSTALLED_SNAPS from '../lib/snaps/preinstalled-snaps';
///: END:ONLY_INCLUDE_IF
import {
  AddressBookController,
  AddressBookControllerActions,
  AddressBookControllerEvents,
  AddressBookControllerState,
} from '@metamask/address-book-controller';
import { BaseState } from '@metamask/base-controller';
import { ComposableController } from '@metamask/composable-controller';
import {
  KeyringController,
  KeyringControllerState,
  KeyringControllerActions,
  KeyringControllerEvents,
  ///: BEGIN:ONLY_INCLUDE_IF(preinstalled-snaps,external-snaps)
  KeyringTypes,
  ///: END:ONLY_INCLUDE_IF
} from '@metamask/keyring-controller';
import {
  NetworkController,
  NetworkControllerActions,
  NetworkControllerEvents,
  NetworkControllerMessenger,
  NetworkState,
  NetworkStatus,
} from '@metamask/network-controller';
import {
  PhishingController,
  PhishingControllerState,
} from '@metamask/phishing-controller';
import {
  PreferencesController,
  PreferencesControllerActions,
  PreferencesControllerEvents,
  PreferencesState,
} from '@metamask/preferences-controller';
import {
  TransactionController,
  TransactionControllerEvents,
  TransactionControllerState,
} from '@metamask/transaction-controller';
import {
  GasFeeController,
  GasFeeState,
  GasFeeStateChange,
  GetGasFeeState,
} from '@metamask/gas-fee-controller';
import {
  AcceptOptions,
  ApprovalController,
  ApprovalControllerActions,
  ApprovalControllerEvents,
  ApprovalControllerState,
} from '@metamask/approval-controller';
import {
  SelectedNetworkController,
  SelectedNetworkControllerState,
  SelectedNetworkControllerEvents,
  SelectedNetworkControllerActions,
} from '@metamask/selected-network-controller';
import {
  PermissionController,
  PermissionControllerActions,
  PermissionControllerEvents,
  PermissionControllerState,
  ///: BEGIN:ONLY_INCLUDE_IF(preinstalled-snaps,external-snaps)
  SubjectMetadataController,
  SubjectMetadataControllerActions,
  SubjectMetadataControllerEvents,
  SubjectMetadataControllerState,
  ///: END:ONLY_INCLUDE_IF
} from '@metamask/permission-controller';
import SwapsController, { swapsUtils } from '@metamask/swaps-controller';
import {
  PPOMController,
  PPOMControllerEvents,
  PPOMState,
} from '@metamask/ppom-validator';
///: BEGIN:ONLY_INCLUDE_IF(preinstalled-snaps,external-snaps)
import {
  JsonSnapsRegistry,
  AllowedActions as SnapsAllowedActions,
  AllowedEvents as SnapsAllowedEvents,
  SnapController,
  SnapsRegistryState,
  SnapControllerEvents,
  SnapControllerActions,
  PersistedSnapControllerState,
  SnapsRegistryMessenger,
} from '@metamask/snaps-controllers';

import { WebViewExecutionService } from '@metamask/snaps-controllers/react-native';
import { NotificationArgs } from '@metamask/snaps-rpc-methods/dist/types/restricted/notify';
import { getSnapsWebViewPromise } from '../lib/snaps';
import {
  buildSnapEndowmentSpecifications,
  buildSnapRestrictedMethodSpecifications,
} from '@metamask/snaps-rpc-methods';
import type { EnumToUnion, DialogType } from '@metamask/snaps-sdk';
// eslint-disable-next-line import/no-nodejs-modules
import { Duplex } from 'stream';
///: END:ONLY_INCLUDE_IF
import { MetaMaskKeyring as QRHardwareKeyring } from '@keystonehq/metamask-airgapped-keyring';
import {
  LoggingController,
  LoggingControllerState,
  LoggingControllerActions,
  LoggingControllerEvents,
} from '@metamask/logging-controller';
import {
  LedgerKeyring,
  LedgerMobileBridge,
  LedgerTransportMiddleware,
} from '@metamask/eth-ledger-bridge-keyring';
import { Encryptor, LEGACY_DERIVATION_OPTIONS } from './Encryptor';
import {
  isMainnetByChainId,
  fetchEstimatedMultiLayerL1Fee,
  isTestNet,
  deprecatedGetNetworkId,
  getDecimalChainId,
} from '../util/networks';
import AppConstants from './AppConstants';
import { store } from '../store';
import {
  renderFromTokenMinimalUnit,
  balanceToFiatNumber,
  weiToFiatNumber,
  toHexadecimal,
  addHexPrefix,
} from '../util/number';
import NotificationManager from './NotificationManager';
import Logger from '../util/Logger';
import { isZero } from '../util/lodash';
import { MetaMetricsEvents, MetaMetrics } from './Analytics';

///: BEGIN:ONLY_INCLUDE_IF(preinstalled-snaps,external-snaps)
import {
  SnapBridge,
  ExcludedSnapEndowments,
  ExcludedSnapPermissions,
  EndowmentPermissions,
  detectSnapLocation,
  fetchFunction,
  DetectSnapLocationOptions,
} from './Snaps';
import { getRpcMethodMiddleware } from './RPCMethods/RPCMethodMiddleware';

import {
  AuthenticationController,
  UserStorageController,
} from '@metamask/profile-sync-controller';
import { NotificationServicesController } from '@metamask/notification-services-controller';
///: END:ONLY_INCLUDE_IF
import {
  getCaveatSpecifications,
  getPermissionSpecifications,
  unrestrictedMethods,
} from './Permissions/specifications.js';
import { backupVault } from './BackupVault';
import {
  SignatureController,
  SignatureControllerActions,
  SignatureControllerEvents,
} from '@metamask/signature-controller';
import { hasProperty, Hex, Json } from '@metamask/utils';
// TODO: Export this type from the package directly
import { SwapsState } from '@metamask/swaps-controller/dist/SwapsController';
import { providerErrors } from '@metamask/rpc-errors';

import { PPOM, ppomInit } from '../lib/ppom/PPOMView';
import RNFSStorageBackend from '../lib/ppom/ppom-storage-backend';
import {
  AccountsController,
  AccountsControllerActions,
  AccountsControllerEvents,
  AccountsControllerMessenger,
  AccountsControllerState,
} from '@metamask/accounts-controller';
import { captureException } from '@sentry/react-native';
import { lowerCase } from 'lodash';
import {
  networkIdUpdated,
  networkIdWillUpdate,
} from '../core/redux/slices/inpageProvider';
import SmartTransactionsController, {
  type SmartTransactionsControllerActions,
  type SmartTransactionsControllerEvents,
  type SmartTransactionsControllerState,
} from '@metamask/smart-transactions-controller';
import { getAllowedSmartTransactionsChainIds } from '../../app/constants/smartTransactions';
import { selectShouldUseSmartTransaction } from '../selectors/smartTransactionsController';
import { selectSwapsChainFeatureFlags } from '../reducers/swaps';
import { SmartTransactionStatuses } from '@metamask/smart-transactions-controller/dist/types';
import { submitSmartTransactionHook } from '../util/smart-transactions/smart-publish-hook';
import { zeroAddress } from 'ethereumjs-util';
import { toChecksumHexAddress } from '@metamask/controller-utils';
import { ExtendedControllerMessenger } from './ExtendedControllerMessenger';
import EthQuery from '@metamask/eth-query';
import { TransactionControllerOptions } from '@metamask/transaction-controller/dist/types/TransactionController';
import DomainProxyMap from '../lib/DomainProxyMap/DomainProxyMap';
import {
  MetaMetricsEventCategory,
  MetaMetricsEventName,
} from '@metamask/smart-transactions-controller/dist/constants';
import {
  getSmartTransactionMetricsProperties,
  getSmartTransactionMetricsSensitiveProperties,
} from '@metamask/smart-transactions-controller/dist/utils';
///: BEGIN:ONLY_INCLUDE_IF(keyring-snaps)
import { snapKeyringBuilder } from './SnapKeyring';
import { removeAccountsFromPermissions } from './Permissions';
import { keyringSnapPermissionsBuilder } from './SnapKeyring/keyringSnapsPermissions';
import { HandleSnapRequestArgs } from './Snaps/types';
import { handleSnapRequest } from './Snaps/utils';
///: END:ONLY_INCLUDE_IF

const NON_EMPTY = 'NON_EMPTY';

const encryptor = new Encryptor({
  keyDerivationOptions: LEGACY_DERIVATION_OPTIONS,
});
// TODO: Replace "any" with type
// eslint-disable-next-line @typescript-eslint/no-explicit-any
let currentChainId: any;

///: BEGIN:ONLY_INCLUDE_IF(preinstalled-snaps,external-snaps)
// TODO remove these custom types when the PhishingController is to version >= 7.0.0
interface MaybeUpdateState {
  type: `${PhishingController['name']}:maybeUpdateState`;
  handler: PhishingController['maybeUpdateState'];
}

interface TestOrigin {
  type: `${PhishingController['name']}:testOrigin`;
  handler: PhishingController['test'];
}

type PhishingControllerActions = MaybeUpdateState | TestOrigin;
type AuthenticationControllerActions = AuthenticationController.AllowedActions;
type UserStorageControllerActions = UserStorageController.AllowedActions;
type NotificationsServicesControllerActions =
  NotificationServicesController.AllowedActions;

type SnapsGlobalActions =
  | SnapControllerActions
  | SubjectMetadataControllerActions
  | PhishingControllerActions
  | SnapsAllowedActions;

type SnapsGlobalEvents =
  | SnapControllerEvents
  | SubjectMetadataControllerEvents
  | SnapsAllowedEvents;
///: END:ONLY_INCLUDE_IF

type GlobalActions =
  | AddressBookControllerActions
  | ApprovalControllerActions
  | GetCurrencyRateState
  | GetGasFeeState
  | GetTokenListState
  | KeyringControllerActions
  | NetworkControllerActions
  | PermissionControllerActions
  | SignatureControllerActions
  | LoggingControllerActions
  ///: BEGIN:ONLY_INCLUDE_IF(preinstalled-snaps,external-snaps)
  | SnapsGlobalActions
  | AuthenticationControllerActions
  | UserStorageControllerActions
  | NotificationsServicesControllerActions
  ///: END:ONLY_INCLUDE_IF
  | KeyringControllerActions
  | AccountsControllerActions
  | PreferencesControllerActions
  | TokensControllerActions
  | TokenListControllerActions
  | SelectedNetworkControllerActions
  | SmartTransactionsControllerActions;

type GlobalEvents =
  | AddressBookControllerEvents
  | ApprovalControllerEvents
  | CurrencyRateStateChange
  | GasFeeStateChange
  | KeyringControllerEvents
  | TokenListStateChange
  | NetworkControllerEvents
  | PermissionControllerEvents
  ///: BEGIN:ONLY_INCLUDE_IF(preinstalled-snaps,external-snaps)
  | SnapsGlobalEvents
  ///: END:ONLY_INCLUDE_IF
  | SignatureControllerEvents
  | LoggingControllerEvents
  | KeyringControllerEvents
  | PPOMControllerEvents
  | AccountsControllerEvents
  | PreferencesControllerEvents
  | TokensControllerEvents
  | TokenListControllerEvents
  | TransactionControllerEvents
  | SelectedNetworkControllerEvents
  | SmartTransactionsControllerEvents;

type PermissionsByRpcMethod = ReturnType<typeof getPermissionSpecifications>;
type Permissions = PermissionsByRpcMethod[keyof PermissionsByRpcMethod];

export interface EngineState {
  AccountTrackerController: AccountTrackerState;
  AddressBookController: AddressBookControllerState;
  AssetsContractController: BaseState;
  NftController: NftState;
  TokenListController: TokenListState;
  CurrencyRateController: CurrencyRateState;
  KeyringController: KeyringControllerState;
  NetworkController: NetworkState;
  PreferencesController: PreferencesState;
  PhishingController: PhishingControllerState;
  TokenBalancesController: TokenBalancesControllerState;
  TokenRatesController: TokenRatesState;
  TransactionController: TransactionControllerState;
  SmartTransactionsController: SmartTransactionsControllerState;
  SwapsController: SwapsState;
  GasFeeController: GasFeeState;
  TokensController: TokensState;
  TokenDetectionController: BaseState;
  NftDetectionController: BaseState;
  ///: BEGIN:ONLY_INCLUDE_IF(preinstalled-snaps,external-snaps)
  SnapController: PersistedSnapControllerState;
  SnapsRegistry: SnapsRegistryState;
  SubjectMetadataController: SubjectMetadataControllerState;
  AuthenticationController: AuthenticationController.AuthenticationControllerState;
  UserStorageController: UserStorageController.UserStorageControllerState;
  NotificationServicesController: NotificationServicesController.NotificationServicesControllerState;
  ///: END:ONLY_INCLUDE_IF
  PermissionController: PermissionControllerState<Permissions>;
  ApprovalController: ApprovalControllerState;
  LoggingController: LoggingControllerState;
  PPOMController: PPOMState;
  AccountsController: AccountsControllerState;
  SelectedNetworkController: SelectedNetworkControllerState;
}

/**
 * All mobile controllers, keyed by name
 */
interface Controllers {
  AccountsController: AccountsController;
  AccountTrackerController: AccountTrackerController;
  AddressBookController: AddressBookController;
  ApprovalController: ApprovalController;
  AssetsContractController: AssetsContractController;
  CurrencyRateController: CurrencyRateController;
  GasFeeController: GasFeeController;
  KeyringController: KeyringController;
  LoggingController: LoggingController;
  NetworkController: NetworkController;
  NftController: NftController;
  NftDetectionController: NftDetectionController;
  // TODO: Fix permission types
  // TODO: Replace "any" with type
  // eslint-disable-next-line @typescript-eslint/no-explicit-any
  PermissionController: PermissionController<any, any>;
  SelectedNetworkController: SelectedNetworkController;
  PhishingController: PhishingController;
  PreferencesController: PreferencesController;
  PPOMController: PPOMController;
  TokenBalancesController: TokenBalancesController;
  TokenListController: TokenListController;
  TokenDetectionController: TokenDetectionController;
  TokenRatesController: TokenRatesController;
  TokensController: TokensController;
  TransactionController: TransactionController;
  SmartTransactionsController: SmartTransactionsController;
  SignatureController: SignatureController;
  ///: BEGIN:ONLY_INCLUDE_IF(preinstalled-snaps,external-snaps)
  SnapController: SnapController;
  SubjectMetadataController: SubjectMetadataController;
  AuthenticationController: AuthenticationController.Controller;
  UserStorageController: UserStorageController.Controller;
  NotificationServicesController: NotificationServicesController.Controller;
  ///: END:ONLY_INCLUDE_IF
  SwapsController: SwapsController;
}

/**
 * Controllers that area always instantiated
 */
type RequiredControllers = Omit<Controllers, 'PPOMController'>;

/**
 * Controllers that are sometimes not instantiated
 */
type OptionalControllers = Pick<Controllers, 'PPOMController'>;

/**
 * Combines required and optional controllers for the Engine context type.
 */
export type EngineContext = RequiredControllers & Partial<OptionalControllers>;

/**
 * Type definition for the controller messenger used in the Engine.
 * It extends the base ControllerMessenger with global actions and events.
 */
export type ControllerMessenger = ExtendedControllerMessenger<
  GlobalActions,
  GlobalEvents
>;

/**
 * Core controller responsible for composing other metamask controllers together
 * and exposing convenience methods for common wallet operations.
 */
class Engine {
  /**
   * The global Engine singleton
   */
  static instance: Engine | null;
  /**
   * A collection of all controller instances
   */
  context: EngineContext;
  /**
   * The global controller messenger.
   */
  controllerMessenger: ControllerMessenger;
  /**
   * ComposableController reference containing all child controllers
   */
  // TODO: Replace "any" with type
  // eslint-disable-next-line @typescript-eslint/no-explicit-any
  datamodel: any;

  /**
   * Object containing the info for the latest incoming tx block
   * for each address and network
   */
  // TODO: Replace "any" with type
  // eslint-disable-next-line @typescript-eslint/no-explicit-any
  lastIncomingTxBlockInfo: any;

  ///: BEGIN:ONLY_INCLUDE_IF(preinstalled-snaps,external-snaps)
  /**
   * Object that runs and manages the execution of Snaps
   */
  snapExecutionService: WebViewExecutionService;
  snapController: SnapController;
  subjectMetadataController: SubjectMetadataController;

  ///: END:ONLY_INCLUDE_IF

  transactionController: TransactionController;
  smartTransactionsController: SmartTransactionsController;

  keyringController: KeyringController;

  /**
   * Creates a CoreController instance
   */
  // eslint-disable-next-line @typescript-eslint/default-param-last
  constructor(
    initialState: Partial<EngineState> = {},
    initialKeyringState?: KeyringControllerState | null,
  ) {
    this.controllerMessenger = new ExtendedControllerMessenger();

    /**
     * Subscribes a listener to the state change events of Preferences Controller.
     *
     * @param listener - The callback function to execute when the state changes.
     */
    const onPreferencesStateChange = (
      listener: (preferencesState: PreferencesState) => void,
    ) => {
      const eventName = `PreferencesController:stateChange`;

      this.controllerMessenger.subscribe(eventName, listener);
    };

    const approvalController = new ApprovalController({
      // @ts-expect-error TODO: Resolve mismatch between base-controller versions.
      messenger: this.controllerMessenger.getRestricted({
        name: 'ApprovalController',
        allowedEvents: [],
        allowedActions: [],
      }),
      showApprovalRequest: () => undefined,
      typesExcludedFromRateLimiting: [
        // TODO: Replace with ApprovalType enum from @metamask/controller-utils when breaking change is fixed
        'personal_sign',
        'eth_signTypedData',
        'transaction',
        'wallet_watchAsset',
      ],
    });

    const preferencesController = new PreferencesController({
      // @ts-expect-error TODO: Resolve mismatch between base-controller versions.
      messenger: this.controllerMessenger.getRestricted({
        name: 'PreferencesController',
        allowedActions: [],
        allowedEvents: ['KeyringController:stateChange'],
      }),
      state: {
        ipfsGateway: AppConstants.IPFS_DEFAULT_GATEWAY_URL,
        useTokenDetection:
          initialState?.PreferencesController?.useTokenDetection ?? true,
        useNftDetection: true, // set this to true to enable nft detection by default to new users
        displayNftMedia: true,
        securityAlertsEnabled: true,
        ...initialState.PreferencesController,
      },
    });

    const networkControllerOpts = {
      infuraProjectId: process.env.MM_INFURA_PROJECT_ID || NON_EMPTY,
      state: initialState.NetworkController,
      messenger: this.controllerMessenger.getRestricted({
        name: 'NetworkController',
        allowedEvents: [],
        allowedActions: [],
      }) as unknown as NetworkControllerMessenger,
      // Metrics event tracking is handled in this repository instead
      // TODO: Use events for controller metric events
      trackMetaMetricsEvent: () => {
        // noop
      },
    };
    const networkController = new NetworkController(networkControllerOpts);

    networkController.initializeProvider();

    const assetsContractController = new AssetsContractController({
      onPreferencesStateChange,
      onNetworkDidChange: (listener) =>
        this.controllerMessenger.subscribe(
          AppConstants.NETWORK_DID_CHANGE_EVENT,
          // @ts-expect-error TODO: Resolve bump the assets controller version.
          listener,
        ),
      chainId: networkController.getNetworkClientById(
        networkController?.state.selectedNetworkClientId,
      ).configuration.chainId,
      // @ts-expect-error TODO: Resolve bump the assets controller version.
      getNetworkClientById:
        networkController.getNetworkClientById.bind(networkController),
    });
    const nftController = new NftController(
      {
        onPreferencesStateChange,
        onNetworkStateChange: (listener) =>
          this.controllerMessenger.subscribe(
            AppConstants.NETWORK_STATE_CHANGE_EVENT,
            listener,
          ),
        // @ts-expect-error TODO: Resolve bump the assets controller version.
        getNetworkClientById:
          networkController.getNetworkClientById.bind(networkController),
        // @ts-expect-error TODO: Resolve mismatch between base-controller versions.
        messenger: this.controllerMessenger.getRestricted({
          name: 'NftController',
          allowedActions: [
            `${approvalController.name}:addRequest`,
            `${networkController.name}:getNetworkClientById`,
          ],
          allowedEvents: [],
        }),
        chainId: networkController.getNetworkClientById(
          networkController?.state.selectedNetworkClientId,
        ).configuration.chainId,

        getERC721AssetName: assetsContractController.getERC721AssetName.bind(
          assetsContractController,
        ),
        getERC721AssetSymbol:
          assetsContractController.getERC721AssetSymbol.bind(
            assetsContractController,
          ),
        getERC721TokenURI: assetsContractController.getERC721TokenURI.bind(
          assetsContractController,
        ),
        getERC721OwnerOf: assetsContractController.getERC721OwnerOf.bind(
          assetsContractController,
        ),
        getERC1155BalanceOf: assetsContractController.getERC1155BalanceOf.bind(
          assetsContractController,
        ),
        getERC1155TokenURI: assetsContractController.getERC1155TokenURI.bind(
          assetsContractController,
        ),
      },
      {
        useIPFSSubdomains: false,
        chainId: networkController.getNetworkClientById(
          networkController?.state.selectedNetworkClientId,
        ).configuration.chainId,
      },
    );

    const loggingController = new LoggingController({
      messenger: this.controllerMessenger.getRestricted<
        'LoggingController',
        never,
        never
      >({
        name: 'LoggingController',
        allowedActions: [],
        allowedEvents: [],
      }),
      state: initialState.LoggingController,
    });
    const accountsControllerMessenger: AccountsControllerMessenger =
      this.controllerMessenger.getRestricted({
        name: 'AccountsController',
        allowedEvents: [
          'SnapController:stateChange',
          'KeyringController:accountRemoved',
          'KeyringController:stateChange',
        ],
        allowedActions: [
          'KeyringController:getAccounts',
          'KeyringController:getKeyringsByType',
          'KeyringController:getKeyringForAccount',
        ],
      });

    const defaultAccountsControllerState: AccountsControllerState = {
      internalAccounts: {
        accounts: {},
        selectedAccount: '',
      },
    };

    const accountsController = new AccountsController({
      messenger: accountsControllerMessenger,
      state: initialState.AccountsController ?? defaultAccountsControllerState,
    });
    const tokensController = new TokensController({
      chainId: networkController.getNetworkClientById(
        networkController?.state.selectedNetworkClientId,
      ).configuration.chainId,
      config: {
        // @ts-expect-error TODO: Resolve mismatch between network-controller versions.
        provider: networkController.getProviderAndBlockTracker().provider,
        chainId: networkController.getNetworkClientById(
          networkController?.state.selectedNetworkClientId,
        ).configuration.chainId,
        selectedAddress: preferencesController.state.selectedAddress,
      },
      state: initialState.TokensController,
      // @ts-expect-error TODO: Resolve mismatch between base-controller versions.
      messenger: this.controllerMessenger.getRestricted({
        name: 'TokensController',
        allowedActions: [
          `${approvalController.name}:addRequest`,
          'NetworkController:getNetworkClientById',
        ],
        allowedEvents: [
          'PreferencesController:stateChange',
          'NetworkController:networkDidChange',
          'TokenListController:stateChange',
        ],
      }),
    });
    const tokenListController = new TokenListController({
      chainId: networkController.getNetworkClientById(
        networkController?.state.selectedNetworkClientId,
      ).configuration.chainId,
      onNetworkStateChange: (listener) =>
        this.controllerMessenger.subscribe(
          AppConstants.NETWORK_STATE_CHANGE_EVENT,
          listener,
        ),
      // @ts-expect-error TODO: Resolve mismatch between base-controller versions.
      messenger: this.controllerMessenger.getRestricted({
        name: 'TokenListController',
        allowedActions: [],
        allowedEvents: [`${networkController.name}:stateChange`],
      }),
    });
    const currencyRateController = new CurrencyRateController({
      // @ts-expect-error TODO: Resolve mismatch between base-controller versions.
      messenger: this.controllerMessenger.getRestricted({
        name: 'CurrencyRateController',
        allowedActions: [`${networkController.name}:getNetworkClientById`],
        allowedEvents: [],
      }),
      state: initialState.CurrencyRateController,
    });
    currencyRateController.startPollingByNetworkClientId(
      networkController.state.selectedNetworkClientId,
    );
    const gasFeeController = new GasFeeController({
      // @ts-expect-error TODO: Resolve mismatch between base-controller versions.
      messenger: this.controllerMessenger.getRestricted({
        name: 'GasFeeController',
        allowedActions: [
          `${networkController.name}:getNetworkClientById`,
          `${networkController.name}:getEIP1559Compatibility`,
          `${networkController.name}:getState`,
        ],
        allowedEvents: [AppConstants.NETWORK_DID_CHANGE_EVENT],
      }),
      getProvider: () =>
        // @ts-expect-error at this point in time the provider will be defined by the `networkController.initializeProvider`
        networkController.getProviderAndBlockTracker().provider,
      getCurrentNetworkEIP1559Compatibility: async () =>
        (await networkController.getEIP1559Compatibility()) ?? false,
      getCurrentNetworkLegacyGasAPICompatibility: () => {
        const chainId = networkController.getNetworkClientById(
          networkController?.state.selectedNetworkClientId,
        ).configuration.chainId;
        return (
          isMainnetByChainId(chainId) ||
          chainId === addHexPrefix(swapsUtils.BSC_CHAIN_ID) ||
          chainId === addHexPrefix(swapsUtils.POLYGON_CHAIN_ID)
        );
      },
      clientId: AppConstants.SWAPS.CLIENT_ID,
      legacyAPIEndpoint:
        'https://gas.api.cx.metamask.io/networks/<chain_id>/gasPrices',
      EIP1559APIEndpoint:
        'https://gas.api.cx.metamask.io/networks/<chain_id>/suggestedGasFees',
    });

    const phishingController = new PhishingController({
      // @ts-expect-error TODO: Resolve mismatch between base-controller versions.
      messenger: this.controllerMessenger.getRestricted({
        name: 'PhishingController',
        allowedActions: [],
        allowedEvents: [],
      }),
    });
    phishingController.maybeUpdateState();

    const additionalKeyrings = [];

    const qrKeyringBuilder = () => {
      const keyring = new QRHardwareKeyring();
      // to fix the bug in #9560, forgetDevice will reset all keyring properties to default.
      keyring.forgetDevice();
      return keyring;
    };
    qrKeyringBuilder.type = QRHardwareKeyring.type;

    additionalKeyrings.push(qrKeyringBuilder);

    const bridge = new LedgerMobileBridge(new LedgerTransportMiddleware());
    const ledgerKeyringBuilder = () => new LedgerKeyring({ bridge });
    ledgerKeyringBuilder.type = LedgerKeyring.type;

    additionalKeyrings.push(ledgerKeyringBuilder);

    ///: BEGIN:ONLY_INCLUDE_IF(keyring-snaps)

    /**
     * Removes an account from state / storage.
     *
     * @param {string} address - A hex address
     */
    const removeAccount = async (address: string) => {
      // Remove all associated permissions
      await removeAccountsFromPermissions([address]);
      // Remove account from the keyring
      await this.keyringController.removeAccount(address as Hex);
      return address;
    };

    const snapKeyringBuildMessenger = this.controllerMessenger.getRestricted({
      name: 'SnapKeyringBuilder',
      allowedActions: [
        'ApprovalController:addRequest',
        'ApprovalController:acceptRequest',
        'ApprovalController:rejectRequest',
        'ApprovalController:startFlow',
        'ApprovalController:endFlow',
        'ApprovalController:showSuccess',
        'ApprovalController:showError',
        'PhishingController:testOrigin',
        'PhishingController:maybeUpdateState',
        'KeyringController:getAccounts',
        'AccountsController:setSelectedAccount',
        'AccountsController:getAccountByAddress',
        'AccountsController:setAccountName',
      ],
      allowedEvents: [],
    });

    const getSnapController = () => this.snapController;

    // Necessary to persist the keyrings and update the accounts both within the keyring controller and accounts controller
    const persistAndUpdateAccounts = async () => {
      await this.keyringController.persistAllKeyrings();
      await accountsController.updateAccounts();
    };

    additionalKeyrings.push(
      snapKeyringBuilder(
        snapKeyringBuildMessenger,
        getSnapController,
        persistAndUpdateAccounts,
        (address) => removeAccount(address),
      ),
    );

    ///: END:ONLY_INCLUDE_IF

    this.keyringController = new KeyringController({
      removeIdentity: preferencesController.removeIdentity.bind(
        preferencesController,
      ),
      encryptor,
      messenger: this.controllerMessenger.getRestricted({
        name: 'KeyringController',
        allowedActions: [],
        allowedEvents: [],
      }),
      state: initialKeyringState || initialState.KeyringController,
      // @ts-expect-error To Do: Update the type of QRHardwareKeyring to Keyring<Json>
      keyringBuilders: additionalKeyrings,
    });

    ///: BEGIN:ONLY_INCLUDE_IF(preinstalled-snaps,external-snaps)
    /**
     * Gets the mnemonic of the user's primary keyring.
     */
    const getPrimaryKeyringMnemonic = () => {
      // TODO: Replace "any" with type
      // eslint-disable-next-line @typescript-eslint/no-explicit-any
      const [keyring]: any = this.keyringController.getKeyringsByType(
        KeyringTypes.hd,
      );
      if (!keyring.mnemonic) {
        throw new Error('Primary keyring mnemonic unavailable.');
      }

      return keyring.mnemonic;
    };

    const getAppState = () => {
      const state = AppState.currentState;
      return state === 'active';
    };

    const snapRestrictedMethods = {
      // eslint-disable-next-line @typescript-eslint/ban-ts-comment
      // @ts-ignore
      clearSnapState: this.controllerMessenger.call.bind(
        this.controllerMessenger,
        'SnapController:clearSnapState',
      ),
      getMnemonic: getPrimaryKeyringMnemonic.bind(this),
      getUnlockPromise: getAppState.bind(this),
      getSnap: this.controllerMessenger.call.bind(
        this.controllerMessenger,
        'SnapController:get',
      ),
      handleSnapRpcRequest: async (args: HandleSnapRequestArgs) =>
        await handleSnapRequest(this.controllerMessenger, args),
      // eslint-disable-next-line @typescript-eslint/ban-ts-comment
      // @ts-ignore
      getSnapState: this.controllerMessenger.call.bind(
        this.controllerMessenger,
        'SnapController:getSnapState',
      ),
      // eslint-disable-next-line @typescript-eslint/ban-ts-comment
      // @ts-ignore
      updateSnapState: this.controllerMessenger.call.bind(
        this.controllerMessenger,
        'SnapController:updateSnapState',
      ),
      // eslint-disable-next-line @typescript-eslint/ban-ts-comment
      // @ts-ignore
      maybeUpdatePhishingList: this.controllerMessenger.call.bind(
        this.controllerMessenger,
        'PhishingController:maybeUpdateState',
      ),
      isOnPhishingList: (origin: string) =>
        this.controllerMessenger.call<'PhishingController:testOrigin'>(
          'PhishingController:testOrigin',
          // eslint-disable-next-line @typescript-eslint/ban-ts-comment
          // @ts-ignore
          origin,
          // eslint-disable-next-line @typescript-eslint/ban-ts-comment
          // @ts-ignore
        ).result,
      showDialog: (
        origin: string,
        type: EnumToUnion<DialogType>,
        // TODO: Replace "any" with type
        // eslint-disable-next-line @typescript-eslint/no-explicit-any
        content: any, // should be Component from '@metamask/snaps-ui';
        // TODO: Replace "any" with type
        // eslint-disable-next-line @typescript-eslint/no-explicit-any
        placeholder?: any,
      ) =>
        approvalController.addAndShowApprovalRequest({
          origin,
          type,
          requestData: { content, placeholder },
        }),
      showInAppNotification: (origin: string, args: NotificationArgs) => {
        Logger.log(
          'Snaps/ showInAppNotification called with args: ',
          args,
          ' and origin: ',
          origin,
        );
      },
      hasPermission: (origin: string, target: string) =>
        this.controllerMessenger.call<'PermissionController:hasPermission'>(
          'PermissionController:hasPermission',
          origin,
          target,
        ),
    };
    ///: END:ONLY_INCLUDE_IF

    ///: BEGIN:ONLY_INCLUDE_IF(keyring-snaps)
    const keyringSnapMethods = {
      getAllowedKeyringMethods: (origin: string) =>
        keyringSnapPermissionsBuilder(origin),
      getSnapKeyring: this.getSnapKeyring.bind(this),
    };
    ///: END:ONLY_INCLUDE_IF

    const getSnapPermissionSpecifications = () => ({
      ...buildSnapEndowmentSpecifications(Object.keys(ExcludedSnapEndowments)),
      ...buildSnapRestrictedMethodSpecifications(
        Object.keys(ExcludedSnapPermissions),
        {
          ///: BEGIN:ONLY_INCLUDE_IF(preinstalled-snaps,external-snaps)
          ...snapRestrictedMethods,
          ///: END:ONLY_INCLUDE_IF
          ///: BEGIN:ONLY_INCLUDE_IF(keyring-snaps)
          ...keyringSnapMethods,
          ///: END:ONLY_INCLUDE_IF
        },
      ),
    });

    const accountTrackerController = new AccountTrackerController({
      onPreferencesStateChange,
      getIdentities: () => preferencesController.state.identities,
      getSelectedAddress: () => accountsController.getSelectedAccount().address,
      getMultiAccountBalancesEnabled: () =>
        preferencesController.state.isMultiAccountBalancesEnabled,
      getCurrentChainId: () =>
        toHexadecimal(
          networkController.getNetworkClientById(
            networkController?.state.selectedNetworkClientId,
          ).configuration.chainId,
        ),
      // @ts-expect-error TODO: Resolve mismatch between base-controller versions.
      getNetworkClientById:
        networkController.getNetworkClientById.bind(networkController),
    });
    const permissionController = new PermissionController({
      // @ts-expect-error TODO: Resolve mismatch between base-controller versions.
      messenger: this.controllerMessenger.getRestricted({
        name: 'PermissionController',
        allowedActions: [
          `${approvalController.name}:addRequest`,
          `${approvalController.name}:hasRequest`,
          `${approvalController.name}:acceptRequest`,
          `${approvalController.name}:rejectRequest`,
          ///: BEGIN:ONLY_INCLUDE_IF(preinstalled-snaps,external-snaps)
          `SnapController:getPermitted`,
          `SnapController:install`,
          `SubjectMetadataController:getSubjectMetadata`,
          ///: END:ONLY_INCLUDE_IF
        ],
        allowedEvents: [],
      }),
      state: initialState.PermissionController,
      caveatSpecifications: getCaveatSpecifications({
        getInternalAccounts:
          accountsController.listAccounts.bind(accountsController),
      }),
      // @ts-expect-error Typecast permissionType from getPermissionSpecifications to be of type PermissionType.RestrictedMethod
      permissionSpecifications: {
        ...getPermissionSpecifications({
          getAllAccounts: () => this.keyringController.getAccounts(),
          getInternalAccounts:
            accountsController.listAccounts.bind(accountsController),
          captureKeyringTypesWithMissingIdentities: (
            internalAccounts = [],
            accounts = [],
          ) => {
            const accountsMissingIdentities = accounts.filter((address) => {
              const lowerCaseAddress = lowerCase(address);
              return !internalAccounts.some(
                (account) => account.address.toLowerCase() === lowerCaseAddress,
              );
            });
            const keyringTypesWithMissingIdentities =
              accountsMissingIdentities.map((address) =>
                this.keyringController.getAccountKeyringType(address),
              );

            const internalAccountCount = internalAccounts.length;

            const accountTrackerCount = Object.keys(
              accountTrackerController.state.accounts || {},
            ).length;

            captureException(
              new Error(
                `Attempt to get permission specifications failed because there were ${accounts.length} accounts, but ${internalAccountCount} identities, and the ${keyringTypesWithMissingIdentities} keyrings included accounts with missing identities. Meanwhile, there are ${accountTrackerCount} accounts in the account tracker.`,
              ),
            );
          },
        }),
        ///: BEGIN:ONLY_INCLUDE_IF(preinstalled-snaps,external-snaps)
        ...getSnapPermissionSpecifications(),
        ///: END:ONLY_INCLUDE_IF
      },
      unrestrictedMethods,
    });

    const selectedNetworkController = new SelectedNetworkController({
      // @ts-expect-error TODO: Resolve mismatch between base-controller versions.
      messenger: this.controllerMessenger.getRestricted({
        name: 'SelectedNetworkController',
        allowedActions: [
          'NetworkController:getNetworkClientById',
          'NetworkController:getState',
          'NetworkController:getSelectedNetworkClient',
          'PermissionController:hasPermissions',
          'PermissionController:getSubjectNames',
        ],
        allowedEvents: [
          'NetworkController:stateChange',
          'PermissionController:stateChange',
        ],
      }),
      state: initialState.SelectedNetworkController || { domains: {} },
      useRequestQueuePreference: !!process.env.MULTICHAIN_V1,
      // TODO we need to modify core PreferencesController for better cross client support
      onPreferencesStateChange: (
        listener: ({ useRequestQueue }: { useRequestQueue: boolean }) => void,
      ) => listener({ useRequestQueue: !!process.env.MULTICHAIN_V1 }),
      domainProxyMap: new DomainProxyMap(),
    });

    ///: BEGIN:ONLY_INCLUDE_IF(preinstalled-snaps,external-snaps)
    this.subjectMetadataController = new SubjectMetadataController({
      // @ts-expect-error TODO: Resolve mismatch between base-controller versions.
      messenger: this.controllerMessenger.getRestricted({
        name: 'SubjectMetadataController',
        allowedActions: [`${permissionController.name}:hasPermissions`],
        allowedEvents: [],
      }),
      state: initialState.SubjectMetadataController || {},
      subjectCacheLimit: 100,
    });

    const setupSnapProvider = (snapId: string, connectionStream: Duplex) => {
      Logger.log(
        '[ENGINE LOG] Engine+setupSnapProvider: Setup stream for Snap',
        snapId,
      );
      // TO DO:
      // Develop a simpler getRpcMethodMiddleware object for SnapBridge
      // Consider developing an abstract class to derived custom implementations for each use case
      const bridge = new SnapBridge({
        snapId,
        connectionStream,
        getRPCMethodMiddleware: ({ hostname, getProviderState }) =>
          getRpcMethodMiddleware({
            hostname,
            getProviderState,
            navigation: null,
            getApprovedHosts: () => null,
            setApprovedHosts: () => null,
            approveHost: () => null,
            title: { current: 'Snap' },
            icon: { current: undefined },
            isHomepage: () => false,
            fromHomepage: { current: false },
            toggleUrlModal: () => null,
            wizardScrollAdjusted: { current: false },
            tabId: false,
            isWalletConnect: true,
            isMMSDK: false,
            url: { current: '' },
            analytics: {},
            injectHomePageScripts: () => null,
          }),
      });

      bridge.setupProviderConnection();
    };

    const requireAllowlist = process.env.METAMASK_BUILD_TYPE === 'main';
    const disableSnapInstallation = process.env.METAMASK_BUILD_TYPE === 'main';
    const allowLocalSnaps = process.env.METAMASK_BUILD_TYPE === 'flask';
    // @ts-expect-error TODO: Resolve mismatch between base-controller versions.
    const snapsRegistryMessenger: SnapsRegistryMessenger =
      this.controllerMessenger.getRestricted({
        name: 'SnapsRegistry',
        allowedEvents: [],
        allowedActions: [],
      });
    const snapsRegistry = new JsonSnapsRegistry({
      state: initialState.SnapsRegistry,
      messenger: snapsRegistryMessenger,
      refetchOnAllowlistMiss: requireAllowlist,
      url: {
        registry: 'https://acl.execution.metamask.io/latest/registry.json',
        signature: 'https://acl.execution.metamask.io/latest/signature.json',
      },
      publicKey:
        '0x025b65308f0f0fb8bc7f7ff87bfc296e0330eee5d3c1d1ee4a048b2fd6a86fa0a6',
    });

    this.snapExecutionService = new WebViewExecutionService({
      // @ts-expect-error TODO: Resolve mismatch between base-controller versions.
      messenger: this.controllerMessenger.getRestricted({
        name: 'ExecutionService',
        allowedActions: [],
        allowedEvents: [],
      }),
      setupSnapProvider: setupSnapProvider.bind(this),
      getWebView: () => getSnapsWebViewPromise,
    });

    const snapControllerMessenger = this.controllerMessenger.getRestricted({
      name: 'SnapController',
      allowedEvents: [
        'ExecutionService:unhandledError',
        'ExecutionService:outboundRequest',
        'ExecutionService:outboundResponse',
      ],
      allowedActions: [
        `${approvalController.name}:addRequest`,
        `${permissionController.name}:getEndowments`,
        `${permissionController.name}:getPermissions`,
        `${permissionController.name}:hasPermission`,
        `${permissionController.name}:hasPermissions`,
        `${permissionController.name}:requestPermissions`,
        `${permissionController.name}:revokeAllPermissions`,
        `${permissionController.name}:revokePermissions`,
        `${permissionController.name}:revokePermissionForAllSubjects`,
        `${permissionController.name}:getSubjectNames`,
        `${permissionController.name}:updateCaveat`,
        `${approvalController.name}:addRequest`,
        `${approvalController.name}:updateRequestState`,
        `${permissionController.name}:grantPermissions`,
        `${this.subjectMetadataController.name}:getSubjectMetadata`,
        `${this.subjectMetadataController.name}:addSubjectMetadata`,
        `${phishingController.name}:maybeUpdateState`,
        `${phishingController.name}:testOrigin`,
        `${snapsRegistry.name}:get`,
        `${snapsRegistry.name}:getMetadata`,
        `${snapsRegistry.name}:update`,
        'ExecutionService:executeSnap',
        'ExecutionService:terminateSnap',
        'ExecutionService:terminateAllSnaps',
        'ExecutionService:handleRpcRequest',
        'SnapsRegistry:get',
        'SnapsRegistry:getMetadata',
        'SnapsRegistry:update',
        'SnapsRegistry:resolveVersion',
      ],
    });

    this.snapController = new SnapController({
      environmentEndowmentPermissions: Object.values(EndowmentPermissions),
      featureFlags: {
        requireAllowlist,
        allowLocalSnaps,
        disableSnapInstallation,
      },
      state: initialState.SnapController || undefined,
      // TODO: Replace "any" with type
      // eslint-disable-next-line @typescript-eslint/no-explicit-any
      messenger: snapControllerMessenger as any,
      detectSnapLocation: (
        location: string | URL,
        options?: DetectSnapLocationOptions,
      ) =>
        detectSnapLocation(location, {
          ...options,
          fetch: fetchFunction,
        }),
      //@ts-expect-error types need to be aligned with snaps-controllers
      preinstalledSnaps: PREINSTALLED_SNAPS,
      //@ts-expect-error types need to be aligned between new encryptor and snaps-controllers
      encryptor,
      getMnemonic: getPrimaryKeyringMnemonic.bind(this),
      getFeatureFlags: () => ({
        disableSnaps:
          store.getState().settings.basicFunctionalityEnabled === false,
      }),
    });

    const authenticationController = new AuthenticationController.Controller({
      state: initialState.AuthenticationController,
      messenger: this.controllerMessenger.getRestricted({
        name: 'AuthenticationController',
        allowedActions: [
          'KeyringController:getState',
          'KeyringController:getAccounts',

          'SnapController:handleRequest',
          'UserStorageController:enableProfileSyncing',
        ],
        allowedEvents: ['KeyringController:unlock', 'KeyringController:lock'],
      }),
      metametrics: {
        agent: 'mobile',
        getMetaMetricsId: async () =>
          (await MetaMetrics.getInstance().getMetaMetricsId()) || '',
      },
    });

    const userStorageController = new UserStorageController.Controller({
      getMetaMetricsState: () => MetaMetrics.getInstance().isEnabled(),
      state: initialState.UserStorageController,
      messenger: this.controllerMessenger.getRestricted({
        name: 'UserStorageController',
        allowedActions: [
          'SnapController:handleRequest',
          'KeyringController:getState',
          'AuthenticationController:getBearerToken',
          'AuthenticationController:getSessionProfile',
          'AuthenticationController:isSignedIn',
          'AuthenticationController:performSignOut',
          'AuthenticationController:performSignIn',
          'NotificationServicesController:disableNotificationServices',
          'NotificationServicesController:selectIsNotificationServicesEnabled',
          'KeyringController:addNewAccount',
          'AccountsController:listAccounts',
          'AccountsController:updateAccountMetadata',
        ],
        allowedEvents: [
          'KeyringController:lock',
          'KeyringController:unlock',
          'AccountsController:accountAdded',
          'AccountsController:accountRenamed',
        ],
      }),
      nativeScryptCrypto: scrypt,
    });

    const notificationServicesController =
      new NotificationServicesController.Controller({
        messenger: this.controllerMessenger.getRestricted({
          name: 'NotificationServicesController',
          allowedActions: [
            'KeyringController:getState',
            'KeyringController:getAccounts',
            'AuthenticationController:getBearerToken',
            'AuthenticationController:isSignedIn',
            'UserStorageController:enableProfileSyncing',
            'UserStorageController:getStorageKey',
            'UserStorageController:performGetStorage',
            'UserStorageController:performSetStorage',
          ],
          allowedEvents: [
            'KeyringController:unlock',
            'KeyringController:lock',
            'KeyringController:stateChange',
          ],
        }),
        state: initialState.NotificationServicesController,
        env: {
          isPushIntegrated: false,
          featureAnnouncements: {
            platform: 'mobile',
            accessToken: process.env
              .FEATURES_ANNOUNCEMENTS_ACCESS_TOKEN as string,
            spaceId: process.env.FEATURES_ANNOUNCEMENTS_SPACE_ID as string,
          },
        },
      });
    ///: END:ONLY_INCLUDE_IF

    this.transactionController = new TransactionController({
      // @ts-expect-error at this point in time the provider will be defined by the `networkController.initializeProvider`
      blockTracker: networkController.getProviderAndBlockTracker().blockTracker,
      disableHistory: true,
      disableSendFlowHistory: true,
      disableSwaps: true,
      // @ts-expect-error TransactionController is missing networkClientId argument in type
      getCurrentNetworkEIP1559Compatibility:
        networkController.getEIP1559Compatibility.bind(networkController),
      // eslint-disable-next-line @typescript-eslint/ban-ts-comment
      // @ts-ignore
      getExternalPendingTransactions: (address: string) =>
        this.smartTransactionsController.getTransactions({
          addressFrom: address,
          status: SmartTransactionStatuses.PENDING,
        }),
      getGasFeeEstimates:
        gasFeeController.fetchGasFeeEstimates.bind(gasFeeController),
      // but only breaking change is Node version and bumped dependencies
      getNetworkClientRegistry:
        networkController.getNetworkClientRegistry.bind(networkController),
      // @ts-expect-error TODO: resolve types
      getNetworkState: () => networkController.state,
      hooks: {
        publish: (transactionMeta) => {
          const shouldUseSmartTransaction = selectShouldUseSmartTransaction(
            store.getState(),
          );

          return submitSmartTransactionHook({
            transactionMeta,
            transactionController: this.transactionController,
            smartTransactionsController: this.smartTransactionsController,
            shouldUseSmartTransaction,
            approvalController,
            // @ts-expect-error TODO: Resolve mismatch between base-controller versions.
            controllerMessenger: this.controllerMessenger,
            featureFlags: selectSwapsChainFeatureFlags(store.getState()),
          }) as Promise<{ transactionHash: string }>;
        },
      },
      incomingTransactions: {
        isEnabled: () => {
          const currentHexChainId = networkController.getNetworkClientById(
            networkController?.state.selectedNetworkClientId,
          ).configuration.chainId;

          const showIncomingTransactions =
            preferencesController?.state?.showIncomingTransactions;

          return Boolean(
            hasProperty(showIncomingTransactions, currentChainId) &&
              showIncomingTransactions?.[currentHexChainId],
          );
        },
        updateTransactions: true,
      },
      isSimulationEnabled: () =>
        preferencesController.state.useTransactionSimulations,
      // @ts-expect-error TODO: Resolve mismatch between base-controller versions.
      messenger: this.controllerMessenger.getRestricted({
        name: 'TransactionController',
        allowedActions: [
          `${accountsController.name}:getSelectedAccount`,
          `${approvalController.name}:addRequest`,
          `${networkController.name}:getNetworkClientById`,
          `${networkController.name}:findNetworkClientIdByChainId`,
        ],
        allowedEvents: [`NetworkController:stateChange`],
      }),
      onNetworkStateChange: (listener) =>
        this.controllerMessenger.subscribe(
          AppConstants.NETWORK_STATE_CHANGE_EVENT,
          listener,
        ),
      pendingTransactions: {
        isResubmitEnabled: () => false,
      },
      // @ts-expect-error at this point in time the provider will be defined by the `networkController.initializeProvider`
      provider: networkController.getProviderAndBlockTracker().provider,
      sign: this.keyringController.signTransaction.bind(
        this.keyringController,
      ) as unknown as TransactionControllerOptions['sign'],
      state: initialState.TransactionController,
    });

    const codefiTokenApiV2 = new CodefiTokenPricesServiceV2();

    const smartTransactionsControllerTrackMetaMetricsEvent = (
      params: {
        event: MetaMetricsEventName;
        category: MetaMetricsEventCategory;
        properties?: ReturnType<typeof getSmartTransactionMetricsProperties>;
        sensitiveProperties?: ReturnType<
          typeof getSmartTransactionMetricsSensitiveProperties
        >;
      },
      // eslint-disable-next-line @typescript-eslint/no-unused-vars
      options?: {
        metaMetricsId?: string;
      },
    ) => {
      const { event, category, ...restParams } = params;

      MetaMetrics.getInstance().trackEvent(
        {
          category,
          properties: {
            name: event,
          },
        },
        restParams,
      );
    };
<<<<<<< HEAD
    this.smartTransactionsController = new SmartTransactionsController(
      {
        confirmExternalTransaction:
          this.transactionController.confirmExternalTransaction.bind(
            this.transactionController,
          ),

        getNetworkClientById:
          networkController.getNetworkClientById.bind(networkController),
        getNonceLock: this.transactionController.getNonceLock.bind(
          this.transactionController,
        ),
        getTransactions: this.transactionController.getTransactions.bind(
=======
    this.smartTransactionsController = new SmartTransactionsController({
      // @ts-expect-error TODO: resolve types
      supportedChainIds: getAllowedSmartTransactionsChainIds(),
      getNonceLock: this.transactionController.getNonceLock.bind(
        this.transactionController,
      ),
      confirmExternalTransaction:
        this.transactionController.confirmExternalTransaction.bind(
>>>>>>> 86d5abae
          this.transactionController,
        ),
      trackMetaMetricsEvent: smartTransactionsControllerTrackMetaMetricsEvent,
      state: initialState.SmartTransactionsController,
      // @ts-expect-error TODO: Resolve mismatch between base-controller versions.
      messenger: this.controllerMessenger.getRestricted({
        name: 'SmartTransactionsController',
        allowedActions: ['NetworkController:getNetworkClientById'],
        allowedEvents: ['NetworkController:stateChange'],
      }),
      getTransactions: this.transactionController.getTransactions.bind(
        this.transactionController,
      ),
      getMetaMetricsProps: () => Promise.resolve({}), // Return MetaMetrics props once we enable HW wallets for smart transactions.
    });

    const controllers: Controllers[keyof Controllers][] = [
      this.keyringController,
      accountTrackerController,
      new AddressBookController({
        messenger: this.controllerMessenger.getRestricted({
          name: 'AddressBookController',
          allowedActions: [],
          allowedEvents: [],
        }),
      }),
      assetsContractController,
      nftController,
      tokensController,
      tokenListController,
      new TokenDetectionController({
        // @ts-expect-error TODO: Resolve mismatch between base-controller versions.
        messenger: this.controllerMessenger.getRestricted({
          name: 'TokenDetectionController',
          allowedActions: [
            'AccountsController:getSelectedAccount',
            'NetworkController:getNetworkClientById',
            'NetworkController:getNetworkConfigurationByNetworkClientId',
            'NetworkController:getState',
            'KeyringController:getState',
            'PreferencesController:getState',
            'TokenListController:getState',
            'TokensController:getState',
            'TokensController:addDetectedTokens',
          ],
          allowedEvents: [
            'AccountsController:selectedAccountChange',
            'KeyringController:lock',
            'KeyringController:unlock',
            'PreferencesController:stateChange',
            'NetworkController:networkDidChange',
            'TokenListController:stateChange',
            'TokensController:stateChange',
          ],
        }),
        trackMetaMetricsEvent: () =>
          MetaMetrics.getInstance().trackEvent(
            MetaMetricsEvents.TOKEN_DETECTED,
            {
              token_standard: 'ERC20',
              asset_type: 'token',
              chain_id: getDecimalChainId(
                networkController.getNetworkClientById(
                  networkController?.state.selectedNetworkClientId,
                ).configuration.chainId,
              ),
            },
          ),
        // Remove this when TokensController is extending Base Controller v2
        getTokensState: () => tokensController.state,
        getBalancesInSingleCall:
          assetsContractController.getBalancesInSingleCall.bind(
            assetsContractController,
          ),
      }),
      new NftDetectionController({
        onNftsStateChange: (listener) => nftController.subscribe(listener),
        onPreferencesStateChange,
        onNetworkStateChange: (listener) =>
          this.controllerMessenger.subscribe(
            AppConstants.NETWORK_STATE_CHANGE_EVENT,
            listener,
          ),
        chainId: networkController.getNetworkClientById(
          networkController?.state.selectedNetworkClientId,
        ).configuration.chainId,
        getOpenSeaApiKey: () => nftController.openSeaApiKey,
        addNft: nftController.addNft.bind(nftController),
        getNftApi: nftController.getNftApi.bind(nftController),
        getNftState: () => nftController.state,
        // @ts-expect-error TODO: Resolve mismatch between base-controller versions.
        getNetworkClientById:
          networkController.getNetworkClientById.bind(networkController),
        disabled: false,
        selectedAddress: preferencesController.state.selectedAddress,
      }),
      currencyRateController,
      networkController,
      phishingController,
      preferencesController,
      new TokenBalancesController({
        // @ts-expect-error TODO: Resolve mismatch between base-controller versions.
        messenger: this.controllerMessenger.getRestricted({
          name: 'TokenBalancesController',
          allowedActions: ['PreferencesController:getState'],
          allowedEvents: ['TokensController:stateChange'],
        }),
        //@ts-expect-error onTokensStateChange will be removed when Tokens Controller extends Base Controller v2
        onTokensStateChange: (listener) => tokensController.subscribe(listener),
        getERC20BalanceOf: assetsContractController.getERC20BalanceOf.bind(
          assetsContractController,
        ),
        interval: 180000,
      }),
      new TokenRatesController({
        onTokensStateChange: (listener) => tokensController.subscribe(listener),
        onNetworkStateChange: (listener) =>
          this.controllerMessenger.subscribe(
            AppConstants.NETWORK_STATE_CHANGE_EVENT,
            listener,
          ),
        onPreferencesStateChange,
        chainId: networkController.getNetworkClientById(
          networkController?.state.selectedNetworkClientId,
        ).configuration.chainId,
        ticker: networkController.getNetworkClientById(
          networkController?.state.selectedNetworkClientId,
        ).configuration.ticker,
        selectedAddress: preferencesController.state.selectedAddress,
        tokenPricesService: codefiTokenApiV2,
        interval: 30 * 60 * 1000,
        // @ts-expect-error TODO: Resolve mismatch between base-controller versions.
        getNetworkClientById:
          networkController.getNetworkClientById.bind(networkController),
      }),
      this.transactionController,
      this.smartTransactionsController,
      new SwapsController(
        {
          fetchGasFeeEstimates: () => gasFeeController.fetchGasFeeEstimates(),
          // @ts-expect-error TODO: Resolve mismatch between gas fee and swaps controller types
          fetchEstimatedMultiLayerL1Fee,
        },
        {
          clientId: AppConstants.SWAPS.CLIENT_ID,
          fetchAggregatorMetadataThreshold:
            AppConstants.SWAPS.CACHE_AGGREGATOR_METADATA_THRESHOLD,
          fetchTokensThreshold: AppConstants.SWAPS.CACHE_TOKENS_THRESHOLD,
          fetchTopAssetsThreshold:
            AppConstants.SWAPS.CACHE_TOP_ASSETS_THRESHOLD,
          supportedChainIds: [
            swapsUtils.ETH_CHAIN_ID,
            swapsUtils.BSC_CHAIN_ID,
            swapsUtils.SWAPS_TESTNET_CHAIN_ID,
            swapsUtils.POLYGON_CHAIN_ID,
            swapsUtils.AVALANCHE_CHAIN_ID,
            swapsUtils.ARBITRUM_CHAIN_ID,
            swapsUtils.OPTIMISM_CHAIN_ID,
            swapsUtils.ZKSYNC_ERA_CHAIN_ID,
            swapsUtils.LINEA_CHAIN_ID,
            swapsUtils.BASE_CHAIN_ID,
          ],
        },
      ),
      gasFeeController,
      approvalController,
      permissionController,
      selectedNetworkController,
      new SignatureController({
        messenger: this.controllerMessenger.getRestricted({
          name: 'SignatureController',
          allowedActions: [
            `${approvalController.name}:addRequest`,
            `${this.keyringController.name}:signPersonalMessage`,
            `${this.keyringController.name}:signMessage`,
            `${this.keyringController.name}:signTypedMessage`,
            `${loggingController.name}:add`,
          ],
          allowedEvents: [],
        }),
        getAllState: () => store.getState(),
        getCurrentChainId: () =>
          networkController.getNetworkClientById(
            networkController?.state.selectedNetworkClientId,
          ).configuration.chainId,
      }),
      loggingController,
      ///: BEGIN:ONLY_INCLUDE_IF(preinstalled-snaps,external-snaps)
      this.snapController,
      this.subjectMetadataController,
      authenticationController,
      userStorageController,
      notificationServicesController,
      ///: END:ONLY_INCLUDE_IF
      accountsController,
      new PPOMController({
        chainId: networkController.getNetworkClientById(
          networkController?.state.selectedNetworkClientId,
        ).configuration.chainId,
        blockaidPublicKey: process.env.BLOCKAID_PUBLIC_KEY as string,
        cdnBaseUrl: process.env.BLOCKAID_FILE_CDN as string,
        // @ts-expect-error TODO: Resolve/patch mismatch between base-controller versions. Before: never, never. Now: string, string, which expects 3rd and 4th args to be informed for restrictedControllerMessengers
        messenger: this.controllerMessenger.getRestricted({
          name: 'PPOMController',
          allowedActions: ['NetworkController:getNetworkClientById'],
          allowedEvents: [`${networkController.name}:stateChange`],
        }),
        onPreferencesChange: (listener) =>
          this.controllerMessenger.subscribe(
            `${preferencesController.name}:stateChange`,
            listener,
          ),
        // TODO: Replace "any" with type
        provider:
          // eslint-disable-next-line @typescript-eslint/no-explicit-any
          networkController.getProviderAndBlockTracker().provider as any,
        ppomProvider: {
          // TODO: Replace "any" with type
          // eslint-disable-next-line @typescript-eslint/no-explicit-any
          PPOM: PPOM as any,
          ppomInit,
        },
        storageBackend: new RNFSStorageBackend('PPOMDB'),
        securityAlertsEnabled:
          initialState.PreferencesController?.securityAlertsEnabled ?? false,
        state: initialState.PPOMController,
        // TODO: Replace "any" with type
        // eslint-disable-next-line @typescript-eslint/no-explicit-any
        nativeCrypto: Crypto as any,
      }),
    ];

    // set initial state
    // TODO: Pass initial state into each controller constructor instead
    // This is being set post-construction for now to ensure it's functionally equivalent with
    // how the `ComponsedController` used to set initial state.
    //
    // The check for `controller.subscribe !== undefined` is to filter out BaseControllerV2
    // controllers. They should be initialized via the constructor instead.
    for (const controller of controllers) {
      if (
        hasProperty(initialState, controller.name) &&
        // Use `in` operator here because the `subscribe` function is one level up the prototype chain
        'subscribe' in controller &&
        controller.subscribe !== undefined
      ) {
        // The following type error can be addressed by passing initial state into controller constructors instead
        // @ts-expect-error No type-level guarantee that the correct state is being applied to the correct controller here.
        controller.update(initialState[controller.name]);
      }
    }

    this.datamodel = new ComposableController(
      // @ts-expect-error The ComposableController needs to be updated to support BaseControllerV2
      controllers,
      this.controllerMessenger,
    );
    this.context = controllers.reduce<Partial<typeof this.context>>(
      (context, controller) => ({
        ...context,
        [controller.name]: controller,
      }),
      {},
    ) as typeof this.context;

    const { NftController: nfts } = this.context;

    if (process.env.MM_OPENSEA_KEY) {
      nfts.setApiKey(process.env.MM_OPENSEA_KEY);
    }

    this.controllerMessenger.subscribe(
      'TransactionController:incomingTransactionBlockReceived',
      (blockNumber: number) => {
        NotificationManager.gotIncomingTransaction(blockNumber);
      },
    );

    this.controllerMessenger.subscribe(
      AppConstants.NETWORK_STATE_CHANGE_EVENT,
      (state: NetworkState) => {
        if (
          state.networksMetadata[state.selectedNetworkClientId].status ===
            NetworkStatus.Available &&
          networkController.getNetworkClientById(
            networkController?.state.selectedNetworkClientId,
          ).configuration.chainId !== currentChainId
        ) {
          // We should add a state or event emitter saying the provider changed
          setTimeout(() => {
            this.configureControllersOnNetworkChange();
            currentChainId = networkController.getNetworkClientById(
              networkController?.state.selectedNetworkClientId,
            ).configuration.chainId;
          }, 500);
        }
      },
    );

    this.controllerMessenger.subscribe(
      AppConstants.NETWORK_STATE_CHANGE_EVENT,
      async () => {
        try {
          const networkId = await deprecatedGetNetworkId();
          store.dispatch(networkIdUpdated(networkId));
        } catch (error) {
          console.error(
            error,
            `Network ID not changed, current chainId: ${
              networkController.getNetworkClientById(
                networkController?.state.selectedNetworkClientId,
              ).configuration.chainId
            }`,
          );
        }
      },
    );

    this.controllerMessenger.subscribe(
      `${networkController.name}:networkWillChange`,
      () => {
        store.dispatch(networkIdWillUpdate());
      },
    );

    this.configureControllersOnNetworkChange();
    this.startPolling();
    this.handleVaultBackup();
    this.transactionController.clearUnapprovedTransactions();

    Engine.instance = this;
  }

  handleVaultBackup() {
    this.controllerMessenger.subscribe(
      AppConstants.KEYRING_STATE_CHANGE_EVENT,
      (state: KeyringControllerState) =>
        backupVault(state)
          .then((result) => {
            if (result.success) {
              Logger.log('Engine', 'Vault back up successful');
            } else {
              Logger.log('Engine', 'Vault backup failed', result.error);
            }
          })
          .catch((error) => {
            Logger.error(error, 'Engine Vault backup failed');
          }),
    );
  }

  startPolling() {
    const {
      TokenDetectionController,
      TokenListController,
      TransactionController,
      TokenRatesController,
    } = this.context;

    TokenListController.start();
    TokenDetectionController.start();
    // leaving the reference of TransactionController here, rather than importing it from utils to avoid circular dependency
    TransactionController.startIncomingTransactionPolling();
    TokenRatesController.start();
  }

  configureControllersOnNetworkChange() {
    const {
      AccountTrackerController,
      AssetsContractController,
      NetworkController,
      SwapsController,
    } = this.context;
    const { provider } = NetworkController.getProviderAndBlockTracker();

    // Skip configuration if this is called before the provider is initialized
    if (!provider) {
      return;
    }
    provider.sendAsync = provider.sendAsync.bind(provider);
    AccountTrackerController.configure({ provider });
    // @ts-expect-error TODO: Resolve mismatch between base-controller versions.
    AssetsContractController.configure({ provider });

    SwapsController.configure({
      provider,
      chainId: NetworkController.getNetworkClientById(
        NetworkController?.state.selectedNetworkClientId,
      ).configuration.chainId,
      pollCountLimit: AppConstants.SWAPS.POLL_COUNT_LIMIT,
    });
    AccountTrackerController.refresh();
  }

  getTotalFiatAccountBalance = (): {
    ethFiat: number;
    tokenFiat: number;
    tokenFiat1dAgo: number;
    ethFiat1dAgo: number;
  } => {
    const {
      CurrencyRateController,
      AccountsController,
      AccountTrackerController,
      TokenBalancesController,
      TokenRatesController,
      TokensController,
      NetworkController,
    } = this.context;

    const selectedInternalAccount = AccountsController.getAccount(
      AccountsController.state.internalAccounts.selectedAccount,
    );

    if (selectedInternalAccount) {
      const selectSelectedInternalAccountChecksummedAddress =
        toChecksumHexAddress(selectedInternalAccount.address);
      const { currentCurrency } = CurrencyRateController.state;
      const { chainId, ticker } = NetworkController.getNetworkClientById(
        NetworkController?.state.selectedNetworkClientId,
      ).configuration;
      const { settings: { showFiatOnTestnets } = {} } = store.getState();

      if (isTestNet(chainId) && !showFiatOnTestnets) {
        return { ethFiat: 0, tokenFiat: 0, ethFiat1dAgo: 0, tokenFiat1dAgo: 0 };
      }

      const conversionRate =
        CurrencyRateController.state?.currencyRates?.[ticker]?.conversionRate ??
        0;

      const { accountsByChainId } = AccountTrackerController.state;
      const { tokens } = TokensController.state;
      const { marketData } = TokenRatesController.state;
      const tokenExchangeRates = marketData?.[toHexadecimal(chainId)];

      let ethFiat = 0;
      let ethFiat1dAgo = 0;
      let tokenFiat = 0;
      let tokenFiat1dAgo = 0;
      const decimalsToShow = (currentCurrency === 'usd' && 2) || undefined;
      if (
        accountsByChainId?.[toHexadecimal(chainId)]?.[
          selectSelectedInternalAccountChecksummedAddress
        ]
      ) {
        ethFiat = weiToFiatNumber(
          accountsByChainId[toHexadecimal(chainId)][
            selectSelectedInternalAccountChecksummedAddress
          ].balance,
          conversionRate,
          decimalsToShow,
        );
      }

      const ethPricePercentChange1d =
        tokenExchangeRates?.[zeroAddress() as Hex]?.pricePercentChange1d;

      ethFiat1dAgo =
        ethPricePercentChange1d !== undefined
          ? ethFiat / (1 + ethPricePercentChange1d / 100)
          : ethFiat;

      if (tokens.length > 0) {
        const { contractBalances: tokenBalances } =
          TokenBalancesController.state;
        tokens.forEach(
          (item: { address: string; balance?: string; decimals: number }) => {
            const exchangeRate =
              tokenExchangeRates?.[item.address as Hex]?.price;

            const tokenBalance =
              item.balance ||
              (item.address in tokenBalances
                ? renderFromTokenMinimalUnit(
                    tokenBalances[item.address],
                    item.decimals,
                  )
                : undefined);
            const tokenBalanceFiat = balanceToFiatNumber(
              // TODO: Fix this by handling or eliminating the undefined case
              // @ts-expect-error This variable can be `undefined`, which would break here.
              tokenBalance,
              conversionRate,
              exchangeRate,
              decimalsToShow,
            );

            const tokenPricePercentChange1d =
              tokenExchangeRates?.[item.address as Hex]?.pricePercentChange1d;

            const tokenBalance1dAgo =
              tokenPricePercentChange1d !== undefined
                ? tokenBalanceFiat / (1 + tokenPricePercentChange1d / 100)
                : tokenBalanceFiat;

            tokenFiat += tokenBalanceFiat;
            tokenFiat1dAgo += tokenBalance1dAgo;
          },
        );
      }

      return {
        ethFiat: ethFiat ?? 0,
        ethFiat1dAgo: ethFiat1dAgo ?? 0,
        tokenFiat: tokenFiat ?? 0,
        tokenFiat1dAgo: tokenFiat1dAgo ?? 0,
      };
    }
    // if selectedInternalAccount is undefined, return default 0 value.
    return {
      ethFiat: 0,
      tokenFiat: 0,
      ethFiat1dAgo: 0,
      tokenFiat1dAgo: 0,
    };
  };

  ///: BEGIN:ONLY_INCLUDE_IF(keyring-snaps)
  getSnapKeyring = async () => {
    let [snapKeyring] = this.keyringController.getKeyringsByType(
      KeyringTypes.snap,
    );
    if (!snapKeyring) {
      snapKeyring = await this.keyringController.addNewKeyring(
        KeyringTypes.snap,
      );
    }
    return snapKeyring;
  };
  ///: END:ONLY_INCLUDE_IF

  /**
   * Returns true or false whether the user has funds or not
   */
  hasFunds = () => {
    try {
      const {
        engine: { backgroundState },
      } = store.getState();
      // TODO: Check `allNfts[currentChainId]` property instead
      // @ts-expect-error This property does not exist
      const nfts = backgroundState.NftController.nfts;
      const tokens = backgroundState.TokensController.tokens;
      const tokenBalances =
        backgroundState.TokenBalancesController.contractBalances;

      let tokenFound = false;
      tokens.forEach((token: { address: string | number }) => {
        if (
          tokenBalances[token.address] &&
          !isZero(tokenBalances[token.address])
        ) {
          tokenFound = true;
        }
      });

      const fiatBalance = this.getTotalFiatAccountBalance() || 0;
      const totalFiatBalance = fiatBalance.ethFiat + fiatBalance.ethFiat;

      return totalFiatBalance > 0 || tokenFound || nfts.length > 0;
    } catch (e) {
      Logger.log('Error while getting user funds', e);
    }
  };

  resetState = async () => {
    // Whenever we are gonna start a new wallet
    // either imported or created, we need to
    // get rid of the old data from state
    const {
      TransactionController,
      TokensController,
      NftController,
      TokenBalancesController,
      TokenRatesController,
      PermissionController,
      // SelectedNetworkController,
      ///: BEGIN:ONLY_INCLUDE_IF(preinstalled-snaps,external-snaps)
      SnapController,
      ///: END:ONLY_INCLUDE_IF
      LoggingController,
    } = this.context;

    // Remove all permissions.
    PermissionController?.clearState?.();
    ///: BEGIN:ONLY_INCLUDE_IF(preinstalled-snaps,external-snaps)
    SnapController.clearState();
    ///: END:ONLY_INCLUDE_IF

    // Clear selected network
    // TODO implement this method on SelectedNetworkController
    // SelectedNetworkController.unsetAllDomains()
    //Clear assets info
    TokensController.update({
      allTokens: {},
      allIgnoredTokens: {},
      ignoredTokens: [],
      tokens: [],
    });
    NftController.update({
      allNftContracts: {},
      allNfts: {},
      ignoredNfts: [],
    });

    TokenBalancesController.reset();
    TokenRatesController.update({ marketData: {} });

    // eslint-disable-next-line @typescript-eslint/no-explicit-any
    (TransactionController as any).update(() => ({
      methodData: {},
      transactions: [],
      lastFetchedBlockNumbers: {},
      submitHistory: [],
      swapsTransactions: {},
    }));

    LoggingController.clear();
  };

  removeAllListeners() {
    this.controllerMessenger.clearSubscriptions();
  }

  async destroyEngineInstance() {
    // TODO: Replace "any" with type
    // eslint-disable-next-line @typescript-eslint/no-explicit-any
    Object.values(this.context).forEach((controller: any) => {
      if (controller.destroy) {
        controller.destroy();
      }
    });
    this.removeAllListeners();
    await this.resetState();
    Engine.instance = null;
  }

  rejectPendingApproval(
    id: string,
    reason: Error = providerErrors.userRejectedRequest(),
    opts: { ignoreMissing?: boolean; logErrors?: boolean } = {},
  ) {
    const { ApprovalController } = this.context;

    if (opts.ignoreMissing && !ApprovalController.has({ id })) {
      return;
    }

    try {
      ApprovalController.reject(id, reason);
      // TODO: Replace "any" with type
      // eslint-disable-next-line @typescript-eslint/no-explicit-any
    } catch (error: any) {
      if (opts.logErrors !== false) {
        Logger.error(
          error,
          'Reject while rejecting pending connection request',
        );
      }
    }
  }

  async acceptPendingApproval(
    id: string,
    requestData?: Record<string, Json>,
    opts: AcceptOptions & { handleErrors?: boolean } = {
      waitForResult: false,
      deleteAfterResult: false,
      handleErrors: true,
    },
  ) {
    const { ApprovalController } = this.context;

    try {
      return await ApprovalController.accept(id, requestData, {
        waitForResult: opts.waitForResult,
        deleteAfterResult: opts.deleteAfterResult,
      });
    } catch (err) {
      if (opts.handleErrors === false) {
        throw err;
      }
    }
  }

  // This should be used instead of directly calling PreferencesController.setSelectedAddress or AccountsController.setSelectedAccount
  setSelectedAccount(address: string) {
    const { AccountsController, PreferencesController } = this.context;
    const account = AccountsController.getAccountByAddress(address);
    if (account) {
      AccountsController.setSelectedAccount(account.id);
      PreferencesController.setSelectedAddress(address);
    } else {
      throw new Error(`No account found for address: ${address}`);
    }
  }

  /**
   * This should be used instead of directly calling PreferencesController.setAccountLabel or AccountsController.setAccountName in order to keep the names in sync
   * We are currently incrementally migrating the accounts data to the AccountsController so we must keep these values
   * in sync until the migration is complete.
   */
  setAccountLabel(address: string, label: string) {
    const { AccountsController, PreferencesController } = this.context;
    const accountToBeNamed = AccountsController.getAccountByAddress(address);
    if (accountToBeNamed === undefined) {
      throw new Error(`No account found for address: ${address}`);
    }
    AccountsController.setAccountName(accountToBeNamed.id, label);
    PreferencesController.setAccountLabel(address, label);
  }

  getGlobalEthQuery(): EthQuery {
    const { NetworkController } = this.context;
    const { provider } = NetworkController.getSelectedNetworkClient() ?? {};

    if (!provider) {
      throw new Error('No selected network client');
    }

    return new EthQuery(provider);
  }
}

/**
 * Assert that the given Engine instance has been initialized
 *
 * @param instance - Either an Engine instance, or null
 */
function assertEngineExists(
  instance: Engine | null,
): asserts instance is Engine {
  if (!instance) {
    throw new Error('Engine does not exist');
  }
}

let instance: Engine | null;

export default {
  get context() {
    assertEngineExists(instance);
    return instance.context;
  },

  get controllerMessenger() {
    assertEngineExists(instance);
    return instance.controllerMessenger;
  },

  get state() {
    assertEngineExists(instance);
    const {
      AccountTrackerController,
      AddressBookController,
      AssetsContractController,
      NftController,
      TokenListController,
      CurrencyRateController,
      KeyringController,
      NetworkController,
      PreferencesController,
      PhishingController,
      PPOMController,
      TokenBalancesController,
      TokenRatesController,
      TransactionController,
      SmartTransactionsController,
      SwapsController,
      GasFeeController,
      TokensController,
      TokenDetectionController,
      NftDetectionController,
      ///: BEGIN:ONLY_INCLUDE_IF(preinstalled-snaps,external-snaps)
      SnapController,
      SubjectMetadataController,
      AuthenticationController,
      UserStorageController,
      NotificationServicesController,
      ///: END:ONLY_INCLUDE_IF
      PermissionController,
      SelectedNetworkController,
      ApprovalController,
      LoggingController,
      AccountsController,
    } = instance.datamodel.state;

    // normalize `null` currencyRate to `0`
    // TODO: handle `null` currencyRate by hiding fiat values instead
    const modifiedCurrencyRateControllerState = {
      ...CurrencyRateController,
      conversionRate:
        CurrencyRateController.conversionRate === null
          ? 0
          : CurrencyRateController.conversionRate,
    };

    return {
      AccountTrackerController,
      AddressBookController,
      AssetsContractController,
      NftController,
      TokenListController,
      CurrencyRateController: modifiedCurrencyRateControllerState,
      KeyringController,
      NetworkController,
      PhishingController,
      PPOMController,
      PreferencesController,
      TokenBalancesController,
      TokenRatesController,
      TokensController,
      TransactionController,
      SmartTransactionsController,
      SwapsController,
      GasFeeController,
      TokenDetectionController,
      NftDetectionController,
      ///: BEGIN:ONLY_INCLUDE_IF(preinstalled-snaps,external-snaps)
      SnapController,
      SubjectMetadataController,
      AuthenticationController,
      UserStorageController,
      NotificationServicesController,
      ///: END:ONLY_INCLUDE_IF
      PermissionController,
      SelectedNetworkController,
      ApprovalController,
      LoggingController,
      AccountsController,
    };
  },

  get datamodel() {
    assertEngineExists(instance);
    return instance.datamodel;
  },

  getTotalFiatAccountBalance() {
    assertEngineExists(instance);
    return instance.getTotalFiatAccountBalance();
  },

  hasFunds() {
    assertEngineExists(instance);
    return instance.hasFunds();
  },

  resetState() {
    assertEngineExists(instance);
    return instance.resetState();
  },

  destroyEngine() {
    instance?.destroyEngineInstance();
    instance = null;
  },

  init(state: Record<string, never> | undefined, keyringState = null) {
    instance = Engine.instance || new Engine(state, keyringState);
    Object.freeze(instance);
    return instance;
  },

  acceptPendingApproval: async (
    id: string,
    requestData?: Record<string, Json>,
    opts?: AcceptOptions & { handleErrors?: boolean },
  ) => instance?.acceptPendingApproval(id, requestData, opts),

  rejectPendingApproval: (
    id: string,
    reason: Error,
    opts: {
      ignoreMissing?: boolean;
      logErrors?: boolean;
    } = {},
  ) => instance?.rejectPendingApproval(id, reason, opts),

  setSelectedAddress: (address: string) => {
    assertEngineExists(instance);
    instance.setSelectedAccount(address);
  },

  setAccountLabel: (address: string, label: string) => {
    assertEngineExists(instance);
    instance.setAccountLabel(address, label);
  },

  getGlobalEthQuery: (): EthQuery => {
    assertEngineExists(instance);
    return instance.getGlobalEthQuery();
  },
};<|MERGE_RESOLUTION|>--- conflicted
+++ resolved
@@ -1426,21 +1426,6 @@
         restParams,
       );
     };
-<<<<<<< HEAD
-    this.smartTransactionsController = new SmartTransactionsController(
-      {
-        confirmExternalTransaction:
-          this.transactionController.confirmExternalTransaction.bind(
-            this.transactionController,
-          ),
-
-        getNetworkClientById:
-          networkController.getNetworkClientById.bind(networkController),
-        getNonceLock: this.transactionController.getNonceLock.bind(
-          this.transactionController,
-        ),
-        getTransactions: this.transactionController.getTransactions.bind(
-=======
     this.smartTransactionsController = new SmartTransactionsController({
       // @ts-expect-error TODO: resolve types
       supportedChainIds: getAllowedSmartTransactionsChainIds(),
@@ -1449,7 +1434,6 @@
       ),
       confirmExternalTransaction:
         this.transactionController.confirmExternalTransaction.bind(
->>>>>>> 86d5abae
           this.transactionController,
         ),
       trackMetaMetricsEvent: smartTransactionsControllerTrackMetaMetricsEvent,
