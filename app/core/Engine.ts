/* eslint-disable @typescript-eslint/no-shadow */
import {
  AccountTrackerController,
  AccountTrackerState,
  AssetsContractController,
  CurrencyRateController,
  CurrencyRateState,
  CurrencyRateStateChange,
  GetCurrencyRateState,
  GetTokenListState,
  NftController,
  NftDetectionController,
  NftState,
  TokenBalancesController,
  TokenBalancesState,
  TokenDetectionController,
  TokenListController,
  TokenListState,
  TokenListStateChange,
  TokenRatesController,
  TokenRatesState,
  TokensController,
  TokensState,
} from '@metamask/assets-controllers';
import { PersonalMessageParams } from '@metamask/message-manager';
import {
  AddressBookController,
  AddressBookState,
} from '@metamask/address-book-controller';
import { BaseState, ControllerMessenger } from '@metamask/base-controller';
import { ComposableController } from '@metamask/composable-controller';
import {
  KeyringController,
<<<<<<< HEAD
  KeyringControllerState,
  KeyringControllerStateChangeEvent,
=======
>>>>>>> f62fdaf7
  SignTypedDataVersion,
  KeyringControllerState,
  KeyringControllerActions,
  KeyringControllerEvents,
} from '@metamask/keyring-controller';
import {
  NetworkController,
  NetworkControllerActions,
  NetworkControllerEvents,
  NetworkState,
  NetworkStatus,
} from '@metamask/network-controller';
import {
  PhishingController,
  PhishingState,
} from '@metamask/phishing-controller';
import {
  PreferencesController,
  PreferencesState,
} from '@metamask/preferences-controller';
import {
  TransactionController,
  TransactionState,
} from '@metamask/transaction-controller';
import {
  GasFeeController,
  GasFeeState,
  GasFeeStateChange,
  GetGasFeeState,
} from '@metamask/gas-fee-controller';
import {
  AcceptOptions,
  ApprovalController,
  ApprovalControllerActions,
  ApprovalControllerEvents,
  ApprovalControllerState,
} from '@metamask/approval-controller';
import {
  PermissionController,
  PermissionControllerActions,
  PermissionControllerEvents,
  PermissionControllerState,
} from '@metamask/permission-controller';
import SwapsController, { swapsUtils } from '@metamask/swaps-controller';
import { PPOMController } from '@metamask/ppom-validator';
import { MetaMaskKeyring as QRHardwareKeyring } from '@keystonehq/metamask-airgapped-keyring';
import {
  LoggingController,
  LoggingControllerState,
  LoggingControllerActions,
} from '@metamask/logging-controller';
import LedgerKeyring from '@ledgerhq/metamask-keyring';
import { keyringBuilderFactory } from '@metamask/eth-keyring-controller';
import Encryptor from './Encryptor';
import {
  isMainnetByChainId,
  getDecimalChainId,
  fetchEstimatedMultiLayerL1Fee,
} from '../util/networks';
import AppConstants from './AppConstants';
import { store } from '../store';
import {
  renderFromTokenMinimalUnit,
  balanceToFiatNumber,
  weiToFiatNumber,
  toHexadecimal,
  addHexPrefix,
} from '../util/number';
import NotificationManager from './NotificationManager';
import Logger from '../util/Logger';
import { isZero } from '../util/lodash';
import { MetaMetricsEvents } from './Analytics';
import AnalyticsV2 from '../util/analyticsV2';
import { isBlockaidFeatureEnabled } from '../util/blockaid';
import {
  getCaveatSpecifications,
  getPermissionSpecifications,
  unrestrictedMethods,
} from './Permissions/specifications.js';
import { backupVault } from './BackupVault';
import {
  SignatureController,
  SignatureControllerActions,
  SignatureControllerEvents,
} from '@metamask/signature-controller';
import { hasProperty, Json } from '@metamask/controller-utils';
// TODO: Export this type from the package directly
import { SwapsState } from '@metamask/swaps-controller/dist/SwapsController';
import { ethErrors } from 'eth-rpc-errors';

import { PPOM, ppomInit } from '../lib/ppom/PPOMView';
import RNFSStorageBackend from '../lib/ppom/rnfs-storage-backend';

const NON_EMPTY = 'NON_EMPTY';

const encryptor = new Encryptor();
let currentChainId: any;

type GlobalActions =
  | ApprovalControllerActions
  | GetCurrencyRateState
  | GetGasFeeState
  | GetTokenListState
  | NetworkControllerActions
  | PermissionControllerActions
  | SignatureControllerActions
  | KeyringControllerActions
  | LoggingControllerActions;
type GlobalEvents =
  | ApprovalControllerEvents
  | CurrencyRateStateChange
  | GasFeeStateChange
  | TokenListStateChange
  | NetworkControllerEvents
  | PermissionControllerEvents
  | SignatureControllerEvents
<<<<<<< HEAD
  | KeyringControllerStateChangeEvent;
=======
  | KeyringControllerEvents;
>>>>>>> f62fdaf7

type PermissionsByRpcMethod = ReturnType<typeof getPermissionSpecifications>;
type Permissions = PermissionsByRpcMethod[keyof PermissionsByRpcMethod];

export interface EngineState {
  AccountTrackerController: AccountTrackerState;
  AddressBookController: AddressBookState;
  AssetsContractController: BaseState;
  NftController: NftState;
  TokenListController: TokenListState;
  CurrencyRateController: CurrencyRateState;
  KeyringController: KeyringControllerState;
  NetworkController: NetworkState;
  PreferencesController: PreferencesState;
  PhishingController: PhishingState;
  TokenBalancesController: TokenBalancesState;
  TokenRatesController: TokenRatesState;
  TransactionController: TransactionState;
  SwapsController: SwapsState;
  GasFeeController: GasFeeState;
  TokensController: TokensState;
  TokenDetectionController: BaseState;
  NftDetectionController: BaseState;
  PermissionController: PermissionControllerState<Permissions>;
  ApprovalController: ApprovalControllerState;
  LoggingController: LoggingControllerState;
}

/**
 * Core controller responsible for composing other metamask controllers together
 * and exposing convenience methods for common wallet operations.
 */
class Engine {
  /**
   * The global Engine singleton
   */
  static instance: Engine | null;
  /**
   * A collection of all controller instances
   */
  context:
    | {
        AccountTrackerController: AccountTrackerController;
        AddressBookController: AddressBookController;
        ApprovalController: ApprovalController;
        AssetsContractController: AssetsContractController;
        CurrencyRateController: CurrencyRateController;
        GasFeeController: GasFeeController;
        KeyringController: KeyringController;
        LoggingController: LoggingController;
        NetworkController: NetworkController;
        NftController: NftController;
        NftDetectionController: NftDetectionController;
        // TODO: Fix permission types
        PermissionController: PermissionController<any, any>;
        PhishingController: PhishingController;
        PreferencesController: PreferencesController;
        PPOMController?: PPOMController;
        TokenBalancesController: TokenBalancesController;
        TokenListController: TokenListController;
        TokenDetectionController: TokenDetectionController;
        TokenRatesController: TokenRatesController;
        TokensController: TokensController;
        TransactionController: TransactionController;
        SignatureController: SignatureController;
        SwapsController: SwapsController;
      }
    | any;
  /**
   * The global controller messenger.
   */
  controllerMessenger: ControllerMessenger<GlobalActions, GlobalEvents>;
  /**
   * ComposableController reference containing all child controllers
   */
  datamodel: any;

  /**
   * Object containing the info for the latest incoming tx block
   * for each address and network
   */
  lastIncomingTxBlockInfo: any;

  /**
   * Creates a CoreController instance
   */
  // eslint-disable-next-line @typescript-eslint/default-param-last
  constructor(
    initialState: Partial<EngineState> = {},
    initialKeyringState?: KeyringControllerState | null,
  ) {
    this.controllerMessenger = new ControllerMessenger();

    const approvalController = new ApprovalController({
      // @ts-expect-error Error might be caused by base controller version mismatch
      messenger: this.controllerMessenger.getRestricted({
        name: 'ApprovalController',
      }),
      showApprovalRequest: () => undefined,
      typesExcludedFromRateLimiting: [
        // TODO: Replace with ApprovalType enum from @metamask/controller-utils when breaking change is fixed
        'eth_sign',
        'personal_sign',
        'eth_signTypedData',
        'transaction',
        'wallet_watchAsset',
      ],
    });

    const preferencesController = new PreferencesController(
      {},
      {
        ipfsGateway: AppConstants.IPFS_DEFAULT_GATEWAY_URL,
        useTokenDetection:
          initialState?.PreferencesController?.useTokenDetection ?? true,
        // TODO: Use previous value when preferences UI is available
        useNftDetection: false,
        displayNftMedia: true,
      },
    );

    const networkControllerOpts = {
      infuraProjectId: process.env.MM_INFURA_PROJECT_ID || NON_EMPTY,
      state: initialState.NetworkController,
      messenger: this.controllerMessenger.getRestricted({
        name: 'NetworkController',
        allowedEvents: [],
        allowedActions: [],
      }),
      // Metrics event tracking is handled in this repository instead
      // TODO: Use events for controller metric events
      trackMetaMetricsEvent: () => {
        // noop
      },
    };

    const networkController = new NetworkController(networkControllerOpts);
    networkController.initializeProvider();

    const assetsContractController = new AssetsContractController({
      onPreferencesStateChange: (listener) =>
        preferencesController.subscribe(listener),
      onNetworkStateChange: (listener) =>
        this.controllerMessenger.subscribe(
          AppConstants.NETWORK_STATE_CHANGE_EVENT,
          listener,
        ),
    });

    const nftController = new NftController(
      {
        onPreferencesStateChange: (listener) =>
          preferencesController.subscribe(listener),
        onNetworkStateChange: (listener) =>
          this.controllerMessenger.subscribe(
            AppConstants.NETWORK_STATE_CHANGE_EVENT,
            listener,
          ),
        getERC721AssetName: assetsContractController.getERC721AssetName.bind(
          assetsContractController,
        ),
        getERC721AssetSymbol:
          assetsContractController.getERC721AssetSymbol.bind(
            assetsContractController,
          ),
        getERC721TokenURI: assetsContractController.getERC721TokenURI.bind(
          assetsContractController,
        ),
        getERC721OwnerOf: assetsContractController.getERC721OwnerOf.bind(
          assetsContractController,
        ),
        getERC1155BalanceOf: assetsContractController.getERC1155BalanceOf.bind(
          assetsContractController,
        ),
        getERC1155TokenURI: assetsContractController.getERC1155TokenURI.bind(
          assetsContractController,
        ),
      },
      {
        // @ts-expect-error NftController constructor config type is wrong
        useIPFSSubdomains: false,
        chainId: networkController.state.providerConfig.chainId,
      },
    );
    const tokensController = new TokensController({
      onPreferencesStateChange: (listener) =>
        preferencesController.subscribe(listener),
      onNetworkStateChange: (listener) =>
        this.controllerMessenger.subscribe(
          AppConstants.NETWORK_STATE_CHANGE_EVENT,
          listener,
        ),
      config: {
        provider: networkController.getProviderAndBlockTracker().provider,
        chainId: networkController.state.providerConfig.chainId,
      },
      messenger: this.controllerMessenger.getRestricted({
        name: 'TokensController',
        allowedActions: [`${approvalController.name}:addRequest`],
      }),
      // @ts-expect-error This is added in a patch, but types weren't updated
      getERC20TokenName: assetsContractController.getERC20TokenName.bind(
        assetsContractController,
      ),
    });

    const tokenListController = new TokenListController({
      chainId: networkController.state.providerConfig.chainId,
      onNetworkStateChange: (listener) =>
        this.controllerMessenger.subscribe(
          AppConstants.NETWORK_STATE_CHANGE_EVENT,
          listener,
        ),
      messenger: this.controllerMessenger.getRestricted({
        name: 'TokenListController',
        allowedEvents: ['NetworkController:providerConfigChange'],
      }),
    });
    const currencyRateController = new CurrencyRateController({
      messenger: this.controllerMessenger.getRestricted({
        name: 'CurrencyRateController',
      }),
      state: initialState.CurrencyRateController,
    });
    currencyRateController.start();

    const gasFeeController = new GasFeeController({
      messenger: this.controllerMessenger.getRestricted({
        name: 'GasFeeController',
      }),
      getProvider: () =>
        networkController.getProviderAndBlockTracker().provider,
      onNetworkStateChange: (listener) =>
        this.controllerMessenger.subscribe(
          AppConstants.NETWORK_STATE_CHANGE_EVENT,
          listener,
        ),
      getCurrentNetworkEIP1559Compatibility: async () =>
        await networkController.getEIP1559Compatibility(),
      // @ts-expect-error Incompatible string types, fixed in upcoming version
      getChainId: () => networkController.state.providerConfig.chainId,
      getCurrentNetworkLegacyGasAPICompatibility: () => {
        const chainId = networkController.state.providerConfig.chainId;
        return (
          isMainnetByChainId(chainId) ||
          chainId === swapsUtils.BSC_CHAIN_ID ||
          chainId === swapsUtils.POLYGON_CHAIN_ID
        );
      },
      clientId: AppConstants.SWAPS.CLIENT_ID,
      legacyAPIEndpoint:
        'https://gas-api.metaswap.codefi.network/networks/<chain_id>/gasPrices',
      EIP1559APIEndpoint:
        'https://gas-api.metaswap.codefi.network/networks/<chain_id>/suggestedGasFees',
    });

    const phishingController = new PhishingController();
    phishingController.maybeUpdateState();

<<<<<<< HEAD
    const additionalKeyrings = [QRHardwareKeyring.type, LedgerKeyring.type];

=======
>>>>>>> f62fdaf7
    const getIdentities = () => {
      const identities = preferencesController.state.identities;
      const lowerCasedIdentities: PreferencesState['identities'] = {};
      Object.keys(identities).forEach((key) => {
        lowerCasedIdentities[key.toLowerCase()] = identities[key];
      });
      return lowerCasedIdentities;
    };

<<<<<<< HEAD
    const keyringState = {
      keyringTypes: additionalKeyrings,
      ...initialState.KeyringController,
      ...initialKeyringState,
    };
=======
    const qrKeyringBuilder = () => new QRHardwareKeyring();
    qrKeyringBuilder.type = QRHardwareKeyring.type;
>>>>>>> f62fdaf7

    const keyringController = new KeyringController({
      removeIdentity: preferencesController.removeIdentity.bind(
        preferencesController,
      ),
      syncIdentities: preferencesController.syncIdentities.bind(
        preferencesController,
      ),
      updateIdentities: preferencesController.updateIdentities.bind(
        preferencesController,
      ),
      setSelectedAddress: preferencesController.setSelectedAddress.bind(
        preferencesController,
      ),
      setAccountLabel: preferencesController.setAccountLabel.bind(
        preferencesController,
      ),
<<<<<<< HEAD
      // Error expected.
      encryptor,
      // @ts-expect-error Error expected.
      messenger: this.controllerMessenger.getRestricted({
        name: 'KeyringController',
      }),
      state: keyringState,
      keyringBuilders: [
        keyringBuilderFactory(QRHardwareKeyring),
        keyringBuilderFactory(LedgerKeyring),
      ],
=======
      encryptor,
      // @ts-expect-error Error might be caused by base controller version mismatch
      messenger: this.controllerMessenger.getRestricted({
        name: 'KeyringController',
        allowedEvents: [
          'KeyringController:lock',
          'KeyringController:unlock',
          'KeyringController:stateChange',
          'KeyringController:accountRemoved',
        ],
        allowedActions: ['KeyringController:getState'],
      }),
      state: initialKeyringState || initialState.KeyringController,
      keyringBuilders: [qrKeyringBuilder],
>>>>>>> f62fdaf7
    });

    const controllers = [
      keyringController,
      new AccountTrackerController({
        onPreferencesStateChange: (listener) =>
          preferencesController.subscribe(listener),
        getIdentities: () => preferencesController.state.identities,
        // @ts-expect-error This is added in a patch, but types weren't updated
        getSelectedAddress: () => preferencesController.state.selectedAddress,
        getMultiAccountBalancesEnabled: () =>
          preferencesController.state.isMultiAccountBalancesEnabled,
      }),
      new AddressBookController(),
      assetsContractController,
      nftController,
      tokensController,
      tokenListController,
      new TokenDetectionController({
        onPreferencesStateChange: (listener) =>
          preferencesController.subscribe(listener),
        onNetworkStateChange: (listener) =>
          this.controllerMessenger.subscribe(
            AppConstants.NETWORK_STATE_CHANGE_EVENT,
            listener,
          ),
        onTokenListStateChange: (listener) =>
          this.controllerMessenger.subscribe(
            `${tokenListController.name}:stateChange`,
            listener,
          ),
        addDetectedTokens: async (tokens) => {
          // Track detected tokens event
          AnalyticsV2.trackEvent(MetaMetricsEvents.TOKEN_DETECTED, {
            token_standard: 'ERC20',
            asset_type: 'token',
            chain_id: getDecimalChainId(
              networkController.state.providerConfig.chainId,
            ),
          });
          tokensController.addDetectedTokens(tokens);
        },
        // @ts-expect-error This is added in a patch, but types weren't updated
        updateTokensName: (tokenList) =>
          // @ts-expect-error This is added in a patch, but types weren't updated
          tokensController.updateTokensName(tokenList),
        getTokensState: () => tokensController.state,
        getTokenListState: () => tokenListController.state,
        getNetworkState: () => networkController.state,
        getPreferencesState: () => preferencesController.state,
        getBalancesInSingleCall:
          assetsContractController.getBalancesInSingleCall.bind(
            assetsContractController,
          ),
      }),
      new NftDetectionController({
        onNftsStateChange: (listener) => nftController.subscribe(listener),
        onPreferencesStateChange: (listener) =>
          preferencesController.subscribe(listener),
        onNetworkStateChange: (listener) =>
          this.controllerMessenger.subscribe(
            AppConstants.NETWORK_STATE_CHANGE_EVENT,
            listener,
          ),
        getOpenSeaApiKey: () => nftController.openSeaApiKey,
        addNft: nftController.addNft.bind(nftController),
        getNftState: () => nftController.state,
      }),
      currencyRateController,
      networkController,
      phishingController,
      preferencesController,
      new TokenBalancesController(
        {
          onTokensStateChange: (listener) =>
            tokensController.subscribe(listener),
          getSelectedAddress: () => preferencesController.state.selectedAddress,
          getERC20BalanceOf: assetsContractController.getERC20BalanceOf.bind(
            assetsContractController,
          ),
        },
        { interval: 10000 },
      ),
      new TokenRatesController(
        {
          onTokensStateChange: (listener) =>
            tokensController.subscribe(listener),
          onCurrencyRateStateChange: (listener) =>
            this.controllerMessenger.subscribe(
              `${currencyRateController.name}:stateChange`,
              listener,
            ),
          onNetworkStateChange: (listener) =>
            this.controllerMessenger.subscribe(
              AppConstants.NETWORK_STATE_CHANGE_EVENT,
              listener,
            ),
        },
        {
          chainId: networkController.state.providerConfig.chainId,
        },
      ),
      new TransactionController({
        blockTracker:
          networkController.getProviderAndBlockTracker().blockTracker,
        getNetworkState: () => networkController.state,
        getSelectedAddress: () => preferencesController.state.selectedAddress,
        incomingTransactions: {
          apiKey: process.env.MM_ETHERSCAN_KEY,
          isEnabled: () =>
            Boolean(store.getState()?.privacy?.thirdPartyApiMode),
          updateTransactions: true,
        },
        messenger: this.controllerMessenger.getRestricted({
          name: 'TransactionController',
          allowedActions: [`${approvalController.name}:addRequest`],
        }),
        onNetworkStateChange: (listener) =>
          this.controllerMessenger.subscribe(
            AppConstants.NETWORK_STATE_CHANGE_EVENT,
            listener,
          ),
        provider: networkController.getProviderAndBlockTracker().provider,
      }),
      new SwapsController(
        {
          // @ts-expect-error TODO: Resolve mismatch between gas fee and swaps controller types
          fetchGasFeeEstimates: () => gasFeeController.fetchGasFeeEstimates(),
          // @ts-expect-error TODO: Resolve mismatch between gas fee and swaps controller types
          fetchEstimatedMultiLayerL1Fee,
        },
        {
          clientId: AppConstants.SWAPS.CLIENT_ID,
          fetchAggregatorMetadataThreshold:
            AppConstants.SWAPS.CACHE_AGGREGATOR_METADATA_THRESHOLD,
          fetchTokensThreshold: AppConstants.SWAPS.CACHE_TOKENS_THRESHOLD,
          fetchTopAssetsThreshold:
            AppConstants.SWAPS.CACHE_TOP_ASSETS_THRESHOLD,
          supportedChainIds: [
            swapsUtils.ETH_CHAIN_ID,
            swapsUtils.BSC_CHAIN_ID,
            swapsUtils.SWAPS_TESTNET_CHAIN_ID,
            swapsUtils.POLYGON_CHAIN_ID,
            swapsUtils.AVALANCHE_CHAIN_ID,
            swapsUtils.ARBITRUM_CHAIN_ID,
            swapsUtils.OPTIMISM_CHAIN_ID,
          ],
        },
      ),
      gasFeeController,
      approvalController,
      new PermissionController({
        // @ts-expect-error Error might be caused by base controller version mismatch
        messenger: this.controllerMessenger.getRestricted({
          name: 'PermissionController',
          allowedActions: [
            `${approvalController.name}:addRequest`,
            `${approvalController.name}:hasRequest`,
            `${approvalController.name}:acceptRequest`,
            `${approvalController.name}:rejectRequest`,
          ],
        }),
        state: initialState.PermissionController,
        caveatSpecifications: getCaveatSpecifications({ getIdentities }),
        // @ts-expect-error Inferred permission specification type is incorrect, fix after migrating to TypeScript
        permissionSpecifications: {
          ...getPermissionSpecifications({
            getAllAccounts: () => keyringController.getAccounts(),
          }),
          /*
            ...this.getSnapPermissionSpecifications(),
            */
        },
        unrestrictedMethods,
      }),
      new SignatureController({
        // @ts-expect-error Error might be caused by base controller version mismatch
        messenger: this.controllerMessenger.getRestricted({
          name: 'SignatureController',
          allowedActions: [`${approvalController.name}:addRequest`],
        }),
        isEthSignEnabled: () =>
          Boolean(
            preferencesController.state?.disabledRpcMethodPreferences?.eth_sign,
          ),
        getAllState: () => store.getState(),
        getCurrentChainId: () =>
          toHexadecimal(networkController.state.providerConfig.chainId),
        keyringController: {
          signMessage: keyringController.signMessage.bind(keyringController),
          signPersonalMessage: (messageParams: PersonalMessageParams) =>
            keyringController.signPersonalMessage(messageParams),
          signTypedMessage: (msgParams, { version }) =>
            keyringController.signTypedMessage(
              msgParams,
              version as SignTypedDataVersion,
            ),
        },
      }),
      new LoggingController({
        // @ts-expect-error Error might be caused by base controller version mismatch
        messenger: this.controllerMessenger.getRestricted({
          name: 'LoggingController',
        }),
        state: initialState.LoggingController,
      }),
    ];

    if (isBlockaidFeatureEnabled()) {
      try {
        const ppomController = new PPOMController({
          chainId: addHexPrefix(networkController.state.providerConfig.chainId),
          blockaidPublicKey: process.env.BLOCKAID_PUBLIC_KEY as string,
          cdnBaseUrl: process.env.BLOCKAID_FILE_CDN as string,
          // @ts-expect-error Error might be caused by base controller version mismatch
          messenger: this.controllerMessenger.getRestricted({
            name: 'PPOMController',
          }),
          onNetworkChange: (listener) =>
            this.controllerMessenger.subscribe(
              AppConstants.NETWORK_STATE_CHANGE_EVENT,
              listener,
            ),
          onPreferencesChange: () => undefined,
          provider: () =>
            networkController.getProviderAndBlockTracker().provider,
          ppomProvider: {
            PPOM,
            ppomInit,
          },
          storageBackend: new RNFSStorageBackend('PPOMDB'),
          securityAlertsEnabled: true,
        });
        controllers.push(ppomController as any);
      } catch (e) {
        Logger.log(`Error initializing PPOMController: ${e}`);
        return;
      }
    }

    // set initial state
    // TODO: Pass initial state into each controller constructor instead
    // This is being set post-construction for now to ensure it's functionally equivalent with
    // how the `ComponsedController` used to set initial state.
    //
    // The check for `controller.subscribe !== undefined` is to filter out BaseControllerV2
    // controllers. They should be initialized via the constructor instead.
    for (const controller of controllers) {
      if (
        hasProperty(initialState, controller.name) &&
        controller.subscribe !== undefined
      ) {
        // The following type error can be addressed by passing initial state into controller constructors instead
        // @ts-expect-error No type-level guarantee that the correct state is being applied to the correct controller here.
        controller.update(initialState[controller.name]);
      }
    }

    this.datamodel = new ComposableController(
      // @ts-expect-error The ComposableController needs to be updated to support BaseControllerV2
      controllers,
      this.controllerMessenger,
    );
    this.context = controllers.reduce<Partial<typeof this.context>>(
      (context, controller) => ({
        ...context,
        [controller.name]: controller,
      }),
      {},
    ) as typeof this.context;

    const {
      NftController: nfts,
      KeyringController: keyring,
      TransactionController: transaction,
    } = this.context;

    if (process.env.MM_OPENSEA_KEY) {
      nfts.setApiKey(process.env.MM_OPENSEA_KEY);
    }

    transaction.configure({ sign: keyring.signTransaction.bind(keyring) });

    transaction.hub.on('incomingTransactionBlock', (blockNumber: number) => {
      NotificationManager.gotIncomingTransaction(blockNumber);
    });

    this.controllerMessenger.subscribe(
      AppConstants.NETWORK_STATE_CHANGE_EVENT,
      (state: NetworkState) => {
        if (
          state.networkStatus === NetworkStatus.Available &&
          state.providerConfig.chainId !== currentChainId
        ) {
          // We should add a state or event emitter saying the provider changed
          setTimeout(() => {
            this.configureControllersOnNetworkChange();
            currentChainId = state.providerConfig.chainId;
          }, 500);
        }
      },
    );

    this.configureControllersOnNetworkChange();
    this.startPolling();
    this.handleVaultBackup();

    Engine.instance = this;
  }

  handleVaultBackup() {
    this.controllerMessenger.subscribe(
<<<<<<< HEAD
      'KeyringController:stateChange',
      (state: any) =>
=======
      AppConstants.KEYRING_STATE_CHANGE_EVENT,
      (state: KeyringControllerState) =>
>>>>>>> f62fdaf7
        backupVault(state)
          .then((result) => {
            if (result.success) {
              Logger.log('Engine', 'Vault back up successful');
            } else {
              Logger.log('Engine', 'Vault backup failed', result.error);
            }
          })
          .catch((error) => {
            Logger.error(error, 'Engine Vault backup failed');
          }),
    );
  }

  startPolling() {
    const {
      NftDetectionController,
      TokenDetectionController,
      TokenListController,
      TransactionController,
    } = this.context;

    TokenListController.start();
    NftDetectionController.start();
    TokenDetectionController.start();
    TransactionController.startIncomingTransactionPolling();
  }

  configureControllersOnNetworkChange() {
    const {
      AccountTrackerController,
      AssetsContractController,
      TokenDetectionController,
      NftDetectionController,
      NetworkController,
      TransactionController,
      SwapsController,
    } = this.context;
    const { provider } = NetworkController.getProviderAndBlockTracker();

    provider.sendAsync = provider.sendAsync.bind(provider);
    AccountTrackerController.configure({ provider });
    AssetsContractController.configure({ provider });

    SwapsController.configure({
      provider,
      chainId: NetworkController.state?.providerConfig?.chainId,
      pollCountLimit: AppConstants.SWAPS.POLL_COUNT_LIMIT,
    });
    TransactionController.hub.emit('networkChange');
    TokenDetectionController.detectTokens();
    NftDetectionController.detectNfts();
    AccountTrackerController.refresh();
  }

  getTotalFiatAccountBalance = () => {
    const {
      CurrencyRateController,
      PreferencesController,
      AccountTrackerController,
      TokenBalancesController,
      TokenRatesController,
      TokensController,
    } = this.context;
    const { selectedAddress } = PreferencesController.state;
    const { currentCurrency } = CurrencyRateController.state;
    const conversionRate =
      CurrencyRateController.state.conversionRate === null
        ? 0
        : CurrencyRateController.state.conversionRate;
    const { accounts } = AccountTrackerController.state;
    const { tokens } = TokensController.state;
    let ethFiat = 0;
    let tokenFiat = 0;
    const decimalsToShow = (currentCurrency === 'usd' && 2) || undefined;
    if (accounts[selectedAddress]) {
      ethFiat = weiToFiatNumber(
        accounts[selectedAddress].balance,
        conversionRate,
        decimalsToShow,
      );
    }
    if (tokens.length > 0) {
      const { contractBalances: tokenBalances } = TokenBalancesController.state;
      const { contractExchangeRates: tokenExchangeRates } =
        TokenRatesController.state;
      tokens.forEach(
        (item: { address: string; balance?: string; decimals: number }) => {
          const exchangeRate =
            item.address in tokenExchangeRates
              ? tokenExchangeRates[item.address]
              : undefined;
          const tokenBalance =
            item.balance ||
            (item.address in tokenBalances
              ? renderFromTokenMinimalUnit(
                  tokenBalances[item.address],
                  item.decimals,
                )
              : undefined);
          const tokenBalanceFiat = balanceToFiatNumber(
            // TODO: Fix this by handling or eliminating the undefined case
            // @ts-expect-error This variable can be `undefined`, which would break here.
            tokenBalance,
            conversionRate,
            exchangeRate,
            decimalsToShow,
          );
          tokenFiat += tokenBalanceFiat;
        },
      );
    }

    const total = ethFiat + tokenFiat;
    return total;
  };

  /**
   * Returns true or false whether the user has funds or not
   */
  hasFunds = () => {
    try {
      const {
        engine: { backgroundState },
      } = store.getState();
      // TODO: Check `allNfts[currentChainId]` property instead
      // @ts-expect-error This property does not exist
      const nfts = backgroundState.NftController.nfts;
      const tokens = backgroundState.TokensController.tokens;
      const tokenBalances =
        backgroundState.TokenBalancesController.contractBalances;

      let tokenFound = false;
      tokens.forEach((token: { address: string | number }) => {
        if (
          tokenBalances[token.address] &&
          !isZero(tokenBalances[token.address])
        ) {
          tokenFound = true;
        }
      });

      const fiatBalance = this.getTotalFiatAccountBalance() || 0;

      return fiatBalance > 0 || tokenFound || nfts.length > 0;
    } catch (e) {
      Logger.log('Error while getting user funds', e);
    }
  };

  resetState = async () => {
    // Whenever we are gonna start a new wallet
    // either imported or created, we need to
    // get rid of the old data from state
    const {
      TransactionController,
      TokensController,
      NftController,
      TokenBalancesController,
      TokenRatesController,
      PermissionController,
      LoggingController,
    } = this.context;

    // Remove all permissions.
    PermissionController?.clearState?.();

    //Clear assets info
    TokensController.update({
      allTokens: {},
      ignoredTokens: [],
      tokens: [],
    });
    NftController.update({
      allNftContracts: {},
      allNfts: {},
      ignoredNfts: [],
    });

    TokensController.update({
      allTokens: {},
      allIgnoredTokens: {},
      ignoredTokens: [],
      tokens: [],
    });

    TokenBalancesController.update({ contractBalances: {} });
    TokenRatesController.update({ contractExchangeRates: {} });

    TransactionController.update({
      methodData: {},
      transactions: [],
      lastFetchedBlockNumbers: {},
    });

    LoggingController.clear();
  };

  removeAllListeners() {
    this.controllerMessenger.clearSubscriptions();
  }

  async destroyEngineInstance() {
    this.removeAllListeners();
    await this.resetState();
    Engine.instance = null;
  }

  rejectPendingApproval(
    id: string,
    reason: Error = ethErrors.provider.userRejectedRequest(),
    opts: { ignoreMissing?: boolean; logErrors?: boolean } = {},
  ) {
    const { ApprovalController } = this.context;

    if (opts.ignoreMissing && !ApprovalController.has({ id })) {
      return;
    }

    try {
      ApprovalController.reject(id, reason);
    } catch (error: any) {
      if (opts.logErrors !== false) {
        Logger.error(
          error,
          'Reject while rejecting pending connection request',
        );
      }
    }
  }

  async acceptPendingApproval(
    id: string,
    requestData?: Record<string, Json>,
    opts: AcceptOptions & { handleErrors?: boolean } = {
      waitForResult: false,
      deleteAfterResult: false,
      handleErrors: true,
    },
  ) {
    const { ApprovalController } = this.context;

    try {
      return await ApprovalController.accept(id, requestData, {
        waitForResult: opts.waitForResult,
        deleteAfterResult: opts.deleteAfterResult,
      });
    } catch (err) {
      if (opts.handleErrors === false) {
        throw err;
      }
    }
  }
}

/**
 * Assert that the given Engine instance has been initialized
 *
 * @param instance - Either an Engine instance, or null
 */
function assertEngineExists(
  instance: Engine | null,
): asserts instance is Engine {
  if (!instance) {
    throw new Error('Engine does not exist');
  }
}

let instance: Engine | null;

export default {
  get context() {
    assertEngineExists(instance);
    return instance.context;
  },
  get controllerMessenger() {
    assertEngineExists(instance);
    return instance.controllerMessenger;
  },
  get state() {
    assertEngineExists(instance);
    const {
      AccountTrackerController,
      AddressBookController,
      AssetsContractController,
      NftController,
      TokenListController,
      CurrencyRateController,
      KeyringController,
      NetworkController,
      PreferencesController,
      PhishingController,
      PPOMController,
      TokenBalancesController,
      TokenRatesController,
      TransactionController,
      SwapsController,
      GasFeeController,
      TokensController,
      TokenDetectionController,
      NftDetectionController,
      PermissionController,
      ApprovalController,
      LoggingController,
    } = instance.datamodel.state;

    // normalize `null` currencyRate to `0`
    // TODO: handle `null` currencyRate by hiding fiat values instead
    const modifiedCurrencyRateControllerState = {
      ...CurrencyRateController,
      conversionRate:
        CurrencyRateController.conversionRate === null
          ? 0
          : CurrencyRateController.conversionRate,
    };

    return {
      AccountTrackerController,
      AddressBookController,
      AssetsContractController,
      NftController,
      TokenListController,
      CurrencyRateController: modifiedCurrencyRateControllerState,
      KeyringController,
      NetworkController,
      PhishingController,
      PPOMController,
      PreferencesController,
      TokenBalancesController,
      TokenRatesController,
      TokensController,
      TransactionController,
      SwapsController,
      GasFeeController,
      TokenDetectionController,
      NftDetectionController,
      PermissionController,
      ApprovalController,
      LoggingController,
    };
  },
  get datamodel() {
    assertEngineExists(instance);
    return instance.datamodel;
  },
  getTotalFiatAccountBalance() {
    assertEngineExists(instance);
    return instance.getTotalFiatAccountBalance();
  },
  hasFunds() {
    assertEngineExists(instance);
    return instance.hasFunds();
  },
  resetState() {
    assertEngineExists(instance);
    return instance.resetState();
  },
  destroyEngine() {
    instance?.destroyEngineInstance();
    instance = null;
  },
  init(state: Record<string, never> | undefined, keyringState = null) {
    instance = Engine.instance || new Engine(state, keyringState);
    Object.freeze(instance);
    return instance;
  },
  acceptPendingApproval: async (
    id: string,
    requestData?: Record<string, Json>,
    opts?: AcceptOptions & { handleErrors?: boolean },
  ) => instance?.acceptPendingApproval(id, requestData, opts),
  rejectPendingApproval: (
    id: string,
    reason: Error,
    opts: {
      ignoreMissing?: boolean;
      logErrors?: boolean;
    } = {},
  ) => instance?.rejectPendingApproval(id, reason, opts),
};<|MERGE_RESOLUTION|>--- conflicted
+++ resolved
@@ -31,11 +31,6 @@
 import { ComposableController } from '@metamask/composable-controller';
 import {
   KeyringController,
-<<<<<<< HEAD
-  KeyringControllerState,
-  KeyringControllerStateChangeEvent,
-=======
->>>>>>> f62fdaf7
   SignTypedDataVersion,
   KeyringControllerState,
   KeyringControllerActions,
@@ -152,11 +147,7 @@
   | NetworkControllerEvents
   | PermissionControllerEvents
   | SignatureControllerEvents
-<<<<<<< HEAD
-  | KeyringControllerStateChangeEvent;
-=======
   | KeyringControllerEvents;
->>>>>>> f62fdaf7
 
 type PermissionsByRpcMethod = ReturnType<typeof getPermissionSpecifications>;
 type Permissions = PermissionsByRpcMethod[keyof PermissionsByRpcMethod];
@@ -416,11 +407,6 @@
     const phishingController = new PhishingController();
     phishingController.maybeUpdateState();
 
-<<<<<<< HEAD
-    const additionalKeyrings = [QRHardwareKeyring.type, LedgerKeyring.type];
-
-=======
->>>>>>> f62fdaf7
     const getIdentities = () => {
       const identities = preferencesController.state.identities;
       const lowerCasedIdentities: PreferencesState['identities'] = {};
@@ -430,16 +416,11 @@
       return lowerCasedIdentities;
     };
 
-<<<<<<< HEAD
-    const keyringState = {
-      keyringTypes: additionalKeyrings,
-      ...initialState.KeyringController,
-      ...initialKeyringState,
-    };
-=======
     const qrKeyringBuilder = () => new QRHardwareKeyring();
     qrKeyringBuilder.type = QRHardwareKeyring.type;
->>>>>>> f62fdaf7
+
+    const ledgerKeyringBuilder = () => new LedgerKeyring();
+    ledgerKeyringBuilder.type = LedgerKeyring.type;
 
     const keyringController = new KeyringController({
       removeIdentity: preferencesController.removeIdentity.bind(
@@ -457,19 +438,6 @@
       setAccountLabel: preferencesController.setAccountLabel.bind(
         preferencesController,
       ),
-<<<<<<< HEAD
-      // Error expected.
-      encryptor,
-      // @ts-expect-error Error expected.
-      messenger: this.controllerMessenger.getRestricted({
-        name: 'KeyringController',
-      }),
-      state: keyringState,
-      keyringBuilders: [
-        keyringBuilderFactory(QRHardwareKeyring),
-        keyringBuilderFactory(LedgerKeyring),
-      ],
-=======
       encryptor,
       // @ts-expect-error Error might be caused by base controller version mismatch
       messenger: this.controllerMessenger.getRestricted({
@@ -483,8 +451,7 @@
         allowedActions: ['KeyringController:getState'],
       }),
       state: initialKeyringState || initialState.KeyringController,
-      keyringBuilders: [qrKeyringBuilder],
->>>>>>> f62fdaf7
+      keyringBuilders: [qrKeyringBuilder, ledgerKeyringBuilder],
     });
 
     const controllers = [
@@ -797,13 +764,8 @@
 
   handleVaultBackup() {
     this.controllerMessenger.subscribe(
-<<<<<<< HEAD
-      'KeyringController:stateChange',
-      (state: any) =>
-=======
       AppConstants.KEYRING_STATE_CHANGE_EVENT,
       (state: KeyringControllerState) =>
->>>>>>> f62fdaf7
         backupVault(state)
           .then((result) => {
             if (result.success) {
