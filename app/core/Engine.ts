/* eslint-disable @typescript-eslint/no-shadow */
import Crypto from 'react-native-quick-crypto';
import { scrypt } from 'react-native-fast-crypto';
import {
  AccountTrackerController,
  AccountTrackerState,
  AssetsContractController,
  CurrencyRateController,
  CurrencyRateState,
  CurrencyRateControllerEvents,
  CurrencyRateControllerActions,
  NftController,
  NftDetectionController,
  NftState,
  TokenBalancesController,
  TokenDetectionController,
  TokenListController,
  TokenListState,
  TokenRatesController,
  TokenRatesState,
  TokensController,
  TokensState,
  CodefiTokenPricesServiceV2,
  TokensControllerActions,
  TokensControllerEvents,
  TokenListControllerActions,
  TokenListControllerEvents,
  TokenBalancesControllerActions,
  TokenBalancesControllerEvents,
} from '@metamask/assets-controllers';
// TODO: Remove subpath import once it is exported at the package-level in `@metamask/assets-controllers@37.0.0`
import { TokenBalancesControllerState } from '@metamask/assets-controllers/dist/types/TokenBalancesController';
///: BEGIN:ONLY_INCLUDE_IF(preinstalled-snaps,external-snaps)
import { AppState } from 'react-native';
import PREINSTALLED_SNAPS from '../lib/snaps/preinstalled-snaps';
///: END:ONLY_INCLUDE_IF
import {
  AddressBookController,
  AddressBookControllerActions,
  AddressBookControllerEvents,
  AddressBookControllerState,
} from '@metamask/address-book-controller';
import { BaseState } from '@metamask/base-controller';
import { ComposableController } from '@metamask/composable-controller';
import {
  KeyringController,
  KeyringControllerState,
  KeyringControllerActions,
  KeyringControllerEvents,
  ///: BEGIN:ONLY_INCLUDE_IF(preinstalled-snaps,external-snaps)
  KeyringTypes,
  ///: END:ONLY_INCLUDE_IF
} from '@metamask/keyring-controller';
import {
  NetworkController,
  NetworkControllerActions,
  NetworkControllerEvents,
  NetworkControllerMessenger,
  NetworkState,
  NetworkStatus,
} from '@metamask/network-controller';
import {
  PhishingController,
  PhishingControllerActions,
  PhishingControllerEvents,
  PhishingControllerState,
} from '@metamask/phishing-controller';
import {
  PreferencesController,
  PreferencesControllerActions,
  PreferencesControllerEvents,
  PreferencesState,
} from '@metamask/preferences-controller';
import {
  TransactionController,
  TransactionControllerActions,
  TransactionControllerEvents,
  TransactionControllerState,
} from '@metamask/transaction-controller';
// TODO: Remove subpath import once `@metamask/transaction-controller` is upgraded to `36.1.0`
import { TransactionControllerOptions } from '@metamask/transaction-controller/dist/types/TransactionController';
import {
  GasFeeController,
  GasFeeState,
  GasFeeControllerEvents,
  GasFeeControllerActions,
} from '@metamask/gas-fee-controller';
import {
  AcceptOptions,
  ApprovalController,
  ApprovalControllerActions,
  ApprovalControllerEvents,
  ApprovalControllerState,
} from '@metamask/approval-controller';
import {
  SelectedNetworkController,
  SelectedNetworkControllerState,
  SelectedNetworkControllerEvents,
  SelectedNetworkControllerActions,
} from '@metamask/selected-network-controller';
import {
  PermissionController,
  PermissionControllerActions,
  PermissionControllerEvents,
  PermissionControllerState,
  ///: BEGIN:ONLY_INCLUDE_IF(preinstalled-snaps,external-snaps)
  SubjectMetadataController,
  SubjectMetadataControllerActions,
  SubjectMetadataControllerEvents,
  SubjectMetadataControllerState,
  ///: END:ONLY_INCLUDE_IF
} from '@metamask/permission-controller';
import SwapsController, { swapsUtils } from '@metamask/swaps-controller';
import {
  PPOMController,
  PPOMControllerEvents,
  PPOMState,
} from '@metamask/ppom-validator';
///: BEGIN:ONLY_INCLUDE_IF(preinstalled-snaps,external-snaps)
import {
  JsonSnapsRegistry,
  AllowedActions as SnapsAllowedActions,
  AllowedEvents as SnapsAllowedEvents,
  SnapController,
  SnapsRegistryState,
  SnapControllerEvents,
  SnapControllerActions,
  PersistedSnapControllerState,
  SnapsRegistryMessenger,
  SnapsRegistryActions,
  SnapsRegistryEvents,
} from '@metamask/snaps-controllers';

import { WebViewExecutionService } from '@metamask/snaps-controllers/react-native';
import { NotificationArgs } from '@metamask/snaps-rpc-methods/dist/types/restricted/notify';
import { getSnapsWebViewPromise } from '../lib/snaps';
import {
  buildSnapEndowmentSpecifications,
  buildSnapRestrictedMethodSpecifications,
} from '@metamask/snaps-rpc-methods';
import type { EnumToUnion, DialogType } from '@metamask/snaps-sdk';
// eslint-disable-next-line import/no-nodejs-modules
import { Duplex } from 'stream';
///: END:ONLY_INCLUDE_IF
import { MetaMaskKeyring as QRHardwareKeyring } from '@keystonehq/metamask-airgapped-keyring';
import {
  LoggingController,
  LoggingControllerState,
  LoggingControllerActions,
  LoggingControllerEvents,
} from '@metamask/logging-controller';
import {
  LedgerKeyring,
  LedgerMobileBridge,
  LedgerTransportMiddleware,
} from '@metamask/eth-ledger-bridge-keyring';
import { Encryptor, LEGACY_DERIVATION_OPTIONS } from './Encryptor';
import {
  isMainnetByChainId,
  fetchEstimatedMultiLayerL1Fee,
  isTestNet,
  deprecatedGetNetworkId,
  getDecimalChainId,
} from '../util/networks';
import AppConstants from './AppConstants';
import { store } from '../store';
import {
  renderFromTokenMinimalUnit,
  balanceToFiatNumber,
  weiToFiatNumber,
  toHexadecimal,
  addHexPrefix,
} from '../util/number';
import NotificationManager from './NotificationManager';
import Logger from '../util/Logger';
import { isZero } from '../util/lodash';
import { MetaMetricsEvents, MetaMetrics } from './Analytics';

///: BEGIN:ONLY_INCLUDE_IF(preinstalled-snaps,external-snaps)
import {
  SnapBridge,
  ExcludedSnapEndowments,
  ExcludedSnapPermissions,
  EndowmentPermissions,
  detectSnapLocation,
  fetchFunction,
  DetectSnapLocationOptions,
} from './Snaps';
import { getRpcMethodMiddleware } from './RPCMethods/RPCMethodMiddleware';

import {
  AuthenticationController,
  UserStorageController,
} from '@metamask/profile-sync-controller';
import { NotificationServicesController } from '@metamask/notification-services-controller';
///: END:ONLY_INCLUDE_IF
import {
  getCaveatSpecifications,
  getPermissionSpecifications,
  unrestrictedMethods,
} from './Permissions/specifications.js';
import { backupVault } from './BackupVault';
import {
  SignatureController,
  SignatureControllerActions,
  SignatureControllerEvents,
} from '@metamask/signature-controller';
import { hasProperty, Hex, Json } from '@metamask/utils';
// TODO: Export this type from the package directly
import { SwapsState } from '@metamask/swaps-controller/dist/SwapsController';
import { providerErrors } from '@metamask/rpc-errors';

import { PPOM, ppomInit } from '../lib/ppom/PPOMView';
import RNFSStorageBackend from '../lib/ppom/ppom-storage-backend';
import {
  AccountsController,
  AccountsControllerActions,
  AccountsControllerEvents,
  AccountsControllerMessenger,
  AccountsControllerState,
} from '@metamask/accounts-controller';
import { captureException } from '@sentry/react-native';
import { lowerCase } from 'lodash';
import {
  networkIdUpdated,
  networkIdWillUpdate,
} from '../core/redux/slices/inpageProvider';
import SmartTransactionsController, {
  type SmartTransactionsControllerActions,
  type SmartTransactionsControllerEvents,
  type SmartTransactionsControllerState,
} from '@metamask/smart-transactions-controller';
import { getAllowedSmartTransactionsChainIds } from '../../app/constants/smartTransactions';
import { selectShouldUseSmartTransaction } from '../selectors/smartTransactionsController';
import { selectSwapsChainFeatureFlags } from '../reducers/swaps';
import { SmartTransactionStatuses } from '@metamask/smart-transactions-controller/dist/types';
import { submitSmartTransactionHook } from '../util/smart-transactions/smart-publish-hook';
import { zeroAddress } from 'ethereumjs-util';
import { toChecksumHexAddress } from '@metamask/controller-utils';
import { ExtendedControllerMessenger } from './ExtendedControllerMessenger';
import EthQuery from '@metamask/eth-query';
import DomainProxyMap from '../lib/DomainProxyMap/DomainProxyMap';
import {
  MetaMetricsEventCategory,
  MetaMetricsEventName,
} from '@metamask/smart-transactions-controller/dist/constants';
import {
  getSmartTransactionMetricsProperties,
  getSmartTransactionMetricsSensitiveProperties,
} from '@metamask/smart-transactions-controller/dist/utils';
///: BEGIN:ONLY_INCLUDE_IF(keyring-snaps)
import { snapKeyringBuilder } from './SnapKeyring';
import { removeAccountsFromPermissions } from './Permissions';
import { keyringSnapPermissionsBuilder } from './SnapKeyring/keyringSnapsPermissions';
import { HandleSnapRequestArgs } from './Snaps/types';
import { handleSnapRequest } from './Snaps/utils';
///: END:ONLY_INCLUDE_IF

const NON_EMPTY = 'NON_EMPTY';

const encryptor = new Encryptor({
  keyDerivationOptions: LEGACY_DERIVATION_OPTIONS,
});
// TODO: Replace "any" with type
// eslint-disable-next-line @typescript-eslint/no-explicit-any
let currentChainId: any;

///: BEGIN:ONLY_INCLUDE_IF(preinstalled-snaps,external-snaps)
<<<<<<< HEAD
// TODO remove these custom types when the PhishingController is to version >= 7.0.0
interface MaybeUpdateState {
  type: `${PhishingController['name']}:maybeUpdateState`;
  handler: PhishingController['maybeUpdateState'];
}

interface TestOrigin {
  type: `${PhishingController['name']}:testOrigin`;
  handler: PhishingController['test'];
}

type PhishingControllerActions = MaybeUpdateState | TestOrigin;
=======
type AuthenticationControllerActions = AuthenticationController.AllowedActions;
type UserStorageControllerActions = UserStorageController.AllowedActions;
type NotificationsServicesControllerActions =
  NotificationServicesController.AllowedActions;
>>>>>>> a5bef50d

type SnapsGlobalActions =
  | SnapControllerActions
  | SnapsRegistryActions
  | SubjectMetadataControllerActions
  | PhishingControllerActions
  | SnapsAllowedActions;

type SnapsGlobalEvents =
  | SnapControllerEvents
  | SnapsRegistryEvents
  | SubjectMetadataControllerEvents
<<<<<<< HEAD
  // TODO: uncomment once `Events` type is added to `PhishingController`
  // | PhishingControllerEvents
=======
  | PhishingControllerEvents
>>>>>>> a5bef50d
  | SnapsAllowedEvents;
///: END:ONLY_INCLUDE_IF

type GlobalActions =
  // TODO: uncomment once `AccountTrackerController` is upgraded to V2
  // | AccountTrackerControllerActions
  // TODO: uncomment once `NftController` is upgraded to V2
  // | NftControllerActions
  // TODO: uncomment once `SwapsController` is upgraded to V2
  // | SwapsControllerActions
  | AddressBookControllerActions
  | ApprovalControllerActions
  | CurrencyRateControllerActions
  | GasFeeControllerActions
  | KeyringControllerActions
  | NetworkControllerActions
  | PermissionControllerActions
  | SignatureControllerActions
  | LoggingControllerActions
  ///: BEGIN:ONLY_INCLUDE_IF(preinstalled-snaps,external-snaps)
  | SnapsGlobalActions
  | AuthenticationController.Actions
  | UserStorageController.Actions
  | NotificationServicesController.Actions
  ///: END:ONLY_INCLUDE_IF
  | AccountsControllerActions
  | PreferencesControllerActions
  // TODO: uncomment once `PPOMController` is upgraded to V2
  // | PPOMControllerActions
  | TokenBalancesControllerActions
  | TokensControllerActions
  | TokenListControllerActions
  | TransactionControllerActions
  | SelectedNetworkControllerActions
  | SmartTransactionsControllerActions;

type GlobalEvents =
  // TODO: uncomment once `AccountTrackerController` is upgraded to V2
  // | AccountTrackerControllerEvents
  // TODO: uncomment once `NftController` is upgraded to V2
  // | NftControllerEvents
  // TODO: uncomment once `SwapsController` is upgraded to V2
  // | SwapsControllerEvents
  | AddressBookControllerEvents
  | ApprovalControllerEvents
  | CurrencyRateControllerEvents
  | GasFeeControllerEvents
  | KeyringControllerEvents
  | NetworkControllerEvents
  | PermissionControllerEvents
  ///: BEGIN:ONLY_INCLUDE_IF(preinstalled-snaps,external-snaps)
  | SnapsGlobalEvents
  | AuthenticationController.Events
  | UserStorageController.Events
  | NotificationServicesController.Events
  ///: END:ONLY_INCLUDE_IF
  | SignatureControllerEvents
  | LoggingControllerEvents
<<<<<<< HEAD
=======
  | KeyringControllerEvents
>>>>>>> a5bef50d
  | PPOMControllerEvents
  | AccountsControllerEvents
  | PreferencesControllerEvents
  | TokenBalancesControllerEvents
  | TokensControllerEvents
  | TokenListControllerEvents
  | TransactionControllerEvents
  | SelectedNetworkControllerEvents
  | SmartTransactionsControllerEvents;

type PermissionsByRpcMethod = ReturnType<typeof getPermissionSpecifications>;
type Permissions = PermissionsByRpcMethod[keyof PermissionsByRpcMethod];

// Interfaces are incompatible with our controllers and data types by default.
// Adding an index signature fixes this, but at the cost of widening the type unnecessarily.
// eslint-disable-next-line @typescript-eslint/consistent-type-definitions
export type EngineState = {
  AccountTrackerController: AccountTrackerState;
  AddressBookController: AddressBookControllerState;
  AssetsContractController: BaseState;
  NftController: NftState;
  TokenListController: TokenListState;
  CurrencyRateController: CurrencyRateState;
  KeyringController: KeyringControllerState;
  NetworkController: NetworkState;
  PreferencesController: PreferencesState;
  PhishingController: PhishingControllerState;
  TokenBalancesController: TokenBalancesControllerState;
  TokenRatesController: TokenRatesState;
  TransactionController: TransactionControllerState;
  SmartTransactionsController: SmartTransactionsControllerState;
  SwapsController: SwapsState;
  GasFeeController: GasFeeState;
  TokensController: TokensState;
  TokenDetectionController: BaseState;
  NftDetectionController: BaseState;
  ///: BEGIN:ONLY_INCLUDE_IF(preinstalled-snaps,external-snaps)
  SnapController: PersistedSnapControllerState;
  SnapsRegistry: SnapsRegistryState;
  SubjectMetadataController: SubjectMetadataControllerState;
  AuthenticationController: AuthenticationController.AuthenticationControllerState;
  UserStorageController: UserStorageController.UserStorageControllerState;
  NotificationServicesController: NotificationServicesController.NotificationServicesControllerState;
  ///: END:ONLY_INCLUDE_IF
  PermissionController: PermissionControllerState<Permissions>;
  ApprovalController: ApprovalControllerState;
  LoggingController: LoggingControllerState;
  PPOMController: PPOMState;
  AccountsController: AccountsControllerState;
  SelectedNetworkController: SelectedNetworkControllerState;
};

/**
 * All mobile controllers, keyed by name
 */
// Interfaces are incompatible with our controllers and state types by default.
// Adding an index signature fixes this, but at the cost of widening the type unnecessarily.
// eslint-disable-next-line @typescript-eslint/consistent-type-definitions
type Controllers = {
  AccountsController: AccountsController;
  AccountTrackerController: AccountTrackerController;
  AddressBookController: AddressBookController;
  ApprovalController: ApprovalController;
  AssetsContractController: AssetsContractController;
  CurrencyRateController: CurrencyRateController;
  GasFeeController: GasFeeController;
  KeyringController: KeyringController;
  LoggingController: LoggingController;
  NetworkController: NetworkController;
  NftController: NftController;
  NftDetectionController: NftDetectionController;
  // TODO: Fix permission types
  // TODO: Replace "any" with type
  // eslint-disable-next-line @typescript-eslint/no-explicit-any
  PermissionController: PermissionController<any, any>;
  SelectedNetworkController: SelectedNetworkController;
  PhishingController: PhishingController;
  PreferencesController: PreferencesController;
  PPOMController: PPOMController;
  TokenBalancesController: TokenBalancesController;
  TokenListController: TokenListController;
  TokenDetectionController: TokenDetectionController;
  TokenRatesController: TokenRatesController;
  TokensController: TokensController;
  TransactionController: TransactionController;
  SmartTransactionsController: SmartTransactionsController;
  SignatureController: SignatureController;
  ///: BEGIN:ONLY_INCLUDE_IF(preinstalled-snaps,external-snaps)
  SnapController: SnapController;
  SubjectMetadataController: SubjectMetadataController;
  AuthenticationController: AuthenticationController.Controller;
  UserStorageController: UserStorageController.Controller;
  NotificationServicesController: NotificationServicesController.Controller;
  ///: END:ONLY_INCLUDE_IF
  SwapsController: SwapsController;
};

/**
 * Controllers that area always instantiated
 */
type RequiredControllers = Omit<Controllers, 'PPOMController'>;

/**
 * Controllers that are sometimes not instantiated
 */
type OptionalControllers = Pick<Controllers, 'PPOMController'>;

/**
 * Combines required and optional controllers for the Engine context type.
 */
export type EngineContext = RequiredControllers & Partial<OptionalControllers>;

/**
 * Type definition for the controller messenger used in the Engine.
 * It extends the base ControllerMessenger with global actions and events.
 */
export type ControllerMessenger = ExtendedControllerMessenger<
  GlobalActions,
  GlobalEvents
>;

/**
 * Core controller responsible for composing other metamask controllers together
 * and exposing convenience methods for common wallet operations.
 */
class Engine {
  /**
   * The global Engine singleton
   */
  static instance: Engine | null;
  /**
   * A collection of all controller instances
   */
  context: EngineContext;
  /**
   * The global controller messenger.
   */
  controllerMessenger: ControllerMessenger;
  /**
   * ComposableController reference containing all child controllers
   */
  datamodel: ComposableController<EngineState, Controllers[keyof Controllers]>;

  /**
   * Object containing the info for the latest incoming tx block
   * for each address and network
   */
  // TODO: Replace "any" with type
  // eslint-disable-next-line @typescript-eslint/no-explicit-any
  lastIncomingTxBlockInfo: any;

  ///: BEGIN:ONLY_INCLUDE_IF(preinstalled-snaps,external-snaps)
  /**
   * Object that runs and manages the execution of Snaps
   */
  snapExecutionService: WebViewExecutionService;
  snapController: SnapController;
  subjectMetadataController: SubjectMetadataController;

  ///: END:ONLY_INCLUDE_IF

  transactionController: TransactionController;
  smartTransactionsController: SmartTransactionsController;

  keyringController: KeyringController;

  /**
   * Creates a CoreController instance
   */
  constructor(
    initialState: Partial<EngineState> = {},
    initialKeyringState?: KeyringControllerState | null,
  ) {
    this.controllerMessenger = new ExtendedControllerMessenger();

    /**
     * Subscribes a listener to the state change events of Preferences Controller.
     *
     * @param listener - The callback function to execute when the state changes.
     */
    const onPreferencesStateChange = (
      listener: (preferencesState: PreferencesState) => void,
    ) => {
      const eventName = `PreferencesController:stateChange`;

      this.controllerMessenger.subscribe(eventName, listener);
    };

    const approvalController = new ApprovalController({
      messenger: this.controllerMessenger.getRestricted({
        name: 'ApprovalController',
        allowedEvents: [],
        allowedActions: [],
      }),
      showApprovalRequest: () => undefined,
      typesExcludedFromRateLimiting: [
        // TODO: Replace with ApprovalType enum from @metamask/controller-utils when breaking change is fixed
        'personal_sign',
        'eth_signTypedData',
        'transaction',
        'wallet_watchAsset',
      ],
    });

    const preferencesController = new PreferencesController({
      // @ts-expect-error TODO: Resolve mismatch between base-controller versions.
      messenger: this.controllerMessenger.getRestricted({
        name: 'PreferencesController',
        allowedActions: [],
        allowedEvents: ['KeyringController:stateChange'],
      }),
      state: {
        ipfsGateway: AppConstants.IPFS_DEFAULT_GATEWAY_URL,
        useTokenDetection:
          initialState?.PreferencesController?.useTokenDetection ?? true,
        useNftDetection: true, // set this to true to enable nft detection by default to new users
        displayNftMedia: true,
        securityAlertsEnabled: true,
        ...initialState.PreferencesController,
      },
    });

    const networkControllerOpts = {
      infuraProjectId: process.env.MM_INFURA_PROJECT_ID || NON_EMPTY,
      state: initialState.NetworkController,
      messenger: this.controllerMessenger.getRestricted({
        name: 'NetworkController',
        allowedEvents: [],
        allowedActions: [],
      }) as unknown as NetworkControllerMessenger,
      // Metrics event tracking is handled in this repository instead
      // TODO: Use events for controller metric events
      trackMetaMetricsEvent: () => {
        // noop
      },
    };
    const networkController = new NetworkController(networkControllerOpts);

    networkController.initializeProvider();

    const assetsContractController = new AssetsContractController({
      onPreferencesStateChange,
      onNetworkDidChange: (listener) =>
        this.controllerMessenger.subscribe(
          AppConstants.NETWORK_DID_CHANGE_EVENT,
          // @ts-expect-error TODO: Resolve bump the assets controller version.
          listener,
        ),
      chainId: networkController.getNetworkClientById(
        networkController?.state.selectedNetworkClientId,
      ).configuration.chainId,
      // @ts-expect-error TODO: Resolve bump the assets controller version.
      getNetworkClientById:
        networkController.getNetworkClientById.bind(networkController),
    });
    const nftController = new NftController(
      {
        onPreferencesStateChange,
        onNetworkStateChange: (listener) =>
          this.controllerMessenger.subscribe(
            AppConstants.NETWORK_STATE_CHANGE_EVENT,
            listener,
          ),
        // @ts-expect-error TODO: Resolve bump the assets controller version.
        getNetworkClientById:
          networkController.getNetworkClientById.bind(networkController),
        // @ts-expect-error TODO: Resolve mismatch between base-controller versions.
        messenger: this.controllerMessenger.getRestricted({
          name: 'NftController',
          allowedActions: [
            `${approvalController.name}:addRequest`,
            `${networkController.name}:getNetworkClientById`,
          ],
          allowedEvents: [],
        }),
        chainId: networkController.getNetworkClientById(
          networkController?.state.selectedNetworkClientId,
        ).configuration.chainId,

        getERC721AssetName: assetsContractController.getERC721AssetName.bind(
          assetsContractController,
        ),
        getERC721AssetSymbol:
          assetsContractController.getERC721AssetSymbol.bind(
            assetsContractController,
          ),
        getERC721TokenURI: assetsContractController.getERC721TokenURI.bind(
          assetsContractController,
        ),
        getERC721OwnerOf: assetsContractController.getERC721OwnerOf.bind(
          assetsContractController,
        ),
        getERC1155BalanceOf: assetsContractController.getERC1155BalanceOf.bind(
          assetsContractController,
        ),
        getERC1155TokenURI: assetsContractController.getERC1155TokenURI.bind(
          assetsContractController,
        ),
      },
      {
        useIPFSSubdomains: false,
        chainId: networkController.getNetworkClientById(
          networkController?.state.selectedNetworkClientId,
        ).configuration.chainId,
      },
    );

    const loggingController = new LoggingController({
      messenger: this.controllerMessenger.getRestricted<
        'LoggingController',
        never,
        never
      >({
        name: 'LoggingController',
        allowedActions: [],
        allowedEvents: [],
      }),
      state: initialState.LoggingController,
    });
    const accountsControllerMessenger: AccountsControllerMessenger =
      this.controllerMessenger.getRestricted({
        name: 'AccountsController',
        allowedEvents: [
          'SnapController:stateChange',
          'KeyringController:accountRemoved',
          'KeyringController:stateChange',
        ],
        allowedActions: [
          'KeyringController:getAccounts',
          'KeyringController:getKeyringsByType',
          'KeyringController:getKeyringForAccount',
        ],
      });

    const defaultAccountsControllerState: AccountsControllerState = {
      internalAccounts: {
        accounts: {},
        selectedAccount: '',
      },
    };

    const accountsController = new AccountsController({
      messenger: accountsControllerMessenger,
      state: initialState.AccountsController ?? defaultAccountsControllerState,
    });
    const tokensController = new TokensController({
      chainId: networkController.getNetworkClientById(
        networkController?.state.selectedNetworkClientId,
      ).configuration.chainId,
      config: {
        // @ts-expect-error TODO: Resolve mismatch between network-controller versions.
        provider: networkController.getProviderAndBlockTracker().provider,
        chainId: networkController.getNetworkClientById(
          networkController?.state.selectedNetworkClientId,
        ).configuration.chainId,
        selectedAddress: preferencesController.state.selectedAddress,
      },
      state: initialState.TokensController,
      // @ts-expect-error TODO: Resolve mismatch between base-controller versions.
      messenger: this.controllerMessenger.getRestricted({
        name: 'TokensController',
        allowedActions: [
          `${approvalController.name}:addRequest`,
          'NetworkController:getNetworkClientById',
        ],
        allowedEvents: [
          'PreferencesController:stateChange',
          'NetworkController:networkDidChange',
          'TokenListController:stateChange',
        ],
      }),
    });
    const tokenListController = new TokenListController({
      chainId: networkController.getNetworkClientById(
        networkController?.state.selectedNetworkClientId,
      ).configuration.chainId,
      onNetworkStateChange: (listener) =>
        this.controllerMessenger.subscribe(
          AppConstants.NETWORK_STATE_CHANGE_EVENT,
          listener,
        ),
      // @ts-expect-error TODO: Resolve mismatch between base-controller versions.
      messenger: this.controllerMessenger.getRestricted({
        name: 'TokenListController',
        allowedActions: [],
        allowedEvents: [`${networkController.name}:stateChange`],
      }),
    });
    const currencyRateController = new CurrencyRateController({
      // @ts-expect-error TODO: Resolve mismatch between base-controller versions.
      messenger: this.controllerMessenger.getRestricted({
        name: 'CurrencyRateController',
        allowedActions: [`${networkController.name}:getNetworkClientById`],
        allowedEvents: [],
      }),
      state: initialState.CurrencyRateController,
    });
    currencyRateController.startPollingByNetworkClientId(
      networkController.state.selectedNetworkClientId,
    );
    const gasFeeController = new GasFeeController({
      // @ts-expect-error TODO: Resolve mismatch between base-controller versions.
      messenger: this.controllerMessenger.getRestricted({
        name: 'GasFeeController',
        allowedActions: [
          `${networkController.name}:getNetworkClientById`,
          `${networkController.name}:getEIP1559Compatibility`,
          `${networkController.name}:getState`,
        ],
        allowedEvents: [AppConstants.NETWORK_DID_CHANGE_EVENT],
      }),
      getProvider: () =>
        // @ts-expect-error at this point in time the provider will be defined by the `networkController.initializeProvider`
        networkController.getProviderAndBlockTracker().provider,
      getCurrentNetworkEIP1559Compatibility: async () =>
        (await networkController.getEIP1559Compatibility()) ?? false,
      getCurrentNetworkLegacyGasAPICompatibility: () => {
        const chainId = networkController.getNetworkClientById(
          networkController?.state.selectedNetworkClientId,
        ).configuration.chainId;
        return (
          isMainnetByChainId(chainId) ||
          chainId === addHexPrefix(swapsUtils.BSC_CHAIN_ID) ||
          chainId === addHexPrefix(swapsUtils.POLYGON_CHAIN_ID)
        );
      },
      clientId: AppConstants.SWAPS.CLIENT_ID,
      legacyAPIEndpoint:
        'https://gas.api.cx.metamask.io/networks/<chain_id>/gasPrices',
      EIP1559APIEndpoint:
        'https://gas.api.cx.metamask.io/networks/<chain_id>/suggestedGasFees',
    });

    const phishingController = new PhishingController({
      messenger: this.controllerMessenger.getRestricted({
        name: 'PhishingController',
        allowedActions: [],
        allowedEvents: [],
      }),
    });
    phishingController.maybeUpdateState();

    const additionalKeyrings = [];

    const qrKeyringBuilder = () => {
      const keyring = new QRHardwareKeyring();
      // to fix the bug in #9560, forgetDevice will reset all keyring properties to default.
      keyring.forgetDevice();
      return keyring;
    };
    qrKeyringBuilder.type = QRHardwareKeyring.type;

    additionalKeyrings.push(qrKeyringBuilder);

    const bridge = new LedgerMobileBridge(new LedgerTransportMiddleware());
    const ledgerKeyringBuilder = () => new LedgerKeyring({ bridge });
    ledgerKeyringBuilder.type = LedgerKeyring.type;

    additionalKeyrings.push(ledgerKeyringBuilder);

    ///: BEGIN:ONLY_INCLUDE_IF(keyring-snaps)

    /**
     * Removes an account from state / storage.
     *
     * @param {string} address - A hex address
     */
    const removeAccount = async (address: string) => {
      // Remove all associated permissions
      await removeAccountsFromPermissions([address]);
      // Remove account from the keyring
      await this.keyringController.removeAccount(address as Hex);
      return address;
    };

    const snapKeyringBuildMessenger = this.controllerMessenger.getRestricted({
      name: 'SnapKeyringBuilder',
      allowedActions: [
        'ApprovalController:addRequest',
        'ApprovalController:acceptRequest',
        'ApprovalController:rejectRequest',
        'ApprovalController:startFlow',
        'ApprovalController:endFlow',
        'ApprovalController:showSuccess',
        'ApprovalController:showError',
        'PhishingController:testOrigin',
        'PhishingController:maybeUpdateState',
        'KeyringController:getAccounts',
        'AccountsController:setSelectedAccount',
        'AccountsController:getAccountByAddress',
        'AccountsController:setAccountName',
      ],
      allowedEvents: [],
    });

    const getSnapController = () => this.snapController;

    // Necessary to persist the keyrings and update the accounts both within the keyring controller and accounts controller
    const persistAndUpdateAccounts = async () => {
      await this.keyringController.persistAllKeyrings();
      await accountsController.updateAccounts();
    };

    additionalKeyrings.push(
      snapKeyringBuilder(
        snapKeyringBuildMessenger,
        getSnapController,
        persistAndUpdateAccounts,
        (address) => removeAccount(address),
      ),
    );

    ///: END:ONLY_INCLUDE_IF

    this.keyringController = new KeyringController({
      removeIdentity: preferencesController.removeIdentity.bind(
        preferencesController,
      ),
      encryptor,
      messenger: this.controllerMessenger.getRestricted({
        name: 'KeyringController',
        allowedActions: [],
        allowedEvents: [],
      }),
      state: initialKeyringState || initialState.KeyringController,
      // @ts-expect-error To Do: Update the type of QRHardwareKeyring to Keyring<Json>
      keyringBuilders: additionalKeyrings,
    });

    ///: BEGIN:ONLY_INCLUDE_IF(preinstalled-snaps,external-snaps)
    /**
     * Gets the mnemonic of the user's primary keyring.
     */
    const getPrimaryKeyringMnemonic = () => {
      // TODO: Replace "any" with type
      // eslint-disable-next-line @typescript-eslint/no-explicit-any
      const [keyring]: any = this.keyringController.getKeyringsByType(
        KeyringTypes.hd,
      );
      if (!keyring.mnemonic) {
        throw new Error('Primary keyring mnemonic unavailable.');
      }

      return keyring.mnemonic;
    };

    const getAppState = () => {
      const state = AppState.currentState;
      return state === 'active';
    };

    const snapRestrictedMethods = {
      // eslint-disable-next-line @typescript-eslint/ban-ts-comment
      // @ts-ignore
      clearSnapState: this.controllerMessenger.call.bind(
        this.controllerMessenger,
        'SnapController:clearSnapState',
      ),
      getMnemonic: getPrimaryKeyringMnemonic.bind(this),
      getUnlockPromise: getAppState.bind(this),
      getSnap: this.controllerMessenger.call.bind(
        this.controllerMessenger,
        'SnapController:get',
      ),
      handleSnapRpcRequest: async (args: HandleSnapRequestArgs) =>
        await handleSnapRequest(this.controllerMessenger, args),
      // eslint-disable-next-line @typescript-eslint/ban-ts-comment
      // @ts-ignore
      getSnapState: this.controllerMessenger.call.bind(
        this.controllerMessenger,
        'SnapController:getSnapState',
      ),
      // eslint-disable-next-line @typescript-eslint/ban-ts-comment
      // @ts-ignore
      updateSnapState: this.controllerMessenger.call.bind(
        this.controllerMessenger,
        'SnapController:updateSnapState',
      ),
      maybeUpdatePhishingList: this.controllerMessenger.call.bind(
        this.controllerMessenger,
        'PhishingController:maybeUpdateState',
      ),
      isOnPhishingList: (origin: string) =>
        this.controllerMessenger.call<'PhishingController:testOrigin'>(
          'PhishingController:testOrigin',
          origin,
        ).result,
      showDialog: (
        origin: string,
        type: EnumToUnion<DialogType>,
        // TODO: Replace "any" with type
        // eslint-disable-next-line @typescript-eslint/no-explicit-any
        content: any, // should be Component from '@metamask/snaps-ui';
        // TODO: Replace "any" with type
        // eslint-disable-next-line @typescript-eslint/no-explicit-any
        placeholder?: any,
      ) =>
        approvalController.addAndShowApprovalRequest({
          origin,
          type,
          requestData: { content, placeholder },
        }),
      showInAppNotification: (origin: string, args: NotificationArgs) => {
        Logger.log(
          'Snaps/ showInAppNotification called with args: ',
          args,
          ' and origin: ',
          origin,
        );
      },
      hasPermission: (origin: string, target: string) =>
        this.controllerMessenger.call<'PermissionController:hasPermission'>(
          'PermissionController:hasPermission',
          origin,
          target,
        ),
    };
    ///: END:ONLY_INCLUDE_IF

    ///: BEGIN:ONLY_INCLUDE_IF(keyring-snaps)
    const keyringSnapMethods = {
      getAllowedKeyringMethods: (origin: string) =>
        keyringSnapPermissionsBuilder(origin),
      getSnapKeyring: this.getSnapKeyring.bind(this),
    };
    ///: END:ONLY_INCLUDE_IF

    const getSnapPermissionSpecifications = () => ({
      ...buildSnapEndowmentSpecifications(Object.keys(ExcludedSnapEndowments)),
      ...buildSnapRestrictedMethodSpecifications(
        Object.keys(ExcludedSnapPermissions),
        {
          ///: BEGIN:ONLY_INCLUDE_IF(preinstalled-snaps,external-snaps)
          ...snapRestrictedMethods,
          ///: END:ONLY_INCLUDE_IF
          ///: BEGIN:ONLY_INCLUDE_IF(keyring-snaps)
          ...keyringSnapMethods,
          ///: END:ONLY_INCLUDE_IF
        },
      ),
    });

    const accountTrackerController = new AccountTrackerController({
      onPreferencesStateChange,
      getIdentities: () => preferencesController.state.identities,
      getSelectedAddress: () => accountsController.getSelectedAccount().address,
      getMultiAccountBalancesEnabled: () =>
        preferencesController.state.isMultiAccountBalancesEnabled,
      getCurrentChainId: () =>
        toHexadecimal(
          networkController.getNetworkClientById(
            networkController?.state.selectedNetworkClientId,
          ).configuration.chainId,
        ),
      // @ts-expect-error TODO: Resolve mismatch between base-controller versions.
      getNetworkClientById:
        networkController.getNetworkClientById.bind(networkController),
    });
    const permissionController = new PermissionController({
      // @ts-expect-error TODO: Resolve mismatch between base-controller versions.
      messenger: this.controllerMessenger.getRestricted({
        name: 'PermissionController',
        allowedActions: [
          `${approvalController.name}:addRequest`,
          `${approvalController.name}:hasRequest`,
          `${approvalController.name}:acceptRequest`,
          `${approvalController.name}:rejectRequest`,
          ///: BEGIN:ONLY_INCLUDE_IF(preinstalled-snaps,external-snaps)
          `SnapController:getPermitted`,
          `SnapController:install`,
          `SubjectMetadataController:getSubjectMetadata`,
          ///: END:ONLY_INCLUDE_IF
        ],
        allowedEvents: [],
      }),
      state: initialState.PermissionController,
      caveatSpecifications: getCaveatSpecifications({
        getInternalAccounts:
          accountsController.listAccounts.bind(accountsController),
      }),
      // @ts-expect-error Typecast permissionType from getPermissionSpecifications to be of type PermissionType.RestrictedMethod
      permissionSpecifications: {
        ...getPermissionSpecifications({
          getAllAccounts: () => this.keyringController.getAccounts(),
          getInternalAccounts:
            accountsController.listAccounts.bind(accountsController),
          captureKeyringTypesWithMissingIdentities: (
            internalAccounts = [],
            accounts = [],
          ) => {
            const accountsMissingIdentities = accounts.filter((address) => {
              const lowerCaseAddress = lowerCase(address);
              return !internalAccounts.some(
                (account) => account.address.toLowerCase() === lowerCaseAddress,
              );
            });
            const keyringTypesWithMissingIdentities =
              accountsMissingIdentities.map((address) =>
                this.keyringController.getAccountKeyringType(address),
              );

            const internalAccountCount = internalAccounts.length;

            const accountTrackerCount = Object.keys(
              accountTrackerController.state.accounts || {},
            ).length;

            captureException(
              new Error(
                `Attempt to get permission specifications failed because there were ${accounts.length} accounts, but ${internalAccountCount} identities, and the ${keyringTypesWithMissingIdentities} keyrings included accounts with missing identities. Meanwhile, there are ${accountTrackerCount} accounts in the account tracker.`,
              ),
            );
          },
        }),
        ///: BEGIN:ONLY_INCLUDE_IF(preinstalled-snaps,external-snaps)
        ...getSnapPermissionSpecifications(),
        ///: END:ONLY_INCLUDE_IF
      },
      unrestrictedMethods,
    });

    const selectedNetworkController = new SelectedNetworkController({
      // @ts-expect-error TODO: Resolve mismatch between base-controller versions.
      messenger: this.controllerMessenger.getRestricted({
        name: 'SelectedNetworkController',
        allowedActions: [
          'NetworkController:getNetworkClientById',
          'NetworkController:getState',
          'NetworkController:getSelectedNetworkClient',
          'PermissionController:hasPermissions',
          'PermissionController:getSubjectNames',
        ],
        allowedEvents: [
          'NetworkController:stateChange',
          'PermissionController:stateChange',
        ],
      }),
      state: initialState.SelectedNetworkController || { domains: {} },
      useRequestQueuePreference: !!process.env.MULTICHAIN_V1,
      // TODO we need to modify core PreferencesController for better cross client support
      onPreferencesStateChange: (
        listener: ({ useRequestQueue }: { useRequestQueue: boolean }) => void,
      ) => listener({ useRequestQueue: !!process.env.MULTICHAIN_V1 }),
      domainProxyMap: new DomainProxyMap(),
    });

    ///: BEGIN:ONLY_INCLUDE_IF(preinstalled-snaps,external-snaps)
    this.subjectMetadataController = new SubjectMetadataController({
      // @ts-expect-error TODO: Resolve mismatch between base-controller versions.
      messenger: this.controllerMessenger.getRestricted({
        name: 'SubjectMetadataController',
        allowedActions: [`${permissionController.name}:hasPermissions`],
        allowedEvents: [],
      }),
      state: initialState.SubjectMetadataController || {},
      subjectCacheLimit: 100,
    });

    const setupSnapProvider = (snapId: string, connectionStream: Duplex) => {
      Logger.log(
        '[ENGINE LOG] Engine+setupSnapProvider: Setup stream for Snap',
        snapId,
      );
      // TO DO:
      // Develop a simpler getRpcMethodMiddleware object for SnapBridge
      // Consider developing an abstract class to derived custom implementations for each use case
      const bridge = new SnapBridge({
        snapId,
        connectionStream,
        getRPCMethodMiddleware: ({ hostname, getProviderState }) =>
          getRpcMethodMiddleware({
            hostname,
            getProviderState,
            navigation: null,
            getApprovedHosts: () => null,
            setApprovedHosts: () => null,
            approveHost: () => null,
            title: { current: 'Snap' },
            icon: { current: undefined },
            isHomepage: () => false,
            fromHomepage: { current: false },
            toggleUrlModal: () => null,
            wizardScrollAdjusted: { current: false },
            tabId: false,
            isWalletConnect: true,
            isMMSDK: false,
            url: { current: '' },
            analytics: {},
            injectHomePageScripts: () => null,
          }),
      });

      bridge.setupProviderConnection();
    };

    const requireAllowlist = process.env.METAMASK_BUILD_TYPE === 'main';
    const disableSnapInstallation = process.env.METAMASK_BUILD_TYPE === 'main';
    const allowLocalSnaps = process.env.METAMASK_BUILD_TYPE === 'flask';
    // @ts-expect-error TODO: Resolve mismatch between base-controller versions.
    const snapsRegistryMessenger: SnapsRegistryMessenger =
      this.controllerMessenger.getRestricted({
        name: 'SnapsRegistry',
        allowedEvents: [],
        allowedActions: [],
      });
    const snapsRegistry = new JsonSnapsRegistry({
      state: initialState.SnapsRegistry,
      messenger: snapsRegistryMessenger,
      refetchOnAllowlistMiss: requireAllowlist,
      url: {
        registry: 'https://acl.execution.metamask.io/latest/registry.json',
        signature: 'https://acl.execution.metamask.io/latest/signature.json',
      },
      publicKey:
        '0x025b65308f0f0fb8bc7f7ff87bfc296e0330eee5d3c1d1ee4a048b2fd6a86fa0a6',
    });

    this.snapExecutionService = new WebViewExecutionService({
      // @ts-expect-error TODO: Resolve mismatch between base-controller versions.
      messenger: this.controllerMessenger.getRestricted({
        name: 'ExecutionService',
        allowedActions: [],
        allowedEvents: [],
      }),
      setupSnapProvider: setupSnapProvider.bind(this),
      getWebView: () => getSnapsWebViewPromise,
    });

    const snapControllerMessenger = this.controllerMessenger.getRestricted({
      name: 'SnapController',
      allowedEvents: [
        'ExecutionService:unhandledError',
        'ExecutionService:outboundRequest',
        'ExecutionService:outboundResponse',
      ],
      allowedActions: [
        `${approvalController.name}:addRequest`,
        `${permissionController.name}:getEndowments`,
        `${permissionController.name}:getPermissions`,
        `${permissionController.name}:hasPermission`,
        `${permissionController.name}:hasPermissions`,
        `${permissionController.name}:requestPermissions`,
        `${permissionController.name}:revokeAllPermissions`,
        `${permissionController.name}:revokePermissions`,
        `${permissionController.name}:revokePermissionForAllSubjects`,
        `${permissionController.name}:getSubjectNames`,
        `${permissionController.name}:updateCaveat`,
        `${approvalController.name}:addRequest`,
        `${approvalController.name}:updateRequestState`,
        `${permissionController.name}:grantPermissions`,
        `${this.subjectMetadataController.name}:getSubjectMetadata`,
        `${this.subjectMetadataController.name}:addSubjectMetadata`,
        `${phishingController.name}:maybeUpdateState`,
        `${phishingController.name}:testOrigin`,
        `${snapsRegistry.name}:get`,
        `${snapsRegistry.name}:getMetadata`,
        `${snapsRegistry.name}:update`,
        'ExecutionService:executeSnap',
        'ExecutionService:terminateSnap',
        'ExecutionService:terminateAllSnaps',
        'ExecutionService:handleRpcRequest',
        'SnapsRegistry:get',
        'SnapsRegistry:getMetadata',
        'SnapsRegistry:update',
        'SnapsRegistry:resolveVersion',
      ],
    });

    this.snapController = new SnapController({
      environmentEndowmentPermissions: Object.values(EndowmentPermissions),
      featureFlags: {
        requireAllowlist,
        allowLocalSnaps,
        disableSnapInstallation,
      },
      state: initialState.SnapController || undefined,
      // TODO: Replace "any" with type
      // eslint-disable-next-line @typescript-eslint/no-explicit-any
      messenger: snapControllerMessenger as any,
      detectSnapLocation: (
        location: string | URL,
        options?: DetectSnapLocationOptions,
      ) =>
        detectSnapLocation(location, {
          ...options,
          fetch: fetchFunction,
        }),
      //@ts-expect-error types need to be aligned with snaps-controllers
      preinstalledSnaps: PREINSTALLED_SNAPS,
      //@ts-expect-error types need to be aligned between new encryptor and snaps-controllers
      encryptor,
      getMnemonic: getPrimaryKeyringMnemonic.bind(this),
      getFeatureFlags: () => ({
        disableSnaps:
          store.getState().settings.basicFunctionalityEnabled === false,
      }),
    });

    const authenticationController = new AuthenticationController.Controller({
      state: initialState.AuthenticationController,
      messenger: this.controllerMessenger.getRestricted({
        name: 'AuthenticationController',
        allowedActions: [
          'KeyringController:getState',
          'KeyringController:getAccounts',

          'SnapController:handleRequest',
          'UserStorageController:enableProfileSyncing',
        ],
        allowedEvents: ['KeyringController:unlock', 'KeyringController:lock'],
      }),
      metametrics: {
        agent: 'mobile',
        getMetaMetricsId: async () =>
          (await MetaMetrics.getInstance().getMetaMetricsId()) || '',
      },
    });

    const userStorageController = new UserStorageController.Controller({
      getMetaMetricsState: () => MetaMetrics.getInstance().isEnabled(),
      state: initialState.UserStorageController,
      messenger: this.controllerMessenger.getRestricted({
        name: 'UserStorageController',
        allowedActions: [
          'SnapController:handleRequest',
          'KeyringController:getState',
          'AuthenticationController:getBearerToken',
          'AuthenticationController:getSessionProfile',
          'AuthenticationController:isSignedIn',
          'AuthenticationController:performSignOut',
          'AuthenticationController:performSignIn',
          'NotificationServicesController:disableNotificationServices',
          'NotificationServicesController:selectIsNotificationServicesEnabled',
          'KeyringController:addNewAccount',
          'AccountsController:listAccounts',
          'AccountsController:updateAccountMetadata',
        ],
        allowedEvents: [
          'KeyringController:lock',
          'KeyringController:unlock',
          'AccountsController:accountAdded',
          'AccountsController:accountRenamed',
        ],
      }),
      nativeScryptCrypto: scrypt,
    });

    const notificationServicesController =
      new NotificationServicesController.Controller({
        messenger: this.controllerMessenger.getRestricted({
          name: 'NotificationServicesController',
          allowedActions: [
            'KeyringController:getState',
            'KeyringController:getAccounts',
            'AuthenticationController:getBearerToken',
            'AuthenticationController:isSignedIn',
            'UserStorageController:enableProfileSyncing',
            'UserStorageController:getStorageKey',
            'UserStorageController:performGetStorage',
            'UserStorageController:performSetStorage',
          ],
          allowedEvents: [
            'KeyringController:unlock',
            'KeyringController:lock',
            'KeyringController:stateChange',
          ],
        }),
        state: initialState.NotificationServicesController,
        env: {
          isPushIntegrated: false,
          featureAnnouncements: {
            platform: 'mobile',
            accessToken: process.env
              .FEATURES_ANNOUNCEMENTS_ACCESS_TOKEN as string,
            spaceId: process.env.FEATURES_ANNOUNCEMENTS_SPACE_ID as string,
          },
        },
      });
    ///: END:ONLY_INCLUDE_IF

    this.transactionController = new TransactionController({
      // @ts-expect-error at this point in time the provider will be defined by the `networkController.initializeProvider`
      blockTracker: networkController.getProviderAndBlockTracker().blockTracker,
      disableHistory: true,
      disableSendFlowHistory: true,
      disableSwaps: true,
      // @ts-expect-error TransactionController is missing networkClientId argument in type
      getCurrentNetworkEIP1559Compatibility:
        networkController.getEIP1559Compatibility.bind(networkController),
      // eslint-disable-next-line @typescript-eslint/ban-ts-comment
      // @ts-ignore
      getExternalPendingTransactions: (address: string) =>
        this.smartTransactionsController.getTransactions({
          addressFrom: address,
          status: SmartTransactionStatuses.PENDING,
        }),
      getGasFeeEstimates:
        gasFeeController.fetchGasFeeEstimates.bind(gasFeeController),
      // but only breaking change is Node version and bumped dependencies
      getNetworkClientRegistry:
        networkController.getNetworkClientRegistry.bind(networkController),
      getNetworkState: () => networkController.state,
      hooks: {
        publish: (transactionMeta) => {
          const shouldUseSmartTransaction = selectShouldUseSmartTransaction(
            store.getState(),
          );

          return submitSmartTransactionHook({
            transactionMeta,
            transactionController: this.transactionController,
            smartTransactionsController: this.smartTransactionsController,
            shouldUseSmartTransaction,
            approvalController,
            // @ts-expect-error TODO: Resolve mismatch between base-controller versions.
            controllerMessenger: this.controllerMessenger,
            featureFlags: selectSwapsChainFeatureFlags(store.getState()),
          }) as Promise<{ transactionHash: string }>;
        },
      },
      incomingTransactions: {
        isEnabled: () => {
          const currentHexChainId = networkController.getNetworkClientById(
            networkController?.state.selectedNetworkClientId,
          ).configuration.chainId;

          const showIncomingTransactions =
            preferencesController?.state?.showIncomingTransactions;

          return Boolean(
            hasProperty(showIncomingTransactions, currentChainId) &&
              showIncomingTransactions?.[currentHexChainId],
          );
        },
        updateTransactions: true,
      },
      isSimulationEnabled: () =>
        preferencesController.state.useTransactionSimulations,
      // @ts-expect-error TODO: Resolve mismatch between base-controller versions.
      messenger: this.controllerMessenger.getRestricted({
        name: 'TransactionController',
        allowedActions: [
          `${accountsController.name}:getSelectedAccount`,
          `${approvalController.name}:addRequest`,
          `${networkController.name}:getNetworkClientById`,
          `${networkController.name}:findNetworkClientIdByChainId`,
        ],
        allowedEvents: [`NetworkController:stateChange`],
      }),
      onNetworkStateChange: (listener) =>
        this.controllerMessenger.subscribe(
          AppConstants.NETWORK_STATE_CHANGE_EVENT,
          listener,
        ),
      pendingTransactions: {
        isResubmitEnabled: () => false,
      },
      // @ts-expect-error at this point in time the provider will be defined by the `networkController.initializeProvider`
      provider: networkController.getProviderAndBlockTracker().provider,
      sign: this.keyringController.signTransaction.bind(
        this.keyringController,
      ) as unknown as TransactionControllerOptions['sign'],
      state: initialState.TransactionController,
    });

    const codefiTokenApiV2 = new CodefiTokenPricesServiceV2();

    const smartTransactionsControllerTrackMetaMetricsEvent = (
      params: {
        event: MetaMetricsEventName;
        category: MetaMetricsEventCategory;
        properties?: ReturnType<typeof getSmartTransactionMetricsProperties>;
        sensitiveProperties?: ReturnType<
          typeof getSmartTransactionMetricsSensitiveProperties
        >;
      },
      // eslint-disable-next-line @typescript-eslint/no-unused-vars
      options?: {
        metaMetricsId?: string;
      },
    ) => {
      const { event, category, ...restParams } = params;

      MetaMetrics.getInstance().trackEvent(
        {
          category,
          properties: {
            name: event,
          },
        },
        restParams,
      );
    };
    this.smartTransactionsController = new SmartTransactionsController({
      // @ts-expect-error TODO: resolve types
      supportedChainIds: getAllowedSmartTransactionsChainIds(),
      getNonceLock: this.transactionController.getNonceLock.bind(
        this.transactionController,
      ),
      confirmExternalTransaction:
        this.transactionController.confirmExternalTransaction.bind(
          this.transactionController,
        ),
      trackMetaMetricsEvent: smartTransactionsControllerTrackMetaMetricsEvent,
      state: initialState.SmartTransactionsController,
      // @ts-expect-error TODO: Resolve mismatch between base-controller versions.
      messenger: this.controllerMessenger.getRestricted({
        name: 'SmartTransactionsController',
        allowedActions: ['NetworkController:getNetworkClientById'],
        allowedEvents: ['NetworkController:stateChange'],
      }),
      getTransactions: this.transactionController.getTransactions.bind(
        this.transactionController,
      ),
      getMetaMetricsProps: () => Promise.resolve({}), // Return MetaMetrics props once we enable HW wallets for smart transactions.
    });

    const controllers: Controllers[keyof Controllers][] = [
      this.keyringController,
      accountTrackerController,
      new AddressBookController({
        messenger: this.controllerMessenger.getRestricted({
          name: 'AddressBookController',
          allowedActions: [],
          allowedEvents: [],
        }),
      }),
      assetsContractController,
      nftController,
      tokensController,
      tokenListController,
      new TokenDetectionController({
        // @ts-expect-error TODO: Resolve mismatch between base-controller versions.
        messenger: this.controllerMessenger.getRestricted({
          name: 'TokenDetectionController',
          allowedActions: [
            'AccountsController:getSelectedAccount',
            'NetworkController:getNetworkClientById',
            'NetworkController:getNetworkConfigurationByNetworkClientId',
            'NetworkController:getState',
            'KeyringController:getState',
            'PreferencesController:getState',
            'TokenListController:getState',
            'TokensController:getState',
            'TokensController:addDetectedTokens',
          ],
          allowedEvents: [
            'AccountsController:selectedAccountChange',
            'KeyringController:lock',
            'KeyringController:unlock',
            'PreferencesController:stateChange',
            'NetworkController:networkDidChange',
            'TokenListController:stateChange',
            'TokensController:stateChange',
          ],
        }),
        trackMetaMetricsEvent: () =>
          MetaMetrics.getInstance().trackEvent(
            MetaMetricsEvents.TOKEN_DETECTED,
            {
              token_standard: 'ERC20',
              asset_type: 'token',
              chain_id: getDecimalChainId(
                networkController.getNetworkClientById(
                  networkController?.state.selectedNetworkClientId,
                ).configuration.chainId,
              ),
            },
          ),
        // Remove this when TokensController is extending Base Controller v2
        getTokensState: () => tokensController.state,
        getBalancesInSingleCall:
          assetsContractController.getBalancesInSingleCall.bind(
            assetsContractController,
          ),
      }),
      new NftDetectionController({
        onNftsStateChange: (listener) => nftController.subscribe(listener),
        onPreferencesStateChange,
        onNetworkStateChange: (listener) =>
          this.controllerMessenger.subscribe(
            AppConstants.NETWORK_STATE_CHANGE_EVENT,
            listener,
          ),
        chainId: networkController.getNetworkClientById(
          networkController?.state.selectedNetworkClientId,
        ).configuration.chainId,
        getOpenSeaApiKey: () => nftController.openSeaApiKey,
        addNft: nftController.addNft.bind(nftController),
        getNftApi: nftController.getNftApi.bind(nftController),
        getNftState: () => nftController.state,
        // @ts-expect-error TODO: Resolve mismatch between base-controller versions.
        getNetworkClientById:
          networkController.getNetworkClientById.bind(networkController),
        disabled: false,
        selectedAddress: preferencesController.state.selectedAddress,
      }),
      currencyRateController,
      networkController,
      phishingController,
      preferencesController,
      new TokenBalancesController({
        // @ts-expect-error TODO: Resolve mismatch between base-controller versions.
        messenger: this.controllerMessenger.getRestricted({
          name: 'TokenBalancesController',
          allowedActions: ['PreferencesController:getState'],
          allowedEvents: ['TokensController:stateChange'],
        }),
        //@ts-expect-error onTokensStateChange will be removed when Tokens Controller extends Base Controller v2
        onTokensStateChange: (listener) => tokensController.subscribe(listener),
        getERC20BalanceOf: assetsContractController.getERC20BalanceOf.bind(
          assetsContractController,
        ),
        interval: 180000,
      }),
      new TokenRatesController({
        onTokensStateChange: (listener) => tokensController.subscribe(listener),
        onNetworkStateChange: (listener) =>
          this.controllerMessenger.subscribe(
            AppConstants.NETWORK_STATE_CHANGE_EVENT,
            listener,
          ),
        onPreferencesStateChange,
        chainId: networkController.getNetworkClientById(
          networkController?.state.selectedNetworkClientId,
        ).configuration.chainId,
        ticker: networkController.getNetworkClientById(
          networkController?.state.selectedNetworkClientId,
        ).configuration.ticker,
        selectedAddress: preferencesController.state.selectedAddress,
        tokenPricesService: codefiTokenApiV2,
        interval: 30 * 60 * 1000,
        // @ts-expect-error TODO: Resolve mismatch between base-controller versions.
        getNetworkClientById:
          networkController.getNetworkClientById.bind(networkController),
      }),
      this.transactionController,
      this.smartTransactionsController,
      new SwapsController(
        {
          fetchGasFeeEstimates: () => gasFeeController.fetchGasFeeEstimates(),
          // @ts-expect-error TODO: Resolve mismatch between gas fee and swaps controller types
          fetchEstimatedMultiLayerL1Fee,
        },
        {
          clientId: AppConstants.SWAPS.CLIENT_ID,
          fetchAggregatorMetadataThreshold:
            AppConstants.SWAPS.CACHE_AGGREGATOR_METADATA_THRESHOLD,
          fetchTokensThreshold: AppConstants.SWAPS.CACHE_TOKENS_THRESHOLD,
          fetchTopAssetsThreshold:
            AppConstants.SWAPS.CACHE_TOP_ASSETS_THRESHOLD,
          supportedChainIds: [
            swapsUtils.ETH_CHAIN_ID,
            swapsUtils.BSC_CHAIN_ID,
            swapsUtils.SWAPS_TESTNET_CHAIN_ID,
            swapsUtils.POLYGON_CHAIN_ID,
            swapsUtils.AVALANCHE_CHAIN_ID,
            swapsUtils.ARBITRUM_CHAIN_ID,
            swapsUtils.OPTIMISM_CHAIN_ID,
            swapsUtils.ZKSYNC_ERA_CHAIN_ID,
            swapsUtils.LINEA_CHAIN_ID,
            swapsUtils.BASE_CHAIN_ID,
          ],
        },
      ),
      gasFeeController,
      approvalController,
      permissionController,
      selectedNetworkController,
      new SignatureController({
        messenger: this.controllerMessenger.getRestricted({
          name: 'SignatureController',
          allowedActions: [
            `${approvalController.name}:addRequest`,
            `${this.keyringController.name}:signPersonalMessage`,
            `${this.keyringController.name}:signMessage`,
            `${this.keyringController.name}:signTypedMessage`,
            `${loggingController.name}:add`,
          ],
          allowedEvents: [],
        }),
        getAllState: () => store.getState(),
        getCurrentChainId: () =>
          networkController.getNetworkClientById(
            networkController?.state.selectedNetworkClientId,
          ).configuration.chainId,
      }),
      loggingController,
      ///: BEGIN:ONLY_INCLUDE_IF(preinstalled-snaps,external-snaps)
      this.snapController,
      this.subjectMetadataController,
      authenticationController,
      userStorageController,
      notificationServicesController,
      ///: END:ONLY_INCLUDE_IF
      accountsController,
      new PPOMController({
        chainId: networkController.getNetworkClientById(
          networkController?.state.selectedNetworkClientId,
        ).configuration.chainId,
        blockaidPublicKey: process.env.BLOCKAID_PUBLIC_KEY as string,
        cdnBaseUrl: process.env.BLOCKAID_FILE_CDN as string,
        // @ts-expect-error TODO: Resolve/patch mismatch between base-controller versions. Before: never, never. Now: string, string, which expects 3rd and 4th args to be informed for restrictedControllerMessengers
        messenger: this.controllerMessenger.getRestricted({
          name: 'PPOMController',
          allowedActions: ['NetworkController:getNetworkClientById'],
          allowedEvents: [`${networkController.name}:stateChange`],
        }),
        onPreferencesChange: (listener) =>
          this.controllerMessenger.subscribe(
            `${preferencesController.name}:stateChange`,
            listener,
          ),
        // TODO: Replace "any" with type
        provider:
          // eslint-disable-next-line @typescript-eslint/no-explicit-any
          networkController.getProviderAndBlockTracker().provider as any,
        ppomProvider: {
          // TODO: Replace "any" with type
          // eslint-disable-next-line @typescript-eslint/no-explicit-any
          PPOM: PPOM as any,
          ppomInit,
        },
        storageBackend: new RNFSStorageBackend('PPOMDB'),
        securityAlertsEnabled:
          initialState.PreferencesController?.securityAlertsEnabled ?? false,
        state: initialState.PPOMController,
        // TODO: Replace "any" with type
        // eslint-disable-next-line @typescript-eslint/no-explicit-any
        nativeCrypto: Crypto as any,
      }),
    ];

    // set initial state
    // TODO: Pass initial state into each controller constructor instead
    // This is being set post-construction for now to ensure it's functionally equivalent with
    // how the `ComponsedController` used to set initial state.
    //
    // The check for `controller.subscribe !== undefined` is to filter out BaseControllerV2
    // controllers. They should be initialized via the constructor instead.
    for (const controller of controllers) {
      if (
        hasProperty(initialState, controller.name) &&
        // Use `in` operator here because the `subscribe` function is one level up the prototype chain
        'subscribe' in controller &&
        controller.subscribe !== undefined
      ) {
        // The following type error can be addressed by passing initial state into controller constructors instead
        // @ts-expect-error No type-level guarantee that the correct state is being applied to the correct controller here.
        controller.update(initialState[controller.name]);
      }
    }

    this.datamodel = new ComposableController<
      EngineState,
      Controllers[keyof Controllers]
    >({
      controllers,
      messenger: this.controllerMessenger.getRestricted({
        name: 'ComposableController',
        allowedActions: [],
        allowedEvents: [
          /**
           * V1/V2 controllers with correctly defined messengers and `stateChange` events.
           */
          'AccountsController:stateChange',
          'AddressBookController:stateChange',
          'ApprovalController:stateChange',
          'AuthenticationController:stateChange',
          'CurrencyRateController:stateChange',
          'GasFeeController:stateChange',
          'KeyringController:stateChange',
          'LoggingController:stateChange',
          'NetworkController:stateChange',
          'NotificationServicesController:stateChange',
          'PermissionController:stateChange',
          'PreferencesController:stateChange',
          'SignatureController:stateChange',
          'SmartTransactionsController:stateChange',
          'SnapController:stateChange',
          'SnapsRegistry:stateChange',
          'SubjectMetadataController:stateChange',
          'TokenBalancesController:stateChange',
          'TokenListController:stateChange',
          'TokensController:stateChange',
          'TransactionController:stateChange',
          'UserStorageController:stateChange',

          /**
           * V1/V2 controllers incorrectly defined with a `messagingSystem` that is missing its `stateChange` event.
           * These `stateChange` events must be included in the datamodel's events allowlist.
           */
          // TODO: Remove `ts-expect-error` directive once `NftController` is upgraded to a version that fixes its `messagingSystem` and `stateChange` event.
          // @ts-expect-error BaseControllerV1, has `messagingSystem` but as private field, messenger defined without `stateChange` event type
          'NftController:stateChange',
          // TODO: Remove `ts-expect-error` directive once `PhishingController` is upgraded to a version that fixes its `messagingSystem` and `stateChange` event.
          // @ts-expect-error BaseControllerV2, messenger defined without `stateChange` event type
          'PhishingController:stateChange',
          // TODO: Remove `ts-expect-error` directive once `PPOMController` is upgraded to a version that fixes its `messagingSystem` and `stateChange` event.
          // @ts-expect-error BaseControllerV2, messenger defined without `stateChange` event type
          'PPOMController:stateChange',

          /**
           * V1 controllers that should be excluded from the datamodel's events allowlist for now.
           * For each of the following, an error will be logged to the console - "Error: Event missing from allow list: ExampleController:stateChange"
           * TODO: Each of these events should be added to the allowlist once its controller is migrated to V2.
           */
          // TODO: uncomment once `AccountTrackerController` is migrated to V2 and the `stateChange` event is added to its `messagingSystem`.
          // 'AccountTrackerController:stateChange', // StaticIntervalPollingControllerV1, no `messagingSystem`
          // TODO: uncomment once `SwapsController` is migrated to V2 and the `stateChange` event is added to its `messagingSystem`.
          // 'SwapsController:stateChange', // BaseControllerV1, no `messagingSystem`
          // TODO: uncomment once `TokenRatesController` is migrated to V2 and the `stateChange` event is added to its `messagingSystem`.
          // 'TokenRatesController:stateChange', // StaticIntervalPollingControllerV1, no `messagingSystem`
        ],
      }),
    });
    this.context = controllers.reduce<EngineContext>(
      (context, controller) => ({
        ...context,
        [controller.name]: controller,
      }),
      {} as never,
    );

    const { NftController: nfts } = this.context;

    if (process.env.MM_OPENSEA_KEY) {
      nfts.setApiKey(process.env.MM_OPENSEA_KEY);
    }

    this.controllerMessenger.subscribe(
      'TransactionController:incomingTransactionBlockReceived',
      (blockNumber: number) => {
        NotificationManager.gotIncomingTransaction(blockNumber);
      },
    );

    this.controllerMessenger.subscribe(
      AppConstants.NETWORK_STATE_CHANGE_EVENT,
      (state: NetworkState) => {
        if (
          state.networksMetadata[state.selectedNetworkClientId].status ===
            NetworkStatus.Available &&
          networkController.getNetworkClientById(
            networkController?.state.selectedNetworkClientId,
          ).configuration.chainId !== currentChainId
        ) {
          // We should add a state or event emitter saying the provider changed
          setTimeout(() => {
            this.configureControllersOnNetworkChange();
            currentChainId = networkController.getNetworkClientById(
              networkController?.state.selectedNetworkClientId,
            ).configuration.chainId;
          }, 500);
        }
      },
    );

    this.controllerMessenger.subscribe(
      AppConstants.NETWORK_STATE_CHANGE_EVENT,
      async () => {
        try {
          const networkId = await deprecatedGetNetworkId();
          store.dispatch(networkIdUpdated(networkId));
        } catch (error) {
          console.error(
            error,
            `Network ID not changed, current chainId: ${
              networkController.getNetworkClientById(
                networkController?.state.selectedNetworkClientId,
              ).configuration.chainId
            }`,
          );
        }
      },
    );

    this.controllerMessenger.subscribe(
      `${networkController.name}:networkWillChange`,
      () => {
        store.dispatch(networkIdWillUpdate());
      },
    );

    this.configureControllersOnNetworkChange();
    this.startPolling();
    this.handleVaultBackup();
    this.transactionController.clearUnapprovedTransactions();

    Engine.instance = this;
  }

  handleVaultBackup() {
    this.controllerMessenger.subscribe(
      AppConstants.KEYRING_STATE_CHANGE_EVENT,
      (state: KeyringControllerState) =>
        backupVault(state)
          .then((result) => {
            if (result.success) {
              Logger.log('Engine', 'Vault back up successful');
            } else {
              Logger.log('Engine', 'Vault backup failed', result.error);
            }
          })
          .catch((error) => {
            Logger.error(error, 'Engine Vault backup failed');
          }),
    );
  }

  startPolling() {
    const {
      TokenDetectionController,
      TokenListController,
      TransactionController,
      TokenRatesController,
    } = this.context;

    TokenListController.start();
    TokenDetectionController.start();
    // leaving the reference of TransactionController here, rather than importing it from utils to avoid circular dependency
    TransactionController.startIncomingTransactionPolling();
    TokenRatesController.start();
  }

  configureControllersOnNetworkChange() {
    const {
      AccountTrackerController,
      AssetsContractController,
      NetworkController,
      SwapsController,
    } = this.context;
    const { provider } = NetworkController.getProviderAndBlockTracker();

    // Skip configuration if this is called before the provider is initialized
    if (!provider) {
      return;
    }
    provider.sendAsync = provider.sendAsync.bind(provider);
    AccountTrackerController.configure({ provider });
    // @ts-expect-error TODO: Resolve mismatch between base-controller versions.
    AssetsContractController.configure({ provider });

    SwapsController.configure({
      provider,
      chainId: NetworkController.getNetworkClientById(
        NetworkController?.state.selectedNetworkClientId,
      ).configuration.chainId,
      pollCountLimit: AppConstants.SWAPS.POLL_COUNT_LIMIT,
    });
    AccountTrackerController.refresh();
  }

  getTotalFiatAccountBalance = (): {
    ethFiat: number;
    tokenFiat: number;
    tokenFiat1dAgo: number;
    ethFiat1dAgo: number;
  } => {
    const {
      CurrencyRateController,
      AccountsController,
      AccountTrackerController,
      TokenBalancesController,
      TokenRatesController,
      TokensController,
      NetworkController,
    } = this.context;

    const selectedInternalAccount = AccountsController.getAccount(
      AccountsController.state.internalAccounts.selectedAccount,
    );

    if (selectedInternalAccount) {
      const selectSelectedInternalAccountChecksummedAddress =
        toChecksumHexAddress(selectedInternalAccount.address);
      const { currentCurrency } = CurrencyRateController.state;
      const { chainId, ticker } = NetworkController.getNetworkClientById(
        NetworkController?.state.selectedNetworkClientId,
      ).configuration;
      const { settings: { showFiatOnTestnets } = {} } = store.getState();

      if (isTestNet(chainId) && !showFiatOnTestnets) {
        return { ethFiat: 0, tokenFiat: 0, ethFiat1dAgo: 0, tokenFiat1dAgo: 0 };
      }

      const conversionRate =
        CurrencyRateController.state?.currencyRates?.[ticker]?.conversionRate ??
        0;

      const { accountsByChainId } = AccountTrackerController.state;
      const { tokens } = TokensController.state;
      const { marketData } = TokenRatesController.state;
      const tokenExchangeRates = marketData?.[toHexadecimal(chainId)];

      let ethFiat = 0;
      let ethFiat1dAgo = 0;
      let tokenFiat = 0;
      let tokenFiat1dAgo = 0;
      const decimalsToShow = (currentCurrency === 'usd' && 2) || undefined;
      if (
        accountsByChainId?.[toHexadecimal(chainId)]?.[
          selectSelectedInternalAccountChecksummedAddress
        ]
      ) {
        ethFiat = weiToFiatNumber(
          accountsByChainId[toHexadecimal(chainId)][
            selectSelectedInternalAccountChecksummedAddress
          ].balance,
          conversionRate,
          decimalsToShow,
        );
      }

      const ethPricePercentChange1d =
        tokenExchangeRates?.[zeroAddress() as Hex]?.pricePercentChange1d;

      ethFiat1dAgo =
        ethPricePercentChange1d !== undefined
          ? ethFiat / (1 + ethPricePercentChange1d / 100)
          : ethFiat;

      if (tokens.length > 0) {
        const { contractBalances: tokenBalances } =
          TokenBalancesController.state;
        tokens.forEach(
          (item: { address: string; balance?: string; decimals: number }) => {
            const exchangeRate =
              tokenExchangeRates?.[item.address as Hex]?.price;

            const tokenBalance =
              item.balance ||
              (item.address in tokenBalances
                ? renderFromTokenMinimalUnit(
                    tokenBalances[item.address],
                    item.decimals,
                  )
                : undefined);
            const tokenBalanceFiat = balanceToFiatNumber(
              // TODO: Fix this by handling or eliminating the undefined case
              // @ts-expect-error This variable can be `undefined`, which would break here.
              tokenBalance,
              conversionRate,
              exchangeRate,
              decimalsToShow,
            );

            const tokenPricePercentChange1d =
              tokenExchangeRates?.[item.address as Hex]?.pricePercentChange1d;

            const tokenBalance1dAgo =
              tokenPricePercentChange1d !== undefined
                ? tokenBalanceFiat / (1 + tokenPricePercentChange1d / 100)
                : tokenBalanceFiat;

            tokenFiat += tokenBalanceFiat;
            tokenFiat1dAgo += tokenBalance1dAgo;
          },
        );
      }

      return {
        ethFiat: ethFiat ?? 0,
        ethFiat1dAgo: ethFiat1dAgo ?? 0,
        tokenFiat: tokenFiat ?? 0,
        tokenFiat1dAgo: tokenFiat1dAgo ?? 0,
      };
    }
    // if selectedInternalAccount is undefined, return default 0 value.
    return {
      ethFiat: 0,
      tokenFiat: 0,
      ethFiat1dAgo: 0,
      tokenFiat1dAgo: 0,
    };
  };

  ///: BEGIN:ONLY_INCLUDE_IF(keyring-snaps)
  getSnapKeyring = async () => {
    let [snapKeyring] = this.keyringController.getKeyringsByType(
      KeyringTypes.snap,
    );
    if (!snapKeyring) {
      snapKeyring = await this.keyringController.addNewKeyring(
        KeyringTypes.snap,
      );
    }
    return snapKeyring;
  };
  ///: END:ONLY_INCLUDE_IF

  /**
   * Returns true or false whether the user has funds or not
   */
  hasFunds = () => {
    try {
      const {
        engine: { backgroundState },
      } = store.getState();
      // TODO: Check `allNfts[currentChainId]` property instead
      // @ts-expect-error This property does not exist
      const nfts = backgroundState.NftController.nfts;
      const tokens = backgroundState.TokensController.tokens;
      const tokenBalances =
        backgroundState.TokenBalancesController.contractBalances;

      let tokenFound = false;
      tokens.forEach((token: { address: string | number }) => {
        if (
          tokenBalances[token.address] &&
          !isZero(tokenBalances[token.address])
        ) {
          tokenFound = true;
        }
      });

      const fiatBalance = this.getTotalFiatAccountBalance() || 0;
      const totalFiatBalance = fiatBalance.ethFiat + fiatBalance.ethFiat;

      return totalFiatBalance > 0 || tokenFound || nfts.length > 0;
    } catch (e) {
      Logger.log('Error while getting user funds', e);
    }
  };

  resetState = async () => {
    // Whenever we are gonna start a new wallet
    // either imported or created, we need to
    // get rid of the old data from state
    const {
      TransactionController,
      TokensController,
      NftController,
      TokenBalancesController,
      TokenRatesController,
      PermissionController,
      // SelectedNetworkController,
      ///: BEGIN:ONLY_INCLUDE_IF(preinstalled-snaps,external-snaps)
      SnapController,
      ///: END:ONLY_INCLUDE_IF
      LoggingController,
    } = this.context;

    // Remove all permissions.
    PermissionController?.clearState?.();
    ///: BEGIN:ONLY_INCLUDE_IF(preinstalled-snaps,external-snaps)
    SnapController.clearState();
    ///: END:ONLY_INCLUDE_IF

    // Clear selected network
    // TODO implement this method on SelectedNetworkController
    // SelectedNetworkController.unsetAllDomains()
    //Clear assets info
    TokensController.update({
      allTokens: {},
      allIgnoredTokens: {},
      ignoredTokens: [],
      tokens: [],
    });
    NftController.update({
      allNftContracts: {},
      allNfts: {},
      ignoredNfts: [],
    });

    TokenBalancesController.reset();
    TokenRatesController.update({ marketData: {} });

    // eslint-disable-next-line @typescript-eslint/no-explicit-any
    (TransactionController as any).update(() => ({
      methodData: {},
      transactions: [],
      lastFetchedBlockNumbers: {},
      submitHistory: [],
      swapsTransactions: {},
    }));

    LoggingController.clear();
  };

  removeAllListeners() {
    this.controllerMessenger.clearSubscriptions();
  }

  async destroyEngineInstance() {
    // TODO: Replace "any" with type
    // eslint-disable-next-line @typescript-eslint/no-explicit-any
    Object.values(this.context).forEach((controller: any) => {
      if (controller.destroy) {
        controller.destroy();
      }
    });
    this.removeAllListeners();
    await this.resetState();
    Engine.instance = null;
  }

  rejectPendingApproval(
    id: string,
    reason: Error = providerErrors.userRejectedRequest(),
    opts: { ignoreMissing?: boolean; logErrors?: boolean } = {},
  ) {
    const { ApprovalController } = this.context;

    if (opts.ignoreMissing && !ApprovalController.has({ id })) {
      return;
    }

    try {
      ApprovalController.reject(id, reason);
      // TODO: Replace "any" with type
      // eslint-disable-next-line @typescript-eslint/no-explicit-any
    } catch (error: any) {
      if (opts.logErrors !== false) {
        Logger.error(
          error,
          'Reject while rejecting pending connection request',
        );
      }
    }
  }

  async acceptPendingApproval(
    id: string,
    requestData?: Record<string, Json>,
    opts: AcceptOptions & { handleErrors?: boolean } = {
      waitForResult: false,
      deleteAfterResult: false,
      handleErrors: true,
    },
  ) {
    const { ApprovalController } = this.context;

    try {
      return await ApprovalController.accept(id, requestData, {
        waitForResult: opts.waitForResult,
        deleteAfterResult: opts.deleteAfterResult,
      });
    } catch (err) {
      if (opts.handleErrors === false) {
        throw err;
      }
    }
  }

  // This should be used instead of directly calling PreferencesController.setSelectedAddress or AccountsController.setSelectedAccount
  setSelectedAccount(address: string) {
    const { AccountsController, PreferencesController } = this.context;
    const account = AccountsController.getAccountByAddress(address);
    if (account) {
      AccountsController.setSelectedAccount(account.id);
      PreferencesController.setSelectedAddress(address);
    } else {
      throw new Error(`No account found for address: ${address}`);
    }
  }

  /**
   * This should be used instead of directly calling PreferencesController.setAccountLabel or AccountsController.setAccountName in order to keep the names in sync
   * We are currently incrementally migrating the accounts data to the AccountsController so we must keep these values
   * in sync until the migration is complete.
   */
  setAccountLabel(address: string, label: string) {
    const { AccountsController, PreferencesController } = this.context;
    const accountToBeNamed = AccountsController.getAccountByAddress(address);
    if (accountToBeNamed === undefined) {
      throw new Error(`No account found for address: ${address}`);
    }
    AccountsController.setAccountName(accountToBeNamed.id, label);
    PreferencesController.setAccountLabel(address, label);
  }

  getGlobalEthQuery(): EthQuery {
    const { NetworkController } = this.context;
    const { provider } = NetworkController.getSelectedNetworkClient() ?? {};

    if (!provider) {
      throw new Error('No selected network client');
    }

    return new EthQuery(provider);
  }
}

/**
 * Assert that the given Engine instance has been initialized
 *
 * @param instance - Either an Engine instance, or null
 */
function assertEngineExists(
  instance: Engine | null,
): asserts instance is Engine {
  if (!instance) {
    throw new Error('Engine does not exist');
  }
}

let instance: Engine | null;

export default {
  get context() {
    assertEngineExists(instance);
    return instance.context;
  },

  get controllerMessenger() {
    assertEngineExists(instance);
    return instance.controllerMessenger;
  },

  get state() {
    assertEngineExists(instance);
    const {
      AccountTrackerController,
      AddressBookController,
      AssetsContractController,
      NftController,
      TokenListController,
      CurrencyRateController,
      KeyringController,
      NetworkController,
      PreferencesController,
      PhishingController,
      PPOMController,
      TokenBalancesController,
      TokenRatesController,
      TransactionController,
      SmartTransactionsController,
      SwapsController,
      GasFeeController,
      TokensController,
      TokenDetectionController,
      NftDetectionController,
      ///: BEGIN:ONLY_INCLUDE_IF(preinstalled-snaps,external-snaps)
      SnapController,
      SubjectMetadataController,
      AuthenticationController,
      UserStorageController,
      NotificationServicesController,
      ///: END:ONLY_INCLUDE_IF
      PermissionController,
      SelectedNetworkController,
      ApprovalController,
      LoggingController,
      AccountsController,
    } = instance.datamodel.state;

    // normalize `null` currencyRate to `0`
    // TODO: handle `null` currencyRate by hiding fiat values instead
    const modifiedCurrencyRateControllerState = {
      ...CurrencyRateController,
      currencyRates: Object.fromEntries(
        Object.entries(CurrencyRateController.currencyRates).map(([k, v]) => [
          k,
          { ...v, conversionRate: v.conversionRate ?? 0 },
        ]),
      ),
    };

    return {
      AccountTrackerController,
      AddressBookController,
      AssetsContractController,
      NftController,
      TokenListController,
      CurrencyRateController: modifiedCurrencyRateControllerState,
      KeyringController,
      NetworkController,
      PhishingController,
      PPOMController,
      PreferencesController,
      TokenBalancesController,
      TokenRatesController,
      TokensController,
      TransactionController,
      SmartTransactionsController,
      SwapsController,
      GasFeeController,
      TokenDetectionController,
      NftDetectionController,
      ///: BEGIN:ONLY_INCLUDE_IF(preinstalled-snaps,external-snaps)
      SnapController,
      SubjectMetadataController,
      AuthenticationController,
      UserStorageController,
      NotificationServicesController,
      ///: END:ONLY_INCLUDE_IF
      PermissionController,
      SelectedNetworkController,
      ApprovalController,
      LoggingController,
      AccountsController,
    };
  },

  get datamodel() {
    assertEngineExists(instance);
    return instance.datamodel;
  },

  getTotalFiatAccountBalance() {
    assertEngineExists(instance);
    return instance.getTotalFiatAccountBalance();
  },

  hasFunds() {
    assertEngineExists(instance);
    return instance.hasFunds();
  },

  resetState() {
    assertEngineExists(instance);
    return instance.resetState();
  },

  destroyEngine() {
    instance?.destroyEngineInstance();
    instance = null;
  },

  init(state: Record<string, never> | undefined, keyringState = null) {
    instance = Engine.instance || new Engine(state, keyringState);
    Object.freeze(instance);
    return instance;
  },

  acceptPendingApproval: async (
    id: string,
    requestData?: Record<string, Json>,
    opts?: AcceptOptions & { handleErrors?: boolean },
  ) => instance?.acceptPendingApproval(id, requestData, opts),

  rejectPendingApproval: (
    id: string,
    reason: Error,
    opts: {
      ignoreMissing?: boolean;
      logErrors?: boolean;
    } = {},
  ) => instance?.rejectPendingApproval(id, reason, opts),

  setSelectedAddress: (address: string) => {
    assertEngineExists(instance);
    instance.setSelectedAccount(address);
  },

  setAccountLabel: (address: string, label: string) => {
    assertEngineExists(instance);
    instance.setAccountLabel(address, label);
  },

  getGlobalEthQuery: (): EthQuery => {
    assertEngineExists(instance);
    return instance.getGlobalEthQuery();
  },
};<|MERGE_RESOLUTION|>--- conflicted
+++ resolved
@@ -266,26 +266,6 @@
 let currentChainId: any;
 
 ///: BEGIN:ONLY_INCLUDE_IF(preinstalled-snaps,external-snaps)
-<<<<<<< HEAD
-// TODO remove these custom types when the PhishingController is to version >= 7.0.0
-interface MaybeUpdateState {
-  type: `${PhishingController['name']}:maybeUpdateState`;
-  handler: PhishingController['maybeUpdateState'];
-}
-
-interface TestOrigin {
-  type: `${PhishingController['name']}:testOrigin`;
-  handler: PhishingController['test'];
-}
-
-type PhishingControllerActions = MaybeUpdateState | TestOrigin;
-=======
-type AuthenticationControllerActions = AuthenticationController.AllowedActions;
-type UserStorageControllerActions = UserStorageController.AllowedActions;
-type NotificationsServicesControllerActions =
-  NotificationServicesController.AllowedActions;
->>>>>>> a5bef50d
-
 type SnapsGlobalActions =
   | SnapControllerActions
   | SnapsRegistryActions
@@ -297,12 +277,7 @@
   | SnapControllerEvents
   | SnapsRegistryEvents
   | SubjectMetadataControllerEvents
-<<<<<<< HEAD
-  // TODO: uncomment once `Events` type is added to `PhishingController`
-  // | PhishingControllerEvents
-=======
   | PhishingControllerEvents
->>>>>>> a5bef50d
   | SnapsAllowedEvents;
 ///: END:ONLY_INCLUDE_IF
 
@@ -361,10 +336,6 @@
   ///: END:ONLY_INCLUDE_IF
   | SignatureControllerEvents
   | LoggingControllerEvents
-<<<<<<< HEAD
-=======
-  | KeyringControllerEvents
->>>>>>> a5bef50d
   | PPOMControllerEvents
   | AccountsControllerEvents
   | PreferencesControllerEvents
