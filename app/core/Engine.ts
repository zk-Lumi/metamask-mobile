/* eslint-disable @typescript-eslint/no-shadow */
import {
  AccountTrackerController,
  AccountTrackerState,
  AssetsContractController,
  CurrencyRateController,
  CurrencyRateState,
  CurrencyRateStateChange,
  GetCurrencyRateState,
  GetTokenListState,
  NftController,
  NftDetectionController,
  NftState,
  TokenBalancesController,
  TokenBalancesState,
  TokenDetectionController,
  TokenListController,
  TokenListState,
  TokenListStateChange,
  TokenRatesController,
  TokenRatesState,
  TokensController,
  TokensState,
} from '@metamask/assets-controllers';
import {
  AddressBookController,
  AddressBookState,
} from '@metamask/address-book-controller';
import { BaseState, ControllerMessenger } from '@metamask/base-controller';
import { ComposableController } from '@metamask/composable-controller';
import {
  KeyringController,
  SignTypedDataVersion,
  KeyringControllerState,
  KeyringControllerActions,
  KeyringControllerEvents,
} from '@metamask/keyring-controller';
import {
  NetworkController,
  NetworkControllerActions,
  NetworkControllerEvents,
  NetworkState,
} from '@metamask/network-controller';
import {
  PhishingController,
  PhishingState,
} from '@metamask/phishing-controller';
import {
  PreferencesController,
  PreferencesState,
} from '@metamask/preferences-controller';
import {
  TransactionController,
  TransactionState,
} from '@metamask/transaction-controller';
import {
  GasFeeController,
  GasFeeState,
  GasFeeStateChange,
  GetGasFeeState,
} from '@metamask/gas-fee-controller';
import {
  AcceptOptions,
  ApprovalController,
  ApprovalControllerActions,
  ApprovalControllerEvents,
  ApprovalControllerState,
} from '@metamask/approval-controller';
import {
  PermissionController,
  PermissionControllerActions,
  PermissionControllerEvents,
  PermissionControllerState,
} from '@metamask/permission-controller';
import SwapsController, { swapsUtils } from '@metamask/swaps-controller';
import { PPOMController } from '@metamask/ppom-validator';
import { MetaMaskKeyring as QRHardwareKeyring } from '@keystonehq/metamask-airgapped-keyring';
import {
  LoggingController,
  LoggingControllerState,
  LoggingControllerActions,
} from '@metamask/logging-controller';
import Encryptor from './Encryptor';
import {
  isMainnetByChainId,
  getDecimalChainId,
  fetchEstimatedMultiLayerL1Fee,
} from '../util/networks';
import AppConstants from './AppConstants';
import { store } from '../store';
import {
  renderFromTokenMinimalUnit,
  balanceToFiatNumber,
  weiToFiatNumber,
  toHexadecimal,
  addHexPrefix,
} from '../util/number';
import NotificationManager from './NotificationManager';
import Logger from '../util/Logger';
import { isZero } from '../util/lodash';
import { MetaMetricsEvents } from './Analytics';
import AnalyticsV2 from '../util/analyticsV2';
import { isBlockaidFeatureEnabled } from '../util/blockaid';
import {
  getCaveatSpecifications,
  getPermissionSpecifications,
  unrestrictedMethods,
} from './Permissions/specifications.js';
import { backupVault } from './BackupVault';
import {
  SignatureController,
  SignatureControllerActions,
  SignatureControllerEvents,
} from '@metamask/signature-controller';
import { hasProperty, Json } from '@metamask/controller-utils';
// TODO: Export this type from the package directly
import { SwapsState } from '@metamask/swaps-controller/dist/SwapsController';
import { ethErrors } from 'eth-rpc-errors';

import { PPOM, ppomInit } from '../lib/ppom/PPOMView';
import RNFSStorageBackend from '../lib/ppom/rnfs-storage-backend';

const NON_EMPTY = 'NON_EMPTY';

const encryptor = new Encryptor();
let currentChainId: any;

type GlobalActions =
  | ApprovalControllerActions
  | GetCurrencyRateState
  | GetGasFeeState
  | GetTokenListState
  | NetworkControllerActions
  | PermissionControllerActions
  | SignatureControllerActions
<<<<<<< HEAD
  | KeyringControllerActions;
=======
  | LoggingControllerActions;
>>>>>>> 0afaaa87
type GlobalEvents =
  | ApprovalControllerEvents
  | CurrencyRateStateChange
  | GasFeeStateChange
  | TokenListStateChange
  | NetworkControllerEvents
  | PermissionControllerEvents
  | SignatureControllerEvents
  | KeyringControllerEvents;

type PermissionsByRpcMethod = ReturnType<typeof getPermissionSpecifications>;
type Permissions = PermissionsByRpcMethod[keyof PermissionsByRpcMethod];

export interface EngineState {
  AccountTrackerController: AccountTrackerState;
  AddressBookController: AddressBookState;
  AssetsContractController: BaseState;
  NftController: NftState;
  TokenListController: TokenListState;
  CurrencyRateController: CurrencyRateState;
  KeyringController: KeyringControllerState;
  NetworkController: NetworkState;
  PreferencesController: PreferencesState;
  PhishingController: PhishingState;
  TokenBalancesController: TokenBalancesState;
  TokenRatesController: TokenRatesState;
  TransactionController: TransactionState;
  SwapsController: SwapsState;
  GasFeeController: GasFeeState;
  TokensController: TokensState;
  TokenDetectionController: BaseState;
  NftDetectionController: BaseState;
  PermissionController: PermissionControllerState<Permissions>;
  ApprovalController: ApprovalControllerState;
  LoggingController: LoggingControllerState;
}

/**
 * Core controller responsible for composing other metamask controllers together
 * and exposing convenience methods for common wallet operations.
 */
class Engine {
  /**
   * The global Engine singleton
   */
  static instance: Engine | null;
  /**
   * A collection of all controller instances
   */
  context:
    | {
        AccountTrackerController: AccountTrackerController;
        AddressBookController: AddressBookController;
        ApprovalController: ApprovalController;
        AssetsContractController: AssetsContractController;
        CurrencyRateController: CurrencyRateController;
        GasFeeController: GasFeeController;
        KeyringController: KeyringController;
        LoggingController: LoggingController;
        NetworkController: NetworkController;
        NftController: NftController;
        NftDetectionController: NftDetectionController;
        // TODO: Fix permission types
        PermissionController: PermissionController<any, any>;
        PhishingController: PhishingController;
        PreferencesController: PreferencesController;
        PPOMController?: PPOMController;
        TokenBalancesController: TokenBalancesController;
        TokenListController: TokenListController;
        TokenDetectionController: TokenDetectionController;
        TokenRatesController: TokenRatesController;
        TokensController: TokensController;
        TransactionController: TransactionController;
        SignatureController: SignatureController;
        SwapsController: SwapsController;
      }
    | any;
  /**
   * The global controller messenger.
   */
  controllerMessenger: ControllerMessenger<GlobalActions, GlobalEvents>;
  /**
   * ComposableController reference containing all child controllers
   */
  datamodel: any;

  /**
   * Object containing the info for the latest incoming tx block
   * for each address and network
   */
  lastIncomingTxBlockInfo: any;

  /**
   * Creates a CoreController instance
   */
  // eslint-disable-next-line @typescript-eslint/default-param-last
  constructor(
    initialState: Partial<EngineState> = {},
    initialKeyringState?: KeyringControllerState | null,
  ) {
    this.controllerMessenger = new ControllerMessenger();

    const approvalController = new ApprovalController({
      // @ts-expect-error Error might be caused by base controller version mismatch
      messenger: this.controllerMessenger.getRestricted({
        name: 'ApprovalController',
      }),
      showApprovalRequest: () => undefined,
      typesExcludedFromRateLimiting: [
        // TODO: Replace with ApprovalType enum from @metamask/controller-utils when breaking change is fixed
        'eth_sign',
        'personal_sign',
        'eth_signTypedData',
        'transaction',
        'wallet_watchAsset',
      ],
    });

    const preferencesController = new PreferencesController(
      {},
      {
        ipfsGateway: AppConstants.IPFS_DEFAULT_GATEWAY_URL,
        useTokenDetection:
          initialState?.PreferencesController?.useTokenDetection ?? true,
        // TODO: Use previous value when preferences UI is available
        useNftDetection: false,
        displayNftMedia: true,
      },
    );

    const networkControllerOpts = {
      infuraProjectId: process.env.MM_INFURA_PROJECT_ID || NON_EMPTY,
      state: initialState.NetworkController,
      messenger: this.controllerMessenger.getRestricted({
        name: 'NetworkController',
        allowedEvents: [],
        allowedActions: [],
      }),
      // Metrics event tracking is handled in this repository instead
      // TODO: Use events for controller metric events
      trackMetaMetricsEvent: () => {
        // noop
      },
    };

    const networkController = new NetworkController(networkControllerOpts);
    networkController.initializeProvider();

    const assetsContractController = new AssetsContractController({
      onPreferencesStateChange: (listener) =>
        preferencesController.subscribe(listener),
      onNetworkStateChange: (listener) =>
        this.controllerMessenger.subscribe(
          AppConstants.NETWORK_STATE_CHANGE_EVENT,
          listener,
        ),
    });

    const nftController = new NftController(
      {
        onPreferencesStateChange: (listener) =>
          preferencesController.subscribe(listener),
        onNetworkStateChange: (listener) =>
          this.controllerMessenger.subscribe(
            AppConstants.NETWORK_STATE_CHANGE_EVENT,
            listener,
          ),
        getERC721AssetName: assetsContractController.getERC721AssetName.bind(
          assetsContractController,
        ),
        getERC721AssetSymbol:
          assetsContractController.getERC721AssetSymbol.bind(
            assetsContractController,
          ),
        getERC721TokenURI: assetsContractController.getERC721TokenURI.bind(
          assetsContractController,
        ),
        getERC721OwnerOf: assetsContractController.getERC721OwnerOf.bind(
          assetsContractController,
        ),
        getERC1155BalanceOf: assetsContractController.getERC1155BalanceOf.bind(
          assetsContractController,
        ),
        getERC1155TokenURI: assetsContractController.getERC1155TokenURI.bind(
          assetsContractController,
        ),
      },
      {
        // @ts-expect-error NftController constructor config type is wrong
        useIPFSSubdomains: false,
        chainId: networkController.state.providerConfig.chainId,
      },
    );
    const tokensController = new TokensController({
      onPreferencesStateChange: (listener) =>
        preferencesController.subscribe(listener),
      onNetworkStateChange: (listener) =>
        this.controllerMessenger.subscribe(
          AppConstants.NETWORK_STATE_CHANGE_EVENT,
          listener,
        ),
      config: {
        provider: networkController.getProviderAndBlockTracker().provider,
        chainId: networkController.state.providerConfig.chainId,
      },
      messenger: this.controllerMessenger.getRestricted({
        name: 'TokensController',
        allowedActions: [`${approvalController.name}:addRequest`],
      }),
      // @ts-expect-error This is added in a patch, but types weren't updated
      getERC20TokenName: assetsContractController.getERC20TokenName.bind(
        assetsContractController,
      ),
    });

    const tokenListController = new TokenListController({
      chainId: networkController.state.providerConfig.chainId,
      onNetworkStateChange: (listener) =>
        this.controllerMessenger.subscribe(
          AppConstants.NETWORK_STATE_CHANGE_EVENT,
          listener,
        ),
      messenger: this.controllerMessenger.getRestricted({
        name: 'TokenListController',
        allowedEvents: ['NetworkController:providerConfigChange'],
      }),
    });
    const currencyRateController = new CurrencyRateController({
      messenger: this.controllerMessenger.getRestricted({
        name: 'CurrencyRateController',
      }),
      state: initialState.CurrencyRateController,
    });
    currencyRateController.start();

    const gasFeeController = new GasFeeController({
      messenger: this.controllerMessenger.getRestricted({
        name: 'GasFeeController',
      }),
      getProvider: () =>
        networkController.getProviderAndBlockTracker().provider,
      onNetworkStateChange: (listener) =>
        this.controllerMessenger.subscribe(
          AppConstants.NETWORK_STATE_CHANGE_EVENT,
          listener,
        ),
      getCurrentNetworkEIP1559Compatibility: async () =>
        await networkController.getEIP1559Compatibility(),
      // @ts-expect-error Incompatible string types, fixed in upcoming version
      getChainId: () => networkController.state.providerConfig.chainId,
      getCurrentNetworkLegacyGasAPICompatibility: () => {
        const chainId = networkController.state.providerConfig.chainId;
        return (
          isMainnetByChainId(chainId) ||
          chainId === swapsUtils.BSC_CHAIN_ID ||
          chainId === swapsUtils.POLYGON_CHAIN_ID
        );
      },
      clientId: AppConstants.SWAPS.CLIENT_ID,
      legacyAPIEndpoint:
        'https://gas-api.metaswap.codefi.network/networks/<chain_id>/gasPrices',
      EIP1559APIEndpoint:
        'https://gas-api.metaswap.codefi.network/networks/<chain_id>/suggestedGasFees',
    });

    const phishingController = new PhishingController();
    phishingController.maybeUpdateState();

    const getIdentities = () => {
      const identities = preferencesController.state.identities;
      const lowerCasedIdentities: PreferencesState['identities'] = {};
      Object.keys(identities).forEach((key) => {
        lowerCasedIdentities[key.toLowerCase()] = identities[key];
      });
      return lowerCasedIdentities;
    };

    const qrKeyringBuilder = () => new QRHardwareKeyring();
    qrKeyringBuilder.type = QRHardwareKeyring.type;

    const keyringController = new KeyringController({
      removeIdentity: preferencesController.removeIdentity.bind(
        preferencesController,
      ),
      syncIdentities: preferencesController.syncIdentities.bind(
        preferencesController,
      ),
      updateIdentities: preferencesController.updateIdentities.bind(
        preferencesController,
      ),
      setSelectedAddress: preferencesController.setSelectedAddress.bind(
        preferencesController,
      ),
      setAccountLabel: preferencesController.setAccountLabel.bind(
        preferencesController,
      ),
      encryptor,
      // @ts-expect-error Error might be caused by base controller version mismatch
      messenger: this.controllerMessenger.getRestricted({
        name: 'KeyringController',
        allowedEvents: [
          'KeyringController:lock',
          'KeyringController:unlock',
          'KeyringController:stateChange',
          'KeyringController:accountRemoved',
        ],
        allowedActions: ['KeyringController:getState'],
      }),
      state: initialKeyringState || initialState.KeyringController,
      keyringBuilders: [qrKeyringBuilder],
    });

    const controllers = [
      keyringController,
      new AccountTrackerController({
        onPreferencesStateChange: (listener) =>
          preferencesController.subscribe(listener),
        getIdentities: () => preferencesController.state.identities,
        // @ts-expect-error This is added in a patch, but types weren't updated
        getSelectedAddress: () => preferencesController.state.selectedAddress,
        getMultiAccountBalancesEnabled: () =>
          preferencesController.state.isMultiAccountBalancesEnabled,
      }),
      new AddressBookController(),
      assetsContractController,
      nftController,
      tokensController,
      tokenListController,
      new TokenDetectionController({
        onPreferencesStateChange: (listener) =>
          preferencesController.subscribe(listener),
        onNetworkStateChange: (listener) =>
          this.controllerMessenger.subscribe(
            AppConstants.NETWORK_STATE_CHANGE_EVENT,
            listener,
          ),
        onTokenListStateChange: (listener) =>
          this.controllerMessenger.subscribe(
            `${tokenListController.name}:stateChange`,
            listener,
          ),
        addDetectedTokens: async (tokens) => {
          // Track detected tokens event
          AnalyticsV2.trackEvent(MetaMetricsEvents.TOKEN_DETECTED, {
            token_standard: 'ERC20',
            asset_type: 'token',
            chain_id: getDecimalChainId(
              networkController.state.providerConfig.chainId,
            ),
          });
          tokensController.addDetectedTokens(tokens);
        },
        // @ts-expect-error This is added in a patch, but types weren't updated
        updateTokensName: (tokenList) =>
          // @ts-expect-error This is added in a patch, but types weren't updated
          tokensController.updateTokensName(tokenList),
        getTokensState: () => tokensController.state,
        getTokenListState: () => tokenListController.state,
        getNetworkState: () => networkController.state,
        getPreferencesState: () => preferencesController.state,
        getBalancesInSingleCall:
          assetsContractController.getBalancesInSingleCall.bind(
            assetsContractController,
          ),
      }),
      new NftDetectionController({
        onNftsStateChange: (listener) => nftController.subscribe(listener),
        onPreferencesStateChange: (listener) =>
          preferencesController.subscribe(listener),
        onNetworkStateChange: (listener) =>
          this.controllerMessenger.subscribe(
            AppConstants.NETWORK_STATE_CHANGE_EVENT,
            listener,
          ),
        getOpenSeaApiKey: () => nftController.openSeaApiKey,
        addNft: nftController.addNft.bind(nftController),
        getNftState: () => nftController.state,
      }),
      currencyRateController,
      networkController,
      phishingController,
      preferencesController,
      new TokenBalancesController(
        {
          onTokensStateChange: (listener) =>
            tokensController.subscribe(listener),
          getSelectedAddress: () => preferencesController.state.selectedAddress,
          getERC20BalanceOf: assetsContractController.getERC20BalanceOf.bind(
            assetsContractController,
          ),
        },
        { interval: 10000 },
      ),
      new TokenRatesController(
        {
          onTokensStateChange: (listener) =>
            tokensController.subscribe(listener),
          onCurrencyRateStateChange: (listener) =>
            this.controllerMessenger.subscribe(
              `${currencyRateController.name}:stateChange`,
              listener,
            ),
          onNetworkStateChange: (listener) =>
            this.controllerMessenger.subscribe(
              AppConstants.NETWORK_STATE_CHANGE_EVENT,
              listener,
            ),
        },
        {
          chainId: networkController.state.providerConfig.chainId,
        },
      ),
      new TransactionController({
        getNetworkState: () => networkController.state,
        getProvider: () =>
          networkController.getProviderAndBlockTracker().provider,
        getSelectedAddress: () => preferencesController.state.selectedAddress,
        incomingTransactions: {
          apiKey: process.env.MM_ETHERSCAN_KEY,
          isEnabled: () =>
            Boolean(store.getState()?.privacy?.thirdPartyApiMode),
          updateTransactions: true,
        },
        messenger: this.controllerMessenger.getRestricted({
          name: 'TransactionController',
          allowedActions: [`${approvalController.name}:addRequest`],
        }),
        onNetworkStateChange: (listener) =>
          this.controllerMessenger.subscribe(
            AppConstants.NETWORK_STATE_CHANGE_EVENT,
            listener,
          ),
      }),
      new SwapsController(
        {
          // @ts-expect-error TODO: Resolve mismatch between gas fee and swaps controller types
          fetchGasFeeEstimates: () => gasFeeController.fetchGasFeeEstimates(),
          // @ts-expect-error TODO: Resolve mismatch between gas fee and swaps controller types
          fetchEstimatedMultiLayerL1Fee,
        },
        {
          clientId: AppConstants.SWAPS.CLIENT_ID,
          fetchAggregatorMetadataThreshold:
            AppConstants.SWAPS.CACHE_AGGREGATOR_METADATA_THRESHOLD,
          fetchTokensThreshold: AppConstants.SWAPS.CACHE_TOKENS_THRESHOLD,
          fetchTopAssetsThreshold:
            AppConstants.SWAPS.CACHE_TOP_ASSETS_THRESHOLD,
          supportedChainIds: [
            swapsUtils.ETH_CHAIN_ID,
            swapsUtils.BSC_CHAIN_ID,
            swapsUtils.SWAPS_TESTNET_CHAIN_ID,
            swapsUtils.POLYGON_CHAIN_ID,
            swapsUtils.AVALANCHE_CHAIN_ID,
            swapsUtils.ARBITRUM_CHAIN_ID,
            swapsUtils.OPTIMISM_CHAIN_ID,
          ],
        },
      ),
      gasFeeController,
      approvalController,
      new PermissionController({
        // @ts-expect-error Error might be caused by base controller version mismatch
        messenger: this.controllerMessenger.getRestricted({
          name: 'PermissionController',
          allowedActions: [
            `${approvalController.name}:addRequest`,
            `${approvalController.name}:hasRequest`,
            `${approvalController.name}:acceptRequest`,
            `${approvalController.name}:rejectRequest`,
          ],
        }),
        state: initialState.PermissionController,
        caveatSpecifications: getCaveatSpecifications({ getIdentities }),
        // @ts-expect-error Inferred permission specification type is incorrect, fix after migrating to TypeScript
        permissionSpecifications: {
          ...getPermissionSpecifications({
            getAllAccounts: () => keyringController.getAccounts(),
          }),
          /*
            ...this.getSnapPermissionSpecifications(),
            */
        },
        unrestrictedMethods,
      }),
      new SignatureController({
        // @ts-expect-error Error might be caused by base controller version mismatch
        messenger: this.controllerMessenger.getRestricted({
          name: 'SignatureController',
          allowedActions: [`${approvalController.name}:addRequest`],
        }),
        isEthSignEnabled: () =>
          Boolean(
            preferencesController.state?.disabledRpcMethodPreferences?.eth_sign,
          ),
        getAllState: () => store.getState(),
        getCurrentChainId: () =>
          toHexadecimal(networkController.state.providerConfig.chainId),
        keyringController: {
          signMessage: keyringController.signMessage.bind(keyringController),
          signPersonalMessage:
            keyringController.signPersonalMessage.bind(keyringController),
          signTypedMessage: (msgParams, { version }) =>
            keyringController.signTypedMessage(
              msgParams,
              version as SignTypedDataVersion,
            ),
        },
      }),
      new LoggingController({
        // @ts-expect-error Error might be caused by base controller version mismatch
        messenger: this.controllerMessenger.getRestricted({
          name: 'LoggingController',
        }),
        state: initialState.LoggingController,
      }),
    ];

    if (isBlockaidFeatureEnabled()) {
      try {
        const ppomController = new PPOMController({
          chainId: addHexPrefix(networkController.state.providerConfig.chainId),
          blockaidPublicKey: process.env.BLOCKAID_PUBLIC_KEY as string,
          cdnBaseUrl: process.env.BLOCKAID_FILE_CDN as string,
          // @ts-expect-error Error might be caused by base controller version mismatch
          messenger: this.controllerMessenger.getRestricted({
            name: 'PPOMController',
          }),
          onNetworkChange: (listener) =>
            this.controllerMessenger.subscribe(
              AppConstants.NETWORK_STATE_CHANGE_EVENT,
              listener,
            ),
          onPreferencesChange: () => undefined,
          provider: () =>
            networkController.getProviderAndBlockTracker().provider,
          ppomProvider: {
            PPOM,
            ppomInit,
          },
          storageBackend: new RNFSStorageBackend('PPOMDB'),
          securityAlertsEnabled: true,
        });
        controllers.push(ppomController as any);
      } catch (e) {
        Logger.log(`Error initializing PPOMController: ${e}`);
        return;
      }
    }

    // set initial state
    // TODO: Pass initial state into each controller constructor instead
    // This is being set post-construction for now to ensure it's functionally equivalent with
    // how the `ComponsedController` used to set initial state.
    //
    // The check for `controller.subscribe !== undefined` is to filter out BaseControllerV2
    // controllers. They should be initialized via the constructor instead.
    for (const controller of controllers) {
      if (
        hasProperty(initialState, controller.name) &&
        controller.subscribe !== undefined
      ) {
        // The following type error can be addressed by passing initial state into controller constructors instead
        // @ts-expect-error No type-level guarantee that the correct state is being applied to the correct controller here.
        controller.update(initialState[controller.name]);
      }
    }

    this.datamodel = new ComposableController(
      // @ts-expect-error The ComposableController needs to be updated to support BaseControllerV2
      controllers,
      this.controllerMessenger,
    );
    this.context = controllers.reduce<Partial<typeof this.context>>(
      (context, controller) => ({
        ...context,
        [controller.name]: controller,
      }),
      {},
    ) as typeof this.context;

    const {
      NftController: nfts,
      KeyringController: keyring,
      TransactionController: transaction,
    } = this.context;

    if (process.env.MM_OPENSEA_KEY) {
      nfts.setApiKey(process.env.MM_OPENSEA_KEY);
    }

    transaction.configure({ sign: keyring.signTransaction.bind(keyring) });

    transaction.hub.on('incomingTransactionBlock', (blockNumber: number) => {
      NotificationManager.gotIncomingTransaction(blockNumber);
    });

    this.controllerMessenger.subscribe(
      AppConstants.NETWORK_STATE_CHANGE_EVENT,
      (state: { network: string; providerConfig: { chainId: any } }) => {
        if (
          state.network !== 'loading' &&
          state.providerConfig.chainId !== currentChainId
        ) {
          // We should add a state or event emitter saying the provider changed
          setTimeout(() => {
            this.configureControllersOnNetworkChange();
            currentChainId = state.providerConfig.chainId;
          }, 500);
        }
      },
    );

    this.configureControllersOnNetworkChange();
    this.startPolling();
    this.handleVaultBackup();

    Engine.instance = this;
  }

  handleVaultBackup() {
    this.controllerMessenger.subscribe(
      AppConstants.KEYRING_STATE_CHANGE_EVENT,
      (state: KeyringControllerState) =>
        backupVault(state)
          .then((result) => {
            if (result.success) {
              Logger.log('Engine', 'Vault back up successful');
            } else {
              Logger.log('Engine', 'Vault backup failed', result.error);
            }
          })
          .catch((error) => {
            Logger.error(error, 'Engine Vault backup failed');
          }),
    );
  }

  startPolling() {
    const {
      NftDetectionController,
      TokenDetectionController,
      TokenListController,
      TransactionController,
    } = this.context;

    TokenListController.start();
    NftDetectionController.start();
    TokenDetectionController.start();
    TransactionController.startIncomingTransactionPolling();
  }

  configureControllersOnNetworkChange() {
    const {
      AccountTrackerController,
      AssetsContractController,
      TokenDetectionController,
      NftDetectionController,
      NetworkController,
      TransactionController,
      SwapsController,
    } = this.context;
    const { provider } = NetworkController.getProviderAndBlockTracker();

    provider.sendAsync = provider.sendAsync.bind(provider);
    AccountTrackerController.configure({ provider });
    AssetsContractController.configure({ provider });

    SwapsController.configure({
      provider,
      chainId: NetworkController.state?.providerConfig?.chainId,
      pollCountLimit: AppConstants.SWAPS.POLL_COUNT_LIMIT,
    });
    TransactionController.hub.emit('networkChange');
    TokenDetectionController.detectTokens();
    NftDetectionController.detectNfts();
    AccountTrackerController.refresh();
  }

  getTotalFiatAccountBalance = () => {
    const {
      CurrencyRateController,
      PreferencesController,
      AccountTrackerController,
      TokenBalancesController,
      TokenRatesController,
      TokensController,
    } = this.context;
    const { selectedAddress } = PreferencesController.state;
    const { currentCurrency } = CurrencyRateController.state;
    const conversionRate =
      CurrencyRateController.state.conversionRate === null
        ? 0
        : CurrencyRateController.state.conversionRate;
    const { accounts } = AccountTrackerController.state;
    const { tokens } = TokensController.state;
    let ethFiat = 0;
    let tokenFiat = 0;
    const decimalsToShow = (currentCurrency === 'usd' && 2) || undefined;
    if (accounts[selectedAddress]) {
      ethFiat = weiToFiatNumber(
        accounts[selectedAddress].balance,
        conversionRate,
        decimalsToShow,
      );
    }
    if (tokens.length > 0) {
      const { contractBalances: tokenBalances } = TokenBalancesController.state;
      const { contractExchangeRates: tokenExchangeRates } =
        TokenRatesController.state;
      tokens.forEach(
        (item: { address: string; balance?: string; decimals: number }) => {
          const exchangeRate =
            item.address in tokenExchangeRates
              ? tokenExchangeRates[item.address]
              : undefined;
          const tokenBalance =
            item.balance ||
            (item.address in tokenBalances
              ? renderFromTokenMinimalUnit(
                  tokenBalances[item.address],
                  item.decimals,
                )
              : undefined);
          const tokenBalanceFiat = balanceToFiatNumber(
            // TODO: Fix this by handling or eliminating the undefined case
            // @ts-expect-error This variable can be `undefined`, which would break here.
            tokenBalance,
            conversionRate,
            exchangeRate,
            decimalsToShow,
          );
          tokenFiat += tokenBalanceFiat;
        },
      );
    }

    const total = ethFiat + tokenFiat;
    return total;
  };

  /**
   * Returns true or false whether the user has funds or not
   */
  hasFunds = () => {
    try {
      const {
        engine: { backgroundState },
      } = store.getState();
      // TODO: Check `allNfts[currentChainId]` property instead
      // @ts-expect-error This property does not exist
      const nfts = backgroundState.NftController.nfts;
      const tokens = backgroundState.TokensController.tokens;
      const tokenBalances =
        backgroundState.TokenBalancesController.contractBalances;

      let tokenFound = false;
      tokens.forEach((token: { address: string | number }) => {
        if (
          tokenBalances[token.address] &&
          !isZero(tokenBalances[token.address])
        ) {
          tokenFound = true;
        }
      });

      const fiatBalance = this.getTotalFiatAccountBalance() || 0;

      return fiatBalance > 0 || tokenFound || nfts.length > 0;
    } catch (e) {
      Logger.log('Error while getting user funds', e);
    }
  };

  resetState = async () => {
    // Whenever we are gonna start a new wallet
    // either imported or created, we need to
    // get rid of the old data from state
    const {
      TransactionController,
      TokensController,
      NftController,
      TokenBalancesController,
      TokenRatesController,
      PermissionController,
      LoggingController,
    } = this.context;

    // Remove all permissions.
    PermissionController?.clearState?.();

    //Clear assets info
    TokensController.update({
      allTokens: {},
      ignoredTokens: [],
      tokens: [],
    });
    NftController.update({
      allNftContracts: {},
      allNfts: {},
      ignoredNfts: [],
    });

    TokensController.update({
      allTokens: {},
      allIgnoredTokens: {},
      ignoredTokens: [],
      tokens: [],
    });

    TokenBalancesController.update({ contractBalances: {} });
    TokenRatesController.update({ contractExchangeRates: {} });

    TransactionController.update({
      methodData: {},
      transactions: [],
      lastFetchedBlockNumbers: {},
    });

    LoggingController.clear();
  };

  removeAllListeners() {
    this.controllerMessenger.clearSubscriptions();
  }

  async destroyEngineInstance() {
    this.removeAllListeners();
    await this.resetState();
    Engine.instance = null;
  }

  rejectPendingApproval(
    id: string,
    reason: Error = ethErrors.provider.userRejectedRequest(),
    opts: { ignoreMissing?: boolean; logErrors?: boolean } = {},
  ) {
    const { ApprovalController } = this.context;

    if (opts.ignoreMissing && !ApprovalController.has({ id })) {
      return;
    }

    try {
      ApprovalController.reject(id, reason);
    } catch (error: any) {
      if (opts.logErrors !== false) {
        Logger.error(
          error,
          'Reject while rejecting pending connection request',
        );
      }
    }
  }

  async acceptPendingApproval(
    id: string,
    requestData?: Record<string, Json>,
    opts: AcceptOptions & { handleErrors?: boolean } = {
      waitForResult: false,
      deleteAfterResult: false,
      handleErrors: true,
    },
  ) {
    const { ApprovalController } = this.context;

    try {
      return await ApprovalController.accept(id, requestData, {
        waitForResult: opts.waitForResult,
        deleteAfterResult: opts.deleteAfterResult,
      });
    } catch (err) {
      if (opts.handleErrors === false) {
        throw err;
      }
    }
  }
}

/**
 * Assert that the given Engine instance has been initialized
 *
 * @param instance - Either an Engine instance, or null
 */
function assertEngineExists(
  instance: Engine | null,
): asserts instance is Engine {
  if (!instance) {
    throw new Error('Engine does not exist');
  }
}

let instance: Engine | null;

export default {
  get context() {
    assertEngineExists(instance);
    return instance.context;
  },
  get controllerMessenger() {
    assertEngineExists(instance);
    return instance.controllerMessenger;
  },
  get state() {
    assertEngineExists(instance);
    const {
      AccountTrackerController,
      AddressBookController,
      AssetsContractController,
      NftController,
      TokenListController,
      CurrencyRateController,
      KeyringController,
      NetworkController,
      PreferencesController,
      PhishingController,
      PPOMController,
      TokenBalancesController,
      TokenRatesController,
      TransactionController,
      SwapsController,
      GasFeeController,
      TokensController,
      TokenDetectionController,
      NftDetectionController,
      PermissionController,
      ApprovalController,
      LoggingController,
    } = instance.datamodel.state;

    // normalize `null` currencyRate to `0`
    // TODO: handle `null` currencyRate by hiding fiat values instead
    const modifiedCurrencyRateControllerState = {
      ...CurrencyRateController,
      conversionRate:
        CurrencyRateController.conversionRate === null
          ? 0
          : CurrencyRateController.conversionRate,
    };

    return {
      AccountTrackerController,
      AddressBookController,
      AssetsContractController,
      NftController,
      TokenListController,
      CurrencyRateController: modifiedCurrencyRateControllerState,
      KeyringController,
      NetworkController,
      PhishingController,
      PPOMController,
      PreferencesController,
      TokenBalancesController,
      TokenRatesController,
      TokensController,
      TransactionController,
      SwapsController,
      GasFeeController,
      TokenDetectionController,
      NftDetectionController,
      PermissionController,
      ApprovalController,
      LoggingController,
    };
  },
  get datamodel() {
    assertEngineExists(instance);
    return instance.datamodel;
  },
  getTotalFiatAccountBalance() {
    assertEngineExists(instance);
    return instance.getTotalFiatAccountBalance();
  },
  hasFunds() {
    assertEngineExists(instance);
    return instance.hasFunds();
  },
  resetState() {
    assertEngineExists(instance);
    return instance.resetState();
  },
  destroyEngine() {
    instance?.destroyEngineInstance();
    instance = null;
  },
  init(state: Record<string, never> | undefined, keyringState = null) {
    instance = Engine.instance || new Engine(state, keyringState);
    Object.freeze(instance);
    return instance;
  },
  acceptPendingApproval: async (
    id: string,
    requestData?: Record<string, Json>,
    opts?: AcceptOptions & { handleErrors?: boolean },
  ) => instance?.acceptPendingApproval(id, requestData, opts),
  rejectPendingApproval: (
    id: string,
    reason: Error,
    opts: {
      ignoreMissing?: boolean;
      logErrors?: boolean;
    } = {},
  ) => instance?.rejectPendingApproval(id, reason, opts),
};<|MERGE_RESOLUTION|>--- conflicted
+++ resolved
@@ -133,11 +133,8 @@
   | NetworkControllerActions
   | PermissionControllerActions
   | SignatureControllerActions
-<<<<<<< HEAD
-  | KeyringControllerActions;
-=======
+  | KeyringControllerActions
   | LoggingControllerActions;
->>>>>>> 0afaaa87
 type GlobalEvents =
   | ApprovalControllerEvents
   | CurrencyRateStateChange
