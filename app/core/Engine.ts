/* eslint-disable @typescript-eslint/no-shadow */
import Crypto from 'react-native-quick-crypto';
import { scrypt } from 'react-native-fast-crypto';
import {
  AccountTrackerController,
  AccountTrackerControllerState,
  AssetsContractController,
  CurrencyRateController,
  CurrencyRateState,
  CurrencyRateStateChange,
  GetCurrencyRateState,
  GetTokenListState,
  NftController,
  NftDetectionController,
  NftControllerState,
  TokenBalancesController,
  TokenDetectionController,
  TokenListController,
  TokenListState,
  TokenListStateChange,
  TokenRatesController,
  TokenRatesControllerState,
  TokensController,
  TokensControllerState,
  CodefiTokenPricesServiceV2,
  TokensControllerActions,
  TokensControllerEvents,
  TokenListControllerActions,
  TokenListControllerEvents,
  TokenBalancesControllerState,
  AssetsContractControllerGetERC20BalanceOfAction,
  AssetsContractControllerGetERC721AssetNameAction,
  AssetsContractControllerGetERC721AssetSymbolAction,
  AssetsContractControllerGetERC721TokenURIAction,
  AssetsContractControllerGetERC721OwnerOfAction,
  AssetsContractControllerGetERC1155BalanceOfAction,
  AssetsContractControllerGetERC1155TokenURIAction,
} from '@metamask/assets-controllers';
///: BEGIN:ONLY_INCLUDE_IF(preinstalled-snaps,external-snaps)
import { AppState } from 'react-native';
import PREINSTALLED_SNAPS from '../lib/snaps/preinstalled-snaps';
///: END:ONLY_INCLUDE_IF
import {
  AddressBookController,
  AddressBookControllerActions,
  AddressBookControllerEvents,
  AddressBookControllerState,
} from '@metamask/address-book-controller';
import { BaseState } from '@metamask/base-controller';
import { ComposableController } from '@metamask/composable-controller';
import {
  KeyringController,
  KeyringControllerState,
  KeyringControllerActions,
  KeyringControllerEvents,
  ///: BEGIN:ONLY_INCLUDE_IF(preinstalled-snaps,external-snaps)
  KeyringTypes,
  ///: END:ONLY_INCLUDE_IF
} from '@metamask/keyring-controller';
import {
  NetworkController,
  NetworkControllerActions,
  NetworkControllerEvents,
  NetworkControllerMessenger,
  NetworkState,
  NetworkStatus,
} from '@metamask/network-controller';
import {
  PhishingController,
  PhishingControllerActions,
  PhishingControllerEvents,
  PhishingControllerState,
} from '@metamask/phishing-controller';
import {
  PreferencesController,
  PreferencesControllerActions,
  PreferencesControllerEvents,
  PreferencesState,
} from '@metamask/preferences-controller';
import {
  TransactionController,
  TransactionControllerEvents,
  TransactionControllerState,
  TransactionMeta,
  TransactionControllerOptions,
} from '@metamask/transaction-controller';
import {
  GasFeeController,
  GasFeeState,
  GasFeeStateChange,
  GetGasFeeState,
} from '@metamask/gas-fee-controller';
import {
  AcceptOptions,
  ApprovalController,
  ApprovalControllerActions,
  ApprovalControllerEvents,
  ApprovalControllerState,
} from '@metamask/approval-controller';
import {
  SelectedNetworkController,
  SelectedNetworkControllerState,
  SelectedNetworkControllerEvents,
  SelectedNetworkControllerActions,
} from '@metamask/selected-network-controller';
import {
  PermissionController,
  PermissionControllerActions,
  PermissionControllerEvents,
  PermissionControllerState,
  ///: BEGIN:ONLY_INCLUDE_IF(preinstalled-snaps,external-snaps)
  SubjectMetadataController,
  SubjectMetadataControllerActions,
  SubjectMetadataControllerEvents,
  SubjectMetadataControllerState,
  ///: END:ONLY_INCLUDE_IF
} from '@metamask/permission-controller';
import SwapsController, { swapsUtils } from '@metamask/swaps-controller';
import {
  PPOMController,
  PPOMControllerActions,
  PPOMControllerEvents,
  PPOMState,
} from '@metamask/ppom-validator';
///: BEGIN:ONLY_INCLUDE_IF(preinstalled-snaps,external-snaps)
import {
  JsonSnapsRegistry,
  AllowedActions as SnapsAllowedActions,
  AllowedEvents as SnapsAllowedEvents,
  SnapController,
  SnapsRegistryState,
  SnapControllerEvents,
  SnapControllerActions,
  PersistedSnapControllerState,
  SnapsRegistryMessenger,
} from '@metamask/snaps-controllers';

import { WebViewExecutionService } from '@metamask/snaps-controllers/react-native';
import { NotificationParameters } from '@metamask/snaps-rpc-methods/dist/restricted/notify.cjs';
import { getSnapsWebViewPromise } from '../lib/snaps';
import {
  buildSnapEndowmentSpecifications,
  buildSnapRestrictedMethodSpecifications,
} from '@metamask/snaps-rpc-methods';
import type { EnumToUnion, DialogType } from '@metamask/snaps-sdk';
// eslint-disable-next-line import/no-nodejs-modules
import { Duplex } from 'stream';
///: END:ONLY_INCLUDE_IF
import { MetaMaskKeyring as QRHardwareKeyring } from '@keystonehq/metamask-airgapped-keyring';
import {
  LoggingController,
  LoggingControllerState,
  LoggingControllerActions,
  LoggingControllerEvents,
} from '@metamask/logging-controller';
import {
  LedgerKeyring,
  LedgerMobileBridge,
  LedgerTransportMiddleware,
} from '@metamask/eth-ledger-bridge-keyring';
import { Encryptor, LEGACY_DERIVATION_OPTIONS } from './Encryptor';
import {
  isMainnetByChainId,
  fetchEstimatedMultiLayerL1Fee,
  isTestNet,
  deprecatedGetNetworkId,
  getDecimalChainId,
} from '../util/networks';
import AppConstants from './AppConstants';
import { store } from '../store';
import {
  renderFromTokenMinimalUnit,
  balanceToFiatNumber,
  weiToFiatNumber,
  toHexadecimal,
  addHexPrefix,
  hexToBN,
} from '../util/number';
import NotificationManager from './NotificationManager';
import Logger from '../util/Logger';
import { isZero } from '../util/lodash';
import { MetaMetricsEvents, MetaMetrics } from './Analytics';

///: BEGIN:ONLY_INCLUDE_IF(preinstalled-snaps,external-snaps)
import {
  SnapBridge,
  ExcludedSnapEndowments,
  ExcludedSnapPermissions,
  EndowmentPermissions,
  detectSnapLocation,
  fetchFunction,
  DetectSnapLocationOptions,
} from './Snaps';
import { getRpcMethodMiddleware } from './RPCMethods/RPCMethodMiddleware';

import {
  AuthenticationController,
  UserStorageController,
} from '@metamask/profile-sync-controller';
import {
  NotificationServicesController,
  NotificationServicesPushController,
} from '@metamask/notification-services-controller';
///: END:ONLY_INCLUDE_IF
import {
  getCaveatSpecifications,
  getPermissionSpecifications,
  unrestrictedMethods,
} from './Permissions/specifications.js';
import { backupVault } from './BackupVault';
import {
  SignatureController,
  SignatureControllerActions,
  SignatureControllerEvents,
  SignatureControllerOptions,
} from '@metamask/signature-controller';
import { hasProperty, Hex, Json } from '@metamask/utils';
// TODO: Export this type from the package directly
import { SwapsState } from '@metamask/swaps-controller/dist/SwapsController';
import { providerErrors } from '@metamask/rpc-errors';

import { PPOM, ppomInit } from '../lib/ppom/PPOMView';
import RNFSStorageBackend from '../lib/ppom/ppom-storage-backend';
import {
  AccountsController,
  AccountsControllerActions,
  AccountsControllerEvents,
  AccountsControllerMessenger,
  AccountsControllerState,
} from '@metamask/accounts-controller';
import { captureException } from '@sentry/react-native';
import { lowerCase } from 'lodash';
import {
  networkIdUpdated,
  networkIdWillUpdate,
} from '../core/redux/slices/inpageProvider';
import SmartTransactionsController, {
  type SmartTransactionsControllerActions,
  type SmartTransactionsControllerEvents,
  type SmartTransactionsControllerState,
} from '@metamask/smart-transactions-controller';
import { getAllowedSmartTransactionsChainIds } from '../../app/constants/smartTransactions';
import { selectShouldUseSmartTransaction } from '../selectors/smartTransactionsController';
import { selectSwapsChainFeatureFlags } from '../reducers/swaps';
import { SmartTransactionStatuses } from '@metamask/smart-transactions-controller/dist/types';
import { submitSmartTransactionHook } from '../util/smart-transactions/smart-publish-hook';
import { zeroAddress } from 'ethereumjs-util';
import { ApprovalType, toChecksumHexAddress } from '@metamask/controller-utils';
import { ExtendedControllerMessenger } from './ExtendedControllerMessenger';
import EthQuery from '@metamask/eth-query';
import DomainProxyMap from '../lib/DomainProxyMap/DomainProxyMap';
import {
  MetaMetricsEventCategory,
  MetaMetricsEventName,
} from '@metamask/smart-transactions-controller/dist/constants';
import {
  getSmartTransactionMetricsProperties as getSmartTransactionMetricsPropertiesType,
  getSmartTransactionMetricsSensitiveProperties as getSmartTransactionMetricsSensitivePropertiesType,
} from '@metamask/smart-transactions-controller/dist/utils';
///: BEGIN:ONLY_INCLUDE_IF(keyring-snaps)
import { snapKeyringBuilder } from './SnapKeyring';
import { removeAccountsFromPermissions } from './Permissions';
import { keyringSnapPermissionsBuilder } from './SnapKeyring/keyringSnapsPermissions';
import { HandleSnapRequestArgs } from './Snaps/types';
import { handleSnapRequest } from './Snaps/utils';
///: END:ONLY_INCLUDE_IF
import { getSmartTransactionMetricsProperties } from '../util/smart-transactions';
import { trace } from '../util/trace';
import { MetricsEventBuilder } from './Analytics/MetricsEventBuilder';
import { JsonMap } from './Analytics/MetaMetrics.types';
import { isPooledStakingFeatureEnabled } from '../components/UI/Stake/constants';

const NON_EMPTY = 'NON_EMPTY';

const encryptor = new Encryptor({
  keyDerivationOptions: LEGACY_DERIVATION_OPTIONS,
});
// TODO: Replace "any" with type
// eslint-disable-next-line @typescript-eslint/no-explicit-any
let currentChainId: any;

///: BEGIN:ONLY_INCLUDE_IF(preinstalled-snaps,external-snaps)
type AuthenticationControllerActions = AuthenticationController.AllowedActions;
type UserStorageControllerActions = UserStorageController.AllowedActions;
type NotificationsServicesControllerActions =
  NotificationServicesController.AllowedActions;

type SnapsGlobalActions =
  | SnapControllerActions
  | SubjectMetadataControllerActions
  | PhishingControllerActions
  | SnapsAllowedActions;

type SnapsGlobalEvents =
  | SnapControllerEvents
  | SubjectMetadataControllerEvents
  | PhishingControllerEvents
  | SnapsAllowedEvents;
///: END:ONLY_INCLUDE_IF

type GlobalActions =
  | AddressBookControllerActions
  | ApprovalControllerActions
  | GetCurrencyRateState
  | GetGasFeeState
  | GetTokenListState
  | KeyringControllerActions
  | NetworkControllerActions
  | PermissionControllerActions
  | SignatureControllerActions
  | LoggingControllerActions
  ///: BEGIN:ONLY_INCLUDE_IF(preinstalled-snaps,external-snaps)
  | SnapsGlobalActions
  | AuthenticationControllerActions
  | UserStorageControllerActions
  | NotificationsServicesControllerActions
  ///: END:ONLY_INCLUDE_IF
  | KeyringControllerActions
  | AccountsControllerActions
  | PreferencesControllerActions
  | PPOMControllerActions
  | TokensControllerActions
  | TokenListControllerActions
  | SelectedNetworkControllerActions
  | SmartTransactionsControllerActions
  | AssetsContractControllerGetERC20BalanceOfAction
  | AssetsContractControllerGetERC721AssetNameAction
  | AssetsContractControllerGetERC721AssetSymbolAction
  | AssetsContractControllerGetERC721TokenURIAction
  | AssetsContractControllerGetERC721OwnerOfAction
  | AssetsContractControllerGetERC1155BalanceOfAction
  | AssetsContractControllerGetERC1155TokenURIAction;

type GlobalEvents =
  | AddressBookControllerEvents
  | ApprovalControllerEvents
  | CurrencyRateStateChange
  | GasFeeStateChange
  | KeyringControllerEvents
  | TokenListStateChange
  | NetworkControllerEvents
  | PermissionControllerEvents
  ///: BEGIN:ONLY_INCLUDE_IF(preinstalled-snaps,external-snaps)
  | SnapsGlobalEvents
  ///: END:ONLY_INCLUDE_IF
  | SignatureControllerEvents
  | LoggingControllerEvents
  | KeyringControllerEvents
  | PPOMControllerEvents
  | AccountsControllerEvents
  | PreferencesControllerEvents
  | TokensControllerEvents
  | TokenListControllerEvents
  | TransactionControllerEvents
  | SelectedNetworkControllerEvents
  | SmartTransactionsControllerEvents;

type PermissionsByRpcMethod = ReturnType<typeof getPermissionSpecifications>;
type Permissions = PermissionsByRpcMethod[keyof PermissionsByRpcMethod];

export interface EngineState {
  AccountTrackerController: AccountTrackerControllerState;
  AddressBookController: AddressBookControllerState;
  AssetsContractController: BaseState;
  NftController: NftControllerState;
  TokenListController: TokenListState;
  CurrencyRateController: CurrencyRateState;
  KeyringController: KeyringControllerState;
  NetworkController: NetworkState;
  PreferencesController: PreferencesState;
  PhishingController: PhishingControllerState;
  TokenBalancesController: TokenBalancesControllerState;
  TokenRatesController: TokenRatesControllerState;
  TransactionController: TransactionControllerState;
  SmartTransactionsController: SmartTransactionsControllerState;
  SwapsController: SwapsState;
  GasFeeController: GasFeeState;
  TokensController: TokensControllerState;
  TokenDetectionController: BaseState;
  NftDetectionController: BaseState;
  ///: BEGIN:ONLY_INCLUDE_IF(preinstalled-snaps,external-snaps)
  SnapController: PersistedSnapControllerState;
  SnapsRegistry: SnapsRegistryState;
  SubjectMetadataController: SubjectMetadataControllerState;
  AuthenticationController: AuthenticationController.AuthenticationControllerState;
  UserStorageController: UserStorageController.UserStorageControllerState;
  NotificationServicesController: NotificationServicesController.NotificationServicesControllerState;
  NotificationServicesPushController: NotificationServicesPushController.NotificationServicesPushControllerState;
  ///: END:ONLY_INCLUDE_IF
  PermissionController: PermissionControllerState<Permissions>;
  ApprovalController: ApprovalControllerState;
  LoggingController: LoggingControllerState;
  PPOMController: PPOMState;
  AccountsController: AccountsControllerState;
  SelectedNetworkController: SelectedNetworkControllerState;
}

/**
 * All mobile controllers, keyed by name
 */
interface Controllers {
  AccountsController: AccountsController;
  AccountTrackerController: AccountTrackerController;
  AddressBookController: AddressBookController;
  ApprovalController: ApprovalController;
  AssetsContractController: AssetsContractController;
  CurrencyRateController: CurrencyRateController;
  GasFeeController: GasFeeController;
  KeyringController: KeyringController;
  LoggingController: LoggingController;
  NetworkController: NetworkController;
  NftController: NftController;
  NftDetectionController: NftDetectionController;
  // TODO: Fix permission types
  // TODO: Replace "any" with type
  // eslint-disable-next-line @typescript-eslint/no-explicit-any
  PermissionController: PermissionController<any, any>;
  SelectedNetworkController: SelectedNetworkController;
  PhishingController: PhishingController;
  PreferencesController: PreferencesController;
  PPOMController: PPOMController;
  TokenBalancesController: TokenBalancesController;
  TokenListController: TokenListController;
  TokenDetectionController: TokenDetectionController;
  TokenRatesController: TokenRatesController;
  TokensController: TokensController;
  TransactionController: TransactionController;
  SmartTransactionsController: SmartTransactionsController;
  SignatureController: SignatureController;
  ///: BEGIN:ONLY_INCLUDE_IF(preinstalled-snaps,external-snaps)
  SnapController: SnapController;
  SubjectMetadataController: SubjectMetadataController;
  AuthenticationController: AuthenticationController.Controller;
  UserStorageController: UserStorageController.Controller;
  NotificationServicesController: NotificationServicesController.Controller;
  NotificationServicesPushController: NotificationServicesPushController.Controller;
  ///: END:ONLY_INCLUDE_IF
  SwapsController: SwapsController;
}

/**
 * Controllers that area always instantiated
 */
type RequiredControllers = Omit<Controllers, 'PPOMController'>;

/**
 * Controllers that are sometimes not instantiated
 */
type OptionalControllers = Pick<Controllers, 'PPOMController'>;

/**
 * Combines required and optional controllers for the Engine context type.
 */
export type EngineContext = RequiredControllers & Partial<OptionalControllers>;

/**
 * Type definition for the controller messenger used in the Engine.
 * It extends the base ControllerMessenger with global actions and events.
 */
export type ControllerMessenger = ExtendedControllerMessenger<
  GlobalActions,
  GlobalEvents
>;

export interface TransactionEventPayload {
  transactionMeta: TransactionMeta;
  actionId?: string;
  error?: string;
}

/**
 * Core controller responsible for composing other metamask controllers together
 * and exposing convenience methods for common wallet operations.
 */
export class Engine {
  /**
   * The global Engine singleton
   */
  static instance: Engine | null;
  /**
   * A collection of all controller instances
   */
  context: EngineContext;
  /**
   * The global controller messenger.
   */
  controllerMessenger: ControllerMessenger;
  /**
   * ComposableController reference containing all child controllers
   */
  // TODO: Replace "any" with type
  // eslint-disable-next-line @typescript-eslint/no-explicit-any
  datamodel: any;

  /**
   * Object containing the info for the latest incoming tx block
   * for each address and network
   */
  // TODO: Replace "any" with type
  // eslint-disable-next-line @typescript-eslint/no-explicit-any
  lastIncomingTxBlockInfo: any;

  ///: BEGIN:ONLY_INCLUDE_IF(preinstalled-snaps,external-snaps)
  /**
   * Object that runs and manages the execution of Snaps
   */
  snapExecutionService: WebViewExecutionService;
  snapController: SnapController;
  subjectMetadataController: SubjectMetadataController;

  ///: END:ONLY_INCLUDE_IF

  transactionController: TransactionController;
  smartTransactionsController: SmartTransactionsController;

  keyringController: KeyringController;

  /**
   * Creates a CoreController instance
   */
  // eslint-disable-next-line @typescript-eslint/default-param-last
  constructor(
    initialState: Partial<EngineState> = {},
    initialKeyringState?: KeyringControllerState | null,
  ) {
    this.controllerMessenger = new ExtendedControllerMessenger();

    const approvalController = new ApprovalController({
      messenger: this.controllerMessenger.getRestricted({
        name: 'ApprovalController',
        allowedEvents: [],
        allowedActions: [],
      }),
      showApprovalRequest: () => undefined,
      typesExcludedFromRateLimiting: [
        ApprovalType.Transaction,
        ApprovalType.WatchAsset,
      ],
    });

    const preferencesController = new PreferencesController({
      messenger: this.controllerMessenger.getRestricted({
        name: 'PreferencesController',
        allowedActions: [],
        allowedEvents: ['KeyringController:stateChange'],
      }),
      state: {
        ipfsGateway: AppConstants.IPFS_DEFAULT_GATEWAY_URL,
        useTokenDetection:
          initialState?.PreferencesController?.useTokenDetection ?? true,
        useNftDetection: true, // set this to true to enable nft detection by default to new users
        displayNftMedia: true,
        securityAlertsEnabled: true,
        tokenSortConfig: {
          key: 'tokenFiatAmount',
          order: 'dsc',
          sortCallback: 'stringNumeric',
        },
        ...initialState.PreferencesController,
      },
    });

    const networkControllerOpts = {
      infuraProjectId: process.env.MM_INFURA_PROJECT_ID || NON_EMPTY,
      state: initialState.NetworkController,
      messenger: this.controllerMessenger.getRestricted({
        name: 'NetworkController',
        allowedEvents: [],
        allowedActions: [],
      }) as unknown as NetworkControllerMessenger,
      // Metrics event tracking is handled in this repository instead
      // TODO: Use events for controller metric events
      trackMetaMetricsEvent: () => {
        // noop
      },
    };
    const networkController = new NetworkController(networkControllerOpts);

    networkController.initializeProvider();

    const assetsContractController = new AssetsContractController({
      messenger: this.controllerMessenger.getRestricted({
        name: 'AssetsContractController',
        allowedActions: [
          'NetworkController:getNetworkClientById',
          'NetworkController:getNetworkConfigurationByNetworkClientId',
          'NetworkController:getSelectedNetworkClient',
          'NetworkController:getState',
        ],
        allowedEvents: [
          'PreferencesController:stateChange',
          'NetworkController:networkDidChange',
        ],
      }),
      chainId: networkController.getNetworkClientById(
        networkController?.state.selectedNetworkClientId,
      ).configuration.chainId,
    });
    const accountsControllerMessenger: AccountsControllerMessenger =
      this.controllerMessenger.getRestricted({
        name: 'AccountsController',
        allowedEvents: [
          'SnapController:stateChange',
          'KeyringController:accountRemoved',
          'KeyringController:stateChange',
        ],
        allowedActions: [
          'KeyringController:getAccounts',
          'KeyringController:getKeyringsByType',
          'KeyringController:getKeyringForAccount',
        ],
      });

    const defaultAccountsControllerState: AccountsControllerState = {
      internalAccounts: {
        accounts: {},
        selectedAccount: '',
      },
    };

    const accountsController = new AccountsController({
      messenger: accountsControllerMessenger,
      state: initialState.AccountsController ?? defaultAccountsControllerState,
    });

    const nftController = new NftController({
      chainId: networkController.getNetworkClientById(
        networkController?.state.selectedNetworkClientId,
      ).configuration.chainId,
      useIpfsSubdomains: false,
      messenger: this.controllerMessenger.getRestricted({
        name: 'NftController',
        allowedActions: [
          `${approvalController.name}:addRequest`,
          `${networkController.name}:getNetworkClientById`,
          'AccountsController:getAccount',
          'AccountsController:getSelectedAccount',
          'AssetsContractController:getERC721AssetName',
          'AssetsContractController:getERC721AssetSymbol',
          'AssetsContractController:getERC721TokenURI',
          'AssetsContractController:getERC721OwnerOf',
          'AssetsContractController:getERC1155BalanceOf',
          'AssetsContractController:getERC1155TokenURI',
        ],
        allowedEvents: [
          'PreferencesController:stateChange',
          'NetworkController:networkDidChange',
          'AccountsController:selectedEvmAccountChange',
        ],
      }),
    });

    const loggingController = new LoggingController({
      messenger: this.controllerMessenger.getRestricted<
        'LoggingController',
        never,
        never
      >({
        name: 'LoggingController',
        allowedActions: [],
        allowedEvents: [],
      }),
      state: initialState.LoggingController,
    });
    const tokensController = new TokensController({
      chainId: networkController.getNetworkClientById(
        networkController?.state.selectedNetworkClientId,
      ).configuration.chainId,
      // @ts-expect-error at this point in time the provider will be defined by the `networkController.initializeProvider`
      provider: networkController.getProviderAndBlockTracker().provider,
      state: initialState.TokensController,
      messenger: this.controllerMessenger.getRestricted({
        name: 'TokensController',
        allowedActions: [
          `${approvalController.name}:addRequest`,
          'NetworkController:getNetworkClientById',
          'AccountsController:getAccount',
          'AccountsController:getSelectedAccount',
        ],
        allowedEvents: [
          'PreferencesController:stateChange',
          'NetworkController:networkDidChange',
          'TokenListController:stateChange',
          'AccountsController:selectedEvmAccountChange',
        ],
      }),
    });
    const tokenListController = new TokenListController({
      chainId: networkController.getNetworkClientById(
        networkController?.state.selectedNetworkClientId,
      ).configuration.chainId,
      onNetworkStateChange: (listener) =>
        this.controllerMessenger.subscribe(
          AppConstants.NETWORK_STATE_CHANGE_EVENT,
          listener,
        ),
      messenger: this.controllerMessenger.getRestricted({
        name: 'TokenListController',
        allowedActions: [`${networkController.name}:getNetworkClientById`],
        allowedEvents: [`${networkController.name}:stateChange`],
      }),
    });
    const currencyRateController = new CurrencyRateController({
      messenger: this.controllerMessenger.getRestricted({
        name: 'CurrencyRateController',
        allowedActions: [`${networkController.name}:getNetworkClientById`],
        allowedEvents: [],
      }),
      state: initialState.CurrencyRateController,
    });

    const gasFeeController = new GasFeeController({
      // @ts-expect-error TODO: Resolve mismatch between base-controller versions.
      messenger: this.controllerMessenger.getRestricted({
        name: 'GasFeeController',
        allowedActions: [
          `${networkController.name}:getNetworkClientById`,
          `${networkController.name}:getEIP1559Compatibility`,
          `${networkController.name}:getState`,
        ],
        allowedEvents: [AppConstants.NETWORK_DID_CHANGE_EVENT],
      }),
      getProvider: () =>
        // @ts-expect-error at this point in time the provider will be defined by the `networkController.initializeProvider`
        networkController.getProviderAndBlockTracker().provider,
      getCurrentNetworkEIP1559Compatibility: async () =>
        (await networkController.getEIP1559Compatibility()) ?? false,
      getCurrentNetworkLegacyGasAPICompatibility: () => {
        const chainId = networkController.getNetworkClientById(
          networkController?.state.selectedNetworkClientId,
        ).configuration.chainId;
        return (
          isMainnetByChainId(chainId) ||
          chainId === addHexPrefix(swapsUtils.BSC_CHAIN_ID) ||
          chainId === addHexPrefix(swapsUtils.POLYGON_CHAIN_ID)
        );
      },
      clientId: AppConstants.SWAPS.CLIENT_ID,
      legacyAPIEndpoint:
        'https://gas.api.cx.metamask.io/networks/<chain_id>/gasPrices',
      EIP1559APIEndpoint:
        'https://gas.api.cx.metamask.io/networks/<chain_id>/suggestedGasFees',
    });

    const phishingController = new PhishingController({
      messenger: this.controllerMessenger.getRestricted({
        name: 'PhishingController',
        allowedActions: [],
        allowedEvents: [],
      }),
    });
    phishingController.maybeUpdateState();

    const additionalKeyrings = [];

    const qrKeyringBuilder = () => {
      const keyring = new QRHardwareKeyring();
      // to fix the bug in #9560, forgetDevice will reset all keyring properties to default.
      keyring.forgetDevice();
      return keyring;
    };
    qrKeyringBuilder.type = QRHardwareKeyring.type;

    additionalKeyrings.push(qrKeyringBuilder);

    const bridge = new LedgerMobileBridge(new LedgerTransportMiddleware());
    const ledgerKeyringBuilder = () => new LedgerKeyring({ bridge });
    ledgerKeyringBuilder.type = LedgerKeyring.type;

    additionalKeyrings.push(ledgerKeyringBuilder);

    ///: BEGIN:ONLY_INCLUDE_IF(keyring-snaps)
    const snapKeyringBuildMessenger = this.controllerMessenger.getRestricted({
      name: 'SnapKeyringBuilder',
      allowedActions: [
        'ApprovalController:addRequest',
        'ApprovalController:acceptRequest',
        'ApprovalController:rejectRequest',
        'ApprovalController:startFlow',
        'ApprovalController:endFlow',
        'ApprovalController:showSuccess',
        'ApprovalController:showError',
        'PhishingController:testOrigin',
        'PhishingController:maybeUpdateState',
        'KeyringController:getAccounts',
        'AccountsController:setSelectedAccount',
        'AccountsController:getAccountByAddress',
        'AccountsController:setAccountName',
      ],
      allowedEvents: [],
    });

    const getSnapController = () => this.snapController;

    // Necessary to persist the keyrings and update the accounts both within the keyring controller and accounts controller
    const persistAndUpdateAccounts = async () => {
      await this.keyringController.persistAllKeyrings();
      await accountsController.updateAccounts();
    };

    additionalKeyrings.push(
      snapKeyringBuilder(
        snapKeyringBuildMessenger,
        getSnapController,
        persistAndUpdateAccounts,
        (address) => this.removeAccount(address),
      ),
    );

    ///: END:ONLY_INCLUDE_IF

    this.keyringController = new KeyringController({
      removeIdentity: preferencesController.removeIdentity.bind(
        preferencesController,
      ),
      encryptor,
      messenger: this.controllerMessenger.getRestricted({
        name: 'KeyringController',
        allowedActions: [],
        allowedEvents: [],
      }),
      state: initialKeyringState || initialState.KeyringController,
      // @ts-expect-error To Do: Update the type of QRHardwareKeyring to Keyring<Json>
      keyringBuilders: additionalKeyrings,
    });

    ///: BEGIN:ONLY_INCLUDE_IF(preinstalled-snaps,external-snaps)
    /**
     * Gets the mnemonic of the user's primary keyring.
     */
    const getPrimaryKeyringMnemonic = () => {
      // TODO: Replace "any" with type
      // eslint-disable-next-line @typescript-eslint/no-explicit-any
      const [keyring]: any = this.keyringController.getKeyringsByType(
        KeyringTypes.hd,
      );
      if (!keyring.mnemonic) {
        throw new Error('Primary keyring mnemonic unavailable.');
      }

      return keyring.mnemonic;
    };

    const getAppState = () => {
      const state = AppState.currentState;
      return state === 'active';
    };

    const snapRestrictedMethods = {
      // eslint-disable-next-line @typescript-eslint/ban-ts-comment
      // @ts-ignore
      clearSnapState: this.controllerMessenger.call.bind(
        this.controllerMessenger,
        'SnapController:clearSnapState',
      ),
      getMnemonic: getPrimaryKeyringMnemonic.bind(this),
      getUnlockPromise: getAppState.bind(this),
      getSnap: this.controllerMessenger.call.bind(
        this.controllerMessenger,
        'SnapController:get',
      ),
      handleSnapRpcRequest: async (args: HandleSnapRequestArgs) =>
        await handleSnapRequest(this.controllerMessenger, args),
      // eslint-disable-next-line @typescript-eslint/ban-ts-comment
      // @ts-ignore
      getSnapState: this.controllerMessenger.call.bind(
        this.controllerMessenger,
        'SnapController:getSnapState',
      ),
      // eslint-disable-next-line @typescript-eslint/ban-ts-comment
      // @ts-ignore
      updateSnapState: this.controllerMessenger.call.bind(
        this.controllerMessenger,
        'SnapController:updateSnapState',
      ),
      maybeUpdatePhishingList: this.controllerMessenger.call.bind(
        this.controllerMessenger,
        'PhishingController:maybeUpdateState',
      ),
      isOnPhishingList: (origin: string) =>
        this.controllerMessenger.call<'PhishingController:testOrigin'>(
          'PhishingController:testOrigin',
          origin,
        ).result,
      showDialog: (
        origin: string,
        type: EnumToUnion<DialogType>,
        // TODO: Replace "any" with type
        // eslint-disable-next-line @typescript-eslint/no-explicit-any
        content: any, // should be Component from '@metamask/snaps-ui';
        // TODO: Replace "any" with type
        // eslint-disable-next-line @typescript-eslint/no-explicit-any
        placeholder?: any,
      ) =>
        approvalController.addAndShowApprovalRequest({
          origin,
          type,
          requestData: { content, placeholder },
        }),
      showInAppNotification: (origin: string, args: NotificationParameters) => {
        Logger.log(
          'Snaps/ showInAppNotification called with args: ',
          args,
          ' and origin: ',
          origin,
        );
      },
      hasPermission: (origin: string, target: string) =>
        this.controllerMessenger.call<'PermissionController:hasPermission'>(
          'PermissionController:hasPermission',
          origin,
          target,
        ),
    };
    ///: END:ONLY_INCLUDE_IF

    ///: BEGIN:ONLY_INCLUDE_IF(keyring-snaps)
    const keyringSnapMethods = {
      getAllowedKeyringMethods: (origin: string) =>
        keyringSnapPermissionsBuilder(origin),
      getSnapKeyring: this.getSnapKeyring.bind(this),
    };
    ///: END:ONLY_INCLUDE_IF

    const getSnapPermissionSpecifications = () => ({
      ...buildSnapEndowmentSpecifications(Object.keys(ExcludedSnapEndowments)),
      ...buildSnapRestrictedMethodSpecifications(
        Object.keys(ExcludedSnapPermissions),
        {
          ///: BEGIN:ONLY_INCLUDE_IF(preinstalled-snaps,external-snaps)
          ...snapRestrictedMethods,
          ///: END:ONLY_INCLUDE_IF
          ///: BEGIN:ONLY_INCLUDE_IF(keyring-snaps)
          ...keyringSnapMethods,
          ///: END:ONLY_INCLUDE_IF
        },
      ),
    });

    const accountTrackerController = new AccountTrackerController({
      messenger: this.controllerMessenger.getRestricted({
        name: 'AccountTrackerController',
        allowedActions: [
          'AccountsController:getSelectedAccount',
          'AccountsController:listAccounts',
          'PreferencesController:getState',
          'NetworkController:getState',
          'NetworkController:getNetworkClientById',
        ],
        allowedEvents: [
          'AccountsController:selectedEvmAccountChange',
          'AccountsController:selectedAccountChange',
        ],
      }),
      state: initialState.AccountTrackerController ?? { accounts: {} },
      getStakedBalanceForChain:
        assetsContractController.getStakedBalanceForChain.bind(
          assetsContractController,
        ),
      includeStakedAssets: isPooledStakingFeatureEnabled(),
    });
    const permissionController = new PermissionController({
      // @ts-expect-error TODO: Resolve mismatch between base-controller versions.
      messenger: this.controllerMessenger.getRestricted({
        name: 'PermissionController',
        allowedActions: [
          `${approvalController.name}:addRequest`,
          `${approvalController.name}:hasRequest`,
          `${approvalController.name}:acceptRequest`,
          `${approvalController.name}:rejectRequest`,
          ///: BEGIN:ONLY_INCLUDE_IF(preinstalled-snaps,external-snaps)
          `SnapController:getPermitted`,
          `SnapController:install`,
          `SubjectMetadataController:getSubjectMetadata`,
          ///: END:ONLY_INCLUDE_IF
        ],
        allowedEvents: [],
      }),
      state: initialState.PermissionController,
      caveatSpecifications: getCaveatSpecifications({
        getInternalAccounts:
          accountsController.listAccounts.bind(accountsController),
        findNetworkClientIdByChainId:
          networkController.findNetworkClientIdByChainId.bind(
            networkController,
          ),
      }),
      // @ts-expect-error Typecast permissionType from getPermissionSpecifications to be of type PermissionType.RestrictedMethod
      permissionSpecifications: {
        ...getPermissionSpecifications({
          getAllAccounts: () => this.keyringController.getAccounts(),
          getInternalAccounts:
            accountsController.listAccounts.bind(accountsController),
          captureKeyringTypesWithMissingIdentities: (
            internalAccounts = [],
            accounts = [],
          ) => {
            const accountsMissingIdentities = accounts.filter((address) => {
              const lowerCaseAddress = lowerCase(address);
              return !internalAccounts.some(
                (account) => account.address.toLowerCase() === lowerCaseAddress,
              );
            });
            const keyringTypesWithMissingIdentities =
              accountsMissingIdentities.map((address) =>
                this.keyringController.getAccountKeyringType(address),
              );

            const internalAccountCount = internalAccounts.length;

            const accountTrackerCount = Object.keys(
              accountTrackerController.state.accounts || {},
            ).length;

            captureException(
              new Error(
                `Attempt to get permission specifications failed because there were ${accounts.length} accounts, but ${internalAccountCount} identities, and the ${keyringTypesWithMissingIdentities} keyrings included accounts with missing identities. Meanwhile, there are ${accountTrackerCount} accounts in the account tracker.`,
              ),
            );
          },
        }),
        ///: BEGIN:ONLY_INCLUDE_IF(preinstalled-snaps,external-snaps)
        ...getSnapPermissionSpecifications(),
        ///: END:ONLY_INCLUDE_IF
      },
      unrestrictedMethods,
    });

    const selectedNetworkController = new SelectedNetworkController({
      // @ts-expect-error TODO: Resolve mismatch between base-controller versions.
      messenger: this.controllerMessenger.getRestricted({
        name: 'SelectedNetworkController',
        allowedActions: [
          'NetworkController:getNetworkClientById',
          'NetworkController:getState',
          'NetworkController:getSelectedNetworkClient',
          'PermissionController:hasPermissions',
          'PermissionController:getSubjectNames',
        ],
        allowedEvents: [
          'NetworkController:stateChange',
          'PermissionController:stateChange',
        ],
      }),
      state: initialState.SelectedNetworkController || { domains: {} },
      useRequestQueuePreference: !!process.env.MULTICHAIN_V1,
      // TODO we need to modify core PreferencesController for better cross client support
      onPreferencesStateChange: (
        listener: ({ useRequestQueue }: { useRequestQueue: boolean }) => void,
      ) => listener({ useRequestQueue: !!process.env.MULTICHAIN_V1 }),
      domainProxyMap: new DomainProxyMap(),
    });

    ///: BEGIN:ONLY_INCLUDE_IF(preinstalled-snaps,external-snaps)
    this.subjectMetadataController = new SubjectMetadataController({
      // @ts-expect-error TODO: Resolve mismatch between base-controller versions.
      messenger: this.controllerMessenger.getRestricted({
        name: 'SubjectMetadataController',
        allowedActions: [`${permissionController.name}:hasPermissions`],
        allowedEvents: [],
      }),
      state: initialState.SubjectMetadataController || {},
      subjectCacheLimit: 100,
    });

    const setupSnapProvider = (snapId: string, connectionStream: Duplex) => {
      Logger.log(
        '[ENGINE LOG] Engine+setupSnapProvider: Setup stream for Snap',
        snapId,
      );
      // TO DO:
      // Develop a simpler getRpcMethodMiddleware object for SnapBridge
      // Consider developing an abstract class to derived custom implementations for each use case
      const bridge = new SnapBridge({
        snapId,
        connectionStream,
        getRPCMethodMiddleware: ({ hostname, getProviderState }) =>
          getRpcMethodMiddleware({
            hostname,
            getProviderState,
            navigation: null,
            getApprovedHosts: () => null,
            setApprovedHosts: () => null,
            approveHost: () => null,
            title: { current: 'Snap' },
            icon: { current: undefined },
            isHomepage: () => false,
            fromHomepage: { current: false },
            toggleUrlModal: () => null,
            wizardScrollAdjusted: { current: false },
            tabId: false,
            isWalletConnect: true,
            isMMSDK: false,
            url: { current: '' },
            analytics: {},
            injectHomePageScripts: () => null,
          }),
      });

      bridge.setupProviderConnection();
    };

    const requireAllowlist = process.env.METAMASK_BUILD_TYPE === 'main';
    const disableSnapInstallation = process.env.METAMASK_BUILD_TYPE === 'main';
    const allowLocalSnaps = process.env.METAMASK_BUILD_TYPE === 'flask';
    // @ts-expect-error TODO: Resolve mismatch between base-controller versions.
    const snapsRegistryMessenger: SnapsRegistryMessenger =
      this.controllerMessenger.getRestricted({
        name: 'SnapsRegistry',
        allowedEvents: [],
        allowedActions: [],
      });
    const snapsRegistry = new JsonSnapsRegistry({
      state: initialState.SnapsRegistry,
      messenger: snapsRegistryMessenger,
      refetchOnAllowlistMiss: requireAllowlist,
      url: {
        registry: 'https://acl.execution.metamask.io/latest/registry.json',
        signature: 'https://acl.execution.metamask.io/latest/signature.json',
      },
      publicKey:
        '0x025b65308f0f0fb8bc7f7ff87bfc296e0330eee5d3c1d1ee4a048b2fd6a86fa0a6',
    });

    this.snapExecutionService = new WebViewExecutionService({
      // @ts-expect-error TODO: Resolve mismatch between base-controller versions.
      messenger: this.controllerMessenger.getRestricted({
        name: 'ExecutionService',
        allowedActions: [],
        allowedEvents: [],
      }),
      setupSnapProvider: setupSnapProvider.bind(this),
      getWebView: () => getSnapsWebViewPromise,
    });

    const snapControllerMessenger = this.controllerMessenger.getRestricted({
      name: 'SnapController',
      allowedEvents: [
        'ExecutionService:unhandledError',
        'ExecutionService:outboundRequest',
        'ExecutionService:outboundResponse',
      ],
      allowedActions: [
        `${approvalController.name}:addRequest`,
        `${permissionController.name}:getEndowments`,
        `${permissionController.name}:getPermissions`,
        `${permissionController.name}:hasPermission`,
        `${permissionController.name}:hasPermissions`,
        `${permissionController.name}:requestPermissions`,
        `${permissionController.name}:revokeAllPermissions`,
        `${permissionController.name}:revokePermissions`,
        `${permissionController.name}:revokePermissionForAllSubjects`,
        `${permissionController.name}:getSubjectNames`,
        `${permissionController.name}:updateCaveat`,
        `${approvalController.name}:addRequest`,
        `${approvalController.name}:updateRequestState`,
        `${permissionController.name}:grantPermissions`,
        `${this.subjectMetadataController.name}:getSubjectMetadata`,
        `${this.subjectMetadataController.name}:addSubjectMetadata`,
        `${phishingController.name}:maybeUpdateState`,
        `${phishingController.name}:testOrigin`,
        `${snapsRegistry.name}:get`,
        `${snapsRegistry.name}:getMetadata`,
        `${snapsRegistry.name}:update`,
        'ExecutionService:executeSnap',
        'ExecutionService:terminateSnap',
        'ExecutionService:terminateAllSnaps',
        'ExecutionService:handleRpcRequest',
        'SnapsRegistry:get',
        'SnapsRegistry:getMetadata',
        'SnapsRegistry:update',
        'SnapsRegistry:resolveVersion',
      ],
    });

    this.snapController = new SnapController({
      environmentEndowmentPermissions: Object.values(EndowmentPermissions),
      featureFlags: {
        requireAllowlist,
        allowLocalSnaps,
        disableSnapInstallation,
      },
      state: initialState.SnapController || undefined,
      // TODO: Replace "any" with type
      // eslint-disable-next-line @typescript-eslint/no-explicit-any
      messenger: snapControllerMessenger as any,
      detectSnapLocation: (
        location: string | URL,
        options?: DetectSnapLocationOptions,
      ) =>
        detectSnapLocation(location, {
          ...options,
          fetch: fetchFunction,
        }),
      //@ts-expect-error types need to be aligned with snaps-controllers
      preinstalledSnaps: PREINSTALLED_SNAPS,
      //@ts-expect-error types need to be aligned between new encryptor and snaps-controllers
      encryptor,
      getMnemonic: getPrimaryKeyringMnemonic.bind(this),
      getFeatureFlags: () => ({
        disableSnaps:
          store.getState().settings.basicFunctionalityEnabled === false,
      }),
    });

    const authenticationController = new AuthenticationController.Controller({
      state: initialState.AuthenticationController,
      messenger: this.controllerMessenger.getRestricted({
        name: 'AuthenticationController',
        allowedActions: [
          'KeyringController:getState',
          'KeyringController:getAccounts',

          'SnapController:handleRequest',
          'UserStorageController:enableProfileSyncing',
        ],
        allowedEvents: ['KeyringController:unlock', 'KeyringController:lock'],
      }),
      metametrics: {
        agent: 'mobile',
        getMetaMetricsId: async () =>
          (await MetaMetrics.getInstance().getMetaMetricsId()) || '',
      },
    });

    const userStorageController = new UserStorageController.Controller({
      getMetaMetricsState: () => MetaMetrics.getInstance().isEnabled(),
      env: {
        isAccountSyncingEnabled: Boolean(process.env.IS_TEST),
      },
      config: {
        accountSyncing: {
          onAccountAdded: (profileId) => {
            MetaMetrics.getInstance().trackEvent(
              MetricsEventBuilder.createEventBuilder(
                MetaMetricsEvents.ACCOUNTS_SYNC_ADDED,
              )
                .addProperties({
                  profile_id: profileId,
                })
                .build(),
            );
          },
          onAccountNameUpdated: (profileId) => {
            MetaMetrics.getInstance().trackEvent(
              MetricsEventBuilder.createEventBuilder(
                MetaMetricsEvents.ACCOUNTS_SYNC_NAME_UPDATED,
              )
                .addProperties({
                  profile_id: profileId,
                })
                .build(),
            );
          },
        },
      },
      state: initialState.UserStorageController,
      messenger: this.controllerMessenger.getRestricted({
        name: 'UserStorageController',
        allowedActions: [
          'SnapController:handleRequest',
          'KeyringController:getState',
          'KeyringController:addNewAccount',
          'AuthenticationController:getBearerToken',
          'AuthenticationController:getSessionProfile',
          'AuthenticationController:isSignedIn',
          'AuthenticationController:performSignOut',
          'AuthenticationController:performSignIn',
          'NotificationServicesController:disableNotificationServices',
          'NotificationServicesController:selectIsNotificationServicesEnabled',
          'AccountsController:listAccounts',
          'AccountsController:updateAccountMetadata',
        ],
        allowedEvents: [
          'KeyringController:unlock',
          'KeyringController:lock',
          'AccountsController:accountAdded',
          'AccountsController:accountRenamed',
        ],
      }),
      nativeScryptCrypto: scrypt,
    });

    const notificationServicesController =
      new NotificationServicesController.Controller({
        messenger: this.controllerMessenger.getRestricted({
          name: 'NotificationServicesController',
          allowedActions: [
            'KeyringController:getState',
            'KeyringController:getAccounts',
            'AuthenticationController:getBearerToken',
            'AuthenticationController:isSignedIn',
            'UserStorageController:enableProfileSyncing',
            'UserStorageController:getStorageKey',
            'UserStorageController:performGetStorage',
            'UserStorageController:performSetStorage',
            'NotificationServicesPushController:enablePushNotifications',
            'NotificationServicesPushController:disablePushNotifications',
            'NotificationServicesPushController:updateTriggerPushNotifications',
          ],
          allowedEvents: [
            'KeyringController:unlock',
            'KeyringController:lock',
            'KeyringController:stateChange',
          ],
        }),
        state: initialState.NotificationServicesController,
        env: {
          isPushIntegrated: false,
          featureAnnouncements: {
            platform: 'mobile',
            accessToken: process.env
              .FEATURES_ANNOUNCEMENTS_ACCESS_TOKEN as string,
            spaceId: process.env.FEATURES_ANNOUNCEMENTS_SPACE_ID as string,
          },
        },
      });

    const notificationServicesPushControllerMessenger =
      this.controllerMessenger.getRestricted({
        name: 'NotificationServicesPushController',
        allowedActions: ['AuthenticationController:getBearerToken'],
        allowedEvents: [],
      });

    const notificationServicesPushController =
      new NotificationServicesPushController.Controller({
        messenger: notificationServicesPushControllerMessenger,
        state: initialState.NotificationServicesPushController || {
          fcmToken: '',
        },
        env: {
          apiKey: process.env.FIREBASE_API_KEY ?? '',
          authDomain: process.env.FIREBASE_AUTH_DOMAIN ?? '',
          storageBucket: process.env.FIREBASE_STORAGE_BUCKET ?? '',
          projectId: process.env.FIREBASE_PROJECT_ID ?? '',
          messagingSenderId: process.env.FIREBASE_MESSAGING_SENDER_ID ?? '',
          appId: process.env.FIREBASE_APP_ID ?? '',
          measurementId: process.env.FIREBASE_MEASUREMENT_ID ?? '',
          vapidKey: process.env.VAPID_KEY ?? '',
        },
        config: {
          isPushEnabled: true,
          platform: 'mobile',
          // TODO: Implement optionability for push notification handlers (depending of the platform) on the NotificationServicesPushController.
          onPushNotificationReceived: () => Promise.resolve(undefined),
          onPushNotificationClicked: () => Promise.resolve(undefined),
        },
      });
    ///: END:ONLY_INCLUDE_IF

    this.transactionController = new TransactionController({
      // @ts-expect-error at this point in time the provider will be defined by the `networkController.initializeProvider`
      blockTracker: networkController.getProviderAndBlockTracker().blockTracker,
      disableHistory: true,
      disableSendFlowHistory: true,
      disableSwaps: true,
      // @ts-expect-error TransactionController is missing networkClientId argument in type
      getCurrentNetworkEIP1559Compatibility:
        networkController.getEIP1559Compatibility.bind(networkController),
      // eslint-disable-next-line @typescript-eslint/ban-ts-comment
      // @ts-ignore
      getExternalPendingTransactions: (address: string) =>
        this.smartTransactionsController.getTransactions({
          addressFrom: address,
          status: SmartTransactionStatuses.PENDING,
        }),
      getGasFeeEstimates:
        gasFeeController.fetchGasFeeEstimates.bind(gasFeeController),
      // but only breaking change is Node version and bumped dependencies
      getNetworkClientRegistry:
        networkController.getNetworkClientRegistry.bind(networkController),
      getNetworkState: () => networkController.state,
      hooks: {
        publish: (transactionMeta) => {
          const shouldUseSmartTransaction = selectShouldUseSmartTransaction(
            store.getState(),
          );

          return submitSmartTransactionHook({
            transactionMeta,
            transactionController: this.transactionController,
            smartTransactionsController: this.smartTransactionsController,
            shouldUseSmartTransaction,
            approvalController,
            // @ts-expect-error TODO: Resolve mismatch between base-controller versions.
            controllerMessenger: this.controllerMessenger,
            featureFlags: selectSwapsChainFeatureFlags(store.getState()),
          }) as Promise<{ transactionHash: string }>;
        },
      },
      incomingTransactions: {
        isEnabled: () => {
          const currentHexChainId = networkController.getNetworkClientById(
            networkController?.state.selectedNetworkClientId,
          ).configuration.chainId;

          const showIncomingTransactions =
            preferencesController?.state?.showIncomingTransactions;

          return Boolean(
            hasProperty(showIncomingTransactions, currentChainId) &&
              showIncomingTransactions?.[currentHexChainId],
          );
        },
        updateTransactions: true,
      },
      isSimulationEnabled: () =>
        preferencesController.state.useTransactionSimulations,
      messenger: this.controllerMessenger.getRestricted({
        name: 'TransactionController',
        allowedActions: [
          `${accountsController.name}:getSelectedAccount`,
          `${approvalController.name}:addRequest`,
          `${networkController.name}:getNetworkClientById`,
          `${networkController.name}:findNetworkClientIdByChainId`,
        ],
        allowedEvents: [`NetworkController:stateChange`],
      }),
      onNetworkStateChange: (listener) =>
        this.controllerMessenger.subscribe(
          AppConstants.NETWORK_STATE_CHANGE_EVENT,
          listener,
        ),
      pendingTransactions: {
        isResubmitEnabled: () => false,
      },
      // @ts-expect-error at this point in time the provider will be defined by the `networkController.initializeProvider`
      provider: networkController.getProviderAndBlockTracker().provider,
      sign: this.keyringController.signTransaction.bind(
        this.keyringController,
      ) as unknown as TransactionControllerOptions['sign'],
      state: initialState.TransactionController,
    });

    const codefiTokenApiV2 = new CodefiTokenPricesServiceV2();

    const smartTransactionsControllerTrackMetaMetricsEvent = (
      params: {
        event: MetaMetricsEventName;
        category: MetaMetricsEventCategory;
        properties?: ReturnType<
          typeof getSmartTransactionMetricsPropertiesType
        >;
        sensitiveProperties?: ReturnType<
          typeof getSmartTransactionMetricsSensitivePropertiesType
        >;
      },
      // eslint-disable-next-line @typescript-eslint/no-unused-vars
      options?: {
        metaMetricsId?: string;
      },
    ) => {
      MetaMetrics.getInstance().trackEvent(
        MetricsEventBuilder.createEventBuilder({
          category: params.event,
        })
          .addProperties(params.properties || {})
          .addSensitiveProperties(params.sensitiveProperties || {})
          .build(),
      );
    };
    this.smartTransactionsController = new SmartTransactionsController({
      // @ts-expect-error TODO: resolve types
      supportedChainIds: getAllowedSmartTransactionsChainIds(),
      getNonceLock: this.transactionController.getNonceLock.bind(
        this.transactionController,
      ),
      confirmExternalTransaction:
        this.transactionController.confirmExternalTransaction.bind(
          this.transactionController,
        ),
      trackMetaMetricsEvent: smartTransactionsControllerTrackMetaMetricsEvent,
      state: initialState.SmartTransactionsController,
      // @ts-expect-error TODO: Resolve mismatch between base-controller versions.
      messenger: this.controllerMessenger.getRestricted({
        name: 'SmartTransactionsController',
        allowedActions: ['NetworkController:getNetworkClientById'],
        allowedEvents: ['NetworkController:stateChange'],
      }),
      // @ts-expect-error TODO: Resolve mismatch between smart-transactions-controller and transaction-controller
      getTransactions: this.transactionController.getTransactions.bind(
        this.transactionController,
      ),
      getMetaMetricsProps: () => Promise.resolve({}), // Return MetaMetrics props once we enable HW wallets for smart transactions.
    });

    const controllers: Controllers[keyof Controllers][] = [
      this.keyringController,
      accountTrackerController,
      new AddressBookController({
        messenger: this.controllerMessenger.getRestricted({
          name: 'AddressBookController',
          allowedActions: [],
          allowedEvents: [],
        }),
        state: initialState.AddressBookController,
      }),
      assetsContractController,
      nftController,
      tokensController,
      tokenListController,
      new TokenDetectionController({
        messenger: this.controllerMessenger.getRestricted({
          name: 'TokenDetectionController',
          allowedActions: [
            'AccountsController:getSelectedAccount',
            'NetworkController:getNetworkClientById',
            'NetworkController:getNetworkConfigurationByNetworkClientId',
            'NetworkController:getState',
            'KeyringController:getState',
            'PreferencesController:getState',
            'TokenListController:getState',
            'TokensController:getState',
            'TokensController:addDetectedTokens',
            'AccountsController:getAccount',
          ],
          allowedEvents: [
            'KeyringController:lock',
            'KeyringController:unlock',
            'PreferencesController:stateChange',
            'NetworkController:networkDidChange',
            'TokenListController:stateChange',
            'TokensController:stateChange',
            'AccountsController:selectedEvmAccountChange',
          ],
        }),
        trackMetaMetricsEvent: () =>
          MetaMetrics.getInstance().trackEvent(
            MetaMetricsEvents.TOKEN_DETECTED,
            {
              token_standard: 'ERC20',
              asset_type: 'token',
              chain_id: getDecimalChainId(
                networkController.getNetworkClientById(
                  networkController?.state.selectedNetworkClientId,
                ).configuration.chainId,
              ),
            },
          ),
        getBalancesInSingleCall:
          assetsContractController.getBalancesInSingleCall.bind(
            assetsContractController,
          ),
        platform: 'mobile',
        useAccountsAPI: true,
      }),

      new NftDetectionController({
        messenger: this.controllerMessenger.getRestricted({
          name: 'NftDetectionController',
          allowedEvents: [
            'NetworkController:stateChange',
            'PreferencesController:stateChange',
          ],
          allowedActions: [
            'ApprovalController:addRequest',
            'NetworkController:getState',
            'NetworkController:getNetworkClientById',
            'PreferencesController:getState',
            'AccountsController:getSelectedAccount',
          ],
        }),
        disabled: false,
        addNft: nftController.addNft.bind(nftController),
        getNftState: () => nftController.state,
      }),
      currencyRateController,
      networkController,
      phishingController,
      preferencesController,
      new TokenBalancesController({
        messenger: this.controllerMessenger.getRestricted({
          name: 'TokenBalancesController',
          allowedActions: [
            'AccountsController:getSelectedAccount',
<<<<<<< HEAD
            'AssetsContractController:getERC20BalanceOf',
            'NetworkController:getNetworkClientById',
=======
            'NetworkController:getState',
            'NetworkController:getNetworkClientById',
            'PreferencesController:getState',
            'TokensController:getState',
          ],
          allowedEvents: [
            'TokensController:stateChange',
            'NetworkController:stateChange',
            'PreferencesController:stateChange',
>>>>>>> 26637827
          ],
        }),
        interval: 180000,
        // tokens: [
        //   ...tokensController.state.tokens,
        //   ...tokensController.state.detectedTokens,
        // ],
        state: initialState.TokenBalancesController,
      }),
      new TokenRatesController({
        messenger: this.controllerMessenger.getRestricted({
          name: 'TokenRatesController',
          allowedActions: [
            'TokensController:getState',
            'NetworkController:getNetworkClientById',
            'NetworkController:getState',
            'AccountsController:getAccount',
            'AccountsController:getSelectedAccount',
          ],
          allowedEvents: [
            'TokensController:stateChange',
            'NetworkController:stateChange',
            'AccountsController:selectedEvmAccountChange',
          ],
        }),
        tokenPricesService: codefiTokenApiV2,
        interval: 30 * 60 * 1000,
        state: initialState.TokenRatesController || { marketData: {} },
      }),
      this.transactionController,
      this.smartTransactionsController,
      new SwapsController(
        {
          fetchGasFeeEstimates: () => gasFeeController.fetchGasFeeEstimates(),
          // @ts-expect-error TODO: Resolve mismatch between gas fee and swaps controller types
          fetchEstimatedMultiLayerL1Fee,
        },
        {
          clientId: AppConstants.SWAPS.CLIENT_ID,
          fetchAggregatorMetadataThreshold:
            AppConstants.SWAPS.CACHE_AGGREGATOR_METADATA_THRESHOLD,
          fetchTokensThreshold: AppConstants.SWAPS.CACHE_TOKENS_THRESHOLD,
          fetchTopAssetsThreshold:
            AppConstants.SWAPS.CACHE_TOP_ASSETS_THRESHOLD,
          supportedChainIds: [
            swapsUtils.ETH_CHAIN_ID,
            swapsUtils.BSC_CHAIN_ID,
            swapsUtils.SWAPS_TESTNET_CHAIN_ID,
            swapsUtils.POLYGON_CHAIN_ID,
            swapsUtils.AVALANCHE_CHAIN_ID,
            swapsUtils.ARBITRUM_CHAIN_ID,
            swapsUtils.OPTIMISM_CHAIN_ID,
            swapsUtils.ZKSYNC_ERA_CHAIN_ID,
            swapsUtils.LINEA_CHAIN_ID,
            swapsUtils.BASE_CHAIN_ID,
          ],
        },
      ),
      gasFeeController,
      approvalController,
      permissionController,
      selectedNetworkController,
      new SignatureController({
        messenger: this.controllerMessenger.getRestricted({
          name: 'SignatureController',
          allowedActions: [
            `${approvalController.name}:addRequest`,
            `${this.keyringController.name}:signPersonalMessage`,
            `${this.keyringController.name}:signMessage`,
            `${this.keyringController.name}:signTypedMessage`,
            `${loggingController.name}:add`,
            `${networkController.name}:getNetworkClientById`,
          ],
          allowedEvents: [],
        }),
        // This casting expected due to mismatch of browser and react-native version of Sentry traceContext
        trace: trace as unknown as SignatureControllerOptions['trace'],
      }),
      loggingController,
      ///: BEGIN:ONLY_INCLUDE_IF(preinstalled-snaps,external-snaps)
      this.snapController,
      this.subjectMetadataController,
      authenticationController,
      userStorageController,
      notificationServicesController,
      notificationServicesPushController,
      ///: END:ONLY_INCLUDE_IF
      accountsController,
      new PPOMController({
        chainId: networkController.getNetworkClientById(
          networkController?.state.selectedNetworkClientId,
        ).configuration.chainId,
        blockaidPublicKey: process.env.BLOCKAID_PUBLIC_KEY as string,
        cdnBaseUrl: process.env.BLOCKAID_FILE_CDN as string,
        messenger: this.controllerMessenger.getRestricted({
          name: 'PPOMController',
          allowedActions: ['NetworkController:getNetworkClientById'],
          allowedEvents: [`${networkController.name}:networkDidChange`],
        }),
        onPreferencesChange: (listener) =>
          this.controllerMessenger.subscribe(
            `${preferencesController.name}:stateChange`,
            listener,
          ),
        // TODO: Replace "any" with type
        provider:
          // eslint-disable-next-line @typescript-eslint/no-explicit-any
          networkController.getProviderAndBlockTracker().provider as any,
        ppomProvider: {
          // TODO: Replace "any" with type
          // eslint-disable-next-line @typescript-eslint/no-explicit-any
          PPOM: PPOM as any,
          ppomInit,
        },
        storageBackend: new RNFSStorageBackend('PPOMDB'),
        securityAlertsEnabled:
          initialState.PreferencesController?.securityAlertsEnabled ?? false,
        state: initialState.PPOMController,
        // TODO: Replace "any" with type
        // eslint-disable-next-line @typescript-eslint/no-explicit-any
        nativeCrypto: Crypto as any,
      }),
    ];

    // set initial state
    // TODO: Pass initial state into each controller constructor instead
    // This is being set post-construction for now to ensure it's functionally equivalent with
    // how the `ComponsedController` used to set initial state.
    //
    // The check for `controller.subscribe !== undefined` is to filter out BaseControllerV2
    // controllers. They should be initialized via the constructor instead.
    for (const controller of controllers) {
      if (
        hasProperty(initialState, controller.name) &&
        // Use `in` operator here because the `subscribe` function is one level up the prototype chain
        'subscribe' in controller &&
        controller.subscribe !== undefined
      ) {
        // The following type error can be addressed by passing initial state into controller constructors instead
        // @ts-expect-error No type-level guarantee that the correct state is being applied to the correct controller here.
        controller.update(initialState[controller.name]);
      }
    }

    this.datamodel = new ComposableController(
      // @ts-expect-error The ComposableController needs to be updated to support BaseControllerV2
      controllers,
      this.controllerMessenger,
    );
    this.context = controllers.reduce<Partial<typeof this.context>>(
      (context, controller) => ({
        ...context,
        [controller.name]: controller,
      }),
      {},
    ) as typeof this.context;

    const { NftController: nfts } = this.context;

    if (process.env.MM_OPENSEA_KEY) {
      nfts.setApiKey(process.env.MM_OPENSEA_KEY);
    }

    this.controllerMessenger.subscribe(
      'TransactionController:incomingTransactionBlockReceived',
      (blockNumber: number) => {
        NotificationManager.gotIncomingTransaction(blockNumber);
      },
    );

    this.controllerMessenger.subscribe(
      AppConstants.NETWORK_STATE_CHANGE_EVENT,
      (state: NetworkState) => {
        if (
          state.networksMetadata[state.selectedNetworkClientId].status ===
            NetworkStatus.Available &&
          networkController.getNetworkClientById(
            networkController?.state.selectedNetworkClientId,
          ).configuration.chainId !== currentChainId
        ) {
          // We should add a state or event emitter saying the provider changed
          setTimeout(() => {
            this.configureControllersOnNetworkChange();
            currentChainId = networkController.getNetworkClientById(
              networkController?.state.selectedNetworkClientId,
            ).configuration.chainId;
          }, 500);
        }
      },
    );

    this.controllerMessenger.subscribe(
      AppConstants.NETWORK_STATE_CHANGE_EVENT,
      async () => {
        try {
          const networkId = await deprecatedGetNetworkId();
          store.dispatch(networkIdUpdated(networkId));
        } catch (error) {
          console.error(
            error,
            `Network ID not changed, current chainId: ${
              networkController.getNetworkClientById(
                networkController?.state.selectedNetworkClientId,
              ).configuration.chainId
            }`,
          );
        }
      },
    );

    this.controllerMessenger.subscribe(
      `${networkController.name}:networkWillChange`,
      () => {
        store.dispatch(networkIdWillUpdate());
      },
    );

    this.configureControllersOnNetworkChange();
    this.startPolling();
    // this.handleVaultBackup();
    this._addTransactionControllerListeners();

    Engine.instance = this;
  }

  // Logs the "Transaction Finalized" event after a transaction was either confirmed, dropped or failed.
  _handleTransactionFinalizedEvent = async (
    transactionEventPayload: TransactionEventPayload,
    properties: JsonMap,
  ) => {
    const shouldUseSmartTransaction = selectShouldUseSmartTransaction(
      store.getState(),
    );
    if (
      !shouldUseSmartTransaction ||
      !transactionEventPayload.transactionMeta
    ) {
      MetaMetrics.getInstance().trackEvent(
        MetricsEventBuilder.createEventBuilder(
          MetaMetricsEvents.TRANSACTION_FINALIZED,
        )
          .addProperties(properties)
          .build(),
      );
      return;
    }
    const { transactionMeta } = transactionEventPayload;
    const { SmartTransactionsController } = this.context;
    const waitForSmartTransaction = true;
    const smartTransactionMetricsProperties =
      await getSmartTransactionMetricsProperties(
        SmartTransactionsController,
        transactionMeta,
        waitForSmartTransaction,
        this.controllerMessenger,
      );
    MetaMetrics.getInstance().trackEvent(
      MetricsEventBuilder.createEventBuilder(
        MetaMetricsEvents.TRANSACTION_FINALIZED,
      )
        .addProperties(smartTransactionMetricsProperties)
        .addProperties(properties)
        .build(),
    );
  };

  _handleTransactionDropped = async (
    transactionEventPayload: TransactionEventPayload,
  ) => {
    const properties = { status: 'dropped' };
    await this._handleTransactionFinalizedEvent(
      transactionEventPayload,
      properties,
    );
  };

  _handleTransactionConfirmed = async (transactionMeta: TransactionMeta) => {
    const properties = { status: 'confirmed' };
    await this._handleTransactionFinalizedEvent(
      { transactionMeta },
      properties,
    );
  };

  _handleTransactionFailed = async (
    transactionEventPayload: TransactionEventPayload,
  ) => {
    const properties = { status: 'failed' };
    await this._handleTransactionFinalizedEvent(
      transactionEventPayload,
      properties,
    );
  };

  _addTransactionControllerListeners() {
    this.controllerMessenger.subscribe(
      'TransactionController:transactionDropped',
      this._handleTransactionDropped,
    );

    this.controllerMessenger.subscribe(
      'TransactionController:transactionConfirmed',
      this._handleTransactionConfirmed,
    );

    this.controllerMessenger.subscribe(
      'TransactionController:transactionFailed',
      this._handleTransactionFailed,
    );
  }

  handleVaultBackup() {
    this.controllerMessenger.subscribe(
      AppConstants.KEYRING_STATE_CHANGE_EVENT,
      (state: KeyringControllerState) =>
        backupVault(state)
          .then((result) => {
            if (result.success) {
              Logger.log('Engine', 'Vault back up successful');
            } else {
              Logger.log('Engine', 'Vault backup failed', result.error);
            }
          })
          .catch((error) => {
            Logger.error(error, 'Engine Vault backup failed');
          }),
    );
  }

  startPolling() {
    const {
      TokenDetectionController,
      TokenListController,
      TransactionController,
    } = this.context;

    TokenListController.start();
    TokenDetectionController.start();
    // leaving the reference of TransactionController here, rather than importing it from utils to avoid circular dependency
    TransactionController.startIncomingTransactionPolling();
  }

  configureControllersOnNetworkChange() {
    const { AccountTrackerController, NetworkController, SwapsController } =
      this.context;
    const { provider } = NetworkController.getProviderAndBlockTracker();

    // Skip configuration if this is called before the provider is initialized
    if (!provider) {
      return;
    }
    provider.sendAsync = provider.sendAsync.bind(provider);

    SwapsController.configure({
      provider,
      chainId: NetworkController.getNetworkClientById(
        NetworkController?.state.selectedNetworkClientId,
      ).configuration.chainId,
      pollCountLimit: AppConstants.SWAPS.POLL_COUNT_LIMIT,
    });
    AccountTrackerController.refresh();
  }

  getTotalFiatAccountBalance = (): {
    ethFiat: number;
    tokenFiat: number;
    tokenFiat1dAgo: number;
    ethFiat1dAgo: number;
  } => {
    const {
      CurrencyRateController,
      AccountsController,
      AccountTrackerController,
      TokenBalancesController,
      TokenRatesController,
      TokensController,
      NetworkController,
    } = this.context;

    const selectedInternalAccount = AccountsController.getAccount(
      AccountsController.state.internalAccounts.selectedAccount,
    );

    if (selectedInternalAccount) {
      const selectSelectedInternalAccountChecksummedAddress =
        toChecksumHexAddress(selectedInternalAccount.address);
      const { currentCurrency } = CurrencyRateController.state;
      const { chainId, ticker } = NetworkController.getNetworkClientById(
        NetworkController?.state.selectedNetworkClientId,
      ).configuration;
      const { settings: { showFiatOnTestnets } = {} } = store.getState();

      if (isTestNet(chainId) && !showFiatOnTestnets) {
        return { ethFiat: 0, tokenFiat: 0, ethFiat1dAgo: 0, tokenFiat1dAgo: 0 };
      }

      const conversionRate =
        CurrencyRateController.state?.currencyRates?.[ticker]?.conversionRate ??
        0;

      const { accountsByChainId } = AccountTrackerController.state;
      const { tokens } = TokensController.state;
      const { marketData } = TokenRatesController.state;
      const tokenExchangeRates = marketData?.[toHexadecimal(chainId)];

      let ethFiat = 0;
      let ethFiat1dAgo = 0;
      let tokenFiat = 0;
      let tokenFiat1dAgo = 0;
      const decimalsToShow = (currentCurrency === 'usd' && 2) || undefined;
      if (
        accountsByChainId?.[toHexadecimal(chainId)]?.[
          selectSelectedInternalAccountChecksummedAddress
        ]
      ) {
        const balanceBN = hexToBN(
          accountsByChainId[toHexadecimal(chainId)][
            selectSelectedInternalAccountChecksummedAddress
          ].balance,
        );
        const stakedBalanceBN = hexToBN(
          accountsByChainId[toHexadecimal(chainId)][
            selectSelectedInternalAccountChecksummedAddress
          ].stakedBalance || '0x00',
        );
        const totalAccountBalance = balanceBN
          .add(stakedBalanceBN)
          .toString('hex');
        ethFiat = weiToFiatNumber(
          totalAccountBalance,
          conversionRate,
          decimalsToShow,
        );
      }

      const ethPricePercentChange1d =
        tokenExchangeRates?.[zeroAddress() as Hex]?.pricePercentChange1d;

      ethFiat1dAgo =
        ethPricePercentChange1d !== undefined
          ? ethFiat / (1 + ethPricePercentChange1d / 100)
          : ethFiat;

      if (tokens.length > 0) {
        const { tokenBalances: contractBalances } =
          TokenBalancesController.state;

        const selectedNetworkClientId =
          NetworkController.state.selectedNetworkClientId;
        const chainId = NetworkController.getNetworkClientById(
          selectedNetworkClientId,
        ).configuration.chainId;
        const selectedInternalAccount = AccountsController.getAccount(
          AccountsController.state.internalAccounts.selectedAccount,
        );

        const tokenBalances =
          contractBalances?.[selectedInternalAccount?.address as Hex]?.[
            chainId
          ];

        tokens.forEach(
          (item: { address: string; balance?: string; decimals: number }) => {
            const exchangeRate =
              tokenExchangeRates?.[item.address as Hex]?.price;

            const tokenBalance =
              item.balance ||
              (item.address in tokenBalances
                ? renderFromTokenMinimalUnit(
                    tokenBalances[item.address as Hex],
                    item.decimals,
                  )
                : undefined);
            const tokenBalanceFiat = balanceToFiatNumber(
              // TODO: Fix this by handling or eliminating the undefined case
              // @ts-expect-error This variable can be `undefined`, which would break here.
              tokenBalance,
              conversionRate,
              exchangeRate,
              decimalsToShow,
            );

            const tokenPricePercentChange1d =
              tokenExchangeRates?.[item.address as Hex]?.pricePercentChange1d;

            const tokenBalance1dAgo =
              tokenPricePercentChange1d !== undefined
                ? tokenBalanceFiat / (1 + tokenPricePercentChange1d / 100)
                : tokenBalanceFiat;

            tokenFiat += tokenBalanceFiat;
            tokenFiat1dAgo += tokenBalance1dAgo;
          },
        );
      }

      return {
        ethFiat: ethFiat ?? 0,
        ethFiat1dAgo: ethFiat1dAgo ?? 0,
        tokenFiat: tokenFiat ?? 0,
        tokenFiat1dAgo: tokenFiat1dAgo ?? 0,
      };
    }
    // if selectedInternalAccount is undefined, return default 0 value.
    return {
      ethFiat: 0,
      tokenFiat: 0,
      ethFiat1dAgo: 0,
      tokenFiat1dAgo: 0,
    };
  };

  ///: BEGIN:ONLY_INCLUDE_IF(keyring-snaps)
  getSnapKeyring = async () => {
    let [snapKeyring] = this.keyringController.getKeyringsByType(
      KeyringTypes.snap,
    );
    if (!snapKeyring) {
      snapKeyring = await this.keyringController.addNewKeyring(
        KeyringTypes.snap,
      );
    }
    return snapKeyring;
  };

  /**
   * Removes an account from state / storage.
   *
   * @param {string} address - A hex address
   */
  removeAccount = async (address: string) => {
    // Remove all associated permissions
    await removeAccountsFromPermissions([address]);
    // Remove account from the keyring
    await this.keyringController.removeAccount(address as Hex);
    return address;
  };
  ///: END:ONLY_INCLUDE_IF

  /**
   * Returns true or false whether the user has funds or not
   */
  hasFunds = () => {
    try {
      const {
        engine: { backgroundState },
      } = store.getState();
      const { NetworkController, AccountsController } = this.context;

      // TODO: Check `allNfts[currentChainId]` property instead
      // @ts-expect-error This property does not exist
      const nfts = backgroundState.NftController.nfts;
      const tokens = backgroundState.TokensController.tokens;

      const selectedNetworkClientId =
        backgroundState.NetworkController.selectedNetworkClientId;
      const chainId = NetworkController.getNetworkClientById(
        selectedNetworkClientId,
      ).configuration.chainId;
      const selectedInternalAccount = AccountsController.getAccount(
        AccountsController.state.internalAccounts.selectedAccount,
      );

      const tokenBalances =
        backgroundState.TokenBalancesController.tokenBalances?.[
          selectedInternalAccount?.address as Hex
        ]?.[chainId];

      let tokenFound = false;
      tokens.forEach((token: { address: string | number }) => {
        if (
          tokenBalances[token.address as Hex] &&
          !isZero(tokenBalances[token.address as Hex])
        ) {
          tokenFound = true;
        }
      });

      const fiatBalance = this.getTotalFiatAccountBalance() || 0;
      const totalFiatBalance = fiatBalance.ethFiat + fiatBalance.ethFiat;

      return totalFiatBalance > 0 || tokenFound || nfts.length > 0;
    } catch (e) {
      Logger.log('Error while getting user funds', e);
    }
  };

  resetState = async () => {
    // Whenever we are gonna start a new wallet
    // either imported or created, we need to
    // get rid of the old data from state
    const {
      TransactionController,
      TokensController,
      NftController,
      TokenBalancesController,
      TokenRatesController,
      PermissionController,
      // SelectedNetworkController,
      ///: BEGIN:ONLY_INCLUDE_IF(preinstalled-snaps,external-snaps)
      SnapController,
      ///: END:ONLY_INCLUDE_IF
      LoggingController,
    } = this.context;

    // Remove all permissions.
    PermissionController?.clearState?.();
    ///: BEGIN:ONLY_INCLUDE_IF(preinstalled-snaps,external-snaps)
    SnapController.clearState();
    ///: END:ONLY_INCLUDE_IF

    // Clear selected network
    // TODO implement this method on SelectedNetworkController
    // SelectedNetworkController.unsetAllDomains()

    //Clear assets info
    TokensController.resetState();
    NftController.resetState();

    TokenBalancesController.resetState();
    TokenRatesController.resetState();

    // eslint-disable-next-line @typescript-eslint/no-explicit-any
    (TransactionController as any).update(() => ({
      methodData: {},
      transactions: [],
      lastFetchedBlockNumbers: {},
      submitHistory: [],
      swapsTransactions: {},
    }));

    LoggingController.clear();
  };

  removeAllListeners() {
    this.controllerMessenger.clearSubscriptions();
  }

  async destroyEngineInstance() {
    // TODO: Replace "any" with type
    // eslint-disable-next-line @typescript-eslint/no-explicit-any
    Object.values(this.context).forEach((controller: any) => {
      if (controller.destroy) {
        controller.destroy();
      }
    });
    this.removeAllListeners();
    await this.resetState();
    Engine.instance = null;
  }

  rejectPendingApproval(
    id: string,
    reason: Error = providerErrors.userRejectedRequest(),
    opts: { ignoreMissing?: boolean; logErrors?: boolean } = {},
  ) {
    const { ApprovalController } = this.context;

    if (opts.ignoreMissing && !ApprovalController.has({ id })) {
      return;
    }

    try {
      ApprovalController.reject(id, reason);
      // TODO: Replace "any" with type
      // eslint-disable-next-line @typescript-eslint/no-explicit-any
    } catch (error: any) {
      if (opts.logErrors !== false) {
        Logger.error(
          error,
          'Reject while rejecting pending connection request',
        );
      }
    }
  }

  async acceptPendingApproval(
    id: string,
    requestData?: Record<string, Json>,
    opts: AcceptOptions & { handleErrors?: boolean } = {
      waitForResult: false,
      deleteAfterResult: false,
      handleErrors: true,
    },
  ) {
    const { ApprovalController } = this.context;

    try {
      return await ApprovalController.accept(id, requestData, {
        waitForResult: opts.waitForResult,
        deleteAfterResult: opts.deleteAfterResult,
      });
    } catch (err) {
      if (opts.handleErrors === false) {
        throw err;
      }
    }
  }

  // This should be used instead of directly calling PreferencesController.setSelectedAddress or AccountsController.setSelectedAccount
  setSelectedAccount(address: string) {
    const { AccountsController, PreferencesController } = this.context;
    const account = AccountsController.getAccountByAddress(address);
    if (account) {
      AccountsController.setSelectedAccount(account.id);
      PreferencesController.setSelectedAddress(address);
    } else {
      throw new Error(`No account found for address: ${address}`);
    }
  }

  /**
   * This should be used instead of directly calling PreferencesController.setAccountLabel or AccountsController.setAccountName in order to keep the names in sync
   * We are currently incrementally migrating the accounts data to the AccountsController so we must keep these values
   * in sync until the migration is complete.
   */
  setAccountLabel(address: string, label: string) {
    const { AccountsController, PreferencesController } = this.context;
    const accountToBeNamed = AccountsController.getAccountByAddress(address);
    if (accountToBeNamed === undefined) {
      throw new Error(`No account found for address: ${address}`);
    }
    AccountsController.setAccountName(accountToBeNamed.id, label);
    PreferencesController.setAccountLabel(address, label);
  }

  getGlobalEthQuery(): EthQuery {
    const { NetworkController } = this.context;
    const { provider } = NetworkController.getSelectedNetworkClient() ?? {};

    if (!provider) {
      throw new Error('No selected network client');
    }

    return new EthQuery(provider);
  }
}

/**
 * Assert that the given Engine instance has been initialized
 *
 * @param instance - Either an Engine instance, or null
 */
function assertEngineExists(
  instance: Engine | null,
): asserts instance is Engine {
  if (!instance) {
    throw new Error('Engine does not exist');
  }
}

let instance: Engine | null;

export default {
  get context() {
    assertEngineExists(instance);
    return instance.context;
  },

  get controllerMessenger() {
    assertEngineExists(instance);
    return instance.controllerMessenger;
  },

  get state() {
    assertEngineExists(instance);
    const {
      AccountTrackerController,
      AddressBookController,
      AssetsContractController,
      NftController,
      TokenListController,
      CurrencyRateController,
      KeyringController,
      NetworkController,
      PreferencesController,
      PhishingController,
      PPOMController,
      TokenBalancesController,
      TokenRatesController,
      TransactionController,
      SmartTransactionsController,
      SwapsController,
      GasFeeController,
      TokensController,
      TokenDetectionController,
      NftDetectionController,
      ///: BEGIN:ONLY_INCLUDE_IF(preinstalled-snaps,external-snaps)
      SnapController,
      SubjectMetadataController,
      AuthenticationController,
      UserStorageController,
      NotificationServicesController,
      NotificationServicesPushController,
      ///: END:ONLY_INCLUDE_IF
      PermissionController,
      SelectedNetworkController,
      ApprovalController,
      LoggingController,
      AccountsController,
    } = instance.datamodel.state;

    // normalize `null` currencyRate to `0`
    // TODO: handle `null` currencyRate by hiding fiat values instead
    const modifiedCurrencyRateControllerState = {
      ...CurrencyRateController,
      conversionRate:
        CurrencyRateController.conversionRate === null
          ? 0
          : CurrencyRateController.conversionRate,
    };

    return {
      AccountTrackerController,
      AddressBookController,
      AssetsContractController,
      NftController,
      TokenListController,
      CurrencyRateController: modifiedCurrencyRateControllerState,
      KeyringController,
      NetworkController,
      PhishingController,
      PPOMController,
      PreferencesController,
      TokenBalancesController,
      TokenRatesController,
      TokensController,
      TransactionController,
      SmartTransactionsController,
      SwapsController,
      GasFeeController,
      TokenDetectionController,
      NftDetectionController,
      ///: BEGIN:ONLY_INCLUDE_IF(preinstalled-snaps,external-snaps)
      SnapController,
      SubjectMetadataController,
      AuthenticationController,
      UserStorageController,
      NotificationServicesController,
      NotificationServicesPushController,
      ///: END:ONLY_INCLUDE_IF
      PermissionController,
      SelectedNetworkController,
      ApprovalController,
      LoggingController,
      AccountsController,
    };
  },

  get datamodel() {
    assertEngineExists(instance);
    return instance.datamodel;
  },

  getTotalFiatAccountBalance() {
    assertEngineExists(instance);
    return instance.getTotalFiatAccountBalance();
  },

  hasFunds() {
    assertEngineExists(instance);
    return instance.hasFunds();
  },

  resetState() {
    assertEngineExists(instance);
    return instance.resetState();
  },

  destroyEngine() {
    instance?.destroyEngineInstance();
    instance = null;
  },

  init(state: Partial<EngineState> | undefined, keyringState = null) {
    instance = Engine.instance || new Engine(state, keyringState);
    Object.freeze(instance);
    return instance;
  },

  acceptPendingApproval: async (
    id: string,
    requestData?: Record<string, Json>,
    opts?: AcceptOptions & { handleErrors?: boolean },
  ) => instance?.acceptPendingApproval(id, requestData, opts),

  rejectPendingApproval: (
    id: string,
    reason: Error,
    opts: {
      ignoreMissing?: boolean;
      logErrors?: boolean;
    } = {},
  ) => instance?.rejectPendingApproval(id, reason, opts),

  setSelectedAddress: (address: string) => {
    assertEngineExists(instance);
    instance.setSelectedAccount(address);
  },

  setAccountLabel: (address: string, label: string) => {
    assertEngineExists(instance);
    instance.setAccountLabel(address, label);
  },

  getGlobalEthQuery: (): EthQuery => {
    assertEngineExists(instance);
    return instance.getGlobalEthQuery();
  },
  ///: BEGIN:ONLY_INCLUDE_IF(keyring-snaps)
  getSnapKeyring: () => {
    assertEngineExists(instance);
    return instance.getSnapKeyring();
  },
  removeAccount: async (address: string) => {
    assertEngineExists(instance);
    return await instance.removeAccount(address);
  },
  ///: END:ONLY_INCLUDE_IF
};<|MERGE_RESOLUTION|>--- conflicted
+++ resolved
@@ -1574,10 +1574,6 @@
           name: 'TokenBalancesController',
           allowedActions: [
             'AccountsController:getSelectedAccount',
-<<<<<<< HEAD
-            'AssetsContractController:getERC20BalanceOf',
-            'NetworkController:getNetworkClientById',
-=======
             'NetworkController:getState',
             'NetworkController:getNetworkClientById',
             'PreferencesController:getState',
@@ -1587,7 +1583,6 @@
             'TokensController:stateChange',
             'NetworkController:stateChange',
             'PreferencesController:stateChange',
->>>>>>> 26637827
           ],
         }),
         interval: 180000,
