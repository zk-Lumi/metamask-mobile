/* eslint-disable import/no-commonjs */
import URL from 'url-parse';
import { ChainId } from '@metamask/controller-utils';
import { JsonRpcEngine } from 'json-rpc-engine';
import MobilePortStream from '../MobilePortStream';
import { setupMultiplex } from '../../util/streams';
import createLoggerMiddleware from '../../util/middlewares/logger';
import createOriginMiddleware from '../../util/middlewares/origin';
import Engine from '../Engine';
import { createSanitizationMiddleware } from '../SanitizationMiddleware';
import { getAllNetworks } from '../../util/networks';
import Logger from '../../util/Logger';
import AppConstants from '../AppConstants';
import { createEngineStream } from 'json-rpc-middleware-stream';
import RemotePort from './RemotePort';
import WalletConnectPort from './WalletConnectPort';
import Port from './Port';
import {
  selectChainId,
  selectProviderConfig,
} from '../../selectors/networkController';
import { store } from '../../store';
///: BEGIN:ONLY_INCLUDE_IF(snaps)
import snapMethodMiddlewareBuilder from '../Snaps/SnapsMethodMiddleware';
import { SubjectType } from '@metamask/permission-controller';
///: END:ONLY_INCLUDE_IF

const createFilterMiddleware = require('eth-json-rpc-filters');
const createSubscriptionManager = require('eth-json-rpc-filters/subscriptionManager');
const providerAsMiddleware = require('eth-json-rpc-middleware/providerAsMiddleware');
import createRPCMethodTrackingMiddleware from '../../util/middlewares/rpcMethodTracking';
const pump = require('pump');
// eslint-disable-next-line import/no-nodejs-modules
const EventEmitter = require('events').EventEmitter;
const { NOTIFICATION_NAMES } = AppConstants;
import DevLogger from '../SDKConnect/utils/DevLogger';
import { getPermittedAccounts } from '../Permissions';
<<<<<<< HEAD
import { MetaMetrics } from '../Analytics';
=======
import { NetworkStatus } from '@metamask/network-controller';
import { NETWORK_ID_LOADING } from '../redux/slices/inpageProvider';

const legacyNetworkId = () => {
  const { networksMetadata, selectedNetworkClientId } =
    store.getState().engine.backgroundState.NetworkController;

  const { networkId } = store.getState().inpageProvider;

  return networksMetadata?.[selectedNetworkClientId].status !==
    NetworkStatus.Available
    ? NETWORK_ID_LOADING
    : networkId;
};
>>>>>>> 840169d1

export class BackgroundBridge extends EventEmitter {
  constructor({
    webview,
    url,
    getRpcMethodMiddleware,
    isMainFrame,
    isRemoteConn,
    sendMessage,
    isWalletConnect,
    wcRequestActions,
    getApprovedHosts,
    remoteConnHost,
    isMMSDK,
    channelId,
  }) {
    super();
    this.url = url;
    // TODO - When WalletConnect and MMSDK uses the Permission System, URL does not apply in all conditions anymore since hosts may not originate from web. This will need to change!
    this.hostname = new URL(url).hostname;
    this.remoteConnHost = remoteConnHost;
    this.isMainFrame = isMainFrame;
    this.isWalletConnect = isWalletConnect;
    this.isMMSDK = isMMSDK;
    this.isRemoteConn = isRemoteConn;
    this._webviewRef = webview && webview.current;
    this.disconnected = false;
    this.getApprovedHosts = getApprovedHosts;
    this.channelId = channelId;

    this.createMiddleware = getRpcMethodMiddleware;

    this.port = isRemoteConn
      ? new RemotePort(sendMessage)
      : this.isWalletConnect
      ? new WalletConnectPort(wcRequestActions)
      : new Port(this._webviewRef, isMainFrame);

    this.engine = null;

    this.chainIdSent = selectChainId(store.getState());
    this.networkVersionSent = store.getState().inpageProvider.networkId;

    // This will only be used for WalletConnect for now
    this.addressSent =
      Engine.context.PreferencesController.state.selectedAddress?.toLowerCase();

    const portStream = new MobilePortStream(this.port, url);
    // setup multiplexing
    const mux = setupMultiplex(portStream);
    // connect features
    this.setupProviderConnection(
      mux.createStream(
        isWalletConnect ? 'walletconnect-provider' : 'metamask-provider',
      ),
    );

    Engine.controllerMessenger.subscribe(
      AppConstants.NETWORK_STATE_CHANGE_EVENT,
      this.sendStateUpdate,
    );
    Engine.context.PreferencesController.subscribe(this.sendStateUpdate);

    Engine.controllerMessenger.subscribe(
      'KeyringController:lock',
      this.onLock.bind(this),
    );
    Engine.controllerMessenger.subscribe(
      'KeyringController:unlock',
      this.onUnlock.bind(this),
    );

    try {
      const pc = Engine.context.PermissionController;
      const controllerMessenger = Engine.context.controllerMessenger;
      controllerMessenger.subscribe(
        `${pc.name}:stateChange`,
        (subjectWithPermission) => {
          DevLogger.log(
            `PermissionController:stateChange event`,
            subjectWithPermission,
          );
          // Inform dapp about updated permissions
          const selectedAddress = this.getState().selectedAddress;
          this.notifySelectedAddressChanged(selectedAddress);
        },
        (state) => state.subjects[this.channelId],
      );
    } catch (err) {
      DevLogger.log(`Error in BackgroundBridge: ${err}`);
    }

    this.on('update', this.onStateUpdate);

    if (this.isRemoteConn) {
      const memState = this.getState();
      const publicState = this.getProviderNetworkState();
      const selectedAddress = memState.selectedAddress;
      this.notifyChainChanged(publicState);
      this.notifySelectedAddressChanged(selectedAddress);
    }
  }

  onUnlock() {
    // TODO UNSUBSCRIBE EVENT INSTEAD
    if (this.disconnected) return;

    if (this.isRemoteConn) {
      // Not sending the lock event in case of a remote connection as this is handled correctly already by the SDK
      // In case we want to send, use  new structure
      /*const memState = this.getState();
      const selectedAddress = memState.selectedAddress;

      this.sendNotification({
        method: NOTIFICATION_NAMES.unlockStateChanged,
        params: {
          isUnlocked: true,
          accounts: [selectedAddress],
        },
      });*/
      return;
    }

    this.sendNotification({
      method: NOTIFICATION_NAMES.unlockStateChanged,
      params: true,
    });
  }

  onLock() {
    // TODO UNSUBSCRIBE EVENT INSTEAD
    if (this.disconnected) return;

    if (this.isRemoteConn) {
      // Not sending the lock event in case of a remote connection as this is handled correctly already by the SDK
      // In case we want to send, use  new structure
      /*this.sendNotification({
        method: NOTIFICATION_NAMES.unlockStateChanged,
        params: {
          isUnlocked: false,
        },
      });*/
      return;
    }

    this.sendNotification({
      method: NOTIFICATION_NAMES.unlockStateChanged,
      params: false,
    });
  }

  getProviderNetworkState() {
    const providerConfig = selectProviderConfig(store.getState());
    const networkType = providerConfig.type;

    const isInitialNetwork =
      networkType && getAllNetworks().includes(networkType);
    let chainId;

    if (isInitialNetwork) {
      chainId = ChainId[networkType];
    } else if (networkType === 'rpc') {
      chainId = providerConfig.chainId;
    }
    if (chainId && !chainId.startsWith('0x')) {
      // Convert to hex
      chainId = `0x${parseInt(chainId, 10).toString(16)}`;
    }

    const result = {
      networkVersion: legacyNetworkId(),
      chainId,
    };
    return result;
  }

  notifyChainChanged(params) {
    DevLogger.log(`notifyChainChanged: `, params);
    this.sendNotification({
      method: NOTIFICATION_NAMES.chainChanged,
      params,
    });
  }

  async notifySelectedAddressChanged(selectedAddress) {
    try {
      let approvedAccounts = [];
      DevLogger.log(
        `notifySelectedAddressChanged: ${selectedAddress} wc=${this.isWalletConnect} url=${this.url}`,
      );
      if (this.isWalletConnect) {
        approvedAccounts = await getPermittedAccounts(this.url);
      } else {
        approvedAccounts = await getPermittedAccounts(
          this.channelId ?? this.hostname,
        );
      }
      // Check if selectedAddress is approved
      const found = approvedAccounts
        .map((addr) => addr.toLowerCase())
        .includes(selectedAddress.toLowerCase());

      if (found) {
        // Set selectedAddress as first value in array
        approvedAccounts = [
          selectedAddress,
          ...approvedAccounts.filter(
            (addr) => addr.toLowerCase() !== selectedAddress.toLowerCase(),
          ),
        ];
      }
      DevLogger.log(
        `notifySelectedAddressChanged url: ${this.url} hostname: ${this.hostname}: ${selectedAddress}`,
        approvedAccounts,
      );
      this.sendNotification({
        method: NOTIFICATION_NAMES.accountsChanged,
        params: approvedAccounts,
      });
    } catch (err) {
      console.error(`notifySelectedAddressChanged: ${err}`);
    }
  }

  onStateUpdate(memState) {
    if (!memState) {
      memState = this.getState();
    }
    const publicState = this.getProviderNetworkState();

    // Check if update already sent
    if (
      this.chainIdSent !== publicState.chainId ||
      (this.networkVersionSent !== publicState.networkVersion &&
        publicState.networkVersion !== NETWORK_ID_LOADING)
    ) {
      this.chainIdSent = publicState.chainId;
      this.networkVersionSent = publicState.networkVersion;
      this.notifyChainChanged(publicState);
    }

    // ONLY NEEDED FOR WC FOR NOW, THE BROWSER HANDLES THIS NOTIFICATION BY ITSELF
    if (this.isWalletConnect || this.isRemoteConn) {
      if (this.addressSent !== memState.selectedAddress) {
        this.addressSent = memState.selectedAddress;
        this.notifySelectedAddressChanged(memState.selectedAddress);
      }
    }
  }

  isUnlocked() {
    return Engine.context.KeyringController.isUnlocked();
  }

  getProviderState() {
    return {
      isUnlocked: this.isUnlocked(),
      ...this.getProviderNetworkState(),
    };
  }

  sendStateUpdate = () => {
    this.emit('update');
  };

  onMessage = (msg) => {
    this.port.emit('message', { name: msg.name, data: msg.data });
  };

  onDisconnect = () => {
    this.disconnected = true;
    Engine.controllerMessenger.unsubscribe(
      AppConstants.NETWORK_STATE_CHANGE_EVENT,
      this.sendStateUpdate,
    );
    Engine.context.PreferencesController.unsubscribe(this.sendStateUpdate);
    this.port.emit('disconnect', { name: this.port.name, data: null });
  };

  /**
   * A method for serving our ethereum provider over a given stream.
   * @param {*} outStream - The stream to provide over.
   */
  setupProviderConnection(outStream) {
    this.engine = this.setupProviderEngine();

    // setup connection
    const providerStream = createEngineStream({ engine: this.engine });

    pump(outStream, providerStream, outStream, (err) => {
      // handle any middleware cleanup
      this.engine._middleware.forEach((mid) => {
        if (mid.destroy && typeof mid.destroy === 'function') {
          mid.destroy();
        }
      });
      if (err) Logger.log('Error with provider stream conn', err);
    });
  }

  /**
   * A method for creating a provider that is safely restricted for the requesting domain.
   **/
  setupProviderEngine() {
    const origin = this.hostname;
    const metrics = MetaMetrics.getInstance();
    // setup json rpc engine stack
    const engine = new JsonRpcEngine();
    const { blockTracker, provider } =
      Engine.context.NetworkController.getProviderAndBlockTracker();

    // create filter polyfill middleware
    const filterMiddleware = createFilterMiddleware({ provider, blockTracker });

    // create subscription polyfill middleware
    const subscriptionManager = createSubscriptionManager({
      provider,
      blockTracker,
    });
    subscriptionManager.events.on('notification', (message) =>
      engine.emit('notification', message),
    );

    // metadata
    engine.push(createOriginMiddleware({ origin }));
    engine.push(createLoggerMiddleware({ origin }));

    // tracking
    engine.push(createRPCMethodTrackingMiddleware({ metrics }));

    // filter and subscription polyfills
    engine.push(filterMiddleware);
    engine.push(subscriptionManager.middleware);
    // watch asset

    ///: BEGIN:ONLY_INCLUDE_IF(snaps)
    // Snaps middleware
    engine.push(
      snapMethodMiddlewareBuilder(
        Engine.context,
        Engine.controllerMessenger,
        origin,
        // We assume that origins connecting through the BackgroundBridge are websites
        SubjectType.Website,
      ),
    );
    ///: END:ONLY_INCLUDE_IF

    // user-facing RPC methods
    engine.push(
      this.createMiddleware({
        hostname: this.hostname,
        getProviderState: this.getProviderState.bind(this),
      }),
    );

    engine.push(createSanitizationMiddleware());
    // forward to metamask primary provider
    engine.push(providerAsMiddleware(provider));
    return engine;
  }

  sendNotification(payload) {
    DevLogger.log(`BackgroundBridge::sendNotification: `, payload);
    this.engine && this.engine.emit('notification', payload);
  }

  /**
   * The metamask-state of the various controllers, made available to the UI
   *
   * TODO: Use controller state instead of flattened state for better auditability
   *
   * @returns {Object} status
   */
  getState() {
    const vault = Engine.context.KeyringController.state.vault;
    const { selectedAddress } = Engine.datamodel.flatState;
    return {
      isInitialized: !!vault,
      isUnlocked: true,
      network: legacyNetworkId(),
      selectedAddress,
    };
  }
}

export default BackgroundBridge;<|MERGE_RESOLUTION|>--- conflicted
+++ resolved
@@ -35,9 +35,7 @@
 const { NOTIFICATION_NAMES } = AppConstants;
 import DevLogger from '../SDKConnect/utils/DevLogger';
 import { getPermittedAccounts } from '../Permissions';
-<<<<<<< HEAD
 import { MetaMetrics } from '../Analytics';
-=======
 import { NetworkStatus } from '@metamask/network-controller';
 import { NETWORK_ID_LOADING } from '../redux/slices/inpageProvider';
 
@@ -52,7 +50,6 @@
     ? NETWORK_ID_LOADING
     : networkId;
 };
->>>>>>> 840169d1
 
 export class BackgroundBridge extends EventEmitter {
   constructor({
