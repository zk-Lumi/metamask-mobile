--- conflicted
+++ resolved
@@ -92,13 +92,8 @@
       );
 
       const networkControllerOpts = {
-<<<<<<< HEAD
         infuraProjectId: 'd039103314584a379e33c21fbe89b6cb', // process.env.MM_INFURA_PROJECT_ID || NON_EMPTY,
         state: initialState.networkController,
-=======
-        infuraProjectId: process.env.MM_INFURA_PROJECT_ID || NON_EMPTY,
-        state: initialState.NetworkController,
->>>>>>> 7f54f364
         messenger: this.controllerMessenger.getRestricted({
           name: 'NetworkController',
           allowedEvents: [],
