/* eslint-disable no-console */
import {
  AccountTrackerController,
  AssetsContractController,
  TokenListController,
  CurrencyRateController,
  TokenBalancesController,
  TokenRatesController,
  TokensController,
  NftController,
  TokenDetectionController,
  NftDetectionController,
} from '@metamask/assets-controllers';
import { AddressBookController } from '@metamask/address-book-controller';
import { ControllerMessenger } from '@metamask/base-controller';
import { ComposableController } from '@metamask/composable-controller';
import { KeyringController } from '@metamask/keyring-controller';
import {
  PersonalMessageManager,
  MessageManager,
  TypedMessageManager,
} from '@metamask/message-manager';
import { NetworkController } from '@metamask/network-controller';
import { PhishingController } from '@metamask/phishing-controller';
import { PreferencesController } from '@metamask/preferences-controller';
import {
  Transaction,
  TransactionController,
  WalletDevice,
} from '@metamask/transaction-controller';
import { GasFeeController } from '@metamask/gas-fee-controller';
import { ApprovalController } from '@metamask/approval-controller';
import { PermissionController } from '@metamask/permission-controller';
import SwapsController, { swapsUtils } from '@metamask/swaps-controller';
import { SnapController } from '@metamask/snap-controllers';
import AsyncStorage from '@react-native-async-storage/async-storage';
import { MetaMaskKeyring as QRHardwareKeyring } from '@keystonehq/metamask-airgapped-keyring';
import Encryptor from './Encryptor';
import { toChecksumAddress } from 'ethereumjs-util';
import RNFetchBlob from 'rn-fetch-blob';
import Networks, {
  isMainnetByChainId,
  getDecimalChainId,
  fetchEstimatedMultiLayerL1Fee,
} from '../util/networks';
import AppConstants from './AppConstants';
import { store } from '../store';
import {
  renderFromTokenMinimalUnit,
  balanceToFiatNumber,
  weiToFiatNumber,
} from '../util/number';
import NotificationManager from './NotificationManager';
import Logger from '../util/Logger';
import { LAST_INCOMING_TX_BLOCK_INFO } from '../constants/storage';
import { EndowmentPermissions } from '../constants/permissions';
import { SNAP_BLOCKLIST, checkSnapsBlockList } from '../util/snaps';
import { isZero } from '../util/lodash';
import { MetaMetricsEvents } from '../core/Analytics';
import AnalyticsV2 from '../util/analyticsV2';
import {
<<<<<<< HEAD
  SnapBridge,
  WebviewExecutionService,
  buildSnapEndowmentSpecifications,
  buildSnapRestrictedMethodSpecifications,
} from './Snaps';
import { getRpcMethodMiddleware } from './RPCMethods/RPCMethodMiddleware';
import {
=======
>>>>>>> 57f54324
  getCaveatSpecifications,
  getPermissionSpecifications,
  unrestrictedMethods,
} from './Permissions/specifications.js';

const NON_EMPTY = 'NON_EMPTY';

const encryptor = new Encryptor();
let currentChainId: any;

/**
 * Core controller responsible for composing other metamask controllers together
 * and exposing convenience methods for common wallet operations.
 */
class Engine {
  /**
   * ComposableController reference containing all child controllers
   */
  datamodel;

  /**
   * Object containing the info for the latest incoming tx block
   * for each address and network
   */
  lastIncomingTxBlockInfo: any;

  /**
   * Creates a CoreController instance
   */
  constructor(initialState = {}) {
    if (!Engine.instance) {
      this.controllerMessenger = new ControllerMessenger();
      const preferencesController = new PreferencesController(
        {},
        {
          ipfsGateway: AppConstants.IPFS_DEFAULT_GATEWAY_URL,
          useTokenDetection:
            initialState?.PreferencesController?.useTokenDetection ?? true,
          // TODO: Use previous value when preferences UI is available
          useNftDetection: false,
          openSeaEnabled: false,
        },
      );

      const networkControllerOpts = {
        infuraProjectId: process.env.MM_INFURA_PROJECT_ID || NON_EMPTY,
        state: initialState.networkController,
        messenger: this.controllerMessenger.getRestricted({
          name: 'NetworkController',
          allowedEvents: [],
          allowedActions: [],
        }),
      };

      const networkController = new NetworkController(networkControllerOpts);
      networkController.providerConfig = {
        static: {
          eth_sendTransaction: async (
            payload: { params: any[], origin: any },
            next: any,
            end: (arg0: undefined, arg1: undefined) => void,
          ) => {
            const { TransactionController } = this.context;
            try {
              const hash = await (
                await TransactionController.addTransaction(
                  payload.params[0],
                  payload.origin,
                  WalletDevice.MM_MOBILE,
                )
              ).result;
              end(undefined, hash);
            } catch (error) {
              end(error);
            }
          },
        },
        getAccounts: (
          end: (arg0: null, arg1: any[]) => void,
          payload: { hostname: string | number },
        ) => {
          const { approvedHosts } = store.getState();
          const isEnabled = approvedHosts[payload.hostname];
          const { KeyringController } = this.context;
          const isUnlocked = KeyringController.isUnlocked();
          const selectedAddress =
            this.context.PreferencesController.state.selectedAddress;
          end(
            null,
            isUnlocked && isEnabled && selectedAddress ? [selectedAddress] : [],
          );
        },
      };
      const assetsContractController = new AssetsContractController({
        onPreferencesStateChange: (listener) =>
          preferencesController.subscribe(listener),
        onNetworkStateChange: (listener) =>
          this.controllerMessenger.subscribe(
            AppConstants.NETWORK_STATE_CHANGE_EVENT,
            listener,
          ),
      });
      const nftController = new NftController(
        {
          onPreferencesStateChange: (listener) =>
            preferencesController.subscribe(listener),
          onNetworkStateChange: (listener) =>
            this.controllerMessenger.subscribe(
              AppConstants.NETWORK_STATE_CHANGE_EVENT,
              listener,
            ),
          getERC721AssetName: assetsContractController.getERC721AssetName.bind(
            assetsContractController,
          ),
          getERC721AssetSymbol:
            assetsContractController.getERC721AssetSymbol.bind(
              assetsContractController,
            ),
          getERC721TokenURI: assetsContractController.getERC721TokenURI.bind(
            assetsContractController,
          ),
          getERC721OwnerOf: assetsContractController.getERC721OwnerOf.bind(
            assetsContractController,
          ),
          getERC1155BalanceOf:
            assetsContractController.getERC1155BalanceOf.bind(
              assetsContractController,
            ),
          getERC1155TokenURI: assetsContractController.getERC1155TokenURI.bind(
            assetsContractController,
          ),
        },
        {
          useIPFSSubdomains: false,
        },
      );
      const tokensController = new TokensController({
        onPreferencesStateChange: (listener) =>
          preferencesController.subscribe(listener),
        onNetworkStateChange: (listener) =>
          this.controllerMessenger.subscribe(
            AppConstants.NETWORK_STATE_CHANGE_EVENT,
            listener,
          ),
        config: { provider: networkController.provider },
      });

      const tokenListController = new TokenListController({
        chainId: networkController.provider.chainId,
        onNetworkStateChange: (listener) =>
          this.controllerMessenger.subscribe(
            AppConstants.NETWORK_STATE_CHANGE_EVENT,
            listener,
          ),
        messenger: this.controllerMessenger,
      });
      const currencyRateController = new CurrencyRateController({
        messenger: this.controllerMessenger,
        state: initialState.CurrencyRateController,
      });
      currencyRateController.start();

      const gasFeeController = new GasFeeController({
        messenger: this.controllerMessenger,
        getProvider: () => networkController.provider,
        onNetworkStateChange: (listener) =>
          this.controllerMessenger.subscribe(
            AppConstants.NETWORK_STATE_CHANGE_EVENT,
            listener,
          ),
        getCurrentNetworkEIP1559Compatibility: async () =>
          await networkController.getEIP1559Compatibility(),
        getChainId: () => networkController.state.provider.chainId,
        getCurrentNetworkLegacyGasAPICompatibility: () => {
          const chainId = networkController.state.provider.chainId;
          return (
            isMainnetByChainId(chainId) ||
            chainId === swapsUtils.BSC_CHAIN_ID ||
            chainId === swapsUtils.POLYGON_CHAIN_ID
          );
        },
        clientId: AppConstants.SWAPS.CLIENT_ID,
        legacyAPIEndpoint:
          'https://gas-api.metaswap.codefi.network/networks/<chain_id>/gasPrices',
        EIP1559APIEndpoint:
          'https://gas-api.metaswap.codefi.network/networks/<chain_id>/suggestedGasFees',
      });

<<<<<<< HEAD
      const additionalKeyrings = [QRHardwareKeyring];

      const getIdentities = () => {
        const identities = preferencesController.state.identities;
        const newIdentities = {};
        Object.keys(identities).forEach((key) => {
          newIdentities[key.toLowerCase()] = identities[key];
        });
        return newIdentities;
      };

      const keyringController = new KeyringController(
        {
          removeIdentity: preferencesController.removeIdentity.bind(
            preferencesController,
          ),
          syncIdentities: preferencesController.syncIdentities.bind(
            preferencesController,
          ),
          updateIdentities: preferencesController.updateIdentities.bind(
            preferencesController,
          ),
          setSelectedAddress: preferencesController.setSelectedAddress.bind(
            preferencesController,
          ),
          setAccountLabel: preferencesController.setAccountLabel.bind(
            preferencesController,
          ),
        },
        { encryptor, keyringTypes: additionalKeyrings },
        initialState.KeyringController,
      );

=======
>>>>>>> 57f54324
      const approvalController = new ApprovalController({
        messenger: this.controllerMessenger.getRestricted({
          name: 'ApprovalController',
        }),
        showApprovalRequest: () => null,
      });

<<<<<<< HEAD
      const getSnapPermissionSpecifications = () => ({
        ...buildSnapEndowmentSpecifications(),
        ...buildSnapRestrictedMethodSpecifications({
          clearSnapState: this.controllerMessenger.call.bind(
            this.controllerMessenger,
            'SnapController:clearSnapState',
          ),
          // getMnemonic: this.getPrimaryKeyringMnemonic.bind(this),
          // getUnlockPromise: this.appStateController.getUnlockPromise.bind(
          //   this.appStateController,
          // ),
          getSnap: this.controllerMessenger.call.bind(
            this.controllerMessenger,
            'SnapController:get',
          ),
          handleSnapRpcRequest: this.controllerMessenger.call.bind(
            this.controllerMessenger,
            'SnapController:handleRequest',
          ),
          getSnapState: this.controllerMessenger.call.bind(
            this.controllerMessenger,
            'SnapController:getSnapState',
          ),
          // showConfirmation: (origin, confirmationData) =>
          //   this.approvalController.addAndShowApprovalRequest({
          //     origin,
          //     type: MESSAGE_TYPE.SNAP_CONFIRM,
          //     requestData: confirmationData,
          //   }),
          updateSnapState: this.controllerMessenger.call.bind(
            this.controllerMessenger,
            'SnapController:updateSnapState',
          ),
        }),
      });

      const permissionController = new PermissionController({
        messenger: this.controllerMessenger.getRestricted({
          name: 'PermissionController',
          allowedActions: [
            `${approvalController.name}:addRequest`,
            `${approvalController.name}:hasRequest`,
            `${approvalController.name}:acceptRequest`,
            `${approvalController.name}:rejectRequest`,
          ],
        }),
        state: initialState.PermissionController,
        caveatSpecifications: getCaveatSpecifications({ getIdentities }),
        permissionSpecifications: {
          ...getPermissionSpecifications({
            getAllAccounts: () => keyringController.getAccounts(),
          }),
          ...getSnapPermissionSpecifications(),
        },
        unrestrictedMethods,
      });

      this.setupSnapProvider = (snapId, connectionStream) => {
        console.log(
          '[ENGINE LOG] Engine+setupSnapProvider: Setup stream for Snap',
          snapId,
        );
        const bridge = new SnapBridge({
          snapId,
          connectionStream,
          getRPCMethodMiddleware: ({ hostname, getProviderState }) =>
            getRpcMethodMiddleware({
              hostname,
              getProviderState,
              navigation: null,
              getApprovedHosts: () => null,
              setApprovedHosts: () => null,
              approveHost: () => null,
              // Mock URL
              url: 'https://www.google.com',
              title: 'Snap',
              icon: null,
              isHomepage: false,
              fromHomepage: false,
              toggleUrlModal: () => null,
              wizardScrollAdjusted: () => null,
              tabId: false,
              isWalletConnect: true,
            }),
        });

        bridge.setupProviderConnection();
      };

      this.snapExecutionService = new WebviewExecutionService({
        iframeUrl: new URL(
          'https://metamask.github.io/iframe-execution-environment/0.11.0',
        ),
        messenger: this.controllerMessenger.getRestricted({
          name: 'ExecutionService',
        }),
        setupSnapProvider: this.setupSnapProvider.bind(this),
      });

      const snapControllerMessenger = this.controllerMessenger.getRestricted({
        name: 'SnapController',
        allowedEvents: [
          'ExecutionService:unhandledError',
          'ExecutionService:outboundRequest',
          'ExecutionService:outboundResponse',
        ],
        allowedActions: [
          `${approvalController.name}:addRequest`,
          `${permissionController.name}:getEndowments`,
          `${permissionController.name}:getPermissions`,
          `${permissionController.name}:hasPermission`,
          `${permissionController.name}:hasPermissions`,
          `${permissionController.name}:requestPermissions`,
          `${permissionController.name}:revokeAllPermissions`,
          `${permissionController.name}:revokePermissions`,
          `${permissionController.name}:revokePermissionForAllSubjects`,
          `${permissionController.name}:grantPermissions`,
          'ExecutionService:executeSnap',
          'ExecutionService:getRpcRequestHandler',
          'ExecutionService:terminateSnap',
          'ExecutionService:terminateAllSnaps',
          'ExecutionService:handleRpcRequest',
        ],
      });

      const snapController = new SnapController({
        environmentEndowmentPermissions: Object.values(EndowmentPermissions),
        featureFlags: { dappsCanUpdateSnaps: true },
        getAppKey: async () =>
          new Promise((resolve, reject) => {
            resolve('mockAppKey');
          }),
        checkBlockList: async (snapsToCheck) =>
          checkSnapsBlockList(snapsToCheck, SNAP_BLOCKLIST),
        state: {},
        messenger: snapControllerMessenger,
        fetchFunction: RNFetchBlob.config({ fileCache: true }).fetch.bind(
          RNFetchBlob,
        ),
        closeAllConnections: () =>
          console.log(
            'TO DO: Create method to close all connections (Closes all connections for the given origin, and removes the references)',
          ),
      });

      const phishingController = new PhishingController();
      phishingController.updatePhishingLists();

=======
      const phishingController = new PhishingController();
      phishingController.updatePhishingLists();

      const additionalKeyrings = [QRHardwareKeyring];

      const getIdentities = () => {
        const identities = preferencesController.state.identities;
        const newIdentities = {};
        Object.keys(identities).forEach((key) => {
          newIdentities[key.toLowerCase()] = identities[key];
        });
        return newIdentities;
      };

      const keyringController = new KeyringController(
        {
          removeIdentity: preferencesController.removeIdentity.bind(
            preferencesController,
          ),
          syncIdentities: preferencesController.syncIdentities.bind(
            preferencesController,
          ),
          updateIdentities: preferencesController.updateIdentities.bind(
            preferencesController,
          ),
          setSelectedAddress: preferencesController.setSelectedAddress.bind(
            preferencesController,
          ),
          setAccountLabel: preferencesController.setAccountLabel.bind(
            preferencesController,
          ),
        },
        { encryptor, keyringTypes: additionalKeyrings },
        initialState.KeyringController,
      );

>>>>>>> 57f54324
      const controllers = [
        keyringController,
        new AccountTrackerController({
          onPreferencesStateChange: (listener) =>
            preferencesController.subscribe(listener),
          getIdentities: () => preferencesController.state.identities,
        }),
        new AddressBookController(),
        assetsContractController,
        nftController,
        tokensController,
        tokenListController,
        new TokenDetectionController({
          onPreferencesStateChange: (listener) =>
            preferencesController.subscribe(listener),
          onNetworkStateChange: (listener) =>
            this.controllerMessenger.subscribe(
              AppConstants.NETWORK_STATE_CHANGE_EVENT,
              listener,
            ),
          onTokenListStateChange: (listener) =>
            this.controllerMessenger.subscribe(
              `${tokenListController.name}:stateChange`,
              listener,
            ),
          addDetectedTokens: (tokens) => {
            // Track detected tokens event
            AnalyticsV2.trackEvent(MetaMetricsEvents.TOKEN_DETECTED, {
              token_standard: 'ERC20',
              asset_type: 'token',
              chain_id: getDecimalChainId(
                networkController.state.provider.chainId,
              ),
            });
            tokensController.addDetectedTokens(tokens);
          },
          getTokensState: () => tokensController.state,
          getTokenListState: () => tokenListController.state,
          getNetworkState: () => networkController.state,
          getPreferencesState: () => preferencesController.state,
          getBalancesInSingleCall:
            assetsContractController.getBalancesInSingleCall.bind(
              assetsContractController,
            ),
        }),
        new NftDetectionController({
          onNftsStateChange: (listener) => nftController.subscribe(listener),
          onPreferencesStateChange: (listener) =>
            preferencesController.subscribe(listener),
          onNetworkStateChange: (listener) =>
            this.controllerMessenger.subscribe(
              AppConstants.NETWORK_STATE_CHANGE_EVENT,
              listener,
            ),
          getOpenSeaApiKey: () => nftController.openSeaApiKey,
          addNft: nftController.addNft.bind(nftController),
          getNftState: () => nftController.state,
        }),
        currencyRateController,
        new PersonalMessageManager(),
        new MessageManager(),
        networkController,
        phishingController,
        preferencesController,
        new TokenBalancesController(
          {
            onTokensStateChange: (listener) =>
              tokensController.subscribe(listener),
            getSelectedAddress: () =>
              preferencesController.state.selectedAddress,
            getERC20BalanceOf: assetsContractController.getERC20BalanceOf.bind(
              assetsContractController,
            ),
          },
          { interval: 10000 },
        ),
        new TokenRatesController({
          onTokensStateChange: (listener) =>
            tokensController.subscribe(listener),
          onCurrencyRateStateChange: (listener) =>
            this.controllerMessenger.subscribe(
              `${currencyRateController.name}:stateChange`,
              listener,
            ),
          onNetworkStateChange: (listener) =>
            this.controllerMessenger.subscribe(
              AppConstants.NETWORK_STATE_CHANGE_EVENT,
              listener,
            ),
        }),
        new TransactionController({
          getNetworkState: () => networkController.state,
          onNetworkStateChange: (listener) =>
            this.controllerMessenger.subscribe(
              AppConstants.NETWORK_STATE_CHANGE_EVENT,
              listener,
            ),
          getProvider: () => networkController.provider,
        }),
        new TypedMessageManager(),
        new SwapsController(
          {
            fetchGasFeeEstimates: () => gasFeeController.fetchGasFeeEstimates(),
            fetchEstimatedMultiLayerL1Fee,
          },
          {
            clientId: AppConstants.SWAPS.CLIENT_ID,
            fetchAggregatorMetadataThreshold:
              AppConstants.SWAPS.CACHE_AGGREGATOR_METADATA_THRESHOLD,
            fetchTokensThreshold: AppConstants.SWAPS.CACHE_TOKENS_THRESHOLD,
            fetchTopAssetsThreshold:
              AppConstants.SWAPS.CACHE_TOP_ASSETS_THRESHOLD,
            supportedChainIds: [
              swapsUtils.ETH_CHAIN_ID,
              swapsUtils.BSC_CHAIN_ID,
              swapsUtils.SWAPS_TESTNET_CHAIN_ID,
              swapsUtils.POLYGON_CHAIN_ID,
              swapsUtils.AVALANCHE_CHAIN_ID,
            ],
          },
        ),
        gasFeeController,
        approvalController,
<<<<<<< HEAD
        permissionController,
        snapController,
=======
        new PermissionController({
          messenger: this.controllerMessenger.getRestricted({
            name: 'PermissionController',
            allowedActions: [
              `${approvalController.name}:addRequest`,
              `${approvalController.name}:hasRequest`,
              `${approvalController.name}:acceptRequest`,
              `${approvalController.name}:rejectRequest`,
            ],
          }),
          state: initialState.PermissionController,
          caveatSpecifications: getCaveatSpecifications({ getIdentities }),
          permissionSpecifications: {
            ...getPermissionSpecifications({
              getAllAccounts: () => keyringController.getAccounts(),
            }),
            /*
            ...this.getSnapPermissionSpecifications(),
            */
          },
          unrestrictedMethods,
        }),
>>>>>>> 57f54324
      ];

      // set initial state
      // TODO: Pass initial state into each controller constructor instead
      // This is being set post-construction for now to ensure it's functionally equivalent with
      // how the `ComponsedController` used to set initial state.
      //
      // The check for `controller.subscribe !== undefined` is to filter out BaseControllerV2
      // controllers. They should be initialized via the constructor instead.
      for (const controller of controllers) {
        if (
          initialState[controller.name] &&
          controller.subscribe !== undefined
        ) {
          controller.update(initialState[controller.name]);
        }
      }
      this.datamodel = new ComposableController(
        controllers,
        this.controllerMessenger,
      );
      this.context = controllers.reduce((context, controller) => {
        context[controller.name] = controller;
        return context;
      }, {});

      const {
        NftController: nfts,
        KeyringController: keyring,
        TransactionController: transaction,
      } = this.context;

      nfts.setApiKey(process.env.MM_OPENSEA_KEY);

      transaction.configure({ sign: keyring.signTransaction.bind(keyring) });
      this.controllerMessenger.subscribe(
        AppConstants.NETWORK_STATE_CHANGE_EVENT,
        (state: { network: string, provider: { chainId: any } }) => {
          if (
            state.network !== 'loading' &&
            state.provider.chainId !== currentChainId
          ) {
            // We should add a state or event emitter saying the provider changed
            setTimeout(() => {
              this.configureControllersOnNetworkChange();
              currentChainId = state.provider.chainId;
            }, 500);
          }
        },
      );
      this.configureControllersOnNetworkChange();
      this.startPolling();
      Engine.instance = this;
    }
    return Engine.instance;
  }

  startPolling() {
    const {
      NftDetectionController,
      TokenDetectionController,
      TokenListController,
    } = this.context;
    TokenListController.start();
    NftDetectionController.start();
    TokenDetectionController.start();
  }

  configureControllersOnNetworkChange() {
    const {
      AccountTrackerController,
      AssetsContractController,
      TokenDetectionController,
      NftDetectionController,
      NetworkController: { provider, state: NetworkControllerState },
      TransactionController,
      SwapsController,
    } = this.context;

    provider.sendAsync = provider.sendAsync.bind(provider);
    AccountTrackerController.configure({ provider });
    AssetsContractController.configure({ provider });

    SwapsController.configure({
      provider,
      chainId: NetworkControllerState?.provider?.chainId,
      pollCountLimit: AppConstants.SWAPS.POLL_COUNT_LIMIT,
    });
    TransactionController.configure({ provider });
    TransactionController.hub.emit('networkChange');
    TokenDetectionController.detectTokens();
    NftDetectionController.detectNfts();
    AccountTrackerController.refresh();
  }

  refreshTransactionHistory = async (forceCheck: any) => {
    const { TransactionController, PreferencesController, NetworkController } =
      this.context;
    const { selectedAddress } = PreferencesController.state;
    const { type: networkType } = NetworkController.state.provider;
    const { networkId } = Networks[networkType];
    try {
      const lastIncomingTxBlockInfoStr = await AsyncStorage.getItem(
        LAST_INCOMING_TX_BLOCK_INFO,
      );
      const allLastIncomingTxBlocks =
        (lastIncomingTxBlockInfoStr &&
          JSON.parse(lastIncomingTxBlockInfoStr)) ||
        {};
      let blockNumber = null;
      if (
        allLastIncomingTxBlocks[`${selectedAddress}`] &&
        allLastIncomingTxBlocks[`${selectedAddress}`][`${networkId}`]
      ) {
        blockNumber =
          allLastIncomingTxBlocks[`${selectedAddress}`][`${networkId}`]
            .blockNumber;
        // Let's make sure we're not doing this too often...
        const timeSinceLastCheck =
          allLastIncomingTxBlocks[`${selectedAddress}`][`${networkId}`]
            .lastCheck;
        const delta = Date.now() - timeSinceLastCheck;
        if (delta < AppConstants.TX_CHECK_MAX_FREQUENCY && !forceCheck) {
          return false;
        }
      } else {
        allLastIncomingTxBlocks[`${selectedAddress}`] = {};
      }
      //Fetch txs and get the new lastIncomingTxBlock number
      const newlastIncomingTxBlock = await TransactionController.fetchAll(
        selectedAddress,
        {
          blockNumber,
          etherscanApiKey: process.env.MM_ETHERSCAN_KEY,
        },
      );
      // Check if it's a newer block and store it so next time we ask for the newer txs only
      if (
        allLastIncomingTxBlocks[`${selectedAddress}`][`${networkId}`] &&
        allLastIncomingTxBlocks[`${selectedAddress}`][`${networkId}`]
          .blockNumber !== newlastIncomingTxBlock &&
        newlastIncomingTxBlock &&
        newlastIncomingTxBlock !== blockNumber
      ) {
        allLastIncomingTxBlocks[`${selectedAddress}`][`${networkId}`] = {
          blockNumber: newlastIncomingTxBlock,
          lastCheck: Date.now(),
        };

        NotificationManager.gotIncomingTransaction(newlastIncomingTxBlock);
      } else {
        allLastIncomingTxBlocks[`${selectedAddress}`][`${networkId}`] = {
          ...allLastIncomingTxBlocks[`${selectedAddress}`][`${networkId}`],
          lastCheck: Date.now(),
        };
      }
      await AsyncStorage.setItem(
        LAST_INCOMING_TX_BLOCK_INFO,
        JSON.stringify(allLastIncomingTxBlocks),
      );
    } catch (e) {
      // Logger.log('Error while fetching all txs', e);
    }
  };

  getTotalFiatAccountBalance = () => {
    const {
      CurrencyRateController,
      PreferencesController,
      AccountTrackerController,
      TokenBalancesController,
      TokenRatesController,
      TokensController,
    } = this.context;
    const { selectedAddress } = PreferencesController.state;
    const { currentCurrency } = CurrencyRateController.state;
    const conversionRate =
      CurrencyRateController.state.conversionRate === null
        ? 0
        : CurrencyRateController.state.conversionRate;
    const { accounts } = AccountTrackerController.state;
    const { tokens } = TokensController.state;
    let ethFiat = 0;
    let tokenFiat = 0;
    const decimalsToShow = (currentCurrency === 'usd' && 2) || undefined;
    if (accounts[selectedAddress]) {
      ethFiat = weiToFiatNumber(
        accounts[selectedAddress].balance,
        conversionRate,
        decimalsToShow,
      );
    }
    if (tokens.length > 0) {
      const { contractBalances: tokenBalances } = TokenBalancesController.state;
      const { contractExchangeRates: tokenExchangeRates } =
        TokenRatesController.state;
      tokens.forEach(
        (item: {
          address: string,
          balance: string | undefined,
          decimals: number,
        }) => {
          const exchangeRate =
            item.address in tokenExchangeRates
              ? tokenExchangeRates[item.address]
              : undefined;
          const tokenBalance =
            item.balance ||
            (item.address in tokenBalances
              ? renderFromTokenMinimalUnit(
                  tokenBalances[item.address],
                  item.decimals,
                )
              : undefined);
          const tokenBalanceFiat = balanceToFiatNumber(
            tokenBalance,
            conversionRate,
            exchangeRate,
            decimalsToShow,
          );
          tokenFiat += tokenBalanceFiat;
        },
      );
    }

    const total = ethFiat + tokenFiat;
    return total;
  };

  /**
   * Returns true or false whether the user has funds or not
   */
  hasFunds = () => {
    try {
      const {
        engine: { backgroundState },
      } = store.getState();
      const nfts = backgroundState.NftController.nfts;
      const tokens = backgroundState.TokensController.tokens;
      const tokenBalances =
        backgroundState.TokenBalancesController.contractBalances;

      let tokenFound = false;
      tokens.forEach((token: { address: string | number }) => {
        if (
          tokenBalances[token.address] &&
          !isZero(tokenBalances[token.address])
        ) {
          tokenFound = true;
        }
      });

      const fiatBalance = this.getTotalFiatAccountBalance();

      return fiatBalance > 0 || tokenFound || nfts.length > 0;
    } catch (e) {
      Logger.log('Error while getting user funds', e);
    }
  };

  resetState = async () => {
    // Whenever we are gonna start a new wallet
    // either imported or created, we need to
    // get rid of the old data from state
    const {
      TransactionController,
      TokensController,
      NftController,
      TokenBalancesController,
      TokenRatesController,
      PermissionController,
    } = this.context;

    // Remove all permissions.
    PermissionController?.clearState?.();

    //Clear assets info
    TokensController.update({
      allTokens: {},
      ignoredTokens: [],
      tokens: [],
      suggestedAssets: [],
    });
    NftController.update({
      allNftContracts: {},
      allNfts: {},
      ignoredNfts: [],
    });

    TokensController.update({
      allTokens: {},
      allIgnoredTokens: {},
      ignoredTokens: [],
      tokens: [],
      suggestedAssets: [],
    });

    TokenBalancesController.update({ contractBalances: {} });
    TokenRatesController.update({ contractExchangeRates: {} });

    TransactionController.update({
      internalTransactions: [],
      swapsTransactions: {},
      methodData: {},
      transactions: [],
    });
  };

  sync = async ({
    accounts,
    preferences,
    network,
    transactions,
    seed,
    pass,
    importedAccounts,
    tokens: { allTokens, allIgnoredTokens },
  }) => {
    const {
      KeyringController,
      PreferencesController,
      NetworkController,
      TransactionController,
      TokensController,
    } = this.context;

    // Select same network ?
    await NetworkController.setProviderType(network.provider.type);

    // Recreate accounts
    await KeyringController.createNewVaultAndRestore(pass, seed);
    for (let i = 0; i < accounts.hd.length - 1; i++) {
      await KeyringController.addNewAccount();
    }

    // Recreate imported accounts
    if (importedAccounts) {
      for (let i = 0; i < importedAccounts.length; i++) {
        await KeyringController.importAccountWithStrategy('privateKey', [
          importedAccounts[i],
        ]);
      }
    }

    // Restore tokens
    await TokensController.update({ allTokens, allIgnoredTokens });

    // Restore preferences
    const updatedPref = { ...preferences, identities: {} };
    Object.keys(preferences.identities).forEach((address) => {
      const checksummedAddress = toChecksumAddress(address);
      if (
        accounts.hd.includes(checksummedAddress) ||
        accounts.simpleKeyPair.includes(checksummedAddress)
      ) {
        updatedPref.identities[checksummedAddress] =
          preferences.identities[address];
        updatedPref.identities[checksummedAddress].importTime = Date.now();
      }
    });
    await PreferencesController.update(updatedPref);

    if (accounts.hd.includes(toChecksumAddress(updatedPref.selectedAddress))) {
      PreferencesController.setSelectedAddress(updatedPref.selectedAddress);
    } else {
      PreferencesController.setSelectedAddress(accounts.hd[0]);
    }

    const mapTx = ({
      id,
      metamaskNetworkId,
      origin,
      status,
      time,
      hash,
      rawTx,
      txParams,
    }: {
      id: any,
      metamaskNetworkId: string,
      origin: string,
      status: string,
      time: any,
      hash: string,
      rawTx: string,
      txParams: Transaction,
    }) => ({
      id,
      networkID: metamaskNetworkId,
      origin,
      status,
      time,
      transactionHash: hash,
      rawTx,
      transaction: { ...txParams },
    });

    await TransactionController.update({
      transactions: transactions.map(mapTx),
    });

    return true;
  };
}

let instance: Engine;

export default {
  get context() {
    return instance && instance.context;
  },
  get controllerMessenger() {
    return instance && instance.controllerMessenger;
  },
  get state() {
    const {
      AccountTrackerController,
      AddressBookController,
      AssetsContractController,
      NftController,
      TokenListController,
      CurrencyRateController,
      KeyringController,
      PersonalMessageManager,
      NetworkController,
      PreferencesController,
      PhishingController,
      TokenBalancesController,
      TokenRatesController,
      TransactionController,
      TypedMessageManager,
      SwapsController,
      GasFeeController,
      TokensController,
      TokenDetectionController,
      NftDetectionController,
      PermissionController,
    } = instance.datamodel.state;

    // normalize `null` currencyRate to `0`
    // TODO: handle `null` currencyRate by hiding fiat values instead
    const modifiedCurrencyRateControllerState = {
      ...CurrencyRateController,
      conversionRate:
        CurrencyRateController.conversionRate === null
          ? 0
          : CurrencyRateController.conversionRate,
    };

    return {
      AccountTrackerController,
      AddressBookController,
      AssetsContractController,
      NftController,
      TokenListController,
      CurrencyRateController: modifiedCurrencyRateControllerState,
      KeyringController,
      PersonalMessageManager,
      NetworkController,
      PhishingController,
      PreferencesController,
      TokenBalancesController,
      TokenRatesController,
      TokensController,
      TransactionController,
      TypedMessageManager,
      SwapsController,
      GasFeeController,
      TokenDetectionController,
      NftDetectionController,
      PermissionController,
    };
  },
  get datamodel() {
    return instance.datamodel;
  },
  getTotalFiatAccountBalance() {
    return instance.getTotalFiatAccountBalance();
  },
  hasFunds() {
    return instance.hasFunds();
  },
  resetState() {
    return instance.resetState();
  },
  sync(data: any) {
    return instance.sync(data);
  },
  refreshTransactionHistory(forceCheck = false) {
    return instance.refreshTransactionHistory(forceCheck);
  },
  init(state: {} | undefined) {
    instance = new Engine(state);
    Object.freeze(instance);
    return instance;
  },
};<|MERGE_RESOLUTION|>--- conflicted
+++ resolved
@@ -59,7 +59,6 @@
 import { MetaMetricsEvents } from '../core/Analytics';
 import AnalyticsV2 from '../util/analyticsV2';
 import {
-<<<<<<< HEAD
   SnapBridge,
   WebviewExecutionService,
   buildSnapEndowmentSpecifications,
@@ -67,8 +66,6 @@
 } from './Snaps';
 import { getRpcMethodMiddleware } from './RPCMethods/RPCMethodMiddleware';
 import {
-=======
->>>>>>> 57f54324
   getCaveatSpecifications,
   getPermissionSpecifications,
   unrestrictedMethods,
@@ -257,7 +254,6 @@
           'https://gas-api.metaswap.codefi.network/networks/<chain_id>/suggestedGasFees',
       });
 
-<<<<<<< HEAD
       const additionalKeyrings = [QRHardwareKeyring];
 
       const getIdentities = () => {
@@ -291,8 +287,6 @@
         initialState.KeyringController,
       );
 
-=======
->>>>>>> 57f54324
       const approvalController = new ApprovalController({
         messenger: this.controllerMessenger.getRestricted({
           name: 'ApprovalController',
@@ -300,7 +294,6 @@
         showApprovalRequest: () => null,
       });
 
-<<<<<<< HEAD
       const getSnapPermissionSpecifications = () => ({
         ...buildSnapEndowmentSpecifications(),
         ...buildSnapRestrictedMethodSpecifications({
@@ -449,44 +442,6 @@
       const phishingController = new PhishingController();
       phishingController.updatePhishingLists();
 
-=======
-      const phishingController = new PhishingController();
-      phishingController.updatePhishingLists();
-
-      const additionalKeyrings = [QRHardwareKeyring];
-
-      const getIdentities = () => {
-        const identities = preferencesController.state.identities;
-        const newIdentities = {};
-        Object.keys(identities).forEach((key) => {
-          newIdentities[key.toLowerCase()] = identities[key];
-        });
-        return newIdentities;
-      };
-
-      const keyringController = new KeyringController(
-        {
-          removeIdentity: preferencesController.removeIdentity.bind(
-            preferencesController,
-          ),
-          syncIdentities: preferencesController.syncIdentities.bind(
-            preferencesController,
-          ),
-          updateIdentities: preferencesController.updateIdentities.bind(
-            preferencesController,
-          ),
-          setSelectedAddress: preferencesController.setSelectedAddress.bind(
-            preferencesController,
-          ),
-          setAccountLabel: preferencesController.setAccountLabel.bind(
-            preferencesController,
-          ),
-        },
-        { encryptor, keyringTypes: additionalKeyrings },
-        initialState.KeyringController,
-      );
-
->>>>>>> 57f54324
       const controllers = [
         keyringController,
         new AccountTrackerController({
@@ -610,33 +565,8 @@
         ),
         gasFeeController,
         approvalController,
-<<<<<<< HEAD
         permissionController,
         snapController,
-=======
-        new PermissionController({
-          messenger: this.controllerMessenger.getRestricted({
-            name: 'PermissionController',
-            allowedActions: [
-              `${approvalController.name}:addRequest`,
-              `${approvalController.name}:hasRequest`,
-              `${approvalController.name}:acceptRequest`,
-              `${approvalController.name}:rejectRequest`,
-            ],
-          }),
-          state: initialState.PermissionController,
-          caveatSpecifications: getCaveatSpecifications({ getIdentities }),
-          permissionSpecifications: {
-            ...getPermissionSpecifications({
-              getAllAccounts: () => keyringController.getAccounts(),
-            }),
-            /*
-            ...this.getSnapPermissionSpecifications(),
-            */
-          },
-          unrestrictedMethods,
-        }),
->>>>>>> 57f54324
       ];
 
       // set initial state
