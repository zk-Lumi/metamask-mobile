--- conflicted
+++ resolved
@@ -71,10 +71,7 @@
 						initialState.PreferencesController.useStaticTokenList,
 					// TODO: Use previous value when preferences UI is available
 					useCollectibleDetection: true,
-<<<<<<< HEAD
-=======
 					openSeaEnabled: true,
->>>>>>> 5aba78b7
 				}
 			);
 			const networkController = new NetworkController({
