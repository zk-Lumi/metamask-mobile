import { AppState } from 'react-native';
import SecureKeychain from './SecureKeychain';
import BackgroundTimer from 'react-native-background-timer';
import Engine from '../core/Engine';
import Logger from '../util/Logger';

export default class LockManager {
  constructor(navigation, lockTime) {
    this.navigation = navigation;
    this.lockTime = lockTime;
    this.appState = 'active';
    AppState.addEventListener('change', this.handleAppStateChange);
  }

  updateLockTime(lockTime) {
    this.lockTime = lockTime;
  }

  handleAppStateChange = async (nextAppState) => {
    // Don't auto-lock
    if (this.lockTime === -1) {
      return;
    }

    if (nextAppState !== 'active') {
      // Auto-lock immediately
      if (this.lockTime === 0) {
        this.lockApp();
      } else {
        // Autolock after some time
        this.lockTimer = BackgroundTimer.setTimeout(() => {
          if (this.lockTimer) {
            this.lockApp();
          }
        }, this.lockTime);
      }
    } else if (this.appState !== 'active' && nextAppState === 'active') {
      // Prevent locking since it didnt reach the time threshold
      if (this.lockTimer) {
        BackgroundTimer.clearTimeout(this.lockTimer);
        this.lockTimer = null;
      }
    }

    this.appState = nextAppState;
  };

  setLockedError = (error) => {
    Logger.log('Failed to lock KeyringController', error);
  };

<<<<<<< HEAD
	gotoLockScreen = () => {
		this.navigation?.navigate('LockScreen', { backgroundMode: true });
	};
=======
  gotoLockScreen = () => {
    this.navigation.navigate('LockScreen', { backgroundMode: true });
    this.locked = true;
  };
>>>>>>> 91d8e525

  lockApp = async () => {
    if (!SecureKeychain.getInstance().isAuthenticating) {
      const { KeyringController } = Engine.context;
      try {
        // await SecureKeychain.resetGenericPassword();
        await KeyringController.setLocked();
        this.gotoLockScreen();
      } catch (e) {
        this.setLockedError(e);
      }
    } else if (this.lockTimer) {
      BackgroundTimer.clearTimeout(this.lockTimer);
      this.lockTimer = null;
    }
  };

  stopListening() {
    AppState.removeEventListener('change', this.handleAppStateChange);
  }
}<|MERGE_RESOLUTION|>--- conflicted
+++ resolved
@@ -49,16 +49,9 @@
     Logger.log('Failed to lock KeyringController', error);
   };
 
-<<<<<<< HEAD
-	gotoLockScreen = () => {
-		this.navigation?.navigate('LockScreen', { backgroundMode: true });
-	};
-=======
   gotoLockScreen = () => {
-    this.navigation.navigate('LockScreen', { backgroundMode: true });
-    this.locked = true;
+    this.navigation?.navigate('LockScreen', { backgroundMode: true });
   };
->>>>>>> 91d8e525
 
   lockApp = async () => {
     if (!SecureKeychain.getInstance().isAuthenticating) {
