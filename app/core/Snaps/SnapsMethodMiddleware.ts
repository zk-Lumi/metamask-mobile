--- conflicted
+++ resolved
@@ -15,7 +15,7 @@
   request: Record<string, unknown>,
 ): SnapId | null {
   const { snapId } = request;
-  return typeof snapId === 'string' ? snapId as SnapId : null;
+  return typeof snapId === 'string' ? (snapId as SnapId) : null;
 }
 // Snaps middleware
 /*
@@ -65,7 +65,6 @@
       origin,
       RestrictedMethods.wallet_snap,
     ),
-<<<<<<< HEAD
     createInterface: controllerMessenger.call.bind(
       controllerMessenger,
       'SnapInterfaceController:createInterface',
@@ -76,13 +75,13 @@
       'SnapInterfaceController:updateInterface',
       origin,
     ),
+    // eslint-disable-next-line @typescript-eslint/no-explicit-any
     getInterfaceState: (...args: any) =>
       controllerMessenger.call(
         'SnapInterfaceController:getInterface',
         origin,
         ...args,
       ).state,
-=======
     getSnap: controllerMessenger.call.bind(
       controllerMessenger,
       'SnapController:get',
@@ -103,7 +102,6 @@
         request: request.request,
       });
     },
->>>>>>> a14ccbf1
   });
 
 export default snapMethodMiddlewareBuilder;
