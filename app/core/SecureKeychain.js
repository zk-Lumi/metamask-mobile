import * as Keychain from 'react-native-keychain'; // eslint-disable-line import/no-namespace
<<<<<<< HEAD
import { Encryptor, DERIVATION_PARAMS } from './Encryptor';
=======
import { Encryptor, LEGACY_DERIVATION_PARAMS } from './Encryptor';
>>>>>>> d2fb83fd
import { strings } from '../../locales/i18n';
import AsyncStorage from '../store/async-storage-wrapper';
import { Platform } from 'react-native';
import { MetaMetricsEvents, MetaMetrics } from '../core/Analytics';
import {
  BIOMETRY_CHOICE,
  BIOMETRY_CHOICE_DISABLED,
  PASSCODE_CHOICE,
  PASSCODE_DISABLED,
  TRUE,
} from '../constants/storage';
import Device from '../util/device';

const privates = new WeakMap();
const encryptor = new Encryptor({
<<<<<<< HEAD
  derivationParams: DERIVATION_PARAMS,
=======
  derivationParams: LEGACY_DERIVATION_PARAMS,
>>>>>>> d2fb83fd
});
const defaultOptions = {
  service: 'com.metamask',
  authenticationPromptTitle: strings('authentication.auth_prompt_title'),
  authenticationPrompt: { title: strings('authentication.auth_prompt_desc') },
  authenticationPromptDesc: strings('authentication.auth_prompt_desc'),
  fingerprintPromptTitle: strings('authentication.fingerprint_prompt_title'),
  fingerprintPromptDesc: strings('authentication.fingerprint_prompt_desc'),
  fingerprintPromptCancel: strings('authentication.fingerprint_prompt_cancel'),
};
import AUTHENTICATION_TYPE from '../constants/userProperties';
import { UserProfileProperty } from '../util/metrics/UserSettingsAnalyticsMetaData/UserProfileAnalyticsMetaData.types';

/**
 * Class that wraps Keychain from react-native-keychain
 * abstracting metamask specific functionality and settings
 * and also adding an extra layer of encryption before writing into
 * the phone's keychain
 */
class SecureKeychain {
  isAuthenticating = false;

  constructor(code) {
    if (!SecureKeychain.instance) {
      privates.set(this, { code });
      SecureKeychain.instance = this;
    }

    return SecureKeychain.instance;
  }

  encryptPassword(password) {
    return encryptor.encrypt(privates.get(this).code, { password });
  }

  decryptPassword(str) {
    return encryptor.decrypt(privates.get(this).code, str);
  }
}
let instance;

export default {
  init(salt) {
    instance = new SecureKeychain(salt);

    if (Device.isAndroid && Keychain.SECURITY_LEVEL?.SECURE_HARDWARE)
      MetaMetrics.getInstance().trackEvent(
        MetaMetricsEvents.ANDROID_HARDWARE_KEYSTORE,
      );

    Object.freeze(instance);
    return instance;
  },

  getInstance() {
    return instance;
  },

  getSupportedBiometryType() {
    return Keychain.getSupportedBiometryType();
  },

  async resetGenericPassword() {
    const options = { service: defaultOptions.service };
    await AsyncStorage.removeItem(BIOMETRY_CHOICE);
    await AsyncStorage.removeItem(PASSCODE_CHOICE);
    // This is called to remove other auth types and set the user back to the default password login
    await MetaMetrics.getInstance().addTraitsToUser({
      [UserProfileProperty.AUTHENTICATION_TYPE]: AUTHENTICATION_TYPE.PASSWORD,
    });
    return Keychain.resetGenericPassword(options);
  },

  async getGenericPassword() {
    if (instance) {
      try {
        instance.isAuthenticating = true;
        const keychainObject = await Keychain.getGenericPassword(
          defaultOptions,
        );
        if (keychainObject.password) {
          const encryptedPassword = keychainObject.password;
          const decrypted = await instance.decryptPassword(encryptedPassword);
          keychainObject.password = decrypted.password;
          instance.isAuthenticating = false;
          return keychainObject;
        }
        instance.isAuthenticating = false;
      } catch (error) {
        instance.isAuthenticating = false;
        throw new Error(error.message);
      }
    }
    return null;
  },

  async setGenericPassword(password, type) {
    const authOptions = {
      accessible: Keychain.ACCESSIBLE.WHEN_UNLOCKED_THIS_DEVICE_ONLY,
    };

    const metrics = MetaMetrics.getInstance();
    if (type === this.TYPES.BIOMETRICS) {
      authOptions.accessControl = Keychain.ACCESS_CONTROL.BIOMETRY_CURRENT_SET;
      await metrics.addTraitsToUser({
        [UserProfileProperty.AUTHENTICATION_TYPE]:
          AUTHENTICATION_TYPE.BIOMETRIC,
      });
    } else if (type === this.TYPES.PASSCODE) {
      authOptions.accessControl = Keychain.ACCESS_CONTROL.DEVICE_PASSCODE;
      await metrics.addTraitsToUser({
        [UserProfileProperty.AUTHENTICATION_TYPE]: AUTHENTICATION_TYPE.PASSCODE,
      });
    } else if (type === this.TYPES.REMEMBER_ME) {
      await metrics.addTraitsToUser({
        [UserProfileProperty.AUTHENTICATION_TYPE]:
          AUTHENTICATION_TYPE.REMEMBER_ME,
      });
      //Don't need to add any parameter
    } else {
      // Setting a password without a type does not save it
      return await this.resetGenericPassword();
    }

    const encryptedPassword = await instance.encryptPassword(password);
    await Keychain.setGenericPassword('metamask-user', encryptedPassword, {
      ...defaultOptions,
      ...authOptions,
    });

    if (type === this.TYPES.BIOMETRICS) {
      await AsyncStorage.setItem(BIOMETRY_CHOICE, TRUE);
      await AsyncStorage.setItem(PASSCODE_DISABLED, TRUE);
      await AsyncStorage.removeItem(PASSCODE_CHOICE);
      await AsyncStorage.removeItem(BIOMETRY_CHOICE_DISABLED);

      // If the user enables biometrics, we're trying to read the password
      // immediately so we get the permission prompt
      if (Platform.OS === 'ios') {
        await this.getGenericPassword();
      }
    } else if (type === this.TYPES.PASSCODE) {
      await AsyncStorage.removeItem(BIOMETRY_CHOICE);
      await AsyncStorage.removeItem(PASSCODE_DISABLED);
      await AsyncStorage.setItem(PASSCODE_CHOICE, TRUE);
      await AsyncStorage.setItem(BIOMETRY_CHOICE_DISABLED, TRUE);
    } else if (type === this.TYPES.REMEMBER_ME) {
      await AsyncStorage.removeItem(BIOMETRY_CHOICE);
      await AsyncStorage.setItem(PASSCODE_DISABLED, TRUE);
      await AsyncStorage.removeItem(PASSCODE_CHOICE);
      await AsyncStorage.setItem(BIOMETRY_CHOICE_DISABLED, TRUE);
      //Don't need to add any parameter
    }
  },
  ACCESS_CONTROL: Keychain.ACCESS_CONTROL,
  ACCESSIBLE: Keychain.ACCESSIBLE,
  AUTHENTICATION_TYPE: Keychain.AUTHENTICATION_TYPE,
  TYPES: {
    BIOMETRICS: 'BIOMETRICS',
    PASSCODE: 'PASSCODE',
    REMEMBER_ME: 'REMEMBER_ME',
  },
};<|MERGE_RESOLUTION|>--- conflicted
+++ resolved
@@ -1,9 +1,5 @@
 import * as Keychain from 'react-native-keychain'; // eslint-disable-line import/no-namespace
-<<<<<<< HEAD
-import { Encryptor, DERIVATION_PARAMS } from './Encryptor';
-=======
 import { Encryptor, LEGACY_DERIVATION_PARAMS } from './Encryptor';
->>>>>>> d2fb83fd
 import { strings } from '../../locales/i18n';
 import AsyncStorage from '../store/async-storage-wrapper';
 import { Platform } from 'react-native';
@@ -19,11 +15,7 @@
 
 const privates = new WeakMap();
 const encryptor = new Encryptor({
-<<<<<<< HEAD
-  derivationParams: DERIVATION_PARAMS,
-=======
   derivationParams: LEGACY_DERIVATION_PARAMS,
->>>>>>> d2fb83fd
 });
 const defaultOptions = {
   service: 'com.metamask',
