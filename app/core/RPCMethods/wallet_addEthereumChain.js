--- conflicted
+++ resolved
@@ -6,20 +6,13 @@
 import { selectNetworkConfigurations } from '../../selectors/networkController';
 import { store } from '../../store';
 import checkSafeNetwork from './networkChecker.util';
-<<<<<<< HEAD
-import { RestrictedMethods } from '../Permissions/constants';
 import {
   validateAddEthereumChainParams,
   validateRpcEndpoint,
-  findExistingNetwork,
   switchToNetwork,
 } from './lib/ethereum-chain-utils';
 import { getDecimalChainId } from '../../util/networks';
-=======
 import { RpcEndpointType } from '@metamask/network-controller';
-
-const EVM_NATIVE_TOKEN_DECIMALS = 18;
->>>>>>> 87b82d91
 
 const waitForInteraction = async () =>
   new Promise((resolve) => {
@@ -67,75 +60,6 @@
     ticker,
   } = params;
 
-<<<<<<< HEAD
-=======
-  const allowedKeys = {
-    chainId: true,
-    chainName: true,
-    blockExplorerUrls: true,
-    nativeCurrency: true,
-    rpcUrls: true,
-    iconUrls: true,
-  };
-
-  const extraKeys = Object.keys(params).filter((key) => !allowedKeys[key]);
-  if (extraKeys.length) {
-    throw rpcErrors.invalidParams(
-      `Received unexpected keys on object parameter. Unsupported keys:\n${extraKeys}`,
-    );
-  }
-
-  const dirtyFirstValidRPCUrl = Array.isArray(rpcUrls)
-    ? rpcUrls.find((rpcUrl) => validUrl.isHttpsUri(rpcUrl))
-    : null;
-  // Remove trailing slashes
-  const firstValidRPCUrl = dirtyFirstValidRPCUrl
-    ? // https://github.com/MetaMask/mobile-planning/issues/1589
-      dirtyFirstValidRPCUrl.replace(/([^/])\/+$/g, '$1')
-    : dirtyFirstValidRPCUrl;
-
-  const firstValidBlockExplorerUrl =
-    blockExplorerUrls !== null && Array.isArray(blockExplorerUrls)
-      ? blockExplorerUrls.find((blockExplorerUrl) =>
-          validUrl.isHttpsUri(blockExplorerUrl),
-        )
-      : null;
-
-  if (!firstValidRPCUrl) {
-    throw rpcErrors.invalidParams(
-      `Expected an array with at least one valid string HTTPS url 'rpcUrls', Received:\n${rpcUrls}`,
-    );
-  }
-
-  if (blockExplorerUrls !== null && !firstValidBlockExplorerUrl) {
-    throw rpcErrors.invalidParams(
-      `Expected null or array with at least one valid string HTTPS URL 'blockExplorerUrl'. Received: ${blockExplorerUrls}`,
-    );
-  }
-
-  const _chainId = typeof chainId === 'string' && chainId.toLowerCase();
-
-  if (!isPrefixedFormattedHexString(_chainId)) {
-    throw rpcErrors.invalidParams(
-      `Expected 0x-prefixed, unpadded, non-zero hexadecimal string 'chainId'. Received:\n${chainId}`,
-    );
-  }
-
-  if (!isSafeChainId(_chainId)) {
-    throw rpcErrors.invalidParams(
-      `Invalid chain ID "${_chainId}": numerical value greater than max safe value. Received:\n${chainId}`,
-    );
-  }
-
-  if (typeof rawChainName !== 'string' || !rawChainName) {
-    throw rpcErrors.invalidParams({
-      message: `Expected non-empty string 'chainName'. Received:\n${rawChainName}`,
-    });
-  }
-
-  const chainName = rawChainName.slice(0, 100);
-
->>>>>>> 87b82d91
   //TODO: Remove aurora from default chains in @metamask/controller-utils
   const actualChains = { ...ChainId, aurora: undefined };
   if (Object.values(actualChains).find((value) => value === chainId)) {
@@ -143,10 +67,61 @@
   }
 
   const networkConfigurations = selectNetworkConfigurations(store.getState());
-<<<<<<< HEAD
-  const existingNetwork = findExistingNetwork(chainId, networkConfigurations);
-  if (existingNetwork) {
-    const analyticsParams = await switchToNetwork({
+  const existingEntry = Object.entries(networkConfigurations).find(
+    ([, networkConfiguration]) => networkConfiguration.chainId === chainId,
+  );
+
+  if (existingEntry) {
+    const [chainId, networkConfiguration] = existingEntry;
+    const currentChainId = selectChainId(store.getState());
+
+    // A network for this chain id already exists.
+    // Update it with any new information.
+    const clonedNetwork = { ...networkConfiguration };
+
+    // Use the addOrUpdateIndex utility for rpcEndpoints
+    const rpcResult = addOrUpdateIndex(
+      clonedNetwork.rpcEndpoints,
+      {
+        url: firstValidRPCUrl,
+        type: RpcEndpointType.Custom,
+        name: chainName,
+      },
+      (endpoint) => endpoint.url === firstValidRPCUrl,
+    );
+
+    clonedNetwork.rpcEndpoints = rpcResult.updatedArray;
+    clonedNetwork.defaultRpcEndpointIndex = rpcResult.index;
+
+    // Use the addOrUpdateIndex utility for blockExplorerUrls
+    const blockExplorerResult = addOrUpdateIndex(
+      clonedNetwork.blockExplorerUrls,
+      firstValidBlockExplorerUrl,
+      (url) => url === firstValidBlockExplorerUrl,
+    );
+
+    clonedNetwork.blockExplorerUrls = blockExplorerResult.updatedArray;
+    clonedNetwork.defaultBlockExplorerUrlIndex = blockExplorerResult.index;
+
+    await NetworkController.updateNetwork(
+      clonedNetwork.chainId,
+      clonedNetwork,
+      currentChainId === chainId
+        ? {
+            replacementSelectedRpcEndpointIndex:
+              clonedNetwork.defaultRpcEndpointIndex,
+          }
+        : undefined,
+    );
+
+    const analyticsParams = {
+      chain_id: getDecimalChainId(_chainId),
+      source: 'Custom Network API',
+      symbol: networkConfiguration.ticker,
+      ...analytics,
+    };
+
+    await switchToNetwork({
       network: existingNetwork,
       chainId,
       controllers: {
@@ -159,88 +134,6 @@
       analytics,
       origin,
     });
-=======
-  const existingEntry = Object.entries(networkConfigurations).find(
-    ([, networkConfiguration]) => networkConfiguration.chainId === _chainId,
-  );
-
-  if (existingEntry) {
-    const [chainId, networkConfiguration] = existingEntry;
-    const currentChainId = selectChainId(store.getState());
-
-    // A network for this chain id already exists.
-    // Update it with any new information.
-    const clonedNetwork = { ...networkConfiguration };
-
-    // Use the addOrUpdateIndex utility for rpcEndpoints
-    const rpcResult = addOrUpdateIndex(
-      clonedNetwork.rpcEndpoints,
-      {
-        url: firstValidRPCUrl,
-        type: RpcEndpointType.Custom,
-        name: chainName,
-      },
-      (endpoint) => endpoint.url === firstValidRPCUrl,
-    );
-
-    clonedNetwork.rpcEndpoints = rpcResult.updatedArray;
-    clonedNetwork.defaultRpcEndpointIndex = rpcResult.index;
-
-    // Use the addOrUpdateIndex utility for blockExplorerUrls
-    const blockExplorerResult = addOrUpdateIndex(
-      clonedNetwork.blockExplorerUrls,
-      firstValidBlockExplorerUrl,
-      (url) => url === firstValidBlockExplorerUrl,
-    );
-
-    clonedNetwork.blockExplorerUrls = blockExplorerResult.updatedArray;
-    clonedNetwork.defaultBlockExplorerUrlIndex = blockExplorerResult.index;
-
-    await NetworkController.updateNetwork(
-      clonedNetwork.chainId,
-      clonedNetwork,
-      currentChainId === chainId
-        ? {
-            replacementSelectedRpcEndpointIndex:
-              clonedNetwork.defaultRpcEndpointIndex,
-          }
-        : undefined,
-    );
-
-    const analyticsParams = {
-      chain_id: getDecimalChainId(_chainId),
-      source: 'Custom Network API',
-      symbol: networkConfiguration.ticker,
-      ...analytics,
-    };
-
-    try {
-      await requestUserApproval({
-        type: 'SWITCH_ETHEREUM_CHAIN',
-        requestData: {
-          rpcUrl: networkConfiguration.rpcUrl,
-          chainId: _chainId,
-          chainName: networkConfiguration.name,
-          ticker: networkConfiguration.nativeCurrency,
-          type: 'switch',
-        },
-      });
-    } catch (e) {
-      MetaMetrics.getInstance().trackEvent(
-        MetaMetricsEvents.NETWORK_REQUEST_REJECTED,
-        analyticsParams,
-      );
-      throw providerErrors.userRejectedRequest();
-    }
-
-    CurrencyRateController.updateExchangeRate(networkConfiguration.ticker);
-    const { networkClientId } =
-      networkConfiguration?.rpcEndpoints?.[
-        networkConfiguration.defaultRpcEndpointIndex
-      ] ?? {};
-
-    NetworkController.setActiveNetwork(networkClientId);
->>>>>>> 87b82d91
 
     MetaMetrics.getInstance().trackEvent(
       MetaMetricsEvents.NETWORK_SWITCHED,
@@ -250,55 +143,7 @@
     res.result = null;
     return;
   }
-<<<<<<< HEAD
   await validateRpcEndpoint(firstValidRPCUrl, chainId);
-=======
-
-  let endpointChainId;
-
-  try {
-    endpointChainId = await jsonRpcRequest(firstValidRPCUrl, 'eth_chainId');
-  } catch (err) {
-    throw rpcErrors.internal({
-      message: `Request for method 'eth_chainId on ${firstValidRPCUrl} failed`,
-      data: { networkErr: err },
-    });
-  }
-
-  if (_chainId !== endpointChainId) {
-    throw rpcErrors.invalidParams({
-      message: `Chain ID returned by RPC URL ${firstValidRPCUrl} does not match ${_chainId}`,
-      data: { chainId: endpointChainId },
-    });
-  }
-
-  if (nativeCurrency !== null) {
-    if (typeof nativeCurrency !== 'object' || Array.isArray(nativeCurrency)) {
-      throw rpcErrors.invalidParams({
-        message: `Expected null or object 'nativeCurrency'. Received:\n${nativeCurrency}`,
-      });
-    }
-    if (nativeCurrency.decimals !== EVM_NATIVE_TOKEN_DECIMALS) {
-      throw rpcErrors.invalidParams({
-        message: `Expected the number 18 for 'nativeCurrency.decimals' when 'nativeCurrency' is provided. Received: ${nativeCurrency.decimals}`,
-      });
-    }
-
-    if (!nativeCurrency.symbol || typeof nativeCurrency.symbol !== 'string') {
-      throw rpcErrors.invalidParams({
-        message: `Expected a string 'nativeCurrency.symbol'. Received: ${nativeCurrency.symbol}`,
-      });
-    }
-  }
-  const ticker = nativeCurrency?.symbol || 'ETH';
-
-  if (typeof ticker !== 'string' || ticker.length < 2 || ticker.length > 6) {
-    throw rpcErrors.invalidParams({
-      message: `Expected 2-6 character string 'nativeCurrency.symbol'. Received:\n${ticker}`,
-    });
-  }
-
->>>>>>> 87b82d91
   const requestData = {
     chainId,
     blockExplorerUrl: firstValidBlockExplorerUrl,
@@ -347,25 +192,9 @@
       );
       throw providerErrors.userRejectedRequest();
     }
-<<<<<<< HEAD
-    const networkConfigurationId =
-      await NetworkController.upsertNetworkConfiguration(
-        {
-          rpcUrl: firstValidRPCUrl,
-          chainId,
-          ticker,
-          nickname: chainName,
-          rpcPrefs: {
-            blockExplorerUrl: firstValidBlockExplorerUrl,
-          },
-        },
-        {
-          referrer: 'ignored',
-          source: 'ignored',
-=======
-    const networkConfigurationId = await NetworkController.addNetwork({
+    const NetworkConfiguration = await NetworkController.addNetwork({
       chainId,
-      blockExplorerUrls,
+      blockExplorerUrls: [firstValidBlockExplorerUrl],
       defaultRpcEndpointIndex: 0,
       defaultBlockExplorerUrlIndex: 0,
       name: chainName,
@@ -375,7 +204,6 @@
           url: firstValidRPCUrl,
           name: chainName,
           type: RpcEndpointType.Custom,
->>>>>>> 87b82d91
         },
       ],
     });
@@ -387,7 +215,12 @@
       ...analytics,
     });
 
-    const network = [networkConfigurationId, requestData];
+    const { networkClientId } =
+    NetworkConfiguration?.rpcEndpoints?.[
+      NetworkConfiguration.defaultRpcEndpointIndex
+    ] ?? {};
+
+    const network = [networkClientId, requestData];
     const analyticsParams = await switchToNetwork({
       network,
       chainId,
@@ -403,20 +236,10 @@
       isAddNetworkFlow: true,
     });
 
-<<<<<<< HEAD
     MetaMetrics.getInstance().trackEvent(
       MetaMetricsEvents.NETWORK_SWITCHED,
       analyticsParams,
     );
-=======
-    CurrencyRateController.updateExchangeRate(ticker);
-    const { networkClientId } =
-      networkConfigurationId?.rpcEndpoints?.[
-        networkConfigurationId.defaultRpcEndpointIndex
-      ] ?? {};
-
-    NetworkController.setActiveNetwork(networkClientId);
->>>>>>> 87b82d91
   } finally {
     endApprovalFlow({ id: approvalFlowId });
   }
