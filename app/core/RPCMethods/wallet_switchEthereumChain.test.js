--- conflicted
+++ resolved
@@ -39,11 +39,6 @@
       engine: {
         backgroundState: {
           NetworkController: {
-<<<<<<< HEAD
-            // selectedNetworkClientId: 'mainnet',
-            // networksMetadata: {},
-=======
->>>>>>> 583c3096
             ...mockNetworkState(
               {
                 chainId: '0x1',
@@ -55,29 +50,6 @@
                 ...existingNetworkConfiguration,
               },
             ),
-<<<<<<< HEAD
-            // mainnet: {
-            //   id: 'mainnet',
-            //   rpcUrl: 'https://mainnet.infura.io/v3',
-            //   chainId: '0x1',
-            //   ticker: 'ETH',
-            //   nickname: 'Sepolia network',
-            //   rpcPrefs: {
-            //     blockExplorerUrl: 'https://etherscan.com',
-            //   },
-            // },
-            // 'test-network-configuration-id': {
-            //   id: 'test-network-configuration-id',
-            //   rpcUrl: 'https://gnosis-chain.infura.io/v3',
-            //   chainId: '0x64',
-            //   ticker: 'ETH',
-            //   nickname: 'Gnosis Chain',
-            //   rpcPrefs: {
-            //     blockExplorerUrl: 'https://gnosisscan.com',
-            //   },
-            // },
-=======
->>>>>>> 583c3096
           },
         },
       },
