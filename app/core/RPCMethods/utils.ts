import { query } from '@metamask/controller-utils';
import Engine from '../Engine';
import { selectHooks } from '@metamask/snaps-rpc-methods';
import { OptionalDataWithOptionalCause, rpcErrors } from '@metamask/rpc-errors';
import { JsonRpcMiddleware } from 'json-rpc-engine';
import { PermittedHandlerExport } from '@metamask/permission-controller';
import { Json, JsonRpcParams, hasProperty } from '@metamask/utils';
import EthQuery from '@metamask/eth-query';

export const UNSUPPORTED_RPC_METHODS = new Set([
  // This is implemented later in our middleware stack – specifically, in
  // eth-json-rpc-middleware – but our UI does not support it.
  'eth_signTransaction' as const,
]);

/**
 * Asserts that the specified hooks object only has all expected hooks and no extraneous ones.
 *
 * @param hooks - Required "hooks" into our controllers.
 * @param - The expected hook names.
 */
function assertExpectedHook(
  hooks: Record<string, unknown>,
  expectedHookNames: Set<string>,
) {
  const missingHookNames: string[] = [];
  expectedHookNames.forEach((hookName) => {
    if (!hasProperty(hooks, hookName)) {
      missingHookNames.push(hookName);
    }
  });
  if (missingHookNames.length > 0) {
    throw new Error(
      `Missing expected hooks:\n\n${missingHookNames.join('\n')}\n`,
    );
  }
  const extraneousHookNames = Object.getOwnPropertyNames(hooks).filter(
    (hookName) => !expectedHookNames.has(hookName),
  );
  if (extraneousHookNames.length > 0) {
    throw new Error(
      `Received unexpected hooks:\n\n${extraneousHookNames.join('\n')}\n`,
    );
  }
}

/**
 * Creates a method middleware factory function given a set of method handlers.
 *
 * @param handlers - The RPC method handler implementations.
 * @returns The method middleware factory function.
 */
export function makeMethodMiddlewareMaker<U>(
  handlers: PermittedHandlerExport<U, JsonRpcParams, Json>[],
) {
  const handlerMap = handlers.reduce((map, handler) => {
    for (const methodName of handler.methodNames) {
      map[methodName] = handler;
    }
    return map;
  }, {} as Record<string, PermittedHandlerExport<U, JsonRpcParams, Json>>);

  const expectedHookNames = new Set(
    handlers.flatMap(({ hookNames }) => Object.getOwnPropertyNames(hookNames)),
  );

  /**
   * Creates a json-rpc-engine middleware of RPC method implementations.
   *
   * Handlers consume functions that hook into the background, and only depend
   * on their signatures, not e.g. controller internals.
   *
   * @param hooks - Required "hooks" into our controllers.
   * @returns - The method middleware function.
   */
  const makeMethodMiddleware = (hooks: Record<string, unknown>) => {
    assertExpectedHook(hooks, expectedHookNames);

    const methodMiddleware: JsonRpcMiddleware<JsonRpcParams, unknown> = async (
      req,
      res,
      next,
      end,
    ) => {
      const handler = handlerMap[req.method];
      if (handler) {
        const { implementation, hookNames } = handler;
        try {
          // Implementations may or may not be async, so we must await them.
          return await implementation(
            // @ts-expect-error JsonRpcId (number | string | void) doesn't match the permission middleware's id, which is (string | number | null)
            req,
            res,
            next,
            end,
            selectHooks(hooks, hookNames),
          );
        } catch (error) {
          if (process.env.METAMASK_DEBUG) {
            console.error(error);
          }
          return end(
            error instanceof Error
              ? error
              : rpcErrors.internal({
                  data: error as OptionalDataWithOptionalCause,
                }),
          );
        }
      }

      return next();
    };

    return methodMiddleware;
  };

  return makeMethodMiddleware;
}

export const polyfillGasPrice = async (
  method: string,
  origin: string,
  // TODO: Replace "any" with type
  // eslint-disable-next-line @typescript-eslint/no-explicit-any
  params: any[] = [],
) => {
  const networkClientId = Engine.controllerMessenger.call(
    'SelectedNetworkController:getNetworkClientIdForDomain',
    origin,
  );

  const networkClient = Engine.controllerMessenger.call(
    'NetworkController:getNetworkClientById',
    networkClientId,
  );

  const ethQuery = new EthQuery(networkClient.provider);

  const data = await query(ethQuery, method, params);

  if (data?.maxFeePerGas && !data.gasPrice) {
    data.gasPrice = data.maxFeePerGas;
  }

  return data;
};
<<<<<<< HEAD

export const validateParams = (
  obj: Record<string, unknown>,
  properties: string[],
  name: string,
): void => {
  if (!obj) {
    throw rpcErrors.invalidParams(`"${name}" is not defined`);
  }
  properties.forEach((property) => {
    if (!obj[property]) {
      throw rpcErrors.invalidParams(
        `${property} property of ${name} is not defined`,
      );
    }
  });
};

=======
>>>>>>> 22a4989b
export default {
  polyfillGasPrice,
};<|MERGE_RESOLUTION|>--- conflicted
+++ resolved
@@ -145,7 +145,6 @@
 
   return data;
 };
-<<<<<<< HEAD
 
 export const validateParams = (
   obj: Record<string, unknown>,
@@ -164,8 +163,6 @@
   });
 };
 
-=======
->>>>>>> 22a4989b
 export default {
   polyfillGasPrice,
 };