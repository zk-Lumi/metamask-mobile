/* eslint-disable no-debugger */
import { Alert } from 'react-native';
import { getVersion } from 'react-native-device-info';
import { createAsyncMiddleware } from 'json-rpc-engine';
<<<<<<< HEAD
import { ethErrors } from 'eth-json-rpc-errors'; // https://github.com/facebook/hermes/issues/886
=======
import { ethErrors } from 'eth-json-rpc-errors';
import { recoverPersonalSignature } from '@metamask/eth-sig-util';
>>>>>>> 320a4fb0
import RPCMethods from './index.js';
import { RPC } from '../../constants/network';
import { NetworksChainId, NetworkType } from '@metamask/controller-utils';
import Networks, {
  blockTagParamIndex,
  getAllNetworks,
} from '../../util/networks';
import { polyfillGasPrice } from './utils';
import ImportedEngine from '../Engine';
import { strings } from '../../../locales/i18n';
import { resemblesAddress, safeToChecksumAddress } from '../../util/address';
import { store } from '../../store';
import { removeBookmark } from '../../actions/bookmarks';
import setOnboardingWizardStep from '../../actions/wizard';
import { v1 as random } from 'uuid';
import { getPermittedAccounts } from '../Permissions';
import AppConstants from '../AppConstants.js';
const Engine = ImportedEngine as any;

let appVersion = '';

export enum ApprovalTypes {
  CONNECT_ACCOUNTS = 'CONNECT_ACCOUNTS',
  SIGN_MESSAGE = 'SIGN_MESSAGE',
  ADD_ETHEREUM_CHAIN = 'ADD_ETHEREUM_CHAIN',
  SWITCH_ETHEREUM_CHAIN = 'SWITCH_ETHEREUM_CHAIN',
  REQUEST_PERMISSIONS = 'wallet_requestPermissions',
  WALLET_CONNECT = 'WALLET_CONNECT',
}

interface RPCMethodsMiddleParameters {
  hostname: string;
  getProviderState: () => any;
  navigation: any;
  url: { current: string };
  title: { current: string };
  icon: { current: string | undefined };
  // Bookmarks
  isHomepage: () => boolean;
  // Show autocomplete
  fromHomepage: { current: boolean };
  toggleUrlModal: (shouldClearUrlInput: boolean) => void;
  // Wizard
  wizardScrollAdjusted: { current: boolean };
  // For the browser
  tabId: number | '' | false;
  // For WalletConnect
  isWalletConnect: boolean;
  // For MM SDK
  isMMSDK: boolean;
  getApprovedHosts: any;
  setApprovedHosts: (approvedHosts: any) => void;
  approveHost: (fullHostname: string) => void;
  injectHomePageScripts: (bookmarks?: []) => void;
  analytics: { [key: string]: string | boolean };
}

// Also used by WalletConnect.js.
export const checkActiveAccountAndChainId = async ({
  address,
  chainId,
  checkSelectedAddress,
  hostname,
}: any) => {
  let isInvalidAccount = false;
  if (address) {
    const formattedAddress = safeToChecksumAddress(address);
    if (checkSelectedAddress) {
      const selectedAddress =
        Engine.context.PreferencesController.state.selectedAddress;
      if (formattedAddress !== safeToChecksumAddress(selectedAddress)) {
        isInvalidAccount = true;
      }
    } else {
      // For Browser use permissions
      const accounts = await getPermittedAccounts(hostname);
      const normalizedAccounts = accounts.map(safeToChecksumAddress);

      if (!normalizedAccounts.includes(formattedAddress)) {
        isInvalidAccount = true;
      }
    }
    if (isInvalidAccount) {
      throw ethErrors.rpc.invalidParams({
        message: `Invalid parameters: must provide an Ethereum address.`,
      });
    }
  }

  if (chainId) {
    const { providerConfig } = Engine.context.NetworkController.state;
    const networkType = providerConfig.type as NetworkType;
    const isInitialNetwork =
      networkType && getAllNetworks().includes(networkType);
    let activeChainId;

    if (isInitialNetwork) {
      activeChainId = NetworksChainId[networkType];
    } else if (networkType === RPC) {
      activeChainId = providerConfig.chainId;
    }

    if (activeChainId && !activeChainId.startsWith('0x')) {
      // Convert to hex
      activeChainId = `0x${parseInt(activeChainId, 10).toString(16)}`;
    }

    let chainIdRequest = String(chainId);
    if (chainIdRequest && !chainIdRequest.startsWith('0x')) {
      // Convert to hex
      chainIdRequest = `0x${parseInt(chainIdRequest, 10).toString(16)}`;
    }

    if (activeChainId !== chainIdRequest) {
      Alert.alert(
        `Active chainId is ${activeChainId} but received ${chainIdRequest}`,
      );
      throw ethErrors.rpc.invalidParams({
        message: `Invalid parameters: active chainId is different than the one provided.`,
      });
    }
  }
};

/**
 * Handle RPC methods called by dapps
 */
export const getRpcMethodMiddleware = ({
  hostname,
  getProviderState,
  navigation,
  // Website info
  url,
  title,
  icon,
  // Bookmarks
  isHomepage,
  // Show autocomplete
  fromHomepage,
  toggleUrlModal,
  // Wizard
  wizardScrollAdjusted,
  // For the browser
  tabId,
  // For WalletConnect
  isWalletConnect,
  // For MM SDK
  isMMSDK,
  getApprovedHosts,
  approveHost,
  injectHomePageScripts,
  // For analytics
  analytics,
}: RPCMethodsMiddleParameters) =>
  // all user facing RPC calls not implemented by the provider
  createAsyncMiddleware(async (req: any, res: any, next: any) => {
    // Utility function for getting accounts for either WalletConnect or MetaMask SDK.
    const getAccounts = (): string[] => {
      const selectedAddress =
        Engine.context.PreferencesController.state.selectedAddress?.toLowerCase();
      const isEnabled = isWalletConnect || getApprovedHosts()[hostname];
      return isEnabled && selectedAddress ? [selectedAddress] : [];
    };

    // Used by eth_accounts and eth_coinbase RPCs.
    const getEthAccounts = async () => {
      if (isMMSDK || isWalletConnect) {
        res.result = getAccounts();
      } else {
        res.result = await getPermittedAccounts(hostname);
      }
    };

    const checkTabActive = () => {
      if (!tabId) return true;
      const { browser } = store.getState();
      if (tabId !== browser.activeTab)
        throw ethErrors.provider.userRejectedRequest();
    };

    const getSource = () => {
      if (analytics?.isRemoteConn)
        return AppConstants.REQUEST_SOURCES.SDK_REMOTE_CONN;
      if (isWalletConnect) return AppConstants.REQUEST_SOURCES.WC;
      return AppConstants.REQUEST_SOURCES.IN_APP_BROWSER;
    };

    const requestUserApproval = async ({ type = '', requestData = {} }) => {
      checkTabActive();
      await Engine.context.ApprovalController.clear(
        ethErrors.provider.userRejectedRequest(),
      );

      const responseData = await Engine.context.ApprovalController.add({
        origin: hostname,
        type,
        requestData: {
          ...requestData,
          pageMeta: {
            url: url.current,
            title: title.current,
            icon: icon.current,
            analytics: {
              request_source: getSource(),
              request_platform: analytics?.platform,
            },
          },
        },
        id: random(),
      });
      return responseData;
    };

    const rpcMethods: any = {
      eth_getTransactionByHash: async () => {
        res.result = await polyfillGasPrice('getTransactionByHash', req.params);
      },
      eth_getTransactionByBlockHashAndIndex: async () => {
        res.result = await polyfillGasPrice(
          'getTransactionByBlockHashAndIndex',
          req.params,
        );
      },
      eth_getTransactionByBlockNumberAndIndex: async () => {
        res.result = await polyfillGasPrice(
          'getTransactionByBlockNumberAndIndex',
          req.params,
        );
      },
      eth_chainId: async () => {
        const { providerConfig } = Engine.context.NetworkController.state;
        const networkType = providerConfig.type as NetworkType;
        const isInitialNetwork =
          networkType && getAllNetworks().includes(networkType);
        let chainId;

        if (isInitialNetwork) {
          chainId = NetworksChainId[networkType];
        } else if (networkType === RPC) {
          chainId = providerConfig.chainId;
        }

        if (chainId && !chainId.startsWith('0x')) {
          // Convert to hex
          res.result = `0x${parseInt(chainId, 10).toString(16)}`;
        }
      },
      eth_hashrate: () => {
        res.result = '0x00';
      },
      eth_mining: () => {
        res.result = false;
      },
      net_listening: () => {
        res.result = true;
      },
      net_version: async () => {
        const {
          providerConfig: { type: networkType },
        } = Engine.context.NetworkController.state;

        const isInitialNetwork =
          networkType && getAllNetworks().includes(networkType);
        if (isInitialNetwork) {
          res.result = (Networks as any)[networkType].networkId;
        } else {
          return next();
        }
      },
      eth_requestAccounts: async () => {
        const { params } = req;
        if (isWalletConnect) {
          let { selectedAddress } = Engine.context.PreferencesController.state;
          selectedAddress = selectedAddress?.toLowerCase();
          res.result = [selectedAddress];
        } else if (isMMSDK) {
          try {
            const approved = getApprovedHosts()[hostname];

            if (!approved) {
              // Prompts user approval UI in RootRPCMethodsUI.js.
              await requestUserApproval({
                type: ApprovalTypes.CONNECT_ACCOUNTS,
                requestData: { hostname },
              });
            }
            // Stores approvals in SDKConnect.ts.
            approveHost?.(hostname);
            const accounts = getAccounts();
            res.result = accounts;
          } catch (e) {
            throw ethErrors.provider.userRejectedRequest(
              'User denied account authorization.',
            );
          }
        } else {
          // Check against permitted accounts.
          const permittedAccounts = await getPermittedAccounts(hostname);
          if (!params?.force && permittedAccounts.length) {
            res.result = permittedAccounts;
          } else {
            try {
              checkTabActive();
              await Engine.context.ApprovalController.clear();
              debugger;
              await Engine.context.PermissionController.requestPermissions(
                { origin: hostname },
                { eth_accounts: {} },
                { id: random() },
              );
              debugger; // Not reached
              const acc = await getPermittedAccounts(hostname);
              res.result = acc;
            } catch (error) {
              if (error) {
                throw ethErrors.provider.userRejectedRequest(
                  'User denied account authorization.',
                );
              }
            }
          }
        }
      },
      eth_accounts: getEthAccounts,
      eth_coinbase: getEthAccounts,
      parity_defaultAccount: getEthAccounts,
      eth_sendTransaction: async () => {
        checkTabActive();
        const { TransactionController } = Engine.context;
        return RPCMethods.eth_sendTransaction({
          hostname,
          req,
          res,
          sendTransaction: TransactionController.addTransaction.bind(
            TransactionController,
          ),
          validateAccountAndChainId: async ({
            from,
            chainId,
          }: {
            from?: string;
            chainId?: number;
          }) => {
            await checkActiveAccountAndChainId({
              hostname,
              address: from,
              chainId,
              checkSelectedAddress: isMMSDK || isWalletConnect,
            });
          },
        });
      },
      eth_signTransaction: async () => {
        // This is implemented later in our middleware stack – specifically, in
        // eth-json-rpc-middleware – but our UI does not support it.
        throw ethErrors.rpc.methodNotSupported();
      },
      eth_sign: async () => {
        const { MessageManager, PreferencesController } = Engine.context;
        const { disabledRpcMethodPreferences } = PreferencesController.state;
        const { eth_sign } = disabledRpcMethodPreferences;

        if (!eth_sign) {
          throw ethErrors.rpc.methodNotFound(
            'eth_sign has been disabled. You must enable it in the advanced settings',
          );
        }
        const pageMeta = {
          meta: {
            url: url.current,
            title: title.current,
            icon: icon.current,
            analytics: {
              request_source: getSource(),
              request_platform: analytics?.platform,
            },
          },
        };

        checkTabActive();

        if (req.params[1].length === 66 || req.params[1].length === 67) {
          await checkActiveAccountAndChainId({
            hostname,
            address: req.params[0].from,
            checkSelectedAddress: isMMSDK || isWalletConnect,
          });
          const rawSig = await MessageManager.addUnapprovedMessageAsync({
            data: req.params[1],
            from: req.params[0],
            ...pageMeta,
            origin: hostname,
          });

          res.result = rawSig;
        } else {
          res.result = AppConstants.ETH_SIGN_ERROR;
          throw ethErrors.rpc.invalidParams(AppConstants.ETH_SIGN_ERROR);
        }
      },

      personal_sign: async () => {
        const { PersonalMessageManager } = Engine.context;
        const firstParam = req.params[0];
        const secondParam = req.params[1];
        const params = {
          data: firstParam,
          from: secondParam,
        };

        if (resemblesAddress(firstParam) && !resemblesAddress(secondParam)) {
          params.data = secondParam;
          params.from = firstParam;
        }

        const pageMeta = {
          meta: {
            url: url.current,
            title: title.current,
            icon: icon.current,
            analytics: {
              request_source: getSource(),
              request_platform: analytics?.platform,
            },
          },
        };

        checkTabActive();
        await checkActiveAccountAndChainId({
          hostname,
          address: params.from,
          checkSelectedAddress: isMMSDK || isWalletConnect,
        });

        const rawSig = await PersonalMessageManager.addUnapprovedMessageAsync({
          ...params,
          ...pageMeta,
          origin: hostname,
        });

        res.result = rawSig;
      },

      personal_ecRecover: () => {
        const data = req.params[0];
        const signature = req.params[1];
        const address = recoverPersonalSignature({ data, signature });

        res.result = address;
      },

      parity_checkRequest: () => {
        // This method is retained for legacy reasons
        // It doesn't serve it's intended purpose anymore of checking parity requests,
        // because our API doesn't support parity requests.
        res.result = null;
      },

      eth_signTypedData: async () => {
        const { TypedMessageManager } = Engine.context;
        const pageMeta = {
          meta: {
            url: url.current,
            title: title.current,
            icon: icon.current,
            analytics: {
              request_source: getSource(),
              request_platform: analytics?.platform,
            },
          },
        };

        checkTabActive();
        await checkActiveAccountAndChainId({
          hostname,
          address: req.params[1],
          checkSelectedAddress: isMMSDK || isWalletConnect,
        });

        const rawSig = await TypedMessageManager.addUnapprovedMessageAsync(
          {
            data: req.params[0],
            from: req.params[1],
            ...pageMeta,
            origin: hostname,
          },
          'V1',
        );

        res.result = rawSig;
      },

      eth_signTypedData_v3: async () => {
        const { TypedMessageManager } = Engine.context;

        const data = JSON.parse(req.params[1]);
        const chainId = data.domain.chainId;

        const pageMeta = {
          meta: {
            url: url.current,
            title: title.current,
            icon: icon.current,
            analytics: {
              request_source: getSource(),
              request_platform: analytics?.platform,
            },
          },
        };

        checkTabActive();
        await checkActiveAccountAndChainId({
          hostname,
          address: req.params[0],
          chainId,
          checkSelectedAddress: isMMSDK || isWalletConnect,
        });

        const rawSig = await TypedMessageManager.addUnapprovedMessageAsync(
          {
            data: req.params[1],
            from: req.params[0],
            ...pageMeta,
            origin: hostname,
          },
          'V3',
        );

        res.result = rawSig;
      },

      eth_signTypedData_v4: async () => {
        const { TypedMessageManager } = Engine.context;

        const data = JSON.parse(req.params[1]);
        const chainId = data.domain.chainId;

        const pageMeta = {
          meta: {
            url: url.current,
            title: title.current,
            icon: icon.current,
            analytics: {
              request_source: getSource(),
              request_platform: analytics?.platform,
            },
          },
        };

        checkTabActive();
        await checkActiveAccountAndChainId({
          hostname,
          address: req.params[0],
          chainId,
          checkSelectedAddress: isMMSDK || isWalletConnect,
        });

        const rawSig = await TypedMessageManager.addUnapprovedMessageAsync(
          {
            data: req.params[1],
            from: req.params[0],
            ...pageMeta,
            origin: hostname,
          },
          'V4',
        );

        res.result = rawSig;
      },

      web3_clientVersion: async () => {
        if (!appVersion) {
          appVersion = await getVersion();
        }
        res.result = `MetaMask/${appVersion}/Mobile`;
      },

      wallet_scanQRCode: () =>
        new Promise<void>((resolve, reject) => {
          checkTabActive();
          navigation.navigate('QRScanner', {
            onScanSuccess: (data: any) => {
              const regex = new RegExp(req.params[0]);
              if (regex && !regex.exec(data)) {
                reject({ message: 'NO_REGEX_MATCH', data });
              } else if (
                !regex &&
                !/^(0x){1}[0-9a-fA-F]{40}$/i.exec(data.target_address)
              ) {
                reject({
                  message: 'INVALID_ETHEREUM_ADDRESS',
                  data: data.target_address,
                });
              }
              let result = data;
              if (data.target_address) {
                result = data.target_address;
              } else if (data.scheme) {
                result = JSON.stringify(data);
              }
              res.result = result;
              resolve();
            },
            onScanError: (e: { toString: () => any }) => {
              throw ethErrors.rpc.internal(e.toString());
            },
          });
        }),

      wallet_watchAsset: async () => {
        const {
          params: {
            options: { address, decimals, image, symbol },
            type,
          },
        } = req;
        const { TokensController } = Engine.context;

        checkTabActive();
        try {
          const permittedAccounts = await getPermittedAccounts(hostname);
          // This should return the current active account on the Dapp.
          const selectedAddress =
            Engine.context.PreferencesController.state.selectedAddress;
          // Fallback to wallet address if there is no connected account to Dapp.
          const interactingAddress = permittedAccounts?.[0] || selectedAddress;
          const watchAssetResult = await TokensController.watchAsset(
            { address, symbol, decimals, image },
            type,
            interactingAddress,
          );
          await watchAssetResult.result;
          res.result = true;
        } catch (error) {
          if (
            (error as Error).message === 'User rejected to watch the asset.'
          ) {
            throw ethErrors.provider.userRejectedRequest();
          }
          throw error;
        }
      },

      metamask_removeFavorite: async () => {
        checkTabActive();
        if (!isHomepage()) {
          throw ethErrors.provider.unauthorized('Forbidden.');
        }

        const { bookmarks } = store.getState();

        Alert.alert(
          strings('browser.remove_bookmark_title'),
          strings('browser.remove_bookmark_msg'),
          [
            {
              text: strings('browser.cancel'),
              onPress: () => {
                res.result = {
                  favorites: bookmarks,
                };
              },
              style: 'cancel',
            },
            {
              text: strings('browser.yes'),
              onPress: () => {
                const bookmark = { url: req.params[0] };

                store.dispatch(removeBookmark(bookmark));

                const { bookmarks: updatedBookmarks } = store.getState();

                if (isHomepage()) {
                  injectHomePageScripts(updatedBookmarks);
                }

                res.result = {
                  favorites: bookmarks,
                };
              },
            },
          ],
        );
      },

      metamask_showTutorial: async () => {
        checkTabActive();
        if (!isHomepage()) {
          throw ethErrors.provider.unauthorized('Forbidden.');
        }
        wizardScrollAdjusted.current = false;

        store.dispatch(setOnboardingWizardStep(1));

        navigation.navigate('WalletView');

        res.result = true;
      },

      metamask_showAutocomplete: async () => {
        checkTabActive();
        if (!isHomepage()) {
          throw ethErrors.provider.unauthorized('Forbidden.');
        }
        fromHomepage.current = true;
        toggleUrlModal(true);

        setTimeout(() => {
          fromHomepage.current = false;
        }, 1500);

        res.result = true;
      },

      metamask_injectHomepageScripts: async () => {
        if (isHomepage()) {
          injectHomePageScripts();
        }
        res.result = true;
      },

      /**
       * This method is used by the inpage provider to get its state on
       * initialization.
       */
      metamask_getProviderState: async () => {
        res.result = {
          ...getProviderState(),
          accounts: isMMSDK
            ? getAccounts()
            : await getPermittedAccounts(hostname),
        };
      },

      /**
       * This method is sent by the window.web3 shim. It can be used to
       * record web3 shim usage metrics. These metrics are already collected
       * in the extension, and can optionally be added to mobile as well.
       *
       * For now, we need to respond to this method to not throw errors on
       * the page, and we implement it as a no-op.
       */
      metamask_logWeb3ShimUsage: () => (res.result = null),
      wallet_addEthereumChain: () => {
        checkTabActive();
        return RPCMethods.wallet_addEthereumChain({
          req,
          res,
          requestUserApproval,
          analytics: {
            request_source: getSource(),
            request_platform: analytics?.platform,
          },
        });
      },

      wallet_switchEthereumChain: () => {
        checkTabActive();
        return RPCMethods.wallet_switchEthereumChain({
          req,
          res,
          requestUserApproval,
          analytics: {
            request_source: getSource(),
            request_platform: analytics?.platform,
          },
        });
      },
    };

    const blockRefIndex = blockTagParamIndex(req);
    if (blockRefIndex) {
      const blockRef = req.params?.[blockRefIndex];
      // omitted blockRef implies "latest"
      if (blockRef === undefined) {
        req.params[blockRefIndex] = 'latest';
      }
    }

    if (!rpcMethods[req.method]) {
      return next();
    }
    await rpcMethods[req.method]();
  });

export default getRpcMethodMiddleware;<|MERGE_RESOLUTION|>--- conflicted
+++ resolved
@@ -2,12 +2,8 @@
 import { Alert } from 'react-native';
 import { getVersion } from 'react-native-device-info';
 import { createAsyncMiddleware } from 'json-rpc-engine';
-<<<<<<< HEAD
-import { ethErrors } from 'eth-json-rpc-errors'; // https://github.com/facebook/hermes/issues/886
-=======
 import { ethErrors } from 'eth-json-rpc-errors';
 import { recoverPersonalSignature } from '@metamask/eth-sig-util';
->>>>>>> 320a4fb0
 import RPCMethods from './index.js';
 import { RPC } from '../../constants/network';
 import { NetworksChainId, NetworkType } from '@metamask/controller-utils';
