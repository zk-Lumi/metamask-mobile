--- conflicted
+++ resolved
@@ -1,13 +1,8 @@
-/* eslint-disable no-debugger */
 import { Alert } from 'react-native';
 import { getVersion } from 'react-native-device-info';
 import { createAsyncMiddleware } from 'json-rpc-engine';
-<<<<<<< HEAD
-import { ethErrors } from 'eth-json-rpc-errors'; // https://github.com/facebook/hermes/issues/886
-=======
 import { ethErrors } from 'eth-json-rpc-errors';
 import { recoverPersonalSignature } from '@metamask/eth-sig-util';
->>>>>>> 4777ddd0
 import RPCMethods from './index.js';
 import { RPC } from '../../constants/network';
 import { NetworksChainId, NetworkType } from '@metamask/controller-utils';
@@ -311,13 +306,11 @@
             try {
               checkTabActive();
               await Engine.context.ApprovalController.clear();
-              debugger;
               await Engine.context.PermissionController.requestPermissions(
                 { origin: hostname },
                 { eth_accounts: {} },
                 { id: random() },
               );
-              debugger; // Not reached
               const acc = await getPermittedAccounts(hostname);
               res.result = acc;
             } catch (error) {
