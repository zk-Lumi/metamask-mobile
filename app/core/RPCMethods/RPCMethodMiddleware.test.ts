--- conflicted
+++ resolved
@@ -59,11 +59,8 @@
   },
 }));
 
-<<<<<<< HEAD
 const mockStore = store as { getState: jest.Mock; dispatch: jest.Mock };
 
-=======
->>>>>>> 3d694ae2
 jest.mock('../Permissions', () => ({
   getPermittedAccounts: jest.fn(),
 }));
@@ -236,16 +233,9 @@
           },
           PreferencesController: selectedAddress ? { selectedAddress } : {},
         },
-<<<<<<< HEAD
-        PreferencesController: selectedAddress ? { selectedAddress } : {},
-      },
-    },
-  }));
-  mockStore.dispatch.mockImplementation((obj) => obj);
-=======
       } as any,
     }));
->>>>>>> 3d694ae2
+  mockStore.dispatch.mockImplementation((obj) => obj);
   if (addTransactionResult) {
     MockEngine.context.TransactionController.addTransaction.mockImplementation(
       async () => ({ result: addTransactionResult }),
