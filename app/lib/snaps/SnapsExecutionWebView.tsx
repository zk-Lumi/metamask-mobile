///: BEGIN:ONLY_INCLUDE_IF(preinstalled-snaps,external-snaps)
import React, { Component, RefObject } from 'react';
import { View, ScrollView, NativeSyntheticEvent } from 'react-native';
import WebView, { WebViewMessageEvent } from '@metamask/react-native-webview';
import { createStyles } from './styles';
import { WebViewInterface } from '@metamask/snaps-controllers/dist/types/services/webview/WebViewMessageStream';
import { WebViewError } from '@metamask/react-native-webview/lib/WebViewTypes';
import { PostMessageEvent } from '@metamask/post-message-stream';
<<<<<<< HEAD
const SNAPS_EE_URL = 'https://execution.metamask.io/webview/6.5.0/index.html';
=======

const SNAPS_EE_URL = 'https://execution.metamask.io/webview/6.7.1/index.html';
>>>>>>> f6b70133

const styles = createStyles();

interface SnapsExecutionWebViewProps {
  injectJavaScript(js: string): void;
  registerMessageListener(listener: (event: PostMessageEvent) => void): void;
  unregisterMessageListener(listener: (event: PostMessageEvent) => void): void;
}
// This is a hack to allow us to asynchronously await the creation of the WebView.
let resolveGetWebView: (arg0: SnapsExecutionWebViewProps) => void;
let rejectGetWebView: (error: NativeSyntheticEvent<WebViewError>) => void;

export const getSnapsWebViewPromise = new Promise<WebViewInterface>(
  (resolve, reject) => {
    resolveGetWebView = resolve;
    rejectGetWebView = reject;
  },
);

// This is a class component because storing the references we are don't work in functional components.
export class SnapsExecutionWebView extends Component {
  // TODO: Replace "any" with type
  // eslint-disable-next-line @typescript-eslint/no-explicit-any
  webViewRef: RefObject<WebView> | any = null;
  // TODO: Replace "any" with type
  // eslint-disable-next-line @typescript-eslint/no-explicit-any
  listener: any = null;

  // TODO: Replace "any" with type
  // eslint-disable-next-line @typescript-eslint/no-explicit-any, @typescript-eslint/no-useless-constructor
  constructor(props: any) {
    super(props);
  }

  // TODO: Replace "any" with type
  // eslint-disable-next-line @typescript-eslint/no-explicit-any
  setWebViewRef(ref: React.RefObject<WebView<{ any: any }>> | null) {
    this.webViewRef = ref;
  }

  onWebViewLoad() {
    const api = {
      injectJavaScript: (js: string) => {
        this.webViewRef?.injectJavaScript(js);
      },
      registerMessageListener: (
        listener: (event: PostMessageEvent) => void,
      ) => {
        this.listener = listener;
      },
      unregisterMessageListener: (
        _listener: (event: PostMessageEvent) => void,
      ) => {
        this.listener = null;
      },
    };

    resolveGetWebView(api);
  }

  onWebViewError(error: NativeSyntheticEvent<WebViewError>) {
    rejectGetWebView(error);
  }

  onWebViewMessage(data: WebViewMessageEvent) {
    if (this.listener) {
      this.listener(data.nativeEvent);
    }
  }

  render() {
    return (
      <ScrollView testID={'load-snap-webview'}>
        <View style={styles.webview}>
          <WebView
            ref={
              this.setWebViewRef as unknown as React.RefObject<WebView> | null
            }
            source={{ uri: SNAPS_EE_URL}}
            onMessage={this.onWebViewMessage}
            onError={this.onWebViewError}
            onLoadEnd={this.onWebViewLoad}
            originWhitelist={['https://execution.metamask.io*']}
            javaScriptEnabled
          />
        </View>
      </ScrollView>
    );
  }
}

///: END:ONLY_INCLUDE_IF<|MERGE_RESOLUTION|>--- conflicted
+++ resolved
@@ -6,12 +6,8 @@
 import { WebViewInterface } from '@metamask/snaps-controllers/dist/types/services/webview/WebViewMessageStream';
 import { WebViewError } from '@metamask/react-native-webview/lib/WebViewTypes';
 import { PostMessageEvent } from '@metamask/post-message-stream';
-<<<<<<< HEAD
-const SNAPS_EE_URL = 'https://execution.metamask.io/webview/6.5.0/index.html';
-=======
 
 const SNAPS_EE_URL = 'https://execution.metamask.io/webview/6.7.1/index.html';
->>>>>>> f6b70133
 
 const styles = createStyles();
 
@@ -90,7 +86,7 @@
             ref={
               this.setWebViewRef as unknown as React.RefObject<WebView> | null
             }
-            source={{ uri: SNAPS_EE_URL}}
+            source={{ uri: SNAPS_EE_URL }}
             onMessage={this.onWebViewMessage}
             onError={this.onWebViewError}
             onLoadEnd={this.onWebViewLoad}
