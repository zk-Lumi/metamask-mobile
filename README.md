![MetaMask logo](logo.png?raw=true)

# MetaMask

[![CI](https://github.com/MetaMask/metamask-mobile/actions/workflows/ci.yml/badge.svg?branch=main)](https://github.com/MetaMask/metamask-mobile/actions/workflows/ci.yml) [![CLA](https://github.com/MetaMask/metamask-mobile/actions/workflows/cla.yml/badge.svg?branch=main)](https://github.com/MetaMask/metamask-mobile/actions/workflows/cla.yml)

MetaMask is a mobile wallet that provides easy access to websites that use the [Ethereum](https://ethereum.org/) blockchain.

For up to the minute news, follow our [Twitter](https://twitter.com/metamask) or [Medium](https://medium.com/metamask) pages.

To learn how to develop MetaMask-compatible applications, visit our [Developer Docs](https://docs.metamask.io).

## Documentation
<<<<<<< HEAD

- [Architecture](./docs/readme/architecture.md)
- [Development Environment Setup](./docs/readme/environment.md)
- [Build Troubleshooting](./docs/readme/troubleshooting.md)
- [Testing](./docs/readme/testing.md)
- [Debugging](./docs/readme/debugging.md)
- [Storybook](./docs/readme/storybook.md)
- [Miscellaneous](./docs/readme/miscellaneous.md)

## Getting started

### Environment setup

Before running the app, make sure your development environment has all the required tools. Several of these tools (ie Node and Ruby) may require specific versions in order to successfully build the app.

[Setup your development environment](./docs/readme/environment.md)

### Building the app

**Clone the project**
=======
- [Architecture](./docs/readme/architecture.md)
- [Development Environment Setup](./docs/readme/environment.md)
- [Build Troubleshooting](./docs/readme/troubleshooting.md)
- [Testing](./docs/readme/testing.md)
- [Debugging](./docs/readme/debugging.md)
- [Storybook](./docs/readme/storybook.md)
- [Miscellaneous](./docs/readme/miscellaneous.md)

## Getting started

### Environment setup

Before running the app, make sure your development environment has all the required tools. Several of these tools (ie Node and Ruby) may require specific versions in order to successfully build the app.

[Setup your development environment](./docs/readme/environment.md)

### Building the app
>>>>>>> 1630a58d

**Clone the project**
```bash
git clone git@github.com:MetaMask/metamask-mobile.git && \
cd metamask-mobile
```

**Install dependencies**

```bash
yarn setup
```
<<<<<<< HEAD

_Not the usual install command, this will run scripts and a lengthy postinstall flow_

**Setup environment variables**

=======
_Not the usual install command, this will run scripts and a lengthy postinstall flow_

**Setup environment variables**
>>>>>>> 1630a58d
```bash
cp .ios.env.example .ios.env && \
cp .android.env.example .android.env && \
cp .js.env.example .js.env
```

### Running the app
<<<<<<< HEAD

**Run Metro bundler**
=======
>>>>>>> 1630a58d

**Run Metro bundler**
```bash
yarn watch
```
_Like a local server for the app_

<<<<<<< HEAD
_Like a local server for the app_

**Run on a iOS device**

```bash
yarn start:ios
```

**Run on an Android device**

=======
**Run on a iOS device**
```bash
yarn start:ios 
```

**Run on an Android device**
>>>>>>> 1630a58d
```bash
yarn start:android
```<|MERGE_RESOLUTION|>--- conflicted
+++ resolved
@@ -11,7 +11,6 @@
 To learn how to develop MetaMask-compatible applications, visit our [Developer Docs](https://docs.metamask.io).
 
 ## Documentation
-<<<<<<< HEAD
 
 - [Architecture](./docs/readme/architecture.md)
 - [Development Environment Setup](./docs/readme/environment.md)
@@ -32,27 +31,6 @@
 ### Building the app
 
 **Clone the project**
-=======
-- [Architecture](./docs/readme/architecture.md)
-- [Development Environment Setup](./docs/readme/environment.md)
-- [Build Troubleshooting](./docs/readme/troubleshooting.md)
-- [Testing](./docs/readme/testing.md)
-- [Debugging](./docs/readme/debugging.md)
-- [Storybook](./docs/readme/storybook.md)
-- [Miscellaneous](./docs/readme/miscellaneous.md)
-
-## Getting started
-
-### Environment setup
-
-Before running the app, make sure your development environment has all the required tools. Several of these tools (ie Node and Ruby) may require specific versions in order to successfully build the app.
-
-[Setup your development environment](./docs/readme/environment.md)
-
-### Building the app
->>>>>>> 1630a58d
-
-**Clone the project**
 ```bash
 git clone git@github.com:MetaMask/metamask-mobile.git && \
 cd metamask-mobile
@@ -63,17 +41,10 @@
 ```bash
 yarn setup
 ```
-<<<<<<< HEAD
 
 _Not the usual install command, this will run scripts and a lengthy postinstall flow_
 
 **Setup environment variables**
-
-=======
-_Not the usual install command, this will run scripts and a lengthy postinstall flow_
-
-**Setup environment variables**
->>>>>>> 1630a58d
 ```bash
 cp .ios.env.example .ios.env && \
 cp .android.env.example .android.env && \
@@ -81,11 +52,6 @@
 ```
 
 ### Running the app
-<<<<<<< HEAD
-
-**Run Metro bundler**
-=======
->>>>>>> 1630a58d
 
 **Run Metro bundler**
 ```bash
@@ -93,25 +59,12 @@
 ```
 _Like a local server for the app_
 
-<<<<<<< HEAD
-_Like a local server for the app_
-
-**Run on a iOS device**
-
-```bash
-yarn start:ios
-```
-
-**Run on an Android device**
-
-=======
 **Run on a iOS device**
 ```bash
 yarn start:ios 
 ```
 
 **Run on an Android device**
->>>>>>> 1630a58d
 ```bash
 yarn start:android
 ```