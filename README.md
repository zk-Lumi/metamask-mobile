![MetaMask logo](logo.png?raw=true)

# MetaMask

[![CI](https://github.com/MetaMask/metamask-mobile/actions/workflows/ci.yml/badge.svg?branch=main)](https://github.com/MetaMask/metamask-mobile/actions/workflows/ci.yml) [![CLA](https://github.com/MetaMask/metamask-mobile/actions/workflows/cla.yml/badge.svg?branch=main)](https://github.com/MetaMask/metamask-mobile/actions/workflows/cla.yml)

MetaMask is a mobile wallet that provides easy access to websites that use the [Ethereum](https://ethereum.org/) blockchain.

For up to the minute news, follow our [Twitter](https://twitter.com/metamask) or [Medium](https://medium.com/metamask) pages.

To learn how to develop MetaMask-compatible applications, visit our [Developer Docs](https://docs.metamask.io).

## Documentation

- [Architecture](./docs/readme/architecture.md)
- [Development Environment Setup](./docs/readme/environment.md)
- [Build Troubleshooting](./docs/readme/troubleshooting.md)
- [Testing](./docs/readme/testing.md)
- [Debugging](./docs/readme/debugging.md)
- [Storybook](./docs/readme/storybook.md)
- [Miscellaneous](./docs/readme/miscellaneous.md)

## Getting started

### Environment setup

Before running the app, make sure your development environment has all the required tools. Several of these tools (ie Node and Ruby) may require specific versions in order to successfully build the app.

[Setup your development environment](./docs/readme/environment.md)

### Building the app

<<<<<<< HEAD
    -   If you are using [nvm](https://github.com/creationix/nvm#installation) (recommended) running `nvm use` will automatically choose the right node version for you.

-   Install [Yarn v1](https://yarnpkg.com/en/docs/install)

    One way to install Yarn v1 is by using brew:
    ```bash
    brew install yarn@1.22.19
    ```

    To check you've installed the right version:

    ```bash
    yarn --version
    ```

-   Install the shared [React Native dependencies](https://reactnative.dev/docs/environment-setup#installing-dependencies) (`React Native CLI`, _not_ `Expo CLI`)
    -   XCode version `15.0.1` or below

-   Install [cocoapods](https://guides.cocoapods.org/using/getting-started.html) by running:

    ```bash
    sudo gem install cocoapods -v 1.12.1
    ```

-   Install [Python](https://www.python.org/downloads/) **version ^3.10**
    - _Note_: M1 User might need to stay with **version 3.10**

### Device Environment Setup

#### Android

-   Install [Java](https://www.java.com/en/download/). To check if Java is already installed, run:
    ```
    java -version
    ```
-   Install the Android SDK, via [Android Studio](https://developer.android.com/studio).
    -   _MetaMask Only:_ To create production builds, you need to install Google Play Licensing Library via the SDK Manager in Android Studio.
-   Install the Android NDK (version `21.4.7075529`), via [Android Studio](https://developer.android.com/studio)'s SDK Manager.
    - Go to Settings > Appearance & Behavior > System Settings > Android SDK
        - Shortcut: Selecting `More Actions` > `SDK Manager` from the "Welcome to Android Studio" page will also bring you here.
    - Select `SDK Tools` tab
    - Check `Show Package Details` option below the tools list to show available versions
    - Locate `NDK (Side-by-side)` option in the tools list
    - Check NDK version `21.4.7075529`
    - Locate `CMake` option in the tools list
    - Check CMake version `3.22.1`
    - Click "Apply" or "OK" to download
-   Linux only:
    -   Ensure that you have the `secret-tool` binary on your machine.
        -   Part of the [libsecret-tools](https://launchpad.net/ubuntu/bionic/+package/libsecret-tools) package on Debian/Ubuntu based distributions.
-   Install the correct emulator
    -   Follow the instructions at:
        -   [React Native Getting Started - Android](https://reactnative.dev/docs/environment-setup#installing-dependencies) _(React Native CLI Quickstart -> [your OS] -> Android)_
        -   FYI: as of today (7/18/23) there is currently an issue when running detox on android 12 and 13 (API 32/33) which prevents the tests from running. The issue is, the tap() action is treated like a tapAndHold() action. See the open issue in wix/detox [here](https://github.com/wix/Detox/issues/3762)
        -   More details can be found [on the Android Developer site](https://developer.android.com/studio/run/emulator)
    -   You should use the following:
        -   **Android OS Version:** Latest, unless told otherwise
        -   **Device:** Google Pixel 5
-   Finally, start the emulator from Android Studio:
    -   Open "Virtual Device Manager"
    -   Launch emulator for "Pixel 5 <relevant API version mentioned in [React Native Getting Started](https://reactnative.dev/docs/environment-setup#installing-dependencies)>"


#### iOS

-   Install the iOS dependencies
    -   [React Native Getting Started - iOS](https://reactnative.dev/docs/environment-setup#installing-dependencies) _(React Native CLI Quickstart -> [your OS] -> iOS)_
-   Install the correct simulator
    -   **iOS OS Version:** Latest, unless told otherwise
    -   **Device:** iPhone 13 Pro


### Building Locally

-   Clone this repo:
=======
**Clone the project**

>>>>>>> 71b4226e
```bash
git clone git@github.com:MetaMask/metamask-mobile.git && \
cd metamask-mobile
```

**Install dependencies**

-   Choose your Build Type
Metamask has currently two build types: `main` and `flask`. The `main` build type is the _default_ one and is used for production builds. The `flask` build type is used for a canary release, mainly used for development and testing of new/beta features purposes. To change the build type, set the `METAMASK_BUILD_TYPE` environment variable to either `main` or `flask`. For example:

```bash
export METAMASK_BUILD_TYPE="main"
```

-   Choose your Environment Type
Metamask has currently three environment types: `production`, `prerelease`, and `local`. The 'production' is used for a production release, 'prerelease' for a pre-release, or 'local' otherwise. To change the environment type, set the `METAMASK_ENVIRONMENT` environment variable to either `production`, `prerelease`, or `local`. For example:

```bash
export METAMASK_ENVIRONMENT="main"

```

-   Install the app:
```

_Not the usual install command, this will run scripts and a lengthy postinstall flow_

### Running the app

**Run Metro bundler**

```bash
yarn watch
```

_Like a local server for the app_

**Run on a iOS device**

```bash
yarn start:ios
```

**Run on an Android device**

```bash
yarn start:android
```

#### iOS
```bash
yarn start:ios
```


#### Build Troubleshooting

Unfortunately, the build system may fail to pick up local changes, such as installing new NPM packages or `yarn link`ing a dependency.
If the app is behaving strangely or not picking up your local changes, it may be due to build issues.
To ensure that you're starting with a clean slate, close all emulators/simulators, stop the `yarn watch` process, and run:

```bash
yarn clean

# if you're going to `yarn link` any packages,
# do that here, before the next command

yarn watch:clean

# ...and then, in another terminal

yarn start:ios

# or

yarn start:android
```

If `yarn link` fails after going through these steps, try directly `yarn add`ing the local files instead.

### Debugging

First, make sure you have the following running:

-   `yarn watch`
-   Your Android emulator or iOS simulator
-   `yarn start:android` or `yarn start:ios`

Next, install the [Flipper](https://fbflipper.com/) desktop app (verified working with v0.127.0)

-   Once Flipper is installed, configure your system as follows:
    -   Install react-devtools: `npm i -g react-devtools@4.22.1`
    -   Update Android SDK location settings by accessing Flipper's settings via the `Gear Icon` -> `Settings`
        -   Example SDK path: `/Users/<USER_NAME>/Library/Android/sdk`

Finally, check that the debugger is working:

-   Open your emulator or simulator alongside the Flipper app
-   Flipper should auto-detect the device and the application to debug
-   You should now be able to access features such as `Logs`

#### Debugging Physical iOS devices

-   Debugging physical iOS devices requires `idb` to be installed, which consists of 2 parts
-   Install the two idb parts:
    1. `brew tap facebook/fb` & `brew install idb-companion`
    2. `pip3.9 install fb-idb` (This step may require that you install python3 via `python -m pip3 install --upgrade pip`)

#### Debug a website inside the WebView (in-app browser)

Android

-   Run the app in debug mode (for example, in a simulator)
-   Open Chrome on your desktop
-   Go to `chrome://inspect/#devices`
-   Look for the device and click inspect

iOS

-   Run the app in debug mode (for example, in a simulator)
-   Open Safari on your desktop
-   Go to the menu Develop -> [Your device] -> [Website]

You should see the console for the website that is running inside the WebView

#### Miscellaneous

-   [Troubleshooting for React Native](https://facebook.github.io/react-native/docs/troubleshooting#content)
-   [Flipper Documentation](https://fbflipper.com/docs/features/react-native/)

### Running Tests

#### Unit Tests

```bash
yarn test:unit
```

#### E2E Tests

##### Platforms

For both iOS and Android platforms, our chosen E2E test framework is Detox. We also utilize Appium for Android (wdio folder).

##### Test wallet

E2E tests use a wallet able to access testnet and mainnet.
On Bitrise CI, the wallet is created using the secret recovery phrase from secret env var.
For local testing, the wallet is created using the secret recovery phrase from the `.e2e.env` file.

##### Detox
All tests live within the e2e/specs folder.

### iOS
Prerequisites for running tests:
- Make sure to install `detox-cli` by referring to the instructions mentioned [here](https://wix.github.io/Detox/docs/introduction/getting-started/#detox-prerequisites).
- Additionally, install `applesimutils` by following the guidelines provided [here](https://github.com/wix/AppleSimulatorUtils).
- Before running any tests, it's recommended to refer to the `iOS section` above and check the latest simulator device specified under `Install the correct simulator`.
- The default device for iOS is the iPhone 13 Pro and Android the Pixel 5. Ensure you have these set up.
- Make sure that Metro is running. Use this command to launch the metro server:

```bash
yarn watch
```

You can trigger the tests against a `release` or `debug` build. It recommended that you trigger the tests against a debug build.

To trigger the tests on a debug build run this command:

For iOS
```bash
yarn test:e2e:ios:debug
```
and on Android:
```bash
yarn test:e2e:android:debug
```

If you choose to run tests against a release build, you can do so by running this command:

For iOS

```bash
yarn test:e2e:ios
```
and on Android:
```bash
yarn test:e2e:android
```

If you have already built the application for Detox and want to run a specific test from the test folder, you can use this command:

For iOS

```bash
yarn test:e2e:ios:debug:single e2e/specs/TEST_NAME.spec.js
```

and on Android:

```bash
yarn test:e2e:android:debug:single e2e/specs/TEST_NAME.spec.js
```

To run tests associated with a certain tag, you can do so using the `--testNamePattern` flag. For example:

```bash
yarn test:e2e:ios:debug --testNamePattern="Smoke"
```
```bash
yarn test:e2e:android:debug --testNamePattern="Smoke"
```

This runs all tests that are tagged "Smoke"

##### Appium

The appium tests lives within the wdio/feature folder.

By default the tests use an avd named `Android 11 - Pixel 4a API 31`, with API `Level 30` (Android 11). You can modify the emulator and platform version by navigating to `wdio/config/android.config.debug.js` and adjusting the values of `deviceName` to match your emulator's name, and `platformVersion` to match your operating system's version. Make sure to verify that the config file accurately represents your emulator settings before executing any tests.

The sequence in which you should run tests:

create a test build using this command:
```bash
yarn start:android:qa
```

Then run tests using this command:

```bash
yarn test:wdio:android
```

If you want to run a specific test, you can include the `--spec` flag in the aforementioned command. For example:
```bash
yarn test:wdio:android --spec ./wdio/features/Onboarding/CreateNewWallet.feature
```

### Changing dependencies

Whenever you change dependencies (adding, removing, or updating, either in `package.json` or `yarn.lock`), there are various files that must be kept up-to-date.

-   `yarn.lock`:
    -   Run `yarn setup` again after your changes to ensure `yarn.lock` has been properly updated.
-   The `allow-scripts` configuration in `package.json`
    -   Run `yarn allow-scripts auto` to update the `allow-scripts` configuration automatically. This config determines whether the package's install/postinstall scripts are allowed to run. Review each new package to determine whether the install script needs to run or not, testing if necessary.
    -   Unfortunately, `yarn allow-scripts auto` will behave inconsistently on different platforms. macOS and Windows users may see extraneous changes relating to optional dependencies.

### Architecture

To get a better understanding of the internal architecture of this app take a look at [this diagram](https://github.com/MetaMask/metamask-mobile/blob/main/architecture.svg).

### Storybook

We have begun documenting our components using Storybook. Please read the [Documentation Guidelines](./storybook/DOCUMENTATION_GUIDELINES.md) to get up and running.

### Code Fencing

When creating builds that support different features, it is desirable to exclude unsupported features, files, and dependencies at build time. This is exactly what Code Fences does. You can find more details about this [HERE](https://github.com/MetaMask/metamask-mobile/blob/main/app/transforms/README.md)

### Other Docs

- [Adding Confirmations](./docs/confirmations.md)<|MERGE_RESOLUTION|>--- conflicted
+++ resolved
@@ -30,7 +30,6 @@
 
 ### Building the app
 
-<<<<<<< HEAD
     -   If you are using [nvm](https://github.com/creationix/nvm#installation) (recommended) running `nvm use` will automatically choose the right node version for you.
 
 -   Install [Yarn v1](https://yarnpkg.com/en/docs/install)
@@ -106,10 +105,6 @@
 ### Building Locally
 
 -   Clone this repo:
-=======
-**Clone the project**
-
->>>>>>> 71b4226e
 ```bash
 git clone git@github.com:MetaMask/metamask-mobile.git && \
 cd metamask-mobile
