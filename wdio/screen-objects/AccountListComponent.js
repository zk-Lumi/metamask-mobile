--- conflicted
+++ resolved
@@ -32,14 +32,8 @@
     await Gestures.waitAndTap(this.importAccountButton);
   }
 
-<<<<<<< HEAD
-  async isAccountTwoSelected() {
-    const element = await this.accountTwoSelected;
-    await element.waitForDisplayed();
-=======
   async isNewAccountCreated() {
     await expect(await this.accountsListed).toBeElementsArrayOfSize(2);
->>>>>>> fdc979d0
   }
 
   async tapAccount(account) {
