import Selectors from '../../helpers/Selectors';
import {
  ACCOUNT_APPROVAL_CONNECT_BUTTON,
  ACCOUNT_APPROVAL_SELECT_ALL_BUTTON,
  ACCOUNT_APROVAL_MODAL_CONTAINER_ID,
} from '../testIDs/Components/AccountApprovalModal.testIds';
import Gestures from '../../helpers/Gestures';
import {reverse} from "lodash";

class AccountApprovalModal {
  get modalContainer() {
    return Selectors.getElementByPlatform(ACCOUNT_APROVAL_MODAL_CONTAINER_ID);
  }

  get connectButton() {
    return Selectors.getElementByPlatform(ACCOUNT_APPROVAL_CONNECT_BUTTON);
  }

  get connectMultipleAccountsButton() {
    return Selectors.getElementByPlatform('multiconnect-connect-button');
  }

  get connectButtonText() {
    return Selectors.getXpathElementByText('Connect');
  }

  get selectAllButton() {
    return Selectors.getElementByPlatform(ACCOUNT_APPROVAL_SELECT_ALL_BUTTON);
  }

  async tapConnectButton() {
    await Gestures.waitAndTap(this.connectButton);
  }
<<<<<<< HEAD
  async tapConnectMultipleAccountsButton() {
    await Gestures.waitAndTap(this.connectMultipleAccountsButton);
    const element = await this.connectMultipleAccountsButton;
    await element.waitForExist( { reverse: true });
=======

  async tapConnectMultipleAccountsButton() {
    await Gestures.waitAndTap(this.connectMultipleAccountsButton);
    const element = await this.connectMultipleAccountsButton;
    await element.waitForExist({ reverse: true });
>>>>>>> fdc979d0
  }

  async tapConnectButtonByText() {
    await Gestures.tapTextByXpath('Connect'); // needed for browser specific tests
  }

  async isVisible() {
    await expect(this.modalContainer).toBeDisplayed();
  }

  async waitForDisappear() {
    const element = await this.modalContainer;
<<<<<<< HEAD
    await element.waitForExist( { reverse: true })
=======
    await element.waitForExist({ reverse: true });
  }

  async tapSelectAllButton() {
    const selectAllButton = await this.selectAllButton;
    await selectAllButton.waitForDisplayed();
    let text = await selectAllButton.getText();
    while (text === 'Select all') {
      await selectAllButton.click();
      await driver.pause(2000);
      text = await selectAllButton.getText();
    }
>>>>>>> fdc979d0
  }
}

export default new AccountApprovalModal();<|MERGE_RESOLUTION|>--- conflicted
+++ resolved
@@ -31,18 +31,11 @@
   async tapConnectButton() {
     await Gestures.waitAndTap(this.connectButton);
   }
-<<<<<<< HEAD
-  async tapConnectMultipleAccountsButton() {
-    await Gestures.waitAndTap(this.connectMultipleAccountsButton);
-    const element = await this.connectMultipleAccountsButton;
-    await element.waitForExist( { reverse: true });
-=======
 
   async tapConnectMultipleAccountsButton() {
     await Gestures.waitAndTap(this.connectMultipleAccountsButton);
     const element = await this.connectMultipleAccountsButton;
     await element.waitForExist({ reverse: true });
->>>>>>> fdc979d0
   }
 
   async tapConnectButtonByText() {
@@ -55,9 +48,6 @@
 
   async waitForDisappear() {
     const element = await this.modalContainer;
-<<<<<<< HEAD
-    await element.waitForExist( { reverse: true })
-=======
     await element.waitForExist({ reverse: true });
   }
 
@@ -70,7 +60,6 @@
       await driver.pause(2000);
       text = await selectAllButton.getText();
     }
->>>>>>> fdc979d0
   }
 }
 
