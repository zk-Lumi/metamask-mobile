@androidApp
@ChainScenarios
@smoke

Feature: Importing account in wallet

<<<<<<< HEAD
  Scenario: Import account
=======
  Scenario: Import wallet
>>>>>>> 0e676ba6
    Given I have imported my wallet
    And I tap No Thanks on the Enable security check screen
    And I tap No thanks on the onboarding welcome tutorial

  Scenario Outline: Import an account using an invalid private key
    Given I am on the wallet view

    When I tap on the Identicon
    Then the account list should be visible

    When I tap on Import an account
    Then I am taken to the Import Account screen
    And I type <PRIVATEKEY> into the private key input field
    And I tap on the private key import button
    Then I should see an error <warning>
    And I close the import account screen

    When I tap on the Identicon
    Then the account list should not be visible

    Examples:
      | PRIVATEKEY | warning                              |
      | 23423411x  | We couldn't import that private key. |

  Scenario Outline: Import an account using a valid private key
    Given I am on the wallet view

    When I tap on the Identicon
    Then the account list should be visible

    When I tap on Import an account
    Then I am taken to the Import Account screen

    When I type <PRIVATEKEY> into the private key input field
    And I tap on the private key import button
    Then The account is imported

    When I dismiss the account list
    Then I am on the imported account

    Examples:
      | PRIVATEKEY                                                       |
      | cbfd798afcfd1fd8ecc48cbecb6dc7e876543395640b758a90e11d986e758ad1 |<|MERGE_RESOLUTION|>--- conflicted
+++ resolved
@@ -4,11 +4,7 @@
 
 Feature: Importing account in wallet
 
-<<<<<<< HEAD
-  Scenario: Import account
-=======
   Scenario: Import wallet
->>>>>>> 0e676ba6
     Given I have imported my wallet
     And I tap No Thanks on the Enable security check screen
     And I tap No thanks on the onboarding welcome tutorial
