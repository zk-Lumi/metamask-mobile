@androidApp
@ChainScenarios
@regression

Feature: This feature file covers the option menu in the browser.

<<<<<<< HEAD
  Background: The user navigates to the Browser screen
    Given I have imported my wallet
=======
  Scenario: Import wallet
    Given the app displayed the splash animation
    And I have imported my wallet
>>>>>>> 0e676ba6
    And I tap No Thanks on the Enable security check screen
    And I tap No thanks on the onboarding welcome tutorial

  Scenario: The user navigates to the Browser screen
    When I navigate to the browser
    And I am on Home MetaMask website

    When I navigate to "https://app.uniswap.org/"
    Then the browser view is on the "https://app.uniswap.org/" website

  Scenario: Reload options
    When I tap on browser control menu icon on the bottom right of the browser view
    Then browser options menu is displayed
    And "Reload" option item is displayed in browser options menu

    When I tap the "Reload" option on the Option Menu
    Then active browser tab is refreshed
    And the browser view is on the "https://app.uniswap.org/" website

  Scenario: Share options
    When I tap on browser control menu icon on the bottom right of the browser view
    Then browser options menu is displayed
    And "Share" option item is displayed in browser options menu

    When I tap the "Share" option on the Option Menu
    Then device component is displayed to share current address URL

  Scenario: Switch network options
    When I tap on the Network Icon
    And I select "Goerli" network option
    Then "Goerli" is selected for MMM app

  Scenario: New Tab options
    When I tap on browser control menu icon on the bottom right of the browser view
    Then browser options menu is displayed
    And "New tab" option item is displayed in browser options menu

    When I tap the "New Tab" option on the Option Menu
    Then new browser tab is added
    And the browser view is on the "https://home.metamask.io/" website<|MERGE_RESOLUTION|>--- conflicted
+++ resolved
@@ -4,14 +4,9 @@
 
 Feature: This feature file covers the option menu in the browser.
 
-<<<<<<< HEAD
-  Background: The user navigates to the Browser screen
-    Given I have imported my wallet
-=======
   Scenario: Import wallet
     Given the app displayed the splash animation
     And I have imported my wallet
->>>>>>> 0e676ba6
     And I tap No Thanks on the Enable security check screen
     And I tap No thanks on the onboarding welcome tutorial
 
