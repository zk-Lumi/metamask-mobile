@androidApp
Feature: This feature file cover the switch account on the browser flow.

  Scenario: Switching accounts while connected to a dapp.
    Use the search bar on the homepage to return a popular defi
    apps as a suggested search, connect to the dapp and then switch accounts

    Given I have imported my wallet
    And I tap No Thanks on the Enable security check screen
    And I tap No thanks on the onboarding welcome tutorial
    And I navigate to the browser
    And I am on Home MetaMask website

    When I input "Uniswap" in the search field
    Then Uniswap exchange page is a suggestion listed

    When I tap on Uniswap exchange page on the suggestion list
    Then the browser view is on the "https://app.uniswap.org/" website
    #When I connect my active wallet to the Uniswap exchange page
    #Then active wallet is connected to Uniswap
    And "Account 1" is the active wallet account
<<<<<<< HEAD
=======

>>>>>>> d0eb4d7c
    #When I tap on the account icon located in the upper right of the browser view
    When I tap on the account icon on the Wallet screen
    Then select account component is displayed

    When I tap on Create a new account
    Then the created account is selected
    And "Account 2" is the active wallet account
<<<<<<< HEAD
    #And active wallet is connected to Uniswap
=======

#And active wallet is connected to Uniswap
>>>>>>> d0eb4d7c
<|MERGE_RESOLUTION|>--- conflicted
+++ resolved
@@ -19,10 +19,6 @@
     #When I connect my active wallet to the Uniswap exchange page
     #Then active wallet is connected to Uniswap
     And "Account 1" is the active wallet account
-<<<<<<< HEAD
-=======
-
->>>>>>> d0eb4d7c
     #When I tap on the account icon located in the upper right of the browser view
     When I tap on the account icon on the Wallet screen
     Then select account component is displayed
@@ -30,9 +26,5 @@
     When I tap on Create a new account
     Then the created account is selected
     And "Account 2" is the active wallet account
-<<<<<<< HEAD
-    #And active wallet is connected to Uniswap
-=======
 
-#And active wallet is connected to Uniswap
->>>>>>> d0eb4d7c
+#And active wallet is connected to Uniswap