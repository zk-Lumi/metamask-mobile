--- conflicted
+++ resolved
@@ -1,10 +1,6 @@
-<<<<<<< HEAD
-const { config } = require('../../wdio.conf');
-=======
 import { removeSync } from 'fs-extra';
 import generateTestReports from '../../wdio/utils/generateTestReports';
 import { config } from '../../wdio.conf';
->>>>>>> ccb25699
 
 const browserstack = require('browserstack-local');
 
