import './shim.js';

// Needed to polyfill random number generation.
import 'react-native-get-random-values';
import '@walletconnect/react-native-compat';

import 'react-native-gesture-handler';
import 'react-native-url-polyfill/auto';

import crypto from 'crypto'; // eslint-disable-line import/no-nodejs-modules, no-unused-vars
require('react-native-browser-polyfill'); // eslint-disable-line import/no-commonjs

import * as Sentry from '@sentry/react-native'; // eslint-disable-line import/no-namespace
import { setupSentry } from './app/util/sentry/utils';
setupSentry();

import notifee, { EventType } from '@notifee/react-native';

import { AppRegistry, LogBox } from 'react-native';
import Root from './app/components/Views/Root';
import { name } from './app.json';
import { isTest } from './app/util/test/utils.js';

import NotificationManager from './app/core/NotificationManager';
import { isNotificationsFeatureEnabled } from './app/util/notifications/methods';

// List of warnings that we're ignoring

LogBox.ignoreLogs([
  '{}',
  // Uncomment the below lines (21 and 22) to run browser-tests.spec.js in debug mode
  // in e2e tests until issue https://github.com/MetaMask/metamask-mobile/issues/1395 is resolved
  //"Error in RPC response",
  // 'User rejected account access',
  "Can't perform a React state update",
  'Error evaluating injectedJavaScript',
  'createErrorFromErrorData',
  'Encountered an error loading page',
  'Error handling userAuthorizedUpdate',
  'MaxListenersExceededWarning',
  'Expected delta of 0 for the fields',
  'The network request was invalid',
  'Require cycle',
  'ListView is deprecated',
  'WebView has been extracted from react-native core',
  'Exception was previously raised by watchStore',
  'StateUpdateController',
  'this.web3.eth',
  'collectibles.map',
  'Warning: bind(): You are binding a component method to the component',
  'AssetsDectionController._callee',
  'Accessing view manager configs directly off',
  'Function components cannot be given refs.',
  'Task orphaned for request',
  'Module RNOS requires',
  'use RCT_EXPORT_MODULE',
  'Setting a timer for a long period of time',
  'Did not receive response to shouldStartLoad in time',
  'startLoadWithResult invoked with invalid',
  'RCTBridge required dispatch_sync',
  'Remote debugger is in a background tab',
  "Can't call setState (or forceUpdate) on an unmounted component",
  'No stops in gradient',
  "Cannot read property 'hash' of null",
  'componentWillUpdate',
  'componentWillReceiveProps',
  'getNode()',
  'Non-serializable values were found in the navigation state.', // We are not saving navigation state so we can ignore this
  'new NativeEventEmitter', // New libraries have not yet implemented native methods to handle warnings (https://stackoverflow.com/questions/69538962/new-nativeeventemitter-was-called-with-a-non-null-argument-without-the-requir)
  'EventEmitter.removeListener',
  'Module TcpSockets requires main queue setup',
  'Module RCTSearchApiManager requires main queue setup',
  'PushNotificationIOS has been extracted', // RNC PushNotification iOS issue - https://github.com/react-native-push-notification/ios/issues/43
  "ViewPropTypes will be removed from React Native, along with all other PropTypes. We recommend that you migrate away from PropTypes and switch to a type system like TypeScript. If you need to continue using ViewPropTypes, migrate to the 'deprecated-react-native-prop-types' package.",
  'ReactImageView: Image source "null"',
  'Warning: componentWillReceiveProps has been renamed',
]);

const IGNORE_BOXLOGS_DEVELOPMENT = process.env.IGNORE_BOXLOGS_DEVELOPMENT;
// Ignore box logs, useful for QA testing in development builds
if (IGNORE_BOXLOGS_DEVELOPMENT === 'true') {
  LogBox.ignoreAllLogs();
}

<<<<<<< HEAD
notifee.onBackgroundEvent(async ({ type, detail }) => {
  const { notification, pressAction } = detail;

  // Disable badge count https://notifee.app/react-native/docs/ios/badges#removing-the-badge-count
  notifee.setBadgeCount(0).then(async () => {
    if (type === EventType.ACTION_PRESS && pressAction.id === 'mark-as-read') {
      await notifee.cancelNotification(notification.id);
    } else {
      NotificationManager.onMessageReceived(notification);
    }
  });
});
=======
isNotificationsFeatureEnabled() &&
  notifee.onBackgroundEvent(async ({ type, detail }) => {
    const { notification, pressAction } = detail;

    // Disable badge count https://notifee.app/react-native/docs/ios/badges#removing-the-badge-count
    notifee.setBadgeCount(0).then(async () => {
      if (
        type === EventType.ACTION_PRESS &&
        pressAction.id === 'mark-as-read'
      ) {
        await notifee.cancelNotification(notification.id);
      } else {
        NotificationManager.onMessageReceived(notification);
      }
    });
  });
>>>>>>> 719af971

/* Uncomment and comment regular registration below */
// import Storybook from './.storybook';
// AppRegistry.registerComponent(name, () => Storybook);

/**
 * Application entry point responsible for registering root component
 */
AppRegistry.registerComponent(name, () =>
  // Disable Sentry for E2E tests
  isTest ? Root : Sentry.wrap(Root),
);<|MERGE_RESOLUTION|>--- conflicted
+++ resolved
@@ -82,20 +82,6 @@
   LogBox.ignoreAllLogs();
 }
 
-<<<<<<< HEAD
-notifee.onBackgroundEvent(async ({ type, detail }) => {
-  const { notification, pressAction } = detail;
-
-  // Disable badge count https://notifee.app/react-native/docs/ios/badges#removing-the-badge-count
-  notifee.setBadgeCount(0).then(async () => {
-    if (type === EventType.ACTION_PRESS && pressAction.id === 'mark-as-read') {
-      await notifee.cancelNotification(notification.id);
-    } else {
-      NotificationManager.onMessageReceived(notification);
-    }
-  });
-});
-=======
 isNotificationsFeatureEnabled() &&
   notifee.onBackgroundEvent(async ({ type, detail }) => {
     const { notification, pressAction } = detail;
@@ -112,7 +98,6 @@
       }
     });
   });
->>>>>>> 719af971
 
 /* Uncomment and comment regular registration below */
 // import Storybook from './.storybook';
