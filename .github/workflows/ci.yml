name: ci
on:
  push:
    branches: merge-queue-test
  pull_request:
  merge_group:
  
jobs:
  setup:
    runs-on: ubuntu-20.04
    steps:
      - uses: actions/checkout@v3
      - uses: actions/setup-node@v3
        with:
          node-version-file: '.nvmrc'
          cache: yarn
      - name: Determine whether the current PR is a draft
        id: set-is-draft
        if: github.event_name == 'pull_request' && github.event.pull_request.number
        run: echo "IS_DRAFT=$(gh pr view --json isDraft --jq '.isDraft' "${PR_NUMBER}")" >> "$GITHUB_OUTPUT"
        env:
          PR_NUMBER: ${{ github.event.pull_request.number }}
          GH_TOKEN: ${{ secrets.GITHUB_TOKEN }}
      - name: Setup registry config for using package previews on draft PRs
        if: github.event_name == 'pull_request' && steps.set-is-draft.outputs.IS_DRAFT == 'true'
        run: printf '%s\n\n%s' '@metamask:registry=https://npm.pkg.github.com' "//npm.pkg.github.com/:_authToken=${PACKAGE_READ_TOKEN}" > .npmrc
        env:
          PACKAGE_READ_TOKEN: ${{ secrets.PACKAGE_READ_TOKEN }}
      - run: yarn setup --node
      - name: Require clean working directory
        shell: bash
        run: |
          # Read the file into an array using mapfile
          mapfile -t EXCLUDES < git-diff-exclusions.txt

          # Apply git update-index --assume-unchanged to each entry
          echo "Assuming unchanged for the following paths:"
          for path in "${EXCLUDES[@]}"; do
            echo "$path"
            git update-index --assume-unchanged "$path"
          done

          # Run git diff
          echo "Running git diff command:"
          if ! git diff --exit-code; then
            echo "Working tree dirty at end of job"
            exit 1
          else
            echo "No changes detected"
          fi

          # Revert git update-index --no-assume-unchanged for each entry
          echo "Reverting assume unchanged for the following paths:"
          for path in "${EXCLUDES[@]}"; do
            echo "$path"
            git update-index --no-assume-unchanged "$path"
          done
  dedupe:
    runs-on: ubuntu-20.04
    needs: setup
    steps:
      - uses: actions/checkout@v3
      - uses: actions/setup-node@v3
        with:
          node-version-file: '.nvmrc'
          cache: yarn
      - run: yarn setup --node
      - name: Deduplicate dependencies
        run: yarn deduplicate
      - name: Print error if duplicates found
        shell: bash
        run: |
          if ! git diff --exit-code; then
            echo "Duplicate dependencies detected; run 'yarn deduplicate' to remove them"
            exit 1
          fi
  scripts:
    runs-on: ubuntu-20.04
    needs: setup
    strategy:
      matrix:
        scripts:
          - lint
          - lint:tsc
          - audit:ci
          - test:depcheck
          - test:tgz-check
    steps:
      - uses: actions/checkout@v3
      - uses: actions/setup-node@v3
        with:
          node-version-file: '.nvmrc'
          cache: yarn
      - run: yarn setup --node
      - run: yarn ${{ matrix['scripts'] }}
      - name: Require clean working directory
        shell: bash
        run: |
          # Read the file into an array using mapfile
          mapfile -t EXCLUDES < git-diff-exclusions.txt

          # Apply git update-index --assume-unchanged to each entry
          echo "Assuming unchanged for the following paths:"
          for path in "${EXCLUDES[@]}"; do
            echo "$path"
            git update-index --assume-unchanged "$path"
          done

          # Run git diff
          echo "Running git diff command:"
          if ! git diff --exit-code; then
            echo "Working tree dirty at end of job"
            exit 1
          else
            echo "No changes detected"
          fi

          # Revert git update-index --no-assume-unchanged for each entry
          echo "Reverting assume unchanged for the following paths:"
          for path in "${EXCLUDES[@]}"; do
            echo "$path"
            git update-index --no-assume-unchanged "$path"
          done
  unit-tests:
    runs-on: ubuntu-20.04
    needs: setup
    strategy:
      matrix:
        shard: [1, 2, 3, 4, 5, 6, 7, 8, 9, 10]
    steps:
      - uses: actions/checkout@v3
      - uses: actions/setup-node@v3
        with:
          node-version-file: '.nvmrc'
          cache: yarn
      - run: yarn setup
      # The "10" in this command is the total number of shards. It must be kept
      # in sync with the length of matrix.shard
      - run: yarn test:unit --shard=${{ matrix.shard }}/10 --forceExit --silent --coverageReporters=json
        env:
          NODE_OPTIONS: --max_old_space_size=20480
      - name: Rename coverage report to include shard number
        shell: bash
        run: |
          mv ./tests/coverage/coverage-final.json ./tests/coverage/coverage-${{ matrix.shard }}.json
      - uses: actions/upload-artifact@v3
        with:
          name: coverage-${{ matrix.shard }}
          path: ./tests/coverage/coverage-${{ matrix.shard }}.json
          if-no-files-found: error
      - name: Require clean working directory
        shell: bash
        run: |
          # Read the file into an array using mapfile
          mapfile -t EXCLUDES < git-diff-exclusions.txt

          # Apply git update-index --assume-unchanged to each entry
          echo "Assuming unchanged for the following paths:"
          for path in "${EXCLUDES[@]}"; do
            echo "$path"
            git update-index --assume-unchanged "$path"
          done

          # Run git diff
          echo "Running git diff command:"
          if ! git diff --exit-code; then
            echo "Working tree dirty at end of job"
            exit 1
          else
            echo "No changes detected"
          fi

          # Revert git update-index --no-assume-unchanged for each entry
          echo "Reverting assume unchanged for the following paths:"
          for path in "${EXCLUDES[@]}"; do
            echo "$path"
            git update-index --no-assume-unchanged "$path"
          done
  merge-unit-tests:
    runs-on: ubuntu-20.04
    needs: unit-tests
    steps:
      - uses: actions/checkout@v3
      - uses: actions/setup-node@v3
        with:
          node-version-file: '.nvmrc'
          cache: yarn
      - run: yarn setup
      - uses: actions/download-artifact@v3
        with:
          path: tests/coverage/
      - name: Gather partial coverage reports into one directory
        shell: bash
        run: |
          mv ./tests/coverage/coverage-*/* ./tests/coverage
      - run: yarn test:merge-coverage
      - run: yarn test:validate-coverage
      - uses: actions/upload-artifact@v3
        with:
          name: coverage
          path: ./tests/merged-coverage/lcov.info
          if-no-files-found: error
      - name: Require clean working directory
        shell: bash
        run: |
          # Read the file into an array using mapfile
          mapfile -t EXCLUDES < git-diff-exclusions.txt

          # Apply git update-index --assume-unchanged to each entry
          echo "Assuming unchanged for the following paths:"
          for path in "${EXCLUDES[@]}"; do
            echo "$path"
            git update-index --assume-unchanged "$path"
          done

          # Run git diff
          echo "Running git diff command:"
          if ! git diff --exit-code; then
            echo "Working tree dirty at end of job"
            exit 1
          else
            echo "No changes detected"
          fi

<<<<<<< HEAD
          # Revert git update-index --no-assume-unchanged for each entry
          echo "Reverting assume unchanged for the following paths:"
          for path in "${EXCLUDES[@]}"; do
            echo "$path"
            git update-index --no-assume-unchanged "$path"
          done
=======
  js-bundle-size-check:
    runs-on: ubuntu-20.04
    needs: setup
    steps:
      - uses: actions/checkout@v3
      - uses: actions/setup-node@v3
        with:
          node-version-file: '.nvmrc'
          cache: yarn
      - name: Install dependencies
        run: yarn setup

      - name: Generate iOS bundle
        run: yarn gen-bundle:ios

      - name: Check bundle size
        run: ./scripts/js-bundle-stats.sh ios/main.jsbundle 40

>>>>>>> ce6310d1
  sonar-cloud:
    runs-on: ubuntu-20.04
    needs: merge-unit-tests
    steps:
      - uses: actions/checkout@v3
        with:
          fetch-depth: 0 # SonarCloud needs a full checkout to perform necessary analysis
      - uses: actions/setup-node@v3
        with:
          node-version-file: '.nvmrc'
      - uses: actions/download-artifact@v3
        with:
          name: coverage
          path: coverage/
      - name: Upload coverage reports to Codecov
        if: ${{ always() }}
        uses: codecov/codecov-action@d9f34f8cd5cb3b3eb79b3e4b5dae3a16df499a70
      - name: SonarCloud Scan
        if: ${{ env.HAVE_SONAR_TOKEN == 'true' }}
        # This is SonarSource/sonarcloud-github-action@v2.0.0
        uses: SonarSource/sonarcloud-github-action@4b4d7634dab97dcee0b75763a54a6dc92a9e6bc1
        env:
          HAVE_SONAR_TOKEN: ${{ secrets.SONAR_TOKEN != '' }}
          SONAR_TOKEN: ${{ secrets.SONAR_TOKEN }}
      - name: Require clean working directory
        shell: bash
        run: |
          # Read the file into an array using mapfile
          mapfile -t EXCLUDES < git-diff-exclusions.txt

          # Apply git update-index --assume-unchanged to each entry
          echo "Assuming unchanged for the following paths:"
          for path in "${EXCLUDES[@]}"; do
            echo "$path"
            git update-index --assume-unchanged "$path"
          done

          # Run git diff
          echo "Running git diff command:"
          if ! git diff --exit-code; then
            echo "Working tree dirty at end of job"
            exit 1
          else
            echo "No changes detected"
<<<<<<< HEAD
          fi

          # Revert git update-index --no-assume-unchanged for each entry
          echo "Reverting assume unchanged for the following paths:"
          for path in "${EXCLUDES[@]}"; do
            echo "$path"
            git update-index --no-assume-unchanged "$path"
          done
  sonar-cloud-quality-gate-status:
    if: github.event_name == 'pull_request'
    runs-on: ubuntu-latest
    needs: sonar-cloud
    steps:
      - name: Checkout code
        uses: actions/checkout@v3

      - name: SonarCloud Quality Gate Status
        id: sonar-status
        run: |
          sleep 30

          PROJECT_KEY="metamask-mobile"
          PR_NUMBER="${{ github.event.pull_request.number }}"
          SONAR_TOKEN="${{ secrets.SONAR_TOKEN }}"

          if [ -z "$PR_NUMBER" ]; then
            echo "No pull request number found. Failing the check."
            exit 1
          fi

          RESPONSE=$(curl -s -u "$SONAR_TOKEN:" \
            "https://sonarcloud.io/api/qualitygates/project_status?projectKey=$PROJECT_KEY&pullRequest=$PR_NUMBER")
          echo "SonarCloud API Response: $RESPONSE"

          STATUS=$(echo "$RESPONSE" | jq -r '.projectStatus.status')

          if [[ "$STATUS" == "ERROR" ]]; then
            echo "Quality Gate failed."
            exit 1
          elif [[ "$STATUS" == "OK" ]]; then
            echo "Quality Gate passed."
          else
            echo "Could not determine Quality Gate status."
            exit 1
=======
>>>>>>> ce6310d1
          fi
  check-workflows:
    name: Check workflows
    runs-on: ubuntu-latest
    steps:
      - uses: actions/checkout@v4
      - name: Download actionlint
        id: download-actionlint
        run: bash <(curl https://raw.githubusercontent.com/rhysd/actionlint/62dc61a45fc95efe8c800af7a557ab0b9165d63b/scripts/download-actionlint.bash) 1.7.1
        shell: bash
      - name: Check workflow files
        run: ${{ steps.download-actionlint.outputs.executable }} -color
        shell: bash
  all-jobs-pass:
    name: All jobs pass
    runs-on: ubuntu-20.04
    needs: [setup, dedupe, scripts, unit-tests, check-workflows, sonar-cloud, js-bundle-size-check]
    steps:
      - run: echo "Great success!"<|MERGE_RESOLUTION|>--- conflicted
+++ resolved
@@ -221,15 +221,6 @@
           else
             echo "No changes detected"
           fi
-
-<<<<<<< HEAD
-          # Revert git update-index --no-assume-unchanged for each entry
-          echo "Reverting assume unchanged for the following paths:"
-          for path in "${EXCLUDES[@]}"; do
-            echo "$path"
-            git update-index --no-assume-unchanged "$path"
-          done
-=======
   js-bundle-size-check:
     runs-on: ubuntu-20.04
     needs: setup
@@ -247,8 +238,6 @@
 
       - name: Check bundle size
         run: ./scripts/js-bundle-stats.sh ios/main.jsbundle 40
-
->>>>>>> ce6310d1
   sonar-cloud:
     runs-on: ubuntu-20.04
     needs: merge-unit-tests
@@ -293,7 +282,6 @@
             exit 1
           else
             echo "No changes detected"
-<<<<<<< HEAD
           fi
 
           # Revert git update-index --no-assume-unchanged for each entry
@@ -338,8 +326,6 @@
           else
             echo "Could not determine Quality Gate status."
             exit 1
-=======
->>>>>>> ce6310d1
           fi
   check-workflows:
     name: Check workflows
