--- conflicted
+++ resolved
@@ -426,17 +426,10 @@
       PROJECT_LOCATION_IOS: ios
     - opts:
         is_expand: false
-<<<<<<< HEAD
-      VERSION_NAME: 5.8.1
-    - opts:
-        is_expand: false
-      VERSION_NUMBER: 986
-=======
       VERSION_NAME: 5.9.0
     - opts:
         is_expand: false
-      VERSION_NUMBER: 983
->>>>>>> 5a27533a
+      VERSION_NUMBER: 989
     - opts:
         is_expand: false
       ANDROID_APK_LINK: ''
