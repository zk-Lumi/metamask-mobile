--- conflicted
+++ resolved
@@ -1308,7 +1308,6 @@
       PROJECT_LOCATION_IOS: ios
     - opts:
         is_expand: false
-<<<<<<< HEAD
       VERSION_NAME: 7.18.0
     - opts:
         is_expand: false
@@ -1319,18 +1318,6 @@
     - opts:
         is_expand: false
       FLASK_VERSION_NUMBER: 1281
-=======
-      VERSION_NAME: 7.17.1
-    - opts:
-        is_expand: false
-      VERSION_NUMBER: 1280
-    - opts:
-        is_expand: false
-      FLASK_VERSION_NAME: 7.17.1
-    - opts:
-        is_expand: false
-      FLASK_VERSION_NUMBER: 1280
->>>>>>> 521ef63d
     - opts:
         is_expand: false
       ANDROID_APK_LINK: ''
