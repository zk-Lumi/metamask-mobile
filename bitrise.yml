---
format_version: '8'
default_step_lib_source: 'https://github.com/bitrise-io/bitrise-steplib.git'
project_type: react-native

#Pipelines are listed below
pipelines:
  #Creates MetaMask-QA apps and stores apk/ipa in Bitrise
  create_qa_builds_pipeline:
    stages:
      - create_build_qa: {}
      - notify: {}
  #Releases MetaMask apps and stores apk/ipa into Play(Internal Testing)/App(TestFlight) Store
  release_builds_to_store_pipeline:
    stages:
      - create_build_release: {}
      - deploy_build_release: {}
      - create_build_qa: {} #Generate QA builds for E2E app upgrade tests
      - release_notify: {}
  #Releases MetaMask apps and stores ipa into App(TestFlight) Store
  release_ios_to_store_pipeline:
    stages:
      - create_ios_release: {}
      - deploy_ios_release: {}
      - notify: {}
  #Releases MetaMask apps and stores apk Play(Internal Testing) Store
  release_android_to_store_pipeline:
    stages:
      - create_android_release: {}
      - deploy_android_release: {}
      - notify: {}
  #Run E2E test suite for iOS only
  run_e2e_ios_pipeline:
    stages:
      - build_e2e_ios_stage: {}
      - run_e2e_ios_stage: {}
      - notify: {}
  #Run E2E test suite for Android only
  run_e2e_android_pipeline:
    stages:
      - build_e2e_android_stage: {} #builds android detox E2E
      - run_e2e_android_stage: {} #runs android detox test E2E
      - notify: {}
  #PR_e2e_verfication (build ios & android), run iOS (smoke), emulator Android
  release_e2e_pipeline:
    stages:
      - build_e2e_ios_android_stage: {}
      - run_release_e2e_ios_android_stage: {}
      - notify: {}
  #PR_e2e_verfication (build ios & android), run iOS (smoke), emulator Android
  pr_smoke_e2e_pipeline:
    stages:
      - build_smoke_e2e_ios_android_stage: {}
      - run_smoke_e2e_ios_android_stage: {}
      - notify: {}
  # Pipeline for Flask
  create_flask_release_builds_pipeline:
    stages:
      - create_build_flask_release: {}
      - notify: {}
  release_flask_builds_to_store_pipeline:
    stages:
      - create_build_flask_release: {}
      - deploy_flask_build_release: {}
      - release_notify: {}

  #PR_e2e_verfication (build ios & android), run iOS (regression), emulator Android
  pr_regression_e2e_pipeline:
    stages:
      - build_regression_e2e_ios_android_stage: {}
      - run_regression_e2e_ios_android_stage: {}
      - notify: {}

#Stages reference workflows. Those workflows cannot but utility "_this-is-a-utility"
stages:
  create_build_release:
    workflows:
      - build_android_release: {}
      - build_ios_release: {}
  deploy_build_release:
    workflows:
      - deploy_android_to_store: {}
      - deploy_ios_to_store: {}
  create_ios_release:
    workflows:
      - build_ios_release: {}
  deploy_ios_release:
    workflows:
      - deploy_ios_to_store: {}
  create_android_release:
    workflows:
      - build_android_release: {}
  deploy_android_release:
    workflows:
      - deploy_android_to_store: {}
  create_build_qa:
    workflows:
      - build_android_qa: {}
      - build_ios_qa: {}
  create_build_qa_android:
    workflows:
      - build_android_qa: {}
  create_build_qa_ios:
    workflows:
      - build_ios_qa: {}
  build_e2e_ios_stage:
    workflows:
      - ios_e2e_build: {}
  run_e2e_ios_stage:
    workflows:
      - ios_e2e_test: {}
  build_smoke_e2e_ios_android_stage:
    workflows:
      - ios_e2e_build: {}
      - android_e2e_build: {}
  run_smoke_e2e_ios_android_stage:
    workflows:
      - run_tag_smoke_confirmations_ios: {}
      - run_tag_smoke_confirmations_android: {}
      - run_tag_smoke_swaps_ios: {}
      - run_tag_smoke_swaps_android: {}
      - run_tag_smoke_core_ios: {}
      - run_tag_smoke_core_android: {}
  build_regression_e2e_ios_android_stage:
    workflows:
      - ios_build_regression_tests: {}
      - android_build_regression_tests: {}
  run_regression_e2e_ios_android_stage:
    workflows:
      - ios_run_regression_tests: {}
      - android_run_regression_tests: {}
  run_release_e2e_ios_android_stage:
    workflows:
      - ios_run_regression_tests: {}
      - android_run_regression_tests: {}
      - run_tag_smoke_confirmations_ios: {}
      - run_tag_smoke_confirmations_android: {}
      - run_tag_smoke_swaps_ios: {}
      - run_tag_smoke_swaps_android: {}
      - run_tag_smoke_core_ios: {}
      - run_tag_smoke_core_android: {}
      - run_tag_upgrade_android: {}
  run_e2e_ios_android_stage:
    workflows:
      - ios_e2e_test: {}
      - android_e2e_test: {}
  build_e2e_ios_android_stage:
    workflows:
      - ios_e2e_build: {}
      - android_e2e_build: {}
  build_e2e_android_stage:
    workflows:
      - android_e2e_build: {}
  run_e2e_android_stage:
    workflows:
      - android_e2e_test: {}
  notify:
    workflows:
      - notify_success: {}
  release_notify:
    workflows:
      - release_announcing_stores: {}
  create_build_flask_release:
    workflows:
      - build_android_flask_release: {}
      - build_ios_flask_release: {}
  deploy_flask_build_release:
    workflows:
      - deploy_android_to_store:
          envs:
            - MM_ANDROID_PACKAGE_NAME: 'io.metamask.flask'
      - deploy_ios_to_store:

workflows:
  # Code Setups
  setup:
    steps:
      - activate-ssh-key@4:
          run_if: '{{getenv "SSH_RSA_PRIVATE_KEY" | ne ""}}'
      - git-clone@6: {}
  code_setup:
    before_run:
      - setup
      - prep_environment
    steps:
      - restore-cocoapods-cache@2: {}
      - script@1:
          inputs:
            - content: |-
                #!/usr/bin/env bash
                envman add --key YARN_CACHE_DIR --value "$(yarn cache dir)"
          title: Get Yarn cache directory
      - yarn@0:
          inputs:
            - command: setup
          title: Yarn Setup
  prep_environment:
    steps:
      - script@1:
          inputs:
            - content: |-
                #!/usr/bin/env bash
                echo "Gems being installed with bundler gem"
                bundle install
                echo "Node $NODE_VERSION being installed with asdf"
                asdf list all nodejs
                asdf install nodejs "$NODE_VERSION"
                asdf global nodejs "$NODE_VERSION"
                echo "Corepack being installed with npm"
                npm i -g "corepack@$COREPACK_VERSION"
                echo "Corepack enabling $YARN_VERSION"
                corepack enable
          title: Install node, yarn and corepack

  # Notifications utility workflows
  # Provides values for commit or branch message and path depending on commit env setup initialised or not
  _get_workflow_info:
    steps:
      - activate-ssh-key@4:
          is_always_run: true # always run to also feed failure notifications
          run_if: '{{getenv "SSH_RSA_PRIVATE_KEY" | ne ""}}'
      - git-clone@6:
          inputs:
            - update_submodules: 'no'
          is_always_run: true # always run to also feed failure notifications
      - script@1:
          is_always_run: true # always run to also feed failure notifications
          inputs:
            - content: |
                #!/bin/bash
                # generate reference to commit from env or using git
                COMMIT_SHORT_HASH="${BITRISE_GIT_COMMIT:0:7}"
                BRANCH_HEIGHT=''
                WORKFLOW_TRIGGER='Push'

                if [[ -z "$BITRISE_GIT_COMMIT" ]]; then
                  COMMIT_SHORT_HASH="$(git rev-parse --short HEAD)"
                  BRANCH_HEIGHT='HEAD'
                  WORKFLOW_TRIGGER='Manual'
                fi

                envman add --key COMMIT_SHORT_HASH --value "$COMMIT_SHORT_HASH"
                envman add --key BRANCH_HEIGHT --value "$BRANCH_HEIGHT"
                envman add --key WORKFLOW_TRIGGER --value "$WORKFLOW_TRIGGER"
          title: Get commit or branch name and path variables

  # Slack notification utils: we have two workflows to allow choosing when to notify: on success, on failure or both.
  # A workflow for instance create_qa_builds will notify on failure for each build_android_qa or build_ios_qa
  # but will only notify success if both success and create_qa_builds succeeds.

  # Send a Slack message on successful release
  release_announcing_stores:
    before_run:
      - code_setup
    steps:
      - yarn@0:
          inputs:
            - command: build:announce
          title: Announcing pre-release
          is_always_run: false
    meta:
      bitrise.io:
        stack: linux-docker-android-20.04
        machine_type_id: standard

  # Send a Slack message when workflow succeeds
  notify_success:
    before_run:
      - _get_workflow_info
    steps:
      # Update Bitrise comment in PR with success status
      - comment-on-github-pull-request@0:
          is_always_run: true
          run_if: '{{getenv "TRIGGERED_BY_PR_LABEL" | eq "true"}}'
          inputs:
            - personal_access_token: '$GITHUB_ACCESS_TOKEN'
            - body: |-
                ## [<img alt="https://bitrise.io/" src="https://assets-global.website-files.com/5db35de024bb983af1b4e151/5e6f9ccc3e129dfd8a205e4e_Bitrise%20Logo%20-%20Eggplant%20Bg.png" height="20">](${BITRISEIO_PIPELINE_BUILD_URL}) **Bitrise**

                ✅✅✅ `${BITRISEIO_PIPELINE_TITLE}` passed on Bitrise! ✅✅✅

                Commit hash: ${GITHUB_PR_HASH}
                Build link: ${BITRISEIO_PIPELINE_BUILD_URL}

                >[!NOTE]
                >- You can kick off another `${BITRISEIO_PIPELINE_TITLE}` on Bitrise by removing and re-applying the `Run Smoke E2E` label on the pull request

                <!-- BITRISE_TAG -->
                <!-- BITRISE_SUCCESS_TAG -->
            - repository_url: '$GIT_REPOSITORY_URL'
            - issue_number: '$GITHUB_PR_NUMBER'
            - api_base_url: 'https://api.github.com'
            - update_comment_tag: '$GITHUB_PR_HASH'
      - slack@3:
          inputs:
            - text: '${BITRISE_APP_TITLE} ${BITRISEIO_PIPELINE_TITLE} workflow notification'
            - pretext: ':large_green_circle: *${BITRISEIO_PIPELINE_TITLE} succeeded!*'
            - title: 'Commit #$COMMIT_SHORT_HASH $BRANCH_HEIGHT'
            - title_link: https://github.com/${BITRISEIO_GIT_REPOSITORY_OWNER}/${BITRISEIO_GIT_REPOSITORY_SLUG}/commit/${COMMIT_SHORT_HASH}
            - message: ${BITRISE_GIT_MESSAGE}
            - fields: |
                Branch|${BITRISE_GIT_BRANCH}
                Workflow|${BITRISEIO_PIPELINE_TITLE}
                Trigger|${WORKFLOW_TRIGGER}
                Build|${BITRISE_BUILD_NUMBER}
            - buttons: |
                View app|${BITRISE_APP_URL}
                View build|${BITRISEIO_PIPELINE_BUILD_URL}
                View commit|https://github.com/${BITRISEIO_GIT_REPOSITORY_OWNER}/${BITRISEIO_GIT_REPOSITORY_SLUG}/commit/${COMMIT_SHORT_HASH}
            - footer: 'Bitrise ${BITRISEIO_PIPELINE_TITLE} workflow notification'
            - webhook_url: https://hooks.slack.com/services/${MM_SLACK_TOKEN}/${MM_SLACK_SECRET}/${MM_SLACK_ROOM}

  # Send a Slack message when workflow fails
  notify_failure:
    before_run:
      - _get_workflow_info
    steps:
      - script@1:
          is_always_run: true
          title: Check if PR comment should be updated
          inputs:
            - content: |-
                #!/usr/bin/env bash
                if [[ "$TRIGGERED_BY_PR_LABEL" == "true" && $BITRISE_BUILD_STATUS == 1 ]]; then
                  envman add --key SHOULD_UPDATE_PR_COMMENT --value "true"
                else
                  envman add --key SHOULD_UPDATE_PR_COMMENT --value "false"
                fi
      # Update Bitrise comment in PR with failure status
      - comment-on-github-pull-request@0:
          is_always_run: true
          run_if: '{{getenv "SHOULD_UPDATE_PR_COMMENT" | eq "true"}}'
          inputs:
            - personal_access_token: '$GITHUB_ACCESS_TOKEN'
            - body: |-
                ## [<img alt="https://bitrise.io/" src="https://assets-global.website-files.com/5db35de024bb983af1b4e151/5e6f9ccc3e129dfd8a205e4e_Bitrise%20Logo%20-%20Eggplant%20Bg.png" height="20">](${BITRISEIO_PIPELINE_BUILD_URL}) **Bitrise**

                ❌❌❌ `${BITRISEIO_PIPELINE_TITLE}` failed on Bitrise! ❌❌❌

                Commit hash: ${GITHUB_PR_HASH}
                Build link: ${BITRISEIO_PIPELINE_BUILD_URL}

                >[!NOTE]
                >- You can kick off another `${BITRISEIO_PIPELINE_TITLE}` on Bitrise by removing and re-applying the `Run Smoke E2E` label on the pull request

                <!-- BITRISE_TAG -->
                <!-- BITRISE_FAIL_TAG -->
            - repository_url: '$GIT_REPOSITORY_URL'
            - issue_number: '$GITHUB_PR_NUMBER'
            - api_base_url: 'https://api.github.com'
            - update_comment_tag: '$GITHUB_PR_HASH'
      - slack@3:
          is_always_run: true
          run_if: .IsBuildFailed
          inputs:
            - text: '${BITRISE_APP_TITLE} ${BITRISE_TRIGGERED_WORKFLOW_TITLE} workflow notification'
            - pretext_on_error: ':red_circle: *${BITRISE_TRIGGERED_WORKFLOW_TITLE} failed!*'
            - title: 'Commit #$COMMIT_SHORT_HASH $BRANCH_HEIGHT'
            - title_link: https://github.com/${BITRISEIO_GIT_REPOSITORY_OWNER}/${BITRISEIO_GIT_REPOSITORY_SLUG}/commit/${COMMIT_SHORT_HASH}
            - message: ${BITRISE_GIT_MESSAGE}
            - fields: |
                Branch|${BITRISE_GIT_BRANCH}
                Workflow|${BITRISE_TRIGGERED_WORKFLOW_TITLE}
                Trigger|${WORKFLOW_TRIGGER}
                Build|${BITRISE_BUILD_NUMBER}
            - buttons: |
                View app|${BITRISE_APP_URL}
                View build|${BITRISE_BUILD_URL}
                View commit|https://github.com/${BITRISEIO_GIT_REPOSITORY_OWNER}/${BITRISEIO_GIT_REPOSITORY_SLUG}/commit/${COMMIT_SHORT_HASH}
            - footer: 'Bitrise ${BITRISE_TRIGGERED_WORKFLOW_TITLE} workflow notification'
            - webhook_url: https://hooks.slack.com/services/${MM_SLACK_TOKEN}/${MM_SLACK_SECRET}/${MM_SLACK_ROOM}

  # CI Steps
  ci_test:
    before_run:
      - code_setup
    steps:
      - yarn@0:
          inputs:
            - args: ''
            - command: test:unit --silent
          title: Unit Test
          is_always_run: false
      - script@1:
          inputs:
            - content: |-
                #!/usr/bin/env bash
                echo 'weew - everything passed!'
          title: All Tests Passed
          is_always_run: false
  # E2E Steps

  ### This workflow uses a flag (TEST_SUITE) that defines the specific set of tests to be run.
  ## in this instance Regression. In future iterations we can rename to ios_test_suite_selection & android_test_suite_selection
  ios_build_regression_tests:
    envs:
      - TEST_SUITE: 'Regression'
    after_run:
      - ios_e2e_build
  ios_run_regression_tests:
    envs:
      - TEST_SUITE: 'Regression'
    after_run:
      - ios_e2e_test
  android_build_regression_tests:
    meta:
      bitrise.io:
        stack: linux-docker-android-20.04
        machine_type_id: elite-xl
    envs:
      - TEST_SUITE: 'Regression'
    after_run:
      - android_e2e_build
  android_run_regression_tests:
    meta:
      bitrise.io:
        stack: linux-docker-android-20.04
        machine_type_id: elite-xl
    envs:
      - TEST_SUITE: 'Regression'
    after_run:
      - android_e2e_test
  run_tag_upgrade_android:
    meta:
      bitrise.io:
        stack: linux-docker-android-20.04
        machine_type_id: elite-xl
    envs:
      - PRODUCTION_APP_URL: 'bs://ba40e5b7b4210a06c659b5c6818a3efec2624513' # Last production's QA build
      - PRODUCTION_BUILD_VERSION_NAME: 7.22.0 
      - PRODUCTION_BUILD_VERSION_NUMBER: 1325
      - CUCUMBER_TAG_EXPRESSION: '@upgrade and @androidApp'
      - PRODUCTION_BUILD_STRING: 'MetaMask-QA v$PRODUCTION_BUILD_VERSION_NAME ($PRODUCTION_BUILD_VERSION_NUMBER)'
      - NEW_BUILD_STRING: 'MetaMask-QA v$VERSION_NAME ($VERSION_NUMBER)'
    after_run:
      - run_android_appium_test

<<<<<<< HEAD
  ### Seperating workflows so they run concurrently during smoke runs
=======
  ### Separating workflows so they run concurrently during smoke runs
  run_tag_smoke_accounts_ios:
    envs:
      - TEST_SUITE_FOLDER: './e2e/specs/accounts/*'
      - TEST_SUITE_TAG: '.*SmokeAccounts.*'
    after_run:
      - ios_e2e_test
  run_tag_smoke_accounts_android:
    meta:
      bitrise.io:
        stack: linux-docker-android-20.04
        machine_type_id: elite-xl
    envs:
      - TEST_SUITE_FOLDER: './e2e/specs/accounts/*'
      - TEST_SUITE_TAG: '.*SmokeAccounts.*'
    after_run:
      - android_e2e_test
>>>>>>> d7cbdfe5
  run_tag_smoke_confirmations_ios:
    envs:
      - TEST_SUITE_FOLDER: './e2e/specs/confirmations/*'
      - TEST_SUITE_TAG: '.*SmokeConfirmations.*'
    after_run:
      - ios_e2e_test
  run_tag_smoke_confirmations_android:
    meta:
      bitrise.io:
        stack: linux-docker-android-20.04
        machine_type_id: elite-xl
    envs:
      - TEST_SUITE_FOLDER: './e2e/specs/confirmations/*'
      - TEST_SUITE_TAG: '.*SmokeConfirmations.*'
    after_run:
      - android_e2e_test
  run_tag_smoke_swaps_ios:
    envs:
      - TEST_SUITE_FOLDER: './e2e/specs/swaps/*'
      - TEST_SUITE_TAG: '.*SmokeSwaps.*'
    after_run:
      - ios_e2e_test
  run_tag_smoke_swaps_android:
    meta:
      bitrise.io:
        stack: linux-docker-android-20.04
        machine_type_id: elite-xl
    envs:
      - TEST_SUITE_FOLDER: './e2e/specs/swaps/*'
      - TEST_SUITE_TAG: '.*SmokeSwaps.*'
    after_run:
      - android_e2e_test
  run_tag_smoke_core_ios:
    envs:
      - TEST_SUITE_FOLDER: './e2e/spec/*/**/*'
      - TEST_SUITE_TAG: '.*SmokeCore.*'
    after_run:
      - ios_e2e_test
  run_tag_smoke_core_android:
    meta:
      bitrise.io:
        stack: linux-docker-android-20.04
        machine_type_id: elite-xl
    envs:
      - TEST_SUITE_FOLDER: './e2e/spec/*/**/*'
      - TEST_SUITE_TAG: '.*SmokeCore.*'
    after_run:
      - android_e2e_test
  android_e2e_build:
    before_run:
      - code_setup
    after_run:
      - notify_failure
    steps:
      - script@1:
          title: Generating ccache key using native folder checksum
          inputs:
            - content: |-
                #!/usr/bin/env bash
                ./scripts/cache/set-cache-envs.sh android
      - restore-gradle-cache@2: {}
      - install-missing-android-tools@3:
          inputs:
            - ndk_version: $NDK_VERSION
            - gradlew_path: $PROJECT_LOCATION/gradlew
      - script@1:
          title: Download cmake 3.22.1 with sdkmanager
          is_always_run: false
          inputs:
            - content: |-
                #!/usr/bin/env bash
                "${ANDROID_HOME}/tools/bin/sdkmanager" "cmake;3.22.1"
      - script@1:
          title: Install CCache & symlink
          inputs:
            - content: |-
                #!/usr/bin/env bash
                sudo apt update
                sudo apt install ccache
      - restore-cache@2:
          title: Restore CCache
          inputs:
            - key: '{{ getenv "CCACHE_KEY" }}'
      - script@1:
          title: Set skip ccache upload
          run_if: '{{ enveq "BITRISE_CACHE_HIT" "exact" }}'
          inputs:
            - content: |-
                #!/usr/bin/env bash
                envman add --key SKIP_CCACHE_UPLOAD --value "true"
      - script@1:
          title: Run detox build
          timeout: 1200
          is_always_run: true
          inputs:
            - content: |-
                #!/usr/bin/env bash
                ./scripts/cache/setup-ccache.sh
                if [ "$TEST_SUITE" = "Regression" ]; then
                  TEST_SUITE="Regression"
                else
                  TEST_SUITE="Smoke"
                fi
                node -v
                export METAMASK_ENVIRONMENT='local'
                export METAMASK_BUILD_TYPE='main'
                IGNORE_BOXLOGS_DEVELOPMENT="true" FORCE_BUNDLING=true yarn test:e2e:android:bitrise:build
      - save-gradle-cache@1: {}
      - save-cache@1:
          title: Save CCache
          run_if: '{{not (enveq "SKIP_CCACHE_UPLOAD" "true")}}'
          inputs:
            - key: '{{ getenv "CCACHE_KEY" }}'
            - paths: |-
                ccache
      - deploy-to-bitrise-io@2.2.3:
          inputs:
            - pipeline_intermediate_files: android/app/build/outputs:INTERMEDIATE_ANDROID_BUILD_DIR
          title: Save Android build
      - save-cache@1:
          title: Save node_modules
          inputs:
            - key: node_modules-{{ .OS }}-{{ .Arch }}-{{ .CommitHash }}
            - paths: node_modules
    meta:
      bitrise.io:
        machine_type_id: elite-xl
        stack: linux-docker-android-20.04
  android_e2e_test:
    before_run:
      - setup
      - prep_environment
    after_run:
      - notify_failure
    steps:
      - restore-gradle-cache@2: {}
      - pull-intermediate-files@1:
          inputs:
            - artifact_sources: .*
          title: Pull Android build
      - script@1:
          title: Copy Android build for Detox
          inputs:
            - content: |-
                #!/usr/bin/env bash
                set -ex

                # Create directories for Detox
                mkdir -p "$BITRISE_SOURCE_DIR/android/app/build/outputs"

                # Copy saved files for Detox usage
                # INTERMEDIATE_ANDROID_BUILD_DIR is the cached directory from android_e2e_build's "Save Android build" step
                cp -r "$INTERMEDIATE_ANDROID_BUILD_DIR" "$BITRISE_SOURCE_DIR/android/app/build"
      - restore-cache@2:
          title: Restore cache node_modules
          inputs:
            - key: node_modules-{{ .OS }}-{{ .Arch }}-{{ .CommitHash }}
      - script@1:
          title: Download cmake 3.22.1 with sdkmanager
          is_always_run: false
          inputs:
            - content: |-
                #!/usr/bin/env bash
                "${ANDROID_HOME}/tools/bin/sdkmanager" "cmake;3.22.1"
      - avd-manager@1:
          inputs:
            - api_level: '30'
            - create_command_flags: --sdcard 8192M
            - start_command_flags: -read-only
            - profile: pixel_5
      - wait-for-android-emulator@1: {}
      - script@1:
          title: Run detox test
          timeout: 1200
          is_always_run: false
          inputs:
            - content: |-
                #!/usr/bin/env bash
                if [ -n "$TEST_SUITE_FOLDER" ]; then
                  echo "TEST_SUITE_FOLDER value is: $TEST_SUITE_FOLDER"
                fi
                if [ "$TEST_SUITE" = "Regression" ]; then
                TEST_SUITE="Regression"
                else
                TEST_SUITE="Smoke"
                fi
                if [ -n "$TEST_SUITE_TAG" ]; then
                echo "TEST_SUITE_TAG value is: $TEST_SUITE_TAG"
                TEST_SUITE=$TEST_SUITE_TAG
                fi
                export METAMASK_ENVIRONMENT='local'
                export METAMASK_BUILD_TYPE='main'
                IGNORE_BOXLOGS_DEVELOPMENT="true" FORCE_BUNDLING=true yarn test:e2e:android:bitrise:run "$TEST_SUITE_FOLDER" --testNamePattern="$TEST_SUITE"
      - custom-test-results-export@1:
          title: Export test results
          is_always_run: true
          is_skippable: true
          inputs:
            - base_path: $BITRISE_SOURCE_DIR/e2e/reports/
            - test_name: E2E Tests
            - search_pattern: $BITRISE_SOURCE_DIR/e2e/reports/junit.xml
      - deploy-to-bitrise-io@2.2.3:
          title: Deploy test report files
          is_always_run: true
          is_skippable: true
      - script@1:
          title: Copy screenshot files
          is_always_run: true
          run_if: .IsBuildFailed
          inputs:
            - content: |-
                #!/usr/bin/env bash
                set -ex
                cp -r "$BITRISE_SOURCE_DIR/artifacts/screenshots"  "$BITRISE_DEPLOY_DIR"
      - deploy-to-bitrise-io@2.3:
          title: Deploy test screenshots
          is_always_run: true
          run_if: .IsBuildFailed
          inputs:
            - deploy_path: $BITRISE_DEPLOY_DIR
            - is_compress: true
            - zip_name: E2E_Android_Failure_Screenshots
    meta:
      bitrise.io:
        machine_type_id: elite-xl
        stack: linux-docker-android-20.04
  ios_e2e_build:
    before_run:
      - code_setup
    after_run:
      - notify_failure
    steps:
      - script@1:
          title: Generating ccache key using native folder checksum
          inputs:
            - content: |-
                #!/usr/bin/env bash
                ./scripts/cache/set-cache-envs.sh ios
      - certificate-and-profile-installer@1: {}
      - set-xcode-build-number@1:
          inputs:
            - build_short_version_string: $VERSION_NAME
            - plist_path: $PROJECT_LOCATION_IOS/MetaMask/Info.plist
      - script:
          inputs:
            - content: |-
                # Add cache directory to environment variable
                envman add --key BREW_APPLESIMUTILS --value "$(brew --cellar)/applesimutils"
                envman add --key BREW_OPT_APPLESIMUTILS --value "/usr/local/opt/applesimutils"
                brew tap wix/brew
          title: Set Env Path for caching deps
      - script@1:
          title: Install CCache & symlink
          inputs:
            - content: |-
                #!/usr/bin/env bash
                brew install ccache with HOMEBREW_NO_DEPENDENTS_CHECK=1
                ln -s $(which ccache) /usr/local/bin/gcc
                ln -s $(which ccache) /usr/local/bin/g++
                ln -s $(which ccache) /usr/local/bin/cc
                ln -s $(which ccache) /usr/local/bin/c++
                ln -s $(which ccache) /usr/local/bin/clang
                ln -s $(which ccache) /usr/local/bin/clang++
      - restore-cache@2:
          title: Restore CCache
          inputs:
            - key: '{{ getenv "CCACHE_KEY" }}'
      - script@1:
          title: Set skip ccache upload
          run_if: '{{ enveq "BITRISE_CACHE_HIT" "exact" }}'
          inputs:
            - content: |-
                #!/usr/bin/env bash
                envman add --key SKIP_CCACHE_UPLOAD --value "true"
      - script@1:
          title: Run detox build
          timeout: 1200
          is_always_run: true
          inputs:
            - content: |-
                #!/usr/bin/env bash
                ./scripts/cache/setup-ccache.sh
                if [ "$TEST_SUITE" = "Regression" ]; then
                  TEST_SUITE="Regression"
                else
                  TEST_SUITE="Smoke"
                fi
                node -v
                export METAMASK_ENVIRONMENT='local'
                export METAMASK_BUILD_TYPE='main'
                IGNORE_BOXLOGS_DEVELOPMENT="true" FORCE_BUNDLING=true yarn test:e2e:ios:debug:build
      - save-cocoapods-cache@1: {}
      - save-cache@1:
          title: Save CCache
          run_if: '{{not (enveq "SKIP_CCACHE_UPLOAD" "true")}}'
          inputs:
            - key: '{{ getenv "CCACHE_KEY" }}'
            - paths: |-
                ccache
      - deploy-to-bitrise-io@2.2.3:
          inputs:
            - pipeline_intermediate_files: |-
                ios/build/Build:INTERMEDIATE_IOS_BUILD_DIR
                ../Library/Detox/ios:INTERMEDIATE_IOS_DETOX_DIR
          title: Save iOS build
      - save-cache@1:
          title: Save node_modules
          inputs:
            - key: node_modules-{{ .OS }}-{{ .Arch }}-{{ .CommitHash }}
            - paths: node_modules
  ios_e2e_test:
    before_run:
      - setup
      - prep_environment
    after_run:
      - notify_failure
    steps:
      - pull-intermediate-files@1:
          inputs:
            - artifact_sources: .*
          title: Pull iOS build
      - script@1:
          title: Copy iOS build for Detox
          inputs:
            - content: |-
                #!/usr/bin/env bash
                set -ex

                # Create directories for Detox
                mkdir -p "$BITRISE_SOURCE_DIR/ios/build/Build"
                mkdir -p "$BITRISE_SOURCE_DIR/../Library/Detox/ios"

                # Copy saved files for Detox usage
                # INTERMEDIATE_IOS_BUILD_DIR & INTERMEDIATE_IOS_DETOX_DIR are the cached directories by ios_e2e_build's "Save iOS build" step
                cp -r "$INTERMEDIATE_IOS_BUILD_DIR" "$BITRISE_SOURCE_DIR/ios/build"
                cp -r "$INTERMEDIATE_IOS_DETOX_DIR" "$BITRISE_SOURCE_DIR/../Library/Detox"
      - restore-cocoapods-cache@2: {}
      - restore-cache@2:
          title: Restore cache node_modules
          inputs:
            - key: node_modules-{{ .OS }}-{{ .Arch }}-{{ .CommitHash }}
      - certificate-and-profile-installer@1: {}
      - set-xcode-build-number@1:
          inputs:
            - build_short_version_string: $VERSION_NAME
            - plist_path: $PROJECT_LOCATION_IOS/MetaMask/Info.plist
      - script:
          inputs:
            - content: |-
                # Add cache directory to environment variable
                envman add --key BREW_APPLESIMUTILS --value "$(brew --cellar)/applesimutils"
                envman add --key BREW_OPT_APPLESIMUTILS --value "/usr/local/opt/applesimutils"
                brew tap wix/brew
          title: Set Env Path for caching deps
      - script@1:
          title: Run detox test
          timeout: 1200
          is_always_run: false
          inputs:
            - content: |-
                #!/usr/bin/env bash
                if [ -n "$TEST_SUITE_FOLDER" ]; then
                  echo "TEST_SUITE_FOLDER value is: $TEST_SUITE_FOLDER"
                fi
                if [ "$TEST_SUITE" = "Regression" ]; then
                  TEST_SUITE="Regression"
                else
                  TEST_SUITE="Smoke"
                fi
                if [ -n "$TEST_SUITE_TAG" ]; then
                echo "TEST_SUITE_TAG value is: $TEST_SUITE_TAG"
                TEST_SUITE=$TEST_SUITE_TAG
                fi
                node -v
                export METAMASK_ENVIRONMENT='local'
                export METAMASK_BUILD_TYPE='main'
                IGNORE_BOXLOGS_DEVELOPMENT="true" FORCE_BUNDLING=true yarn test:e2e:ios:debug:run "$TEST_SUITE_FOLDER" --testNamePattern="$TEST_SUITE"
      - custom-test-results-export@1:
          is_always_run: true
          is_skippable: false
          title: Export test results
          inputs:
            - base_path: $BITRISE_SOURCE_DIR/e2e/reports/
            - test_name: E2E Tests
            - search_pattern: $BITRISE_SOURCE_DIR/e2e/reports/junit.xml
      - deploy-to-bitrise-io@2.2.3:
          is_always_run: true
          is_skippable: true
          title: Deploy test report files
      - script@1:
          is_always_run: true
          run_if: .IsBuildFailed
          title: Copy screenshot files
          inputs:
            - content: |-
                #!/usr/bin/env bash
                set -ex
                cp -r "$BITRISE_SOURCE_DIR/artifacts/screenshots"  "$BITRISE_DEPLOY_DIR"
      - deploy-to-bitrise-io@2.3:
          is_always_run: true
          run_if: .IsBuildFailed
          title: Deploy test screenshots
          inputs:
            - deploy_path: $BITRISE_DEPLOY_DIR
            - is_compress: true
            - zip_name: 'E2E_IOS_Failure_Screenshots'
  start_e2e_tests:
    steps:
      - build-router-start@0:
          inputs:
            - workflows: |-
                ios_e2e_test
                wdio_android_e2e_test
            - wait_for_builds: 'true'
            - access_token: $BITRISE_START_BUILD_ACCESS_TOKEN
      - build-router-wait@0:
          inputs:
            - abort_on_fail: 'yes'
            - access_token: $BITRISE_START_BUILD_ACCESS_TOKEN
  build_android_release:
    before_run:
      - code_setup
    after_run:
      - notify_failure
    steps:
      - change-android-versioncode-and-versionname@1:
          inputs:
            - new_version_name: $VERSION_NAME
            - new_version_code: $VERSION_NUMBER
            - build_gradle_path: $PROJECT_LOCATION_ANDROID/app/build.gradle
      - file-downloader@1:
          inputs:
            - source: $BITRISEIO_ANDROID_KEYSTORE_URL
            - destination: android/keystores/release.keystore
      - restore-gradle-cache@2: {}
      - install-missing-android-tools@3:
          inputs:
            - ndk_version: $NDK_VERSION
            - gradlew_path: $PROJECT_LOCATION/gradlew
      - script@1:
          inputs:
            - content: |-
                #!/usr/bin/env bash
                "${ANDROID_HOME}/tools/bin/sdkmanager" "cmake;3.22.1"
          title: Download cmake 3.22.1 with sdkmanager
          is_always_run: false
      - script@1:
          inputs:
            - content: |-
                #!/usr/bin/env bash
                node -v
                METAMASK_BUILD_TYPE='main' METAMASK_ENVIRONMENT='production' yarn build:android:pre-release:bundle
          title: Build Android Pre-Release Bundle
          is_always_run: false
      - save-gradle-cache@1: {}
      - deploy-to-bitrise-io@2.2.3:
          is_always_run: false
          is_skippable: true
          inputs:
            - pipeline_intermediate_files: $PROJECT_LOCATION/app/build/outputs/apk/prod/release/app-prod-release.apk:BITRISE_PLAY_STORE_APK_PATH
            - deploy_path: $PROJECT_LOCATION/app/build/outputs/apk/prod/release/app-prod-release.apk
          title: Bitrise Deploy APK
      - deploy-to-bitrise-io@2.2.3:
          is_always_run: false
          is_skippable: true
          inputs:
            - pipeline_intermediate_files: $PROJECT_LOCATION/app/build/outputs/apk/prod/release/sha512sums.txt:BITRISE_PLAY_STORE_SHA512SUMS_PATH
            - deploy_path: $PROJECT_LOCATION/app/build/outputs/apk/prod/release/sha512sums.txt
          title: Bitrise Deploy Checksum
      - deploy-to-bitrise-io@2.2.3:
          is_always_run: false
          is_skippable: true
          inputs:
            - pipeline_intermediate_files: $PROJECT_LOCATION/app/build/outputs/mapping/prodRelease/mapping.txt:BITRISE_PLAY_STORE_MAPPING_PATH
            - deploy_path: $PROJECT_LOCATION/app/build/outputs/mapping/prodRelease/mapping.txt
          title: Bitrise ProGuard Map Files
      - deploy-to-bitrise-io@2.2.3:
          is_always_run: false
          is_skippable: true
          inputs:
            - pipeline_intermediate_files: $PROJECT_LOCATION/app/build/outputs/bundle/prodRelease/app-prod-release.aab:BITRISE_PLAY_STORE_ABB_PATH
            - deploy_path: $PROJECT_LOCATION/app/build/outputs/bundle/prodRelease/app-prod-release.aab
          title: Bitrise Deploy AAB
      - deploy-to-bitrise-io@2.2.3:
          is_always_run: false
          is_skippable: true
          inputs:
            - pipeline_intermediate_files: sourcemaps/android/index.js.map:BITRISE_PLAY_STORE_SOURCEMAP_PATH
            - deploy_path: sourcemaps/android/index.js.map
          title: Bitrise Deploy Sourcemaps
    meta:
      bitrise.io:
        stack: linux-docker-android-20.04
        machine_type_id: elite-xl
  run_android_appium_test:
    meta:
      bitrise.io:
        stack: linux-docker-android-20.04
        machine_type_id: elite-xl
    before_run:
      - build_android_qa
    after_run:
      - wdio_android_e2e_test
  build_android_qa:
    before_run:
      - code_setup
    after_run:
      - _upload_apk_to_browserstack
      - notify_failure
    steps:
      - change-android-versioncode-and-versionname@1:
          inputs:
            - new_version_name: $VERSION_NAME
            - new_version_code: $VERSION_NUMBER
            - build_gradle_path: $PROJECT_LOCATION_ANDROID/app/build.gradle
      - file-downloader@1:
          inputs:
            - source: $BITRISEIO_ANDROID_QA_KEYSTORE_URL
            - destination: android/keystores/internalRelease.keystore
      - restore-gradle-cache@2: {}
      - install-missing-android-tools@3:
          inputs:
            - ndk_version: $NDK_VERSION
            - gradlew_path: $PROJECT_LOCATION/gradlew
      - script@1:
          inputs:
            - content: |-
                #!/usr/bin/env bash
                "${ANDROID_HOME}/tools/bin/sdkmanager" "cmake;3.22.1"
          title: Download cmake 3.22.1 with sdkmanager
          is_always_run: false
      - script@1:
          inputs:
            - content: |-
                #!/usr/bin/env bash
                node -v
                GIT_BRANCH=$BITRISE_GIT_BRANCH METAMASK_BUILD_TYPE='main' METAMASK_ENVIRONMENT='qa' yarn build:android:pre-release:bundle:qa
          title: Build Android Pre-Release Bundle
          is_always_run: false
      - save-gradle-cache@1: {}
      - deploy-to-bitrise-io@2.2.3:
          is_always_run: false
          is_skippable: true
          inputs:
            - deploy_path: $PROJECT_LOCATION/app/build/outputs/apk/qa/release/$QA_APK_NAME.apk
          title: Bitrise Deploy APK
      - deploy-to-bitrise-io@2.2.3:
          is_always_run: false
          is_skippable: true
          inputs:
            - deploy_path: $PROJECT_LOCATION/app/build/outputs/apk/qa/release/sha512sums.txt
          title: Bitrise Deploy Checksum
      - deploy-to-bitrise-io@2.2.3:
          is_always_run: false
          is_skippable: true
          inputs:
            - deploy_path: $PROJECT_LOCATION/app/build/outputs/mapping/qaRelease/mapping.txt
          title: Bitrise ProGuard Map Files
      - deploy-to-bitrise-io@2.2.3:
          is_always_run: false
          is_skippable: true
          inputs:
            - deploy_path: $PROJECT_LOCATION/app/build/outputs/bundle/qaRelease/app-qa-release.aab
          title: Bitrise Deploy AAB
      - deploy-to-bitrise-io@2.2.3:
          is_always_run: false
          is_skippable: true
          inputs:
            - deploy_path: sourcemaps/android/index.js.map
          title: Bitrise Deploy Sourcemaps
    meta:
      bitrise.io:
        stack: linux-docker-android-20.04
        machine_type_id: elite-xl
  _upload_apk_to_browserstack:
    steps:
      - script@1:
          title: Upload APK to Browserstack
          inputs:
            - content: |-
                #!/usr/bin/env bash
                set -e
                set -x
                set -o pipefail
                APK_PATH=$PROJECT_LOCATION/app/build/outputs/apk/qa/release/app-qa-release.apk
                CUSTOM_ID="$BITRISE_GIT_BRANCH-$VERSION_NAME-$VERSION_NUMBER"
                CUSTOM_ID=${CUSTOM_ID////-}
                curl -u "$BROWSERSTACK_USERNAME:$BROWSERSTACK_ACCESS_KEY" -X POST "https://api-cloud.browserstack.com/app-automate/upload" -F "file=@$APK_PATH" -F 'data={"custom_id": "'$CUSTOM_ID'"}' | jq -j '.app_url' | envman add --key BROWSERSTACK_APP_URL
                APK_PATH_FOR_APP_LIVE=$PROJECT_LOCATION/app/build/outputs/apk/qa/release/"$CUSTOM_ID".apk
                mv "$APK_PATH" "$APK_PATH_FOR_APP_LIVE"
                curl -u "$BROWSERSTACK_USERNAME:$BROWSERSTACK_ACCESS_KEY" -X POST "https://api-cloud.browserstack.com/app-live/upload" -F "file=@$APK_PATH_FOR_APP_LIVE" -F 'data={"custom_id": "'$CUSTOM_ID'"}'
                curl -u "$BROWSERSTACK_USERNAME:$BROWSERSTACK_ACCESS_KEY" -X GET https://api-cloud.browserstack.com/app-automate/recent_apps | jq > browserstack_uploaded_apps.json
      - deploy-to-bitrise-io@2.2.3:
          is_always_run: false
          is_skippable: true
          inputs:
            - deploy_path: browserstack_uploaded_apps.json
          title: Bitrise Deploy Browserstack Uploaded Apps
  wdio_android_e2e_test:
    before_run:
      - code_setup
    after_run:
      - notify_failure
    steps:
      - script@1:
          title: Run Android E2E tests on Browserstack
          inputs:
            - content: |-
                #!/usr/bin/env bash
                yarn test:wdio:android:browserstack
      - script@1:
          is_always_run: true
          is_skippable: false
          title: Add tests reports to Bitrise
          inputs:
            - content: |-
                #!/usr/bin/env bash
                cp -r $BITRISE_SOURCE_DIR/wdio/reports/html/index.html $BITRISE_HTML_REPORT_DIR/
      - deploy-to-bitrise-io@2.2.3:
          is_always_run: true
          is_skippable: false
          inputs:
            - deploy_path: $BITRISE_HTML_REPORT_DIR
          title: Deploy test report files
    meta:
      bitrise.io:
        stack: linux-docker-android-20.04
        machine_type_id: standard
  deploy_android_to_store:
    steps:
      - pull-intermediate-files@1:
          inputs:
            - artifact_sources: .*
      - google-play-deploy:
          inputs:
            - app_path: $BITRISE_PLAY_STORE_ABB_PATH
            - track: internal
            - service_account_json_key_path: $BITRISEIO_BITRISEIO_SERVICE_ACCOUNT_JSON_KEY_URL_URL
            - package_name: $MM_ANDROID_PACKAGE_NAME
    envs:
      - opts:
          is_expand: true
        MM_ANDROID_PACKAGE_NAME: io.metamask
  deploy_ios_to_store:
    steps:
      - pull-intermediate-files@1:
          inputs:
            - artifact_sources: .*
      - deploy-to-itunesconnect-application-loader@1:
          inputs:
            - ipa_path: $BITRISE_APP_STORE_IPA_PATH
  build_ios_release:
    before_run:
      - code_setup
    after_run:
      - notify_failure
    steps:
      - certificate-and-profile-installer@1: {}
      - set-xcode-build-number@1:
          inputs:
            - build_short_version_string: $VERSION_NAME
            - build_version: $VERSION_NUMBER
            - plist_path: $PROJECT_LOCATION_IOS/MetaMask/Info.plist
      - script@1:
          inputs:
            - content: |-
                #!/usr/bin/env bash
                METAMASK_BUILD_TYPE='main' METAMASK_ENVIRONMENT='production' yarn build:ios:pre-release
          title: iOS Sourcemaps & Build
          is_always_run: false
      - deploy-to-bitrise-io@2.2.3:
          is_always_run: false
          is_skippable: true
          inputs:
            - pipeline_intermediate_files: ios/build/output/MetaMask.ipa:BITRISE_APP_STORE_IPA_PATH
            - deploy_path: ios/build/output/MetaMask.ipa
          title: Deploy iOS IPA
      - deploy-to-bitrise-io@1.6.1:
          is_always_run: false
          is_skippable: true
          inputs:
            - deploy_path: ios/build/MetaMask.xcarchive
          title: Deploy Symbols File
      - deploy-to-bitrise-io@2.2.3:
          is_always_run: false
          is_skippable: true
          inputs:
            - pipeline_intermediate_files: sourcemaps/ios/index.js.map:BITRISE_APP_STORE_SOURCEMAP_PATH
            - deploy_path: sourcemaps/ios/index.js.map
          title: Deploy Source Map
  build_ios_qa:
    before_run:
      - code_setup
    after_run:
      - _upload_ipa_to_browserstack
      - notify_failure
    steps:
      - certificate-and-profile-installer@1: {}
      - set-xcode-build-number@1:
          inputs:
            - build_short_version_string: $VERSION_NAME
            - build_version: $VERSION_NUMBER
            - plist_path: $PROJECT_LOCATION_IOS/MetaMask/MetaMask-QA-Info.plist
      - script@1:
          inputs:
            - content: |-
                #!/usr/bin/env bash
                node -v
                GIT_BRANCH=$BITRISE_GIT_BRANCH METAMASK_BUILD_TYPE='main' METAMASK_ENVIRONMENT='qa' yarn build:ios:pre-qa
          title: iOS Sourcemaps & Build
          is_always_run: false
      - deploy-to-bitrise-io@2.2.3:
          is_always_run: false
          is_skippable: true
          inputs:
            - pipeline_intermediate_files: ios/build/output/MetaMask-QA.ipa:BITRISE_APP_STORE_IPA_PATH
            - deploy_path: ios/build/output/MetaMask-QA.ipa
          title: Deploy iOS IPA
      - deploy-to-bitrise-io@2.2.3:
          is_always_run: false
          is_skippable: true
          inputs:
            - deploy_path: ios/build/MetaMask-QA.xcarchive
          title: Deploy Symbols File
      - deploy-to-bitrise-io@2.2.3:
          is_always_run: false
          is_skippable: true
          inputs:
            - pipeline_intermediate_files: sourcemaps/ios/index.js.map:BITRISE_APP_STORE_SOURCEMAP_PATH
            - deploy_path: sourcemaps/ios/index.js.map
          title: Deploy Source Map
  _upload_ipa_to_browserstack:
    steps:
      - script@1:
          title: Upload IPA to Browserstack
          inputs:
            - content: |-
                #!/usr/bin/env bash
                set -e
                set -x
                set -o pipefail
                CUSTOM_ID="$BITRISE_GIT_BRANCH-$VERSION_NAME-$VERSION_NUMBER"
                CUSTOM_ID=${CUSTOM_ID////-}
                IPA_PATH=ios/build/output/MetaMask-QA.ipa
                IPA_PATH_FOR_APP_LIVE=ios/build/output/"$CUSTOM_ID".ipa
                curl -u "$BROWSERSTACK_USERNAME:$BROWSERSTACK_ACCESS_KEY" -X POST "https://api-cloud.browserstack.com/app-automate/upload" -F "file=@$IPA_PATH" -F 'data={"custom_id": "'$CUSTOM_ID'"}' | jq -j '.app_url' | envman add --key BROWSERSTACK_APP_URL
                mv "$IPA_PATH" "$IPA_PATH_FOR_APP_LIVE"
                curl -u "$BROWSERSTACK_USERNAME:$BROWSERSTACK_ACCESS_KEY" -X POST "https://api-cloud.browserstack.com/app-live/upload" -F "file=@$IPA_PATH_FOR_APP_LIVE" -F 'data={"custom_id": "'$CUSTOM_ID'"}'
                curl -u "$BROWSERSTACK_USERNAME:$BROWSERSTACK_ACCESS_KEY" -X GET https://api-cloud.browserstack.com/app-automate/recent_apps | jq > browserstack_uploaded_apps.json
      - deploy-to-bitrise-io@2.2.3:
          is_always_run: false
          is_skippable: true
          inputs:
            - deploy_path: browserstack_uploaded_apps.json
          title: Bitrise Deploy Browserstack Uploaded Apps
  build_ios_flask_release:
    before_run:
      - code_setup
    after_run:
      - notify_failure
    steps:
      - certificate-and-profile-installer@1: {}
      - set-xcode-build-number@1:
          inputs:
            - build_short_version_string: $FLASK_VERSION_NAME
            - build_version: $FLASK_VERSION_NUMBER
            - plist_path: $PROJECT_LOCATION_IOS/MetaMask/MetaMask-Flask-Info.plist
      - script@1:
          inputs:
            - content: |-
                #!/usr/bin/env bash
                node -v
                METAMASK_BUILD_TYPE='flask' METAMASK_ENVIRONMENT='production' yarn build:ios:pre-flask
          title: iOS Sourcemaps & Build
          is_always_run: false
      - deploy-to-bitrise-io@2.2.3:
          is_always_run: false
          is_skippable: true
          inputs:
            - pipeline_intermediate_files: ios/build/output/MetaMask-Flask.ipa:BITRISE_APP_STORE_IPA_PATH
            - deploy_path: ios/build/output/MetaMask-Flask.ipa
          title: Deploy iOS IPA
      - deploy-to-bitrise-io@1.6.1:
          is_always_run: false
          is_skippable: true
          inputs:
            - deploy_path: ios/build/MetaMask-Flask.xcarchive:BITRISE_APP_STORE_XCARCHIVE_PATH
          title: Deploy Symbols File
      - deploy-to-bitrise-io@2.2.3:
          is_always_run: false
          is_skippable: true
          inputs:
            - pipeline_intermediate_files: sourcemaps/ios/index.js.map:BITRISE_APP_STORE_SOURCEMAP_PATH
            - deploy_path: sourcemaps/ios/index.js.map
          title: Deploy Source Map
  build_android_flask_release:
    before_run:
      - code_setup
    after_run:
      - notify_failure
    steps:
      - change-android-versioncode-and-versionname@1:
          inputs:
            - new_version_name: $FLASK_VERSION_NAME
            - new_version_code: $FLASK_VERSION_NUMBER
            - build_gradle_path: $PROJECT_LOCATION_ANDROID/app/build.gradle
      - file-downloader@1:
          inputs:
            - source: $BITRISEIO_ANDROID_FLASK_KEYSTORE_URL_URL
            - destination: android/keystores/flaskRelease.keystore
      - restore-gradle-cache@2: {}
      - install-missing-android-tools@3:
          inputs:
            - ndk_revision: $NDK_VERSION
            - gradlew_path: $PROJECT_LOCATION/gradlew
      - script@1:
          inputs:
            - content: |-
                #!/usr/bin/env bash
                "${ANDROID_HOME}/tools/bin/sdkmanager" "cmake;3.22.1"
          title: Download cmake 3.22.1 with sdkmanager
          is_always_run: false
      - script@1:
          inputs:
            - content: |-
                #!/usr/bin/env bash
                node -v
                METAMASK_BUILD_TYPE='flask' METAMASK_ENVIRONMENT='production' yarn build:android:pre-release:bundle:flask
          title: Build Android Pre-Release Bundle
          is_always_run: false
      - save-gradle-cache@1: {}
      - deploy-to-bitrise-io@2.2.3:
          is_always_run: false
          is_skippable: true
          inputs:
            - pipeline_intermediate_files: $PROJECT_LOCATION/app/build/outputs/apk/flask/release/app-flask-release.apk:BITRISE_PLAY_STORE_APK_PATH
            - deploy_path: $PROJECT_LOCATION/app/build/outputs/apk/flask/release/app-flask-release.apk
          title: Bitrise Deploy APK
      - deploy-to-bitrise-io@2.2.3:
          is_always_run: false
          is_skippable: true
          inputs:
            - pipeline_intermediate_files: $PROJECT_LOCATION/app/build/outputs/apk/flask/release/sha512sums.txt:BITRISE_PLAY_STORE_SHA512SUMS_PATH
            - deploy_path: $PROJECT_LOCATION/app/build/outputs/apk/flask/release/sha512sums.txt
          title: Bitrise Deploy Checksum
      - deploy-to-bitrise-io@2.2.3:
          is_always_run: false
          is_skippable: true
          inputs:
            - pipeline_intermediate_files: $PROJECT_LOCATION/app/build/outputs/mapping/flaskRelease/mapping.txt:BITRISE_PLAY_STORE_MAPPING_PATH
            - deploy_path: $PROJECT_LOCATION/app/build/outputs/mapping/flaskRelease/mapping.txt
          title: Bitrise ProGuard Map Files
      - deploy-to-bitrise-io@2.2.3:
          is_always_run: false
          is_skippable: true
          inputs:
            - pipeline_intermediate_files: $PROJECT_LOCATION/app/build/outputs/bundle/flaskRelease/app-flask-release.aab:BITRISE_PLAY_STORE_ABB_PATH
            - deploy_path: $PROJECT_LOCATION/app/build/outputs/bundle/flaskRelease/app-flask-release.aab
          title: Bitrise Deploy AAB
      - deploy-to-bitrise-io@2.2.3:
          is_always_run: false
          is_skippable: true
          inputs:
            - pipeline_intermediate_files: /bitrise/src/sourcemaps/android/index.js.map:BITRISE_PLAY_STORE_SOURCEMAP_PATH
            - deploy_path: sourcemaps/android/index.js.map
          title: Bitrise Deploy Sourcemaps
    meta:
      bitrise.io:
        stack: linux-docker-android-20.04
        machine_type_id: elite-xl

app:
  envs:
    - opts:
        is_expand: false
      MM_TRANSACTION_SIMULATIONS_ENABLED: false
    - opts:
        is_expand: false
      MM_NOTIFICATIONS_UI_ENABLED: false
    - opts:
        is_expand: false
      PROJECT_LOCATION: android
    - opts:
        is_expand: false
      NDK_VERSION: 24.0.8215888
    - opts:
        is_expand: false
      QA_APK_NAME: app-qa-release
    - opts:
        is_expand: false
      MODULE: app
    - opts:
        is_expand: false
      VARIANT: ''
    - opts:
        is_expand: false
      BITRISE_PROJECT_PATH: ios/MetaMask.xcworkspace
    - opts:
        is_expand: false
      BITRISE_SCHEME: MetaMask
    - opts:
        is_expand: false
      BITRISE_EXPORT_METHOD: enterprise
    - opts:
        is_expand: false
      PROJECT_LOCATION_ANDROID: android
    - opts:
        is_expand: false
      PROJECT_LOCATION_IOS: ios
    - opts:
        is_expand: false
      VERSION_NAME: 7.23.0
    - opts:
        is_expand: false
      VERSION_NUMBER: 1333
    - opts:
        is_expand: false
      FLASK_VERSION_NAME: 7.23.0
    - opts:
        is_expand: false
      FLASK_VERSION_NUMBER: 1333
    - opts:
        is_expand: false
      ANDROID_APK_LINK: ''
    - opts:
        is_expand: false
      ANDROID_AAP_LINK: ''
    - opts:
        is_expand: false
      IOS_APP_LINK: ''
    - opts:
        is_expand: false
      NODE_VERSION: 20.12.2
    - opts:
        is_expand: false
      YARN_VERSION: 1.22.22
    - opts:
        is_expand: false
      COREPACK_VERSION: 0.28.0
meta:
  bitrise.io:
    stack: osx-xcode-15.0.x
    machine_type_id: g2-m1-max.5core
trigger_map:
  - push_branch: release/*
    pipeline: release_e2e_pipeline
  - push_branch: main
    pipeline: pr_smoke_e2e_pipeline
  - tag: 'v*.*.*-RC-*'
    pipeline: release_builds_to_store_pipeline
  - tag: 'qa-*'
    pipeline: create_qa_builds_pipeline
  - tag: 'dev-e2e-*'
    pipeline: pr_smoke_e2e_pipeline<|MERGE_RESOLUTION|>--- conflicted
+++ resolved
@@ -115,6 +115,8 @@
       - android_e2e_build: {}
   run_smoke_e2e_ios_android_stage:
     workflows:
+      - run_tag_smoke_accounts_ios: {}
+      - run_tag_smoke_accounts_android: {}
       - run_tag_smoke_confirmations_ios: {}
       - run_tag_smoke_confirmations_android: {}
       - run_tag_smoke_swaps_ios: {}
@@ -135,6 +137,8 @@
       - android_run_regression_tests: {}
       - run_tag_smoke_confirmations_ios: {}
       - run_tag_smoke_confirmations_android: {}
+      - run_tag_smoke_accounts_ios: {}
+      - run_tag_smoke_accounts_android: {}
       - run_tag_smoke_swaps_ios: {}
       - run_tag_smoke_swaps_android: {}
       - run_tag_smoke_core_ios: {}
@@ -427,7 +431,7 @@
         machine_type_id: elite-xl
     envs:
       - PRODUCTION_APP_URL: 'bs://ba40e5b7b4210a06c659b5c6818a3efec2624513' # Last production's QA build
-      - PRODUCTION_BUILD_VERSION_NAME: 7.22.0 
+      - PRODUCTION_BUILD_VERSION_NAME: 7.22.0
       - PRODUCTION_BUILD_VERSION_NUMBER: 1325
       - CUCUMBER_TAG_EXPRESSION: '@upgrade and @androidApp'
       - PRODUCTION_BUILD_STRING: 'MetaMask-QA v$PRODUCTION_BUILD_VERSION_NAME ($PRODUCTION_BUILD_VERSION_NUMBER)'
@@ -435,9 +439,6 @@
     after_run:
       - run_android_appium_test
 
-<<<<<<< HEAD
-  ### Seperating workflows so they run concurrently during smoke runs
-=======
   ### Separating workflows so they run concurrently during smoke runs
   run_tag_smoke_accounts_ios:
     envs:
@@ -455,7 +456,6 @@
       - TEST_SUITE_TAG: '.*SmokeAccounts.*'
     after_run:
       - android_e2e_test
->>>>>>> d7cbdfe5
   run_tag_smoke_confirmations_ios:
     envs:
       - TEST_SUITE_FOLDER: './e2e/specs/confirmations/*'
@@ -1073,12 +1073,12 @@
           inputs:
             - content: |-
                 #!/usr/bin/env bash
-                cp -r $BITRISE_SOURCE_DIR/wdio/reports/html/index.html $BITRISE_HTML_REPORT_DIR/
+                cp -r $BITRISE_SOURCE_DIR/wdio/reports/junit-results/ $BITRISE_TEST_RESULT_DIR/
       - deploy-to-bitrise-io@2.2.3:
           is_always_run: true
           is_skippable: false
           inputs:
-            - deploy_path: $BITRISE_HTML_REPORT_DIR
+            - deploy_path: $BITRISE_TEST_RESULT_DIR
           title: Deploy test report files
     meta:
       bitrise.io:
@@ -1367,16 +1367,16 @@
       PROJECT_LOCATION_IOS: ios
     - opts:
         is_expand: false
-      VERSION_NAME: 7.23.0
-    - opts:
-        is_expand: false
-      VERSION_NUMBER: 1333
-    - opts:
-        is_expand: false
-      FLASK_VERSION_NAME: 7.23.0
-    - opts:
-        is_expand: false
-      FLASK_VERSION_NUMBER: 1333
+      VERSION_NAME: 7.24.0
+    - opts:
+        is_expand: false
+      VERSION_NUMBER: 1335
+    - opts:
+        is_expand: false
+      FLASK_VERSION_NAME: 7.24.0
+    - opts:
+        is_expand: false
+      FLASK_VERSION_NUMBER: 1335
     - opts:
         is_expand: false
       ANDROID_APK_LINK: ''
