---
format_version: '8'
default_step_lib_source: 'https://github.com/bitrise-io/bitrise-steplib.git'
project_type: react-native

#Pipelines are listed below
pipelines:
  #Creates MetaMask-QA apps and stores apk/ipa in Bitrise
  create_qa_builds_pipeline:
    stages:
      - create_build_qa: {}
  #Builds MetaMask, MetaMask-QA apps and stores apk/ipa in Bitrise
  build_all_targets_pipeline:
    stages:
<<<<<<< HEAD
      - create_build_release: {}
      - create_build_qa: {} #Generate QA builds for E2E app upgrade tests
=======
      - create_build_all_targets: {}
>>>>>>> e7098a86
  #Releases MetaMask apps and stores apk/ipa into Play(Internal Testing)/App(TestFlight) Store
  release_builds_to_store_pipeline:
    stages:
      - create_build_release: {}
      - deploy_build_release: {}
      - create_build_qa: {} #Generate QA builds for E2E app upgrade tests
  #Releases MetaMask apps and stores ipa into App(TestFlight) Store
  release_ios_to_store_pipeline:
    stages:
      - create_ios_release: {}
      - deploy_ios_release: {}
  #Releases MetaMask apps and stores apk Play(Internal Testing) Store
  release_android_to_store_pipeline:
    stages:
      - create_android_release: {}
      - deploy_android_release: {}
  #Run E2E test suite for iOS only
  run_e2e_ios_pipeline:
    stages:
      - build_e2e_ios_stage: {}
      - run_e2e_ios_stage: {}
      - notify: {}
  #Run E2E test suite for Android only
  run_e2e_android_pipeline:
    stages:
      - build_e2e_android_stage: {} #builds android detox E2E
      - run_e2e_android_stage: {} #runs android detox test E2E
      - notify: {}
  #PR_e2e_verfication (build ios & android), run iOS (smoke), emulator Android
  release_e2e_pipeline:
    stages:
      - build_e2e_ios_android_stage: {}
      - run_release_e2e_ios_android_stage: {}
      - notify: {}
  #PR_e2e_verfication (build ios & android), run iOS (smoke), emulator Android
  pr_smoke_e2e_pipeline:
    stages:
      - build_smoke_e2e_ios_android_stage: {}
      - run_smoke_e2e_ios_android_stage: {}
      - notify: {}

  #PR_e2e_verfication (build ios & android), run iOS (regression), emulator Android
  pr_regression_e2e_pipeline:
    stages:
      - build_regression_e2e_ios_android_stage: {}
      - run_regression_e2e_ios_android_stage: {}
      - notify: {}
  #App launch times pipeline. Runs on browserstack
  app_launch_times_pipeline:
    stages:
      - create_build_qa_android: {}
      - app_launch_times_test_stage: {}

#App Upgrade pipeline. Runs on browserstack
  app_upgrade_pipeline:
    stages:
      - create_build_qa_android: {}
      - app_upgrade_test_stage: {}
  # Pipeline for Flask
  create_flask_release_builds_pipeline:
    stages:
      - create_build_flask_release: {}
      - notify: {}
  release_flask_builds_to_store_pipeline:
    stages:
      - create_build_flask_release: {}
      - deploy_flask_build_release: {}
      - release_notify: {}
<<<<<<< HEAD
  #PR_e2e_verfication (build ios & android), run iOS (regression), emulator Android
  pr_regression_e2e_pipeline:
    stages:
      - build_regression_e2e_ios_android_stage: {}
      - run_regression_e2e_ios_android_stage: {}
      - notify: {}

=======
>>>>>>> e7098a86
#Stages reference workflows. Those workflows cannot but utility "_this-is-a-utility"
stages:
  create_build_all_targets:
    workflows:
      - build_android_release: {}
      - build_ios_release: {}
      - build_android_qa: {}
      - build_ios_qa: {}
  create_build_release:
    workflows:
      - build_android_release: {}
      - build_ios_release: {}
  deploy_build_release:
    workflows:
      - deploy_android_to_store: {}
      - deploy_ios_to_store: {}
  create_ios_release:
    workflows:
      - build_ios_release: {}
  deploy_ios_release:
    workflows:
      - deploy_ios_to_store: {}
  create_android_release:
    workflows:
      - build_android_release: {}
  deploy_android_release:
    workflows:
      - deploy_android_to_store: {}
  create_build_qa:
    workflows:
      - build_android_qa: {}
      - build_ios_qa: {}
  create_build_qa_android:
    workflows:
      - build_android_qa: {}
  create_build_qa_ios:
    workflows:
      - build_ios_qa: {}
  build_e2e_ios_stage:
    workflows:
      - ios_e2e_build: {}
  run_e2e_ios_stage:
    workflows:
      - ios_e2e_test: {}
  build_smoke_e2e_ios_android_stage:
    abort_on_fail: true
    workflows:
      - ios_e2e_build: {}
      - android_e2e_build: {}
  run_smoke_e2e_ios_android_stage:
    workflows:
      - run_ios_api_specs: {}
      - run_tag_smoke_accounts_ios: {}
      - run_tag_smoke_accounts_android: {}
      - run_tag_smoke_assets_ios: {}
      - run_tag_smoke_assets_android: {}
      - run_tag_smoke_confirmations_ios: {}
      - run_tag_smoke_confirmations_android: {}
      - run_tag_smoke_swaps_ios: {}
      - run_tag_smoke_swaps_android: {}
      - run_tag_smoke_core_ios: {}
      - run_tag_smoke_core_android: {}
  build_regression_e2e_ios_android_stage:
    workflows:
      - ios_build_regression_tests: {}
      - android_build_regression_tests: {}
  run_regression_e2e_ios_android_stage:
    workflows:
      - ios_run_regression_tests: {}
      - android_run_regression_tests: {}
  run_release_e2e_ios_android_stage:
    workflows:
      - ios_run_regression_tests: {}
      - android_run_regression_tests: {}
      - run_tag_smoke_confirmations_ios: {}
      - run_tag_smoke_confirmations_android: {}
      - run_tag_smoke_accounts_ios: {}
      - run_tag_smoke_accounts_android: {}
      - run_tag_smoke_assets_ios: {}
      - run_tag_smoke_assets_android: {}
      - run_tag_smoke_swaps_ios: {}
      - run_tag_smoke_swaps_android: {}
      - run_tag_smoke_core_ios: {}
      - run_tag_smoke_core_android: {}
      - run_tag_upgrade_android: {}
  run_e2e_ios_android_stage:
    workflows:
      - ios_e2e_test: {}
      - android_e2e_test: {}
  build_e2e_ios_android_stage:
    workflows:
      - build_android_qa: {}
      - ios_e2e_build: {}
      - android_e2e_build: {}
  build_e2e_android_stage:
    workflows:
      - android_e2e_build: {}
  run_e2e_android_stage:
    workflows:
      - android_e2e_test: {}
  notify:
    workflows:
      - notify_success: {}
  app_launch_times_test_stage:
    workflows:
      - run_android_app_launch_times_appium_test: {}
  app_upgrade_test_stage:
    workflows:
      - run_tag_upgrade_android: {}
  release_notify:
    workflows:
      - release_announcing_stores: {}
  create_build_flask_release:
    workflows:
      - build_android_flask_release: {}
      - build_ios_flask_release: {}
  deploy_flask_build_release:
    workflows:
      - deploy_android_to_store:
          envs:
            - MM_ANDROID_PACKAGE_NAME: 'io.metamask.flask'
      - deploy_ios_to_store:

workflows:
  # Code Setups
  setup:
    steps:
      - activate-ssh-key@4:
          run_if: '{{getenv "SSH_RSA_PRIVATE_KEY" | ne ""}}'
      - git-clone@6: {}
  set_commit_hash:
    steps:
      - script@1:
          title: Set commit hash env variable
          inputs:
            - content: |-
                #!/usr/bin/env bash
                BRANCH_COMMIT_HASH="$(git rev-parse HEAD)"

                # Log the value of BRANCH_COMMIT_HASH
                echo "BRANCH_COMMIT_HASH is set to: $BRANCH_COMMIT_HASH"

                envman add --key BRANCH_COMMIT_HASH --value "$BRANCH_COMMIT_HASH"
      - share-pipeline-variable@1:
          title: Persist commit hash across all stages
          inputs:
            - variables: |-
                BRANCH_COMMIT_HASH
  code_setup:
    before_run:
      - setup
      - prep_environment
    steps:
      - restore-cocoapods-cache@2: {}
      - script@1:
          inputs:
            - content: |-
                #!/usr/bin/env bash
                envman add --key YARN_CACHE_DIR --value "$(yarn cache dir)"
          title: Get Yarn cache directory
      - yarn@0:
          inputs:
            - command: setup
          title: Yarn Setup
  prep_environment:
    steps:
      - script@1:
          inputs:
            - content: |-
                #!/usr/bin/env bash
                echo "Gems being installed with bundler gem"
                bundle install
                echo "Node $NODE_VERSION being installed"

                set -e

                # Install and enable NVM
                wget -O install-nvm.sh "https://raw.githubusercontent.com/nvm-sh/nvm/v${NVM_VERSION}/install.sh"
                echo "${NVM_SHA256SUM} install-nvm.sh" > install-nvm.sh.SHA256SUM
                sha256sum -c install-nvm.sh.SHA256SUM
                chmod +x install-nvm.sh && ./install-nvm.sh && rm ./install-nvm.sh
                source "${HOME}/.nvm/nvm.sh"
                echo 'source "${HOME}/.nvm/nvm.sh"' | tee -a ${HOME}/.{bashrc,profile}

                nvm install ${NODE_VERSION}

                envman add --key PATH --value $PATH

                node --version

                echo "Corepack being installed with npm"
                npm i -g "corepack@$COREPACK_VERSION"
                echo "Corepack enabling $YARN_VERSION"
                corepack enable
          title: Install node, yarn and corepack
  install_detox:
    steps:
    - script@1:
        inputs:
          - content: |-
              #!/usr/bin/env bash
              scripts/detox-setup.sh
        title: Install Detox Dependencies

  # Notifications utility workflows
  # Provides values for commit or branch message and path depending on commit env setup initialised or not
  _get_workflow_info:
    steps:
      - activate-ssh-key@4:
          is_always_run: true # always run to also feed failure notifications
          run_if: '{{getenv "SSH_RSA_PRIVATE_KEY" | ne ""}}'
      - git-clone@6:
          inputs:
            - update_submodules: 'no'
          is_always_run: true # always run to also feed failure notifications
      - script@1:
          is_always_run: true # always run to also feed failure notifications
          inputs:
            - content: |
                #!/bin/bash
                # generate reference to commit from env or using git
                COMMIT_SHORT_HASH="${BITRISE_GIT_COMMIT:0:7}"
                BRANCH_HEIGHT=''
                WORKFLOW_TRIGGER='Push'

                if [[ -z "$BITRISE_GIT_COMMIT" ]]; then
                  COMMIT_SHORT_HASH="$(git rev-parse --short HEAD)"
                  BRANCH_HEIGHT='HEAD'
                  WORKFLOW_TRIGGER='Manual'
                fi

                envman add --key COMMIT_SHORT_HASH --value "$COMMIT_SHORT_HASH"
                envman add --key BRANCH_HEIGHT --value "$BRANCH_HEIGHT"
                envman add --key WORKFLOW_TRIGGER --value "$WORKFLOW_TRIGGER"
          title: Get commit or branch name and path variables

  # Slack notification utils: we have two workflows to allow choosing when to notify: on success, on failure or both.
  # A workflow for instance create_qa_builds will notify on failure for each build_android_qa or build_ios_qa
  # but will only notify success if both success and create_qa_builds succeeds.

  # Send a Slack message on successful release
  release_announcing_stores:
    before_run:
      - code_setup
    steps:
      - yarn@0:
          inputs:
            - command: build:announce
          title: Announcing pre-release
          is_always_run: false
    meta:
      bitrise.io:
        stack: linux-docker-android-20.04
        machine_type_id: standard

  # Send a Slack message when workflow succeeds
  notify_success:
    before_run:
      - _get_workflow_info
    steps:
      # Update Bitrise comment in PR with success status
      - comment-on-github-pull-request@0:
          is_always_run: true
          run_if: '{{getenv "TRIGGERED_BY_PR_LABEL" | eq "true"}}'
          inputs:
            - personal_access_token: '$GITHUB_ACCESS_TOKEN'
            - body: |-
                ## [<img alt="https://bitrise.io/" src="https://assets-global.website-files.com/5db35de024bb983af1b4e151/5e6f9ccc3e129dfd8a205e4e_Bitrise%20Logo%20-%20Eggplant%20Bg.png" height="20">](${BITRISEIO_PIPELINE_BUILD_URL}) **Bitrise**

                ✅✅✅ `${BITRISEIO_PIPELINE_TITLE}` passed on Bitrise! ✅✅✅

                Commit hash: ${GITHUB_PR_HASH}
                Build link: ${BITRISEIO_PIPELINE_BUILD_URL}

                >[!NOTE]
                >- You can kick off another `${BITRISEIO_PIPELINE_TITLE}` on Bitrise by removing and re-applying the `Run Smoke E2E` label on the pull request

                <!-- BITRISE_TAG -->
                <!-- BITRISE_SUCCESS_TAG -->
            - repository_url: '$GIT_REPOSITORY_URL'
            - issue_number: '$GITHUB_PR_NUMBER'
            - api_base_url: 'https://api.github.com'
            - update_comment_tag: '$GITHUB_PR_HASH'
  # Send a Slack message when workflow fails
  notify_failure:
    before_run:
      - _get_workflow_info
    steps:
      - script@1:
          is_always_run: true
          title: Check if PR comment should be updated
          inputs:
            - content: |-
                #!/usr/bin/env bash
                if [[ "$TRIGGERED_BY_PR_LABEL" == "true" && $BITRISE_BUILD_STATUS == 1 ]]; then
                  envman add --key SHOULD_UPDATE_PR_COMMENT --value "true"
                else
                  envman add --key SHOULD_UPDATE_PR_COMMENT --value "false"
                fi
      # Update Bitrise comment in PR with failure status
      - comment-on-github-pull-request@0:
          is_always_run: true
          run_if: '{{getenv "SHOULD_UPDATE_PR_COMMENT" | eq "true"}}'
          inputs:
            - personal_access_token: '$GITHUB_ACCESS_TOKEN'
            - body: |-
                ## [<img alt="https://bitrise.io/" src="https://assets-global.website-files.com/5db35de024bb983af1b4e151/5e6f9ccc3e129dfd8a205e4e_Bitrise%20Logo%20-%20Eggplant%20Bg.png" height="20">](${BITRISEIO_PIPELINE_BUILD_URL}) **Bitrise**

                ❌❌❌ `${BITRISEIO_PIPELINE_TITLE}` failed on Bitrise! ❌❌❌

                Commit hash: ${GITHUB_PR_HASH}
                Build link: ${BITRISEIO_PIPELINE_BUILD_URL}

                >[!NOTE]
                >- You can kick off another `${BITRISEIO_PIPELINE_TITLE}` on Bitrise by removing and re-applying the `Run Smoke E2E` label on the pull request

                <!-- BITRISE_TAG -->
                <!-- BITRISE_FAIL_TAG -->
            - repository_url: '$GIT_REPOSITORY_URL'
            - issue_number: '$GITHUB_PR_NUMBER'
            - api_base_url: 'https://api.github.com'
            - update_comment_tag: '$GITHUB_PR_HASH'
  # CI Steps
  ci_test:
    before_run:
      - code_setup
    steps:
      - yarn@0:
          inputs:
            - args: ''
            - command: test:unit --silent
          title: Unit Test
          is_always_run: false
      - script@1:
          inputs:
            - content: |-
                #!/usr/bin/env bash
                echo 'weew - everything passed!'
          title: All Tests Passed
          is_always_run: false
  # E2E Steps

  ### This workflow uses a flag (TEST_SUITE) that defines the specific set of tests to be run.
  ## in this instance Regression. In future iterations we can rename to ios_test_suite_selection & android_test_suite_selection
  ios_build_regression_tests:
    envs:
      - TEST_SUITE: 'Regression'
    after_run:
      - ios_e2e_build
  ios_run_regression_tests:
    envs:
      - TEST_SUITE: 'Regression'
    after_run:
      - ios_e2e_test
  android_build_regression_tests:
    meta:
      bitrise.io:
        stack: linux-docker-android-20.04
        machine_type_id: elite-xl
    envs:
      - TEST_SUITE: 'Regression'
    after_run:
      - android_e2e_build
  android_run_regression_tests:
    meta:
      bitrise.io:
        stack: linux-docker-android-20.04
        machine_type_id: elite-xl
    envs:
      - TEST_SUITE: 'Regression'
    after_run:
      - android_e2e_test
  run_tag_upgrade_android:
    meta:
      bitrise.io:
        stack: linux-docker-android-20.04
        machine_type_id: elite-xl
    envs:
      - PRODUCTION_APP_URL: 'bs://f0eefdd04dd0b913eb8b6494e4990e3e9f1c2bd3' # Last production's QA build
      - PRODUCTION_BUILD_NAME: 7.26.1
      - PRODUCTION_BUILD_NUMBER: 1360
      - CUCUMBER_TAG_EXPRESSION: '@upgrade and @androidApp'
      - PRODUCTION_BUILD_STRING: 'MetaMask-QA v$PRODUCTION_BUILD_NAME ($PRODUCTION_BUILD_NUMBER)'
      - NEW_BUILD_STRING: 'MetaMask-QA v$VERSION_NAME ($VERSION_NUMBER)'
      - TEST_TYPE: 'upgrade'
    after_run:
      - wdio_android_e2e_test
  run_android_app_launch_times_appium_test:
    envs:
      - TEST_TYPE: 'performance'
    meta:
      bitrise.io:
        stack: linux-docker-android-20.04
        machine_type_id: elite-xl
    after_run:
      - wdio_android_e2e_test

  ### Separating workflows so they run concurrently during smoke runs
  run_tag_smoke_accounts_ios:
    envs:
      - TEST_SUITE_FOLDER: './e2e/specs/accounts/*'
      - TEST_SUITE_TAG: '.*SmokeAccounts.*'
    after_run:
      - ios_e2e_test
  run_tag_smoke_accounts_android:
    meta:
      bitrise.io:
        stack: linux-docker-android-20.04
        machine_type_id: elite-xl
    envs:
      - TEST_SUITE_FOLDER: './e2e/specs/accounts/*'
      - TEST_SUITE_TAG: '.*SmokeAccounts.*'
    after_run:
      - android_e2e_test
  run_tag_smoke_assets_ios:
    envs:
      - TEST_SUITE_FOLDER: './e2e/specs/assets/*'
      - TEST_SUITE_TAG: '.*SmokeAssets.*'
    after_run:
      - ios_e2e_test
  run_tag_smoke_assets_android:
    meta:
      bitrise.io:
        stack: linux-docker-android-20.04
        machine_type_id: elite-xl
    envs:
      - TEST_SUITE_FOLDER: './e2e/specs/assets/*'
      - TEST_SUITE_TAG: '.*SmokeAssets.*'
    after_run:
      - android_e2e_test
  run_tag_smoke_confirmations_ios:
    envs:
      - TEST_SUITE_FOLDER: './e2e/specs/confirmations/*'
      - TEST_SUITE_TAG: '.*SmokeConfirmations.*'
    after_run:
      - ios_e2e_test
  run_tag_smoke_confirmations_android:
    meta:
      bitrise.io:
        stack: linux-docker-android-20.04
        machine_type_id: elite-xl
    envs:
      - TEST_SUITE_FOLDER: './e2e/specs/confirmations/*'
      - TEST_SUITE_TAG: '.*SmokeConfirmations.*'
    after_run:
      - android_e2e_test
  run_tag_smoke_swaps_ios:
    envs:
      - TEST_SUITE_FOLDER: './e2e/specs/swaps/*'
      - TEST_SUITE_TAG: '.*SmokeSwaps.*'
    after_run:
      - ios_e2e_test
  run_tag_smoke_swaps_android:
    meta:
      bitrise.io:
        stack: linux-docker-android-20.04
        machine_type_id: elite-xl
    envs:
      - TEST_SUITE_FOLDER: './e2e/specs/swaps/*'
      - TEST_SUITE_TAG: '.*SmokeSwaps.*'
    after_run:
      - android_e2e_test
  run_ios_api_specs:
    after_run:
      - ios_api_specs
  run_tag_smoke_core_ios:
    envs:
      - TEST_SUITE_FOLDER: './e2e/spec/*/**/*'
      - TEST_SUITE_TAG: '.*SmokeCore.*'
    after_run:
      - ios_e2e_test
  run_tag_smoke_core_android:
    meta:
      bitrise.io:
        stack: linux-docker-android-20.04
        machine_type_id: elite-xl
    envs:
      - TEST_SUITE_FOLDER: './e2e/spec/*/**/*'
      - TEST_SUITE_TAG: '.*SmokeCore.*'
    after_run:
      - android_e2e_test
  android_e2e_build:
    before_run:
      - code_setup
      - install_detox
      - set_commit_hash
    after_run:
      - notify_failure
    steps:
      - script@1:
          title: Generating ccache key using native folder checksum
          inputs:
            - content: |-
                #!/usr/bin/env bash
                ./scripts/cache/set-cache-envs.sh android
      - restore-gradle-cache@2: {}
      - install-missing-android-tools@3:
          inputs:
            - ndk_version: $NDK_VERSION
            - gradlew_path: $PROJECT_LOCATION/gradlew
      - script@1:
          title: Download cmake 3.22.1 with sdkmanager
          is_always_run: false
          inputs:
            - content: |-
                #!/usr/bin/env bash
                "${ANDROID_HOME}/tools/bin/sdkmanager" "cmake;3.22.1"
      - script@1:
          title: Install CCache & symlink
          inputs:
            - content: |-
                #!/usr/bin/env bash
                sudo apt update
                sudo apt install ccache
      - restore-cache@2:
          title: Restore CCache
          inputs:
            - key: '{{ getenv "CCACHE_KEY" }}'
      - script@1:
          title: Set skip ccache upload
          run_if: '{{ enveq "BITRISE_CACHE_HIT" "exact" }}'
          inputs:
            - content: |-
                #!/usr/bin/env bash
                envman add --key SKIP_CCACHE_UPLOAD --value "true"
      - script@1:
          title: Run detox build
          timeout: 1200
          is_always_run: true
          inputs:
            - content: |-
                #!/usr/bin/env bash
                ./scripts/cache/setup-ccache.sh
                if [ "$TEST_SUITE" = "Regression" ]; then
                  TEST_SUITE="Regression"
                else
                  TEST_SUITE="Smoke"
                fi
                node -v
                export METAMASK_ENVIRONMENT='local'
                export METAMASK_BUILD_TYPE='main'
                IGNORE_BOXLOGS_DEVELOPMENT="true" FORCE_BUNDLING=true yarn test:e2e:android:bitrise:build
      - save-gradle-cache@1: {}
      - save-cache@1:
          title: Save CCache
          run_if: '{{not (enveq "SKIP_CCACHE_UPLOAD" "true")}}'
          inputs:
            - key: '{{ getenv "CCACHE_KEY" }}'
            - paths: |-
                ccache
      - deploy-to-bitrise-io@2.2.3:
          inputs:
            - pipeline_intermediate_files: android/app/build/outputs:INTERMEDIATE_ANDROID_BUILD_DIR
          title: Save Android build
      - save-cache@1:
          title: Save node_modules
          inputs:
            - key: node_modules-{{ .OS }}-{{ .Arch }}-{{ getenv "BRANCH_COMMIT_HASH" }}
            - paths: node_modules
    meta:
      bitrise.io:
        machine_type_id: elite-xl
        stack: linux-docker-android-20.04
  android_e2e_test:
    before_run:
      - setup
      - install_detox
      - prep_environment
    after_run:
      - notify_failure
    steps:
      - restore-gradle-cache@2: {}
      - pull-intermediate-files@1:
          inputs:
            - artifact_sources: .*
          title: Pull Android build
      - script@1:
          title: Copy Android build for Detox
          inputs:
            - content: |-
                #!/usr/bin/env bash
                set -ex

                # Create directories for Detox
                mkdir -p "$BITRISE_SOURCE_DIR/android/app/build/outputs"

                # Copy saved files for Detox usage
                # INTERMEDIATE_ANDROID_BUILD_DIR is the cached directory from android_e2e_build's "Save Android build" step
                cp -r "$INTERMEDIATE_ANDROID_BUILD_DIR" "$BITRISE_SOURCE_DIR/android/app/build"
      - restore-cache@2:
          title: Restore cache node_modules
          inputs:
            - key: node_modules-{{ .OS }}-{{ .Arch }}-{{ getenv "BRANCH_COMMIT_HASH" }}
      - script@1:
          title: Download cmake 3.22.1 with sdkmanager
          is_always_run: false
          inputs:
            - content: |-
                #!/usr/bin/env bash
                "${ANDROID_HOME}/tools/bin/sdkmanager" "cmake;3.22.1"
      - avd-manager@1:
          inputs:
            - api_level: '34'
            - abi: 'x86_64'
            - create_command_flags: --sdcard 8192M
            - start_command_flags: -read-only
            - profile: pixel_5
      - wait-for-android-emulator@1: {}
      - script@1:
          title: Run detox test
          timeout: 1200
          is_always_run: false
          inputs:
            - content: |-
                #!/usr/bin/env bash
                if [ -n "$TEST_SUITE_FOLDER" ]; then
                  echo "TEST_SUITE_FOLDER value is: $TEST_SUITE_FOLDER"
                fi
                if [ "$TEST_SUITE" = "Regression" ]; then
                TEST_SUITE="Regression"
                else
                TEST_SUITE="Smoke"
                fi
                if [ -n "$TEST_SUITE_TAG" ]; then
                echo "TEST_SUITE_TAG value is: $TEST_SUITE_TAG"
                TEST_SUITE=$TEST_SUITE_TAG
                fi
                export METAMASK_ENVIRONMENT='local'
                export METAMASK_BUILD_TYPE='main'
                IGNORE_BOXLOGS_DEVELOPMENT="true" FORCE_BUNDLING=true yarn test:e2e:android:bitrise:run "$TEST_SUITE_FOLDER" --testNamePattern="$TEST_SUITE"
      - custom-test-results-export@1:
          title: Export test results
          is_always_run: true
          is_skippable: true
          inputs:
            - base_path: $BITRISE_SOURCE_DIR/e2e/reports/
            - test_name: E2E Tests
            - search_pattern: $BITRISE_SOURCE_DIR/e2e/reports/junit.xml
      - deploy-to-bitrise-io@2.2.3:
          title: Deploy test report files
          is_always_run: true
          is_skippable: true
      - script@1:
          title: Copy screenshot files
          is_always_run: true
          run_if: .IsBuildFailed
          inputs:
            - content: |-
                #!/usr/bin/env bash
                set -ex
                cp -r "$BITRISE_SOURCE_DIR/artifacts/screenshots"  "$BITRISE_DEPLOY_DIR"
      - deploy-to-bitrise-io@2.3:
          title: Deploy test screenshots
          is_always_run: true
          run_if: .IsBuildFailed
          inputs:
            - deploy_path: $BITRISE_DEPLOY_DIR
            - is_compress: true
            - zip_name: E2E_Android_Failure_Screenshots
    meta:
      bitrise.io:
        machine_type_id: elite-xl
        stack: linux-docker-android-20.04
  ios_api_specs:
    before_run:
      - setup
      - install_detox
      - prep_environment
    after_run:
      - notify_failure
    steps:
      - pull-intermediate-files@1:
          inputs:
            - artifact_sources: .*
          title: Pull iOS build
      - script@1:
          title: Copy iOS build for Detox
          inputs:
            - content: |-
                #!/usr/bin/env bash
                set -ex

                # Create directories for Detox
                mkdir -p "$BITRISE_SOURCE_DIR/ios/build/Build"
                mkdir -p "$BITRISE_SOURCE_DIR/../Library/Detox/ios"

                # Copy saved files for Detox usage
                # INTERMEDIATE_IOS_BUILD_DIR & INTERMEDIATE_IOS_DETOX_DIR are the cached directories by ios_e2e_build's "Save iOS build" step
                cp -r "$INTERMEDIATE_IOS_BUILD_DIR" "$BITRISE_SOURCE_DIR/ios/build"
                cp -r "$INTERMEDIATE_IOS_DETOX_DIR" "$BITRISE_SOURCE_DIR/../Library/Detox"
      - restore-cocoapods-cache@2: {}
      - restore-cache@2:
          title: Restore cache node_modules
          inputs:
            - key: node_modules-{{ .OS }}-{{ .Arch }}-{{ getenv "BRANCH_COMMIT_HASH" }}
      - certificate-and-profile-installer@1: {}
      - set-xcode-build-number@1:
          inputs:
            - build_short_version_string: $VERSION_NAME
            - plist_path: $PROJECT_LOCATION_IOS/MetaMask/Info.plist
      - script:
          inputs:
            - content: |-
                # Add cache directory to environment variable
                envman add --key BREW_APPLESIMUTILS --value "$(brew --cellar)/applesimutils"
                envman add --key BREW_OPT_APPLESIMUTILS --value "/usr/local/opt/applesimutils"
                brew tap wix/brew
          title: Set Env Path for caching deps
      - script@1:
          title: Run detox test
          timeout: 1200
          is_always_run: false
          inputs:
            - content: |-
                #!/usr/bin/env bash
                yarn test:api-specs
      - script@1:
          is_always_run: true
          is_skippable: false
          title: Add tests reports to Bitrise
          inputs:
            - content: |-
                #!/usr/bin/env bash
                cp -r $BITRISE_SOURCE_DIR/html-report/index.html $BITRISE_HTML_REPORT_DIR/
      - deploy-to-bitrise-io@2.2.3:
          is_always_run: true
          is_skippable: false
          inputs:
            - deploy_path: $BITRISE_HTML_REPORT_DIR
          title: Deploy test report files
  ios_e2e_build:
    before_run:
      - code_setup
      - install_detox
      - set_commit_hash
    after_run:
      - notify_failure
    steps:
      - script@1:
          title: Generating ccache key using native folder checksum
          inputs:
            - content: |-
                #!/usr/bin/env bash
                ./scripts/cache/set-cache-envs.sh ios
      - certificate-and-profile-installer@1: {}
      - set-xcode-build-number@1:
          inputs:
            - build_short_version_string: $VERSION_NAME
            - plist_path: $PROJECT_LOCATION_IOS/MetaMask/Info.plist
      - script:
          inputs:
            - content: |-
                # Add cache directory to environment variable
                envman add --key BREW_APPLESIMUTILS --value "$(brew --cellar)/applesimutils"
                envman add --key BREW_OPT_APPLESIMUTILS --value "/usr/local/opt/applesimutils"
                brew tap wix/brew
          title: Set Env Path for caching deps
      - script@1:
          title: Install CCache & symlink
          inputs:
            - content: |-
                #!/usr/bin/env bash
                brew install ccache with HOMEBREW_NO_DEPENDENTS_CHECK=1
                ln -s $(which ccache) /usr/local/bin/gcc
                ln -s $(which ccache) /usr/local/bin/g++
                ln -s $(which ccache) /usr/local/bin/cc
                ln -s $(which ccache) /usr/local/bin/c++
                ln -s $(which ccache) /usr/local/bin/clang
                ln -s $(which ccache) /usr/local/bin/clang++
      - restore-cache@2:
          title: Restore CCache
          inputs:
            - key: '{{ getenv "CCACHE_KEY" }}'
      - script@1:
          title: Set skip ccache upload
          run_if: '{{ enveq "BITRISE_CACHE_HIT" "exact" }}'
          inputs:
            - content: |-
                #!/usr/bin/env bash
                envman add --key SKIP_CCACHE_UPLOAD --value "true"
      - script@1:
          title: Run detox build
          timeout: 1200
          is_always_run: true
          inputs:
            - content: |-
                #!/usr/bin/env bash
                ./scripts/cache/setup-ccache.sh
                if [ "$TEST_SUITE" = "Regression" ]; then
                  TEST_SUITE="Regression"
                else
                  TEST_SUITE="Smoke"
                fi
                node -v
                export METAMASK_ENVIRONMENT='local'
                export METAMASK_BUILD_TYPE='main'
                IGNORE_BOXLOGS_DEVELOPMENT="true" FORCE_BUNDLING=true yarn test:e2e:ios:debug:build
      - save-cocoapods-cache@1: {}
      - save-cache@1:
          title: Save CCache
          run_if: '{{not (enveq "SKIP_CCACHE_UPLOAD" "true")}}'
          inputs:
            - key: '{{ getenv "CCACHE_KEY" }}'
            - paths: |-
                ccache
      - deploy-to-bitrise-io@2.2.3:
          inputs:
            - pipeline_intermediate_files: |-
                ios/build/Build:INTERMEDIATE_IOS_BUILD_DIR
                ../Library/Detox/ios:INTERMEDIATE_IOS_DETOX_DIR
          title: Save iOS build
      - save-cache@1:
          title: Save node_modules
          inputs:
            - key: node_modules-{{ .OS }}-{{ .Arch }}-{{ getenv "BRANCH_COMMIT_HASH" }}
            - paths: node_modules
  ios_e2e_test:
    before_run:
      - setup
      - install_detox
      - prep_environment
    after_run:
      - notify_failure
    steps:
      - pull-intermediate-files@1:
          inputs:
            - artifact_sources: .*
          title: Pull iOS build
      - script@1:
          title: Copy iOS build for Detox
          inputs:
            - content: |-
                #!/usr/bin/env bash
                set -ex

                # Create directories for Detox
                mkdir -p "$BITRISE_SOURCE_DIR/ios/build/Build"
                mkdir -p "$BITRISE_SOURCE_DIR/../Library/Detox/ios"

                # Copy saved files for Detox usage
                # INTERMEDIATE_IOS_BUILD_DIR & INTERMEDIATE_IOS_DETOX_DIR are the cached directories by ios_e2e_build's "Save iOS build" step
                cp -r "$INTERMEDIATE_IOS_BUILD_DIR" "$BITRISE_SOURCE_DIR/ios/build"
                cp -r "$INTERMEDIATE_IOS_DETOX_DIR" "$BITRISE_SOURCE_DIR/../Library/Detox"
      - restore-cocoapods-cache@2: {}
      - restore-cache@2:
          title: Restore cache node_modules
          inputs:
            - key: node_modules-{{ .OS }}-{{ .Arch }}-{{ getenv "BRANCH_COMMIT_HASH" }}
      - certificate-and-profile-installer@1: {}
      - set-xcode-build-number@1:
          inputs:
            - build_short_version_string: $VERSION_NAME
            - plist_path: $PROJECT_LOCATION_IOS/MetaMask/Info.plist
      - script:
          inputs:
            - content: |-
                # Add cache directory to environment variable
                envman add --key BREW_APPLESIMUTILS --value "$(brew --cellar)/applesimutils"
                envman add --key BREW_OPT_APPLESIMUTILS --value "/usr/local/opt/applesimutils"
                brew tap wix/brew
          title: Set Env Path for caching deps
      - script@1:
          title: Run detox test
          timeout: 1200
          is_always_run: false
          inputs:
            - content: |-
                #!/usr/bin/env bash
                if [ -n "$TEST_SUITE_FOLDER" ]; then
                  echo "TEST_SUITE_FOLDER value is: $TEST_SUITE_FOLDER"
                fi
                if [ "$TEST_SUITE" = "Regression" ]; then
                  TEST_SUITE="Regression"
                else
                  TEST_SUITE="Smoke"
                fi
                if [ -n "$TEST_SUITE_TAG" ]; then
                echo "TEST_SUITE_TAG value is: $TEST_SUITE_TAG"
                TEST_SUITE=$TEST_SUITE_TAG
                fi
                node -v
                export METAMASK_ENVIRONMENT='local'
                export METAMASK_BUILD_TYPE='main'
                IGNORE_BOXLOGS_DEVELOPMENT="true" FORCE_BUNDLING=true yarn test:e2e:ios:debug:run "$TEST_SUITE_FOLDER" --testNamePattern="$TEST_SUITE"
      - custom-test-results-export@1:
          is_always_run: true
          is_skippable: false
          title: Export test results
          inputs:
            - base_path: $BITRISE_SOURCE_DIR/e2e/reports/
            - test_name: E2E Tests
            - search_pattern: $BITRISE_SOURCE_DIR/e2e/reports/junit.xml
      - deploy-to-bitrise-io@2.2.3:
          is_always_run: true
          is_skippable: true
          title: Deploy test report files
      - script@1:
          is_always_run: true
          run_if: .IsBuildFailed
          title: Copy screenshot files
          inputs:
            - content: |-
                #!/usr/bin/env bash
                set -ex
                cp -r "$BITRISE_SOURCE_DIR/artifacts/screenshots"  "$BITRISE_DEPLOY_DIR"
      - deploy-to-bitrise-io@2.3:
          is_always_run: true
          run_if: .IsBuildFailed
          title: Deploy test screenshots
          inputs:
            - deploy_path: $BITRISE_DEPLOY_DIR
            - is_compress: true
            - zip_name: 'E2E_IOS_Failure_Screenshots'
  start_e2e_tests:
    steps:
      - build-router-start@0:
          inputs:
            - workflows: |-
                ios_e2e_test
                wdio_android_e2e_test
            - wait_for_builds: 'true'
            - access_token: $BITRISE_START_BUILD_ACCESS_TOKEN
      - build-router-wait@0:
          inputs:
            - abort_on_fail: 'yes'
            - access_token: $BITRISE_START_BUILD_ACCESS_TOKEN
  build_android_release:
    before_run:
      - code_setup
    after_run:
      - notify_failure
    steps:
      - change-android-versioncode-and-versionname@1:
          inputs:
            - new_version_name: $VERSION_NAME
            - new_version_code: $VERSION_NUMBER
            - build_gradle_path: $PROJECT_LOCATION_ANDROID/app/build.gradle
      - file-downloader@1:
          inputs:
            - source: $BITRISEIO_ANDROID_KEYSTORE_URL
            - destination: android/keystores/release.keystore
      - restore-gradle-cache@2: {}
      - install-missing-android-tools@3:
          inputs:
            - ndk_version: $NDK_VERSION
            - gradlew_path: $PROJECT_LOCATION/gradlew
      - script@1:
          inputs:
            - content: |-
                #!/usr/bin/env bash
                "${ANDROID_HOME}/tools/bin/sdkmanager" "cmake;3.22.1"
          title: Download cmake 3.22.1 with sdkmanager
          is_always_run: false
      - script@1:
          inputs:
            - content: |-
                #!/usr/bin/env bash
                node -v
                METAMASK_BUILD_TYPE='main' METAMASK_ENVIRONMENT='production' yarn build:android:pre-release:bundle
          title: Build Android Pre-Release Bundle
          is_always_run: false
      - save-gradle-cache@1: {}
      - deploy-to-bitrise-io@2.2.3:
          is_always_run: false
          is_skippable: true
          inputs:
            - pipeline_intermediate_files: $PROJECT_LOCATION/app/build/outputs/apk/prod/release/app-prod-release.apk:BITRISE_PLAY_STORE_APK_PATH
            - deploy_path: $PROJECT_LOCATION/app/build/outputs/apk/prod/release/app-prod-release.apk
          title: Bitrise Deploy APK
      - deploy-to-bitrise-io@2.2.3:
          is_always_run: false
          is_skippable: true
          inputs:
            - pipeline_intermediate_files: $PROJECT_LOCATION/app/build/outputs/apk/prod/release/sha512sums.txt:BITRISE_PLAY_STORE_SHA512SUMS_PATH
            - deploy_path: $PROJECT_LOCATION/app/build/outputs/apk/prod/release/sha512sums.txt
          title: Bitrise Deploy Checksum
      - deploy-to-bitrise-io@2.2.3:
          is_always_run: false
          is_skippable: true
          inputs:
            - pipeline_intermediate_files: $PROJECT_LOCATION/app/build/outputs/mapping/prodRelease/mapping.txt:BITRISE_PLAY_STORE_MAPPING_PATH
            - deploy_path: $PROJECT_LOCATION/app/build/outputs/mapping/prodRelease/mapping.txt
          title: Bitrise ProGuard Map Files
      - deploy-to-bitrise-io@2.2.3:
          is_always_run: false
          is_skippable: true
          inputs:
            - pipeline_intermediate_files: $PROJECT_LOCATION/app/build/outputs/bundle/prodRelease/app-prod-release.aab:BITRISE_PLAY_STORE_ABB_PATH
            - deploy_path: $PROJECT_LOCATION/app/build/outputs/bundle/prodRelease/app-prod-release.aab
          title: Bitrise Deploy AAB
      - deploy-to-bitrise-io@2.2.3:
          is_always_run: false
          is_skippable: true
          inputs:
            - pipeline_intermediate_files: sourcemaps/android/index.js.map:BITRISE_PLAY_STORE_SOURCEMAP_PATH
            - deploy_path: sourcemaps/android/index.js.map
          title: Bitrise Deploy Sourcemaps
    meta:
      bitrise.io:
        stack: linux-docker-android-20.04
        machine_type_id: elite-xl
  build_android_qa:
    before_run:
      - code_setup
    after_run:
      - _upload_apk_to_browserstack
      - notify_failure
    steps:
      - change-android-versioncode-and-versionname@1:
          inputs:
            - new_version_name: $VERSION_NAME
            - new_version_code: $VERSION_NUMBER
            - build_gradle_path: $PROJECT_LOCATION_ANDROID/app/build.gradle
      - file-downloader@1:
          inputs:
            - source: $BITRISEIO_ANDROID_QA_KEYSTORE_URL
            - destination: android/keystores/internalRelease.keystore
      - restore-gradle-cache@2: {}
      - install-missing-android-tools@3:
          inputs:
            - ndk_version: $NDK_VERSION
            - gradlew_path: $PROJECT_LOCATION/gradlew
      - script@1:
          inputs:
            - content: |-
                #!/usr/bin/env bash
                "${ANDROID_HOME}/tools/bin/sdkmanager" "cmake;3.22.1"
          title: Download cmake 3.22.1 with sdkmanager
          is_always_run: false
      - script@1:
          inputs:
            - content: |-
                #!/usr/bin/env bash
                node -v
                GIT_BRANCH=$BITRISE_GIT_BRANCH METAMASK_BUILD_TYPE='main' METAMASK_ENVIRONMENT='qa' yarn build:android:pre-release:bundle:qa
          title: Build Android Pre-Release Bundle
          is_always_run: false
      - save-gradle-cache@1: {}
      - deploy-to-bitrise-io@2.2.3:
          is_always_run: false
          is_skippable: true
          inputs:
            - deploy_path: $PROJECT_LOCATION/app/build/outputs/apk/qa/release/$QA_APK_NAME.apk
          title: Bitrise Deploy APK
      - deploy-to-bitrise-io@2.2.3:
          is_always_run: false
          is_skippable: true
          inputs:
            - deploy_path: $PROJECT_LOCATION/app/build/outputs/apk/qa/release/sha512sums.txt
          title: Bitrise Deploy Checksum
      - deploy-to-bitrise-io@2.2.3:
          is_always_run: false
          is_skippable: true
          inputs:
            - deploy_path: $PROJECT_LOCATION/app/build/outputs/mapping/qaRelease/mapping.txt
          title: Bitrise ProGuard Map Files
      - deploy-to-bitrise-io@2.2.3:
          is_always_run: false
          is_skippable: true
          inputs:
            - deploy_path: $PROJECT_LOCATION/app/build/outputs/bundle/qaRelease/app-qa-release.aab
          title: Bitrise Deploy AAB
      - deploy-to-bitrise-io@2.2.3:
          is_always_run: false
          is_skippable: true
          inputs:
            - deploy_path: sourcemaps/android/index.js.map
          title: Bitrise Deploy Sourcemaps
    meta:
      bitrise.io:
        stack: linux-docker-android-20.04
        machine_type_id: elite-xl
  _upload_apk_to_browserstack:
    steps:
      - script@1:
          title: Upload APK to Browserstack
          inputs:
            - content: |-
                #!/usr/bin/env bash
                set -e
                set -x
                set -o pipefail
                APK_PATH=$PROJECT_LOCATION/app/build/outputs/apk/qa/release/app-qa-release.apk
                CUSTOM_ID="$BITRISE_GIT_BRANCH-$VERSION_NAME-$VERSION_NUMBER"
                CUSTOM_ID=${CUSTOM_ID////-}
                curl -u "$BROWSERSTACK_USERNAME:$BROWSERSTACK_ACCESS_KEY" -X POST "https://api-cloud.browserstack.com/app-automate/upload" -F "file=@$APK_PATH" -F 'data={"custom_id": "'$CUSTOM_ID'"}' | jq -j '.app_url' | envman add --key BROWSERSTACK_APP_URL
                APK_PATH_FOR_APP_LIVE=$PROJECT_LOCATION/app/build/outputs/apk/qa/release/"$CUSTOM_ID".apk
                mv "$APK_PATH" "$APK_PATH_FOR_APP_LIVE"
                curl -u "$BROWSERSTACK_USERNAME:$BROWSERSTACK_ACCESS_KEY" -X POST "https://api-cloud.browserstack.com/app-live/upload" -F "file=@$APK_PATH_FOR_APP_LIVE" -F 'data={"custom_id": "'$CUSTOM_ID'"}'
                curl -u "$BROWSERSTACK_USERNAME:$BROWSERSTACK_ACCESS_KEY" -X GET https://api-cloud.browserstack.com/app-automate/recent_apps | jq > browserstack_uploaded_apps.json
      - deploy-to-bitrise-io@2.2.3:
          is_always_run: false
          is_skippable: true
          inputs:
            - pipeline_intermediate_files: $BITRISE_SOURCE_DIR/browserstack_uploaded_apps.json:BROWSERSTACK_UPLOADED_APPS_LIST
          title: Save Browserstack uploaded apps JSON
  wdio_android_e2e_test:
    before_run:
      - code_setup
    after_run:
      - notify_failure
    steps:
      - pull-intermediate-files@1:
          inputs:
            - artifact_sources: .*
          title: Pull browserstack app json list
      - script@1:
          title: Run Android E2E tests on Browserstack
          is_always_run: true
          inputs:
            - content: |-
                #!/usr/bin/env bash

                # Check if BROWSERSTACK_UPLOADED_APPS_LIST is empty or does not exist
                if [ ! -s "$BROWSERSTACK_UPLOADED_APPS_LIST" ]; then
                  # If the file is empty or does not exist, use the existing BROWSERSTACK_APP_URL. 
                  # This is incase an engineer wants to kick off the tests with an existing browserstack url
                  echo "BROWSERSTACK_UPLOADED_APPS_LIST is empty or does not exist. Using existing BROWSERSTACK_APP_URL."
                else
                  # If the file is not empty, extract the app_url
                  export BROWSERSTACK_APP_URL=$(jq -r '.[0].app_url' "$BROWSERSTACK_UPLOADED_APPS_LIST")
                  echo "BROWSERSTACK_APP_URL extracted from BROWSERSTACK_UPLOADED_APPS_LIST: $BROWSERSTACK_APP_URL"
                fi
                # Check if TEST_TYPE is set to upgrade
                if [ "$TEST_TYPE" = "upgrade" ]; then
                  TEST_TYPE="--upgrade"

                # Check if TEST_TYPE is set to performance  
                elif [ "$TEST_TYPE" = "performance" ]; then
                  TEST_TYPE="--performance"
                fi
                yarn test:wdio:android:browserstack $TEST_TYPE
      - script@1:
          is_always_run: true
          is_skippable: false
          title: Package test reports
          inputs:
            - content: |-
                #!/usr/bin/env bash
                cd $BITRISE_SOURCE_DIR/wdio/reports/
                zip -r test-report.zip html/
                mv test-report.zip $BITRISE_DEPLOY_DIR/
      - deploy-to-bitrise-io@2.2.3:
          is_always_run: true
          is_skippable: false
          inputs:
            - deploy_path: $BITRISE_DEPLOY_DIR/test-report.zip
          title: Deploy test report
    meta:
      bitrise.io:
        stack: linux-docker-android-20.04
        machine_type_id: standard
  deploy_android_to_store:
    steps:
      - pull-intermediate-files@1:
          inputs:
            - artifact_sources: .*
      - google-play-deploy:
          inputs:
            - app_path: $BITRISE_PLAY_STORE_ABB_PATH
            - track: internal
            - service_account_json_key_path: $BITRISEIO_BITRISEIO_SERVICE_ACCOUNT_JSON_KEY_URL_URL
            - package_name: $MM_ANDROID_PACKAGE_NAME
    envs:
      - opts:
          is_expand: true
        MM_ANDROID_PACKAGE_NAME: io.metamask
  deploy_ios_to_store:
    steps:
      - pull-intermediate-files@1:
          inputs:
            - artifact_sources: .*
      - deploy-to-itunesconnect-application-loader@1:
          inputs:
            - ipa_path: $BITRISE_APP_STORE_IPA_PATH
  build_ios_release:
    before_run:
      - code_setup
    after_run:
      - notify_failure
    steps:
      - certificate-and-profile-installer@1: {}
      - set-xcode-build-number@1:
          inputs:
            - build_short_version_string: $VERSION_NAME
            - build_version: $VERSION_NUMBER
            - plist_path: $PROJECT_LOCATION_IOS/MetaMask/Info.plist
      - script@1:
          inputs:
            - content: |-
                #!/usr/bin/env bash
                METAMASK_BUILD_TYPE='main' METAMASK_ENVIRONMENT='production' yarn build:ios:pre-release
          title: iOS Sourcemaps & Build
          is_always_run: false
      - deploy-to-bitrise-io@2.2.3:
          is_always_run: false
          is_skippable: true
          inputs:
            - pipeline_intermediate_files: ios/build/output/MetaMask.ipa:BITRISE_APP_STORE_IPA_PATH
            - deploy_path: ios/build/output/MetaMask.ipa
          title: Deploy iOS IPA
      - deploy-to-bitrise-io@1.6.1:
          is_always_run: false
          is_skippable: true
          inputs:
            - deploy_path: ios/build/MetaMask.xcarchive
          title: Deploy Symbols File
      - deploy-to-bitrise-io@2.2.3:
          is_always_run: false
          is_skippable: true
          inputs:
            - pipeline_intermediate_files: sourcemaps/ios/index.js.map:BITRISE_APP_STORE_SOURCEMAP_PATH
            - deploy_path: sourcemaps/ios/index.js.map
          title: Deploy Source Map
  build_ios_qa:
    before_run:
      - code_setup
    after_run:
      - _upload_ipa_to_browserstack
      - notify_failure
    steps:
      - certificate-and-profile-installer@1: {}
      - set-xcode-build-number@1:
          inputs:
            - build_short_version_string: $VERSION_NAME
            - build_version: $VERSION_NUMBER
            - plist_path: $PROJECT_LOCATION_IOS/MetaMask/MetaMask-QA-Info.plist
      - script@1:
          inputs:
            - content: |-
                #!/usr/bin/env bash
                node -v
                GIT_BRANCH=$BITRISE_GIT_BRANCH METAMASK_BUILD_TYPE='main' METAMASK_ENVIRONMENT='qa' yarn build:ios:pre-qa
          title: iOS Sourcemaps & Build
          is_always_run: false
      - deploy-to-bitrise-io@2.2.3:
          is_always_run: false
          is_skippable: true
          inputs:
            - pipeline_intermediate_files: ios/build/output/MetaMask-QA.ipa:BITRISE_APP_STORE_IPA_PATH
            - deploy_path: ios/build/output/MetaMask-QA.ipa
          title: Deploy iOS IPA
      - deploy-to-bitrise-io@2.2.3:
          is_always_run: false
          is_skippable: true
          inputs:
            - deploy_path: ios/build/MetaMask-QA.xcarchive
          title: Deploy Symbols File
      - deploy-to-bitrise-io@2.2.3:
          is_always_run: false
          is_skippable: true
          inputs:
            - pipeline_intermediate_files: sourcemaps/ios/index.js.map:BITRISE_APP_STORE_SOURCEMAP_PATH
            - deploy_path: sourcemaps/ios/index.js.map
          title: Deploy Source Map
  _upload_ipa_to_browserstack:
    steps:
      - script@1:
          title: Upload IPA to Browserstack
          inputs:
            - content: |-
                #!/usr/bin/env bash
                set -e
                set -x
                set -o pipefail
                CUSTOM_ID="$BITRISE_GIT_BRANCH-$VERSION_NAME-$VERSION_NUMBER"
                CUSTOM_ID=${CUSTOM_ID////-}
                IPA_PATH=ios/build/output/MetaMask-QA.ipa
                IPA_PATH_FOR_APP_LIVE=ios/build/output/"$CUSTOM_ID".ipa
                curl -u "$BROWSERSTACK_USERNAME:$BROWSERSTACK_ACCESS_KEY" -X POST "https://api-cloud.browserstack.com/app-automate/upload" -F "file=@$IPA_PATH" -F 'data={"custom_id": "'$CUSTOM_ID'"}' | jq -j '.app_url' | envman add --key BROWSERSTACK_APP_URL
                mv "$IPA_PATH" "$IPA_PATH_FOR_APP_LIVE"
                curl -u "$BROWSERSTACK_USERNAME:$BROWSERSTACK_ACCESS_KEY" -X POST "https://api-cloud.browserstack.com/app-live/upload" -F "file=@$IPA_PATH_FOR_APP_LIVE" -F 'data={"custom_id": "'$CUSTOM_ID'"}'
                curl -u "$BROWSERSTACK_USERNAME:$BROWSERSTACK_ACCESS_KEY" -X GET https://api-cloud.browserstack.com/app-automate/recent_apps | jq > browserstack_uploaded_apps.json
      - deploy-to-bitrise-io@2.2.3:
          is_always_run: false
          is_skippable: true
          inputs:
            - deploy_path: browserstack_uploaded_apps.json
          title: Bitrise Deploy Browserstack Uploaded Apps
  build_ios_flask_release:
    before_run:
      - code_setup
    after_run:
      - notify_failure
    steps:
      - certificate-and-profile-installer@1: {}
      - set-xcode-build-number@1:
          inputs:
            - build_short_version_string: $FLASK_VERSION_NAME
            - build_version: $FLASK_VERSION_NUMBER
            - plist_path: $PROJECT_LOCATION_IOS/MetaMask/MetaMask-Flask-Info.plist
      - script@1:
          inputs:
            - content: |-
                #!/usr/bin/env bash
                node -v
                METAMASK_BUILD_TYPE='flask' METAMASK_ENVIRONMENT='production' yarn build:ios:pre-flask
          title: iOS Sourcemaps & Build
          is_always_run: false
      - deploy-to-bitrise-io@2.2.3:
          is_always_run: false
          is_skippable: true
          inputs:
            - pipeline_intermediate_files: ios/build/output/MetaMask-Flask.ipa:BITRISE_APP_STORE_IPA_PATH
            - deploy_path: ios/build/output/MetaMask-Flask.ipa
          title: Deploy iOS IPA
      - deploy-to-bitrise-io@1.6.1:
          is_always_run: false
          is_skippable: true
          inputs:
            - deploy_path: ios/build/MetaMask-Flask.xcarchive:BITRISE_APP_STORE_XCARCHIVE_PATH
          title: Deploy Symbols File
      - deploy-to-bitrise-io@2.2.3:
          is_always_run: false
          is_skippable: true
          inputs:
            - pipeline_intermediate_files: sourcemaps/ios/index.js.map:BITRISE_APP_STORE_SOURCEMAP_PATH
            - deploy_path: sourcemaps/ios/index.js.map
          title: Deploy Source Map
  build_android_flask_release:
    before_run:
      - code_setup
    after_run:
      - notify_failure
    steps:
      - change-android-versioncode-and-versionname@1:
          inputs:
            - new_version_name: $FLASK_VERSION_NAME
            - new_version_code: $FLASK_VERSION_NUMBER
            - build_gradle_path: $PROJECT_LOCATION_ANDROID/app/build.gradle
      - file-downloader@1:
          inputs:
            - source: $BITRISEIO_ANDROID_FLASK_KEYSTORE_URL_URL
            - destination: android/keystores/flaskRelease.keystore
      - restore-gradle-cache@2: {}
      - install-missing-android-tools@3:
          inputs:
            - ndk_revision: $NDK_VERSION
            - gradlew_path: $PROJECT_LOCATION/gradlew
      - script@1:
          inputs:
            - content: |-
                #!/usr/bin/env bash
                "${ANDROID_HOME}/tools/bin/sdkmanager" "cmake;3.22.1"
          title: Download cmake 3.22.1 with sdkmanager
          is_always_run: false
      - script@1:
          inputs:
            - content: |-
                #!/usr/bin/env bash
                node -v
                METAMASK_BUILD_TYPE='flask' METAMASK_ENVIRONMENT='production' yarn build:android:pre-release:bundle:flask
          title: Build Android Pre-Release Bundle
          is_always_run: false
      - save-gradle-cache@1: {}
      - deploy-to-bitrise-io@2.2.3:
          is_always_run: false
          is_skippable: true
          inputs:
            - pipeline_intermediate_files: $PROJECT_LOCATION/app/build/outputs/apk/flask/release/app-flask-release.apk:BITRISE_PLAY_STORE_APK_PATH
            - deploy_path: $PROJECT_LOCATION/app/build/outputs/apk/flask/release/app-flask-release.apk
          title: Bitrise Deploy APK
      - deploy-to-bitrise-io@2.2.3:
          is_always_run: false
          is_skippable: true
          inputs:
            - pipeline_intermediate_files: $PROJECT_LOCATION/app/build/outputs/apk/flask/release/sha512sums.txt:BITRISE_PLAY_STORE_SHA512SUMS_PATH
            - deploy_path: $PROJECT_LOCATION/app/build/outputs/apk/flask/release/sha512sums.txt
          title: Bitrise Deploy Checksum
      - deploy-to-bitrise-io@2.2.3:
          is_always_run: false
          is_skippable: true
          inputs:
            - pipeline_intermediate_files: $PROJECT_LOCATION/app/build/outputs/mapping/flaskRelease/mapping.txt:BITRISE_PLAY_STORE_MAPPING_PATH
            - deploy_path: $PROJECT_LOCATION/app/build/outputs/mapping/flaskRelease/mapping.txt
          title: Bitrise ProGuard Map Files
      - deploy-to-bitrise-io@2.2.3:
          is_always_run: false
          is_skippable: true
          inputs:
            - pipeline_intermediate_files: $PROJECT_LOCATION/app/build/outputs/bundle/flaskRelease/app-flask-release.aab:BITRISE_PLAY_STORE_ABB_PATH
            - deploy_path: $PROJECT_LOCATION/app/build/outputs/bundle/flaskRelease/app-flask-release.aab
          title: Bitrise Deploy AAB
      - deploy-to-bitrise-io@2.2.3:
          is_always_run: false
          is_skippable: true
          inputs:
            - pipeline_intermediate_files: /bitrise/src/sourcemaps/android/index.js.map:BITRISE_PLAY_STORE_SOURCEMAP_PATH
            - deploy_path: sourcemaps/android/index.js.map
          title: Bitrise Deploy Sourcemaps
    meta:
      bitrise.io:
        stack: linux-docker-android-20.04
        machine_type_id: elite-xl

app:
  envs:
    - opts:
        is_expand: false
      MM_NOTIFICATIONS_UI_ENABLED: false
    - opts:
        is_expand: false
      MM_NETWORK_UI_REDESIGN_ENABLED: false
    - opts:
        is_expand: false
      MM_MULTICHAIN_V1_ENABLED: false
    - opts:
        is_expand: false
      PROJECT_LOCATION: android
    - opts:
        is_expand: false
      NDK_VERSION: 24.0.8215888
    - opts:
        is_expand: false
      QA_APK_NAME: app-qa-release
    - opts:
        is_expand: false
      MODULE: app
    - opts:
        is_expand: false
      VARIANT: ''
    - opts:
        is_expand: false
      BITRISE_PROJECT_PATH: ios/MetaMask.xcworkspace
    - opts:
        is_expand: false
      BITRISE_SCHEME: MetaMask
    - opts:
        is_expand: false
      BITRISE_EXPORT_METHOD: enterprise
    - opts:
        is_expand: false
      PROJECT_LOCATION_ANDROID: android
    - opts:
        is_expand: false
      PROJECT_LOCATION_IOS: ios
    - opts:
        is_expand: false
<<<<<<< HEAD
      VERSION_NAME: 7.28.1
    - opts:
        is_expand: false
      VERSION_NUMBER: 1386
    - opts:
        is_expand: false
      FLASK_VERSION_NAME: 7.28.1
    - opts:
        is_expand: false
      FLASK_VERSION_NUMBER: 1386
=======
      VERSION_NAME: 7.28.0
    - opts:
        is_expand: false
      VERSION_NUMBER: 1375
    - opts:
        is_expand: false
      FLASK_VERSION_NAME: 7.28.0
    - opts:
        is_expand: false
      FLASK_VERSION_NUMBER: 1375
>>>>>>> e7098a86
    - opts:
        is_expand: false
      ANDROID_APK_LINK: ''
    - opts:
        is_expand: false
      ANDROID_AAP_LINK: ''
    - opts:
        is_expand: false
      IOS_APP_LINK: ''
    - opts:
        is_expand: false
      NVM_VERSION: 0.39.7
    - opts:
        is_expand: false
      NVM_SHA256SUM: '8e45fa547f428e9196a5613efad3bfa4d4608b74ca870f930090598f5af5f643'
    - opts:
        is_expand: false
      NODE_VERSION: 20.12.2
    - opts:
        is_expand: false
      YARN_VERSION: 1.22.22
    - opts:
        is_expand: false
      COREPACK_VERSION: 0.28.0
meta:
  bitrise.io:
    stack: osx-xcode-15.0.x
    machine_type_id: g2-m1-max.5core
trigger_map:
  - push_branch: release/*
    pipeline: release_e2e_pipeline
  - push_branch: main
    pipeline: pr_smoke_e2e_pipeline
  - tag: 'qa-*'
    pipeline: create_qa_builds_pipeline
  - tag: 'dev-e2e-*'
    pipeline: pr_smoke_e2e_pipeline<|MERGE_RESOLUTION|>--- conflicted
+++ resolved
@@ -12,12 +12,7 @@
   #Builds MetaMask, MetaMask-QA apps and stores apk/ipa in Bitrise
   build_all_targets_pipeline:
     stages:
-<<<<<<< HEAD
-      - create_build_release: {}
-      - create_build_qa: {} #Generate QA builds for E2E app upgrade tests
-=======
       - create_build_all_targets: {}
->>>>>>> e7098a86
   #Releases MetaMask apps and stores apk/ipa into Play(Internal Testing)/App(TestFlight) Store
   release_builds_to_store_pipeline:
     stages:
@@ -86,16 +81,6 @@
       - create_build_flask_release: {}
       - deploy_flask_build_release: {}
       - release_notify: {}
-<<<<<<< HEAD
-  #PR_e2e_verfication (build ios & android), run iOS (regression), emulator Android
-  pr_regression_e2e_pipeline:
-    stages:
-      - build_regression_e2e_ios_android_stage: {}
-      - run_regression_e2e_ios_android_stage: {}
-      - notify: {}
-
-=======
->>>>>>> e7098a86
 #Stages reference workflows. Those workflows cannot but utility "_this-is-a-utility"
 stages:
   create_build_all_targets:
@@ -1534,7 +1519,6 @@
       PROJECT_LOCATION_IOS: ios
     - opts:
         is_expand: false
-<<<<<<< HEAD
       VERSION_NAME: 7.28.1
     - opts:
         is_expand: false
@@ -1545,18 +1529,6 @@
     - opts:
         is_expand: false
       FLASK_VERSION_NUMBER: 1386
-=======
-      VERSION_NAME: 7.28.0
-    - opts:
-        is_expand: false
-      VERSION_NUMBER: 1375
-    - opts:
-        is_expand: false
-      FLASK_VERSION_NAME: 7.28.0
-    - opts:
-        is_expand: false
-      FLASK_VERSION_NUMBER: 1375
->>>>>>> e7098a86
     - opts:
         is_expand: false
       ANDROID_APK_LINK: ''
