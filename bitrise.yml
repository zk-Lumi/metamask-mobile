--- conflicted
+++ resolved
@@ -735,17 +735,10 @@
       PROJECT_LOCATION_IOS: ios
     - opts:
         is_expand: false
-<<<<<<< HEAD
-      VERSION_NAME: 7.4.0
-    - opts:
-        is_expand: false
-      VERSION_NUMBER: 1154
-=======
       VERSION_NAME: 7.3.1
     - opts:
         is_expand: false
       VERSION_NUMBER: 1156
->>>>>>> 0772f321
     - opts:
         is_expand: false
       ANDROID_APK_LINK: ''
