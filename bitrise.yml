--- conflicted
+++ resolved
@@ -460,13 +460,9 @@
         stack: linux-docker-android-22.04
         machine_type_id: elite-xl
     envs:
-<<<<<<< HEAD
-      - PRODUCTION_APP_URL: 'bs://ef29040b2d4dd61355f11b8b6ab893e7bee6daee' # Last production's QA build
-=======
-      - PRODUCTION_APP_URL: 'bs://2c870d0c5d739f19eae55fd254048374447e79fb' # Last production's QA build
->>>>>>> c91fbcf6
-      - PRODUCTION_BUILD_NAME: 7.29.0
-      - PRODUCTION_BUILD_NUMBER: 1397
+      - PRODUCTION_APP_URL: 'bs://f939714fa327ed2ee687867f038eec7f3a5f6471' # Last production's QA build
+      - PRODUCTION_BUILD_NAME: 7.30.0
+      - PRODUCTION_BUILD_NUMBER: 1410
       - CUCUMBER_TAG_EXPRESSION: '@upgrade and @androidApp'
       - PRODUCTION_BUILD_STRING: 'MetaMask-QA v$PRODUCTION_BUILD_NAME ($PRODUCTION_BUILD_NUMBER)'
       - NEW_BUILD_STRING: 'MetaMask-QA v$VERSION_NAME ($VERSION_NUMBER)'
@@ -1498,7 +1494,6 @@
       PROJECT_LOCATION_IOS: ios
     - opts:
         is_expand: false
-<<<<<<< HEAD
       VERSION_NAME: 7.30.0
     - opts:
         is_expand: false
@@ -1509,18 +1504,6 @@
     - opts:
         is_expand: false
       FLASK_VERSION_NUMBER: 1410
-=======
-      VERSION_NAME: 7.29.2
-    - opts:
-        is_expand: false
-      VERSION_NUMBER: 1409
-    - opts:
-        is_expand: false
-      FLASK_VERSION_NAME: 7.29.2
-    - opts:
-        is_expand: false
-      FLASK_VERSION_NUMBER: 1409
->>>>>>> c91fbcf6
     - opts:
         is_expand: false
       ANDROID_APK_LINK: ''
