--- conflicted
+++ resolved
@@ -326,11 +326,7 @@
           VERSION_NAME: 4.1.1
         - opts:
               is_expand: false
-<<<<<<< HEAD
-          VERSION_NUMBER: 825
-=======
           VERSION_NUMBER: 827
->>>>>>> 2bf3fe02
         - opts:
               is_expand: false
           ANDROID_APK_LINK: ''
