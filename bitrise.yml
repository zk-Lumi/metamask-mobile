---
format_version: '8'
default_step_lib_source: 'https://github.com/bitrise-io/bitrise-steplib.git'
project_type: react-native
workflows:
  # Code Setups
  setup:
    steps:
      - activate-ssh-key@4:
          run_if: '{{getenv "SSH_RSA_PRIVATE_KEY" | ne ""}}'
      - git-clone@6: {}
      - nvm@1.3.0:
          inputs:
            - node_version: '14'
  code_setup_cache:
    before_run:
      - setup
    steps:
      - cache-pull@2: {}
      - yarn@0:
          inputs:
            - cache_local_deps: 'yes'
            - command: setup
          title: Yarn Setup
      - yarn@0:
          inputs:
            - cache_local_deps: 'yes'
            - command: audit:ci
          title: Audit Dependencies
      - yarn@0:
          title: Lint
          inputs:
            - cache_local_deps: 'yes'
            - command: lint
          is_always_run: true
      - cache-push@2: {}
  code_setup:
    before_run:
      - setup
    steps:
      - yarn@0:
          inputs:
            - cache_local_deps: 'yes'
            - command: setup
          title: Yarn Setup
      - yarn@0:
          inputs:
            - cache_local_deps: 'yes'
            - command: audit:ci
          title: Audit Dependencies
      - yarn@0:
          title: Lint
          inputs:
            - cache_local_deps: 'yes'
            - command: lint
          is_always_run: true
  # CI Steps
  ci_test:
    before_run:
      - code_setup_cache
    steps:
      - yarn@0:
          inputs:
            - args: ''
            - command: test:unit --silent
          title: Unit Test
          is_always_run: false
      - script@1:
          inputs:
            - content: |-
                #!/usr/bin/env bash
                echo 'weew - everything passed!'
          title: All Tests Passed
          is_always_run: false
  # E2E Steps
  e2e_setup:
    steps:
      - yarn@:
          inputs:
            - cache_local_deps: 'yes'
            - command: global add detox-cli
          title: Detox - Install CLI
  android_e2e_test:
    before_run:
      - code_setup
      - e2e_setup
    steps:
      - install-missing-android-tools@2:
          inputs:
            - ndk_revision: $NDK_VERSION
            - gradlew_path: $PROJECT_LOCATION/gradlew
      - avd-manager@1:
          inputs:
            - api_level: '29'
            - create_command_flags: '--sdcard 4096M'
            - profile: pixel
      - wait-for-android-emulator@1: {}
      - file-downloader@1:
          inputs:
            - source: $BITRISEIO_ANDROID_KEYSTORE_URL
            - destination: android/keystores/release.keystore
      - yarn@0:
          inputs:
            - cache_local_deps: 'yes'
            - command: test:e2e:android
          title: E2E Tests on Android
          is_always_run: false
  ios_e2e_test:
    before_run:
      - code_setup
      - e2e_setup
    steps:
      - certificate-and-profile-installer@1: {}
      - set-xcode-build-number@1:
          inputs:
            - build_short_version_string: $VERSION_NAME
            - plist_path: $PROJECT_LOCATION_IOS/MetaMask/Info.plist
      - script:
          inputs:
            - content: |-
                # Add cache directory to environment variable
                envman add --key BREW_APPLESIMUTILS --value "$(brew --cellar)/applesimutils"
                envman add --key BREW_OPT_APPLESIMUTILS --value "/usr/local/opt/applesimutils"
                brew tap wix/brew
          title: Set Env Path for caching deps
      - cocoapods-install@2:
          is_always_run: false
      - script@1:
          inputs:
            - content: |-
                #!/usr/bin/env bash
                node -v
                METAMASK_ENVIRONMENT='production' yarn test:e2e:ios
          title: Detox Build & Test
          is_always_run: false
  start_e2e_tests:
    steps:
      - build-router-start@0:
          inputs:
            - workflows: |-
                ios_e2e_test
            - wait_for_builds: 'true'
            - access_token: $BITRISE_START_BUILD_ACCESS_TOKEN
      - build-router-wait@0:
          inputs:
            - abort_on_fail: 'yes'
            - access_token: $BITRISE_START_BUILD_ACCESS_TOKEN
      - script@1:
          inputs:
            - content: |-
                #!/usr/bin/env bash echo 'weew - everything passed!'
          title: All Tests Passed
          is_always_run: false
  # Parallel Build & Deploy Steps
  create_release_builds:
    before_run:
      - code_setup_cache
    steps:
      - build-router-start@0:
          inputs:
            - workflows: |-
                build_android_release
                build_ios_release
            - wait_for_builds: 'true'
            - abort_on_fail: 'yes'
            - access_token: $BITRISE_START_BUILD_ACCESS_TOKEN
      - build-router-wait@0:
          inputs:
            - abort_on_fail: 'yes'
            - build_artifacts_save_path: $BITRISE_DEPLOY_DIR
            - access_token: $BITRISE_START_BUILD_ACCESS_TOKEN
  release_to_stores:
    before_run:
      - code_setup_cache
    steps:
      - build-router-start@0:
          inputs:
            - workflows: |-
                deploy_android_to_store
                deploy_ios_to_store
            - wait_for_builds: 'true'
            - abort_on_fail: 'yes'
            - access_token: $BITRISE_START_BUILD_ACCESS_TOKEN
      - build-router-wait@0:
          inputs:
            - abort_on_fail: 'yes'
            - build_artifacts_save_path: $BITRISE_DEPLOY_DIR
            - access_token: $BITRISE_START_BUILD_ACCESS_TOKEN
      - deploy-to-bitrise-io@1:
          inputs:
            - deploy_path: $BITRISE_DEPLOY_DIR/app-prod-release.apk
          title: Bitrise Deploy APK
      - yarn@0:
          inputs:
            - command: build:announce
          title: Accouncing pre-release
          is_always_run: false
  create_qa_builds:
    before_run:
      - code_setup_cache
    steps:
      - build-router-start@0:
          inputs:
            - workflows: |-
                build_android_qa
                build_ios_qa
            - wait_for_builds: 'true'
            - abort_on_fail: 'yes'
            - access_token: $BITRISE_START_BUILD_ACCESS_TOKEN
      - build-router-wait@0:
          inputs:
            - abort_on_fail: 'yes'
            - build_artifacts_save_path: $BITRISE_DEPLOY_DIR
            - access_token: $BITRISE_START_BUILD_ACCESS_TOKEN
  build_android_release:
    before_run:
      - code_setup
    steps:
      - change-android-versioncode-and-versionname@1:
          inputs:
            - new_version_name: $VERSION_NAME
            - new_version_code: $VERSION_NUMBER
            - build_gradle_path: $PROJECT_LOCATION_ANDROID/app/build.gradle
      - file-downloader@1:
          inputs:
            - source: $BITRISEIO_ANDROID_KEYSTORE_URL
            - destination: android/keystores/release.keystore
      - install-missing-android-tools@2:
          inputs:
            - ndk_revision: $NDK_VERSION
            - gradlew_path: $PROJECT_LOCATION/gradlew
      - script@1:
          inputs:
            - content: |-
                #!/usr/bin/env bash
                node -v
                METAMASK_ENVIRONMENT='production' yarn build:android:pre-release:bundle
          title: Build Android Pre-Release Bundle
          is_always_run: false
      - deploy-to-bitrise-io@1:
          inputs:
            - deploy_path: $PROJECT_LOCATION/app/build/outputs/apk/prod/release/app-prod-release.apk
          title: Bitrise Deploy APK
      - deploy-to-bitrise-io@1:
          inputs:
            - deploy_path: $PROJECT_LOCATION/app/build/outputs/apk/prod/release/sha512sums.txt
          title: Bitrise Deploy Checksum
      - deploy-to-bitrise-io@1:
          inputs:
            - deploy_path: $PROJECT_LOCATION/app/build/outputs/mapping/prodRelease/mapping.txt
          title: Bitrise ProGuard Map Files
      - deploy-to-bitrise-io@1:
          inputs:
            - deploy_path: $PROJECT_LOCATION/app/build/outputs/bundle/prodRelease/app-prod-release.aab
          title: Bitrise Deploy AAB
      - deploy-to-bitrise-io@1:
          inputs:
            - deploy_path: sourcemaps/android/index.js.map
          title: Bitrise Deploy Sourcemaps
  build_android_qa:
    before_run:
      - code_setup
    steps:
      - change-android-versioncode-and-versionname@1:
          inputs:
            - new_version_name: $VERSION_NAME
            - new_version_code: $VERSION_NUMBER
            - build_gradle_path: $PROJECT_LOCATION_ANDROID/app/build.gradle
      - file-downloader@1:
          inputs:
            - source: $BITRISEIO_ANDROID_QA_KEYSTORE_URL
            - destination: android/keystores/internalRelease.keystore
      - install-missing-android-tools@2:
          inputs:
            - ndk_revision: $NDK_VERSION
            - gradlew_path: $PROJECT_LOCATION/gradlew
      - script@1:
          inputs:
            - content: |-
                #!/usr/bin/env bash
                node -v
                GIT_BRANCH=$BITRISE_GIT_BRANCH METAMASK_ENVIRONMENT='qa' yarn build:android:pre-release:bundle:qa
          title: Build Android Pre-Release Bundle
          is_always_run: false
      - deploy-to-bitrise-io@1:
          inputs:
            - deploy_path: $PROJECT_LOCATION/app/build/outputs/apk/qa/release/app-qa-release.apk
          title: Bitrise Deploy APK
      - deploy-to-bitrise-io@1:
          inputs:
            - deploy_path: $PROJECT_LOCATION/app/build/outputs/apk/qa/release/sha512sums.txt
          title: Bitrise Deploy Checksum
      - deploy-to-bitrise-io@1:
          inputs:
            - deploy_path: $PROJECT_LOCATION/app/build/outputs/mapping/qaRelease/mapping.txt
          title: Bitrise ProGuard Map Files
      - deploy-to-bitrise-io@1:
          inputs:
            - deploy_path: $PROJECT_LOCATION/app/build/outputs/bundle/qaRelease/app-qa-release.aab
          title: Bitrise Deploy AAB
      - deploy-to-bitrise-io@1:
          inputs:
            - deploy_path: sourcemaps/android/index.js.map
          title: Bitrise Deploy Sourcemaps
  deploy_android_to_store:
    before_run:
      - build_android_release
    steps:
      - google-play-deploy:
          inputs:
            - app_path: $PROJECT_LOCATION/app/build/outputs/bundle/prodRelease/app-prod-release.aab
            - track: internal
            - service_account_json_key_path: $BITRISEIO_BITRISEIO_SERVICE_ACCOUNT_JSON_KEY_URL_URL
            - package_name: $MM_ANDROID_PACKAGE_NAME
    envs:
      - opts:
          is_expand: false
        MM_ANDROID_PACKAGE_NAME: io.metamask
  deploy_ios_to_store:
    before_run:
      - build_ios_release
    steps:
      - deploy-to-itunesconnect-application-loader@1:
          inputs:
            - ipa_path: ios/build/output/MetaMask.ipa
  build_ios_release:
    before_run:
      - code_setup_cache
    steps:
      - certificate-and-profile-installer@1: {}
      - set-xcode-build-number@1:
          inputs:
            - build_short_version_string: $VERSION_NAME
            - build_version: $VERSION_NUMBER
            - plist_path: $PROJECT_LOCATION_IOS/MetaMask/Info.plist
      - cocoapods-install@2: {}
      - script@1:
          inputs:
            - content: |-
                #!/usr/bin/env bash
                node -v
                METAMASK_ENVIRONMENT='production' yarn build:ios:pre-release
          title: iOS Sourcemaps & Build
          is_always_run: false
      - deploy-to-bitrise-io@1:
          inputs:
            - deploy_path: ios/build/output/MetaMask.ipa
          title: Deploy iOS IPA
      - deploy-to-bitrise-io@1:
          inputs:
            - deploy_path: ios/build/MetaMask.xcarchive
          title: Deploy Symbols File
      - deploy-to-bitrise-io@1:
          inputs:
            - deploy_path: sourcemaps/ios/index.js.map
          title: Deploy Source Map
  build_ios_qa:
    before_run:
      - code_setup_cache
    steps:
      - certificate-and-profile-installer@1: {}
      - set-xcode-build-number@1:
          inputs:
            - build_short_version_string: $VERSION_NAME
            - build_version: $VERSION_NUMBER
            - plist_path: $PROJECT_LOCATION_IOS/MetaMask/MetaMask-QA-Info.plist
      - cocoapods-install@2: {}
      - script@1:
          inputs:
            - content: |-
                #!/usr/bin/env bash
                node -v
                GIT_BRANCH=$BITRISE_GIT_BRANCH METAMASK_ENVIRONMENT='qa' yarn build:ios:pre-qa
          title: iOS Sourcemaps & Build
          is_always_run: false
      - deploy-to-bitrise-io@1:
          inputs:
            - deploy_path: ios/build/output/MetaMask-QA.ipa
          title: Deploy iOS IPA
      - deploy-to-bitrise-io@1:
          inputs:
            - deploy_path: ios/build/MetaMask-QA.xcarchive
          title: Deploy Symbols File
      - deploy-to-bitrise-io@1:
          inputs:
            - deploy_path: sourcemaps/ios/index.js.map
          title: Deploy Source Map
app:
  envs:
    - opts:
        is_expand: false
      PROJECT_LOCATION: android
    - opts:
        is_expand: false
      NDK_VERSION: 21e
    - opts:
        is_expand: false
      MODULE: app
    - opts:
        is_expand: false
      VARIANT: ''
    - opts:
        is_expand: false
      BITRISE_PROJECT_PATH: ios/MetaMask.xcworkspace
    - opts:
        is_expand: false
      BITRISE_SCHEME: MetaMask
    - opts:
        is_expand: false
      BITRISE_EXPORT_METHOD: enterprise
    - opts:
        is_expand: false
      PROJECT_LOCATION_ANDROID: android
    - opts:
        is_expand: false
      PROJECT_LOCATION_IOS: ios
    - opts:
        is_expand: false
<<<<<<< HEAD
      VERSION_NAME: 5.12.3
    - opts:
        is_expand: false
      VERSION_NUMBER: 1033
=======
      VERSION_NAME: 5.14.0
    - opts:
        is_expand: false
      VERSION_NUMBER: 1055
>>>>>>> 6e062b69
    - opts:
        is_expand: false
      ANDROID_APK_LINK: ''
    - opts:
        is_expand: false
      ANDROID_AAP_LINK: ''
    - opts:
        is_expand: false
      IOS_APP_LINK: ''
meta:
  bitrise.io:
    stack: osx-xcode-13.4.x<|MERGE_RESOLUTION|>--- conflicted
+++ resolved
@@ -416,17 +416,10 @@
       PROJECT_LOCATION_IOS: ios
     - opts:
         is_expand: false
-<<<<<<< HEAD
-      VERSION_NAME: 5.12.3
-    - opts:
-        is_expand: false
-      VERSION_NUMBER: 1033
-=======
       VERSION_NAME: 5.14.0
     - opts:
         is_expand: false
       VERSION_NUMBER: 1055
->>>>>>> 6e062b69
     - opts:
         is_expand: false
       ANDROID_APK_LINK: ''
