--- conflicted
+++ resolved
@@ -46,7 +46,7 @@
       - build_e2e_ios_android_stage: {}
       - run_e2e_ios_android_stage: {}
       # - build_regression_e2e_ios_android_stage: {} Enable whenever regression tests are running successfully.
-      # - run_regression_e2e_ios_android_stage: {} Enable whenever regression tests are running successfully. 
+      # - run_regression_e2e_ios_android_stage: {} Enable whenever regression tests are running successfully.
       - notify: {}
   #PR_e2e_verfication (build ios & android), run iOS (smoke), emulator Android
   pr_smoke_e2e_pipeline:
@@ -65,7 +65,7 @@
       - deploy_flask_build_release: {}
       - release_notify: {}
 
- #PR_e2e_verfication (build ios & android), run iOS (regression), emulator Android
+  #PR_e2e_verfication (build ios & android), run iOS (regression), emulator Android
   pr_regression_e2e_pipeline:
     stages:
       - build_regression_e2e_ios_android_stage: {}
@@ -149,13 +149,13 @@
       - release_announcing_stores: {}
   create_build_flask_release:
     workflows:
-    - build_android_flask_release: {}
-    - build_ios_flask_release: {}
+      - build_android_flask_release: {}
+      - build_ios_flask_release: {}
   deploy_flask_build_release:
     workflows:
       - deploy_android_to_store:
           envs:
-            - MM_ANDROID_PACKAGE_NAME: "io.metamask.flask"
+            - MM_ANDROID_PACKAGE_NAME: 'io.metamask.flask'
       - deploy_ios_to_store:
 
 workflows:
@@ -189,12 +189,12 @@
             - command: audit:ci
           title: Audit Dependencies
       - save-cache@1:
-          title: Save cache dependencies 
-          inputs:
-          - key: '{{ .OS }}-{{ .Arch }}-node-modules-{{ checksum "yarn.lock" }}'
-          - paths: |-
-              node_modules
-              $YARN_CACHE_DIR
+          title: Save cache dependencies
+          inputs:
+            - key: '{{ .OS }}-{{ .Arch }}-node-modules-{{ checksum "yarn.lock" }}'
+            - paths: |-
+                node_modules
+                $YARN_CACHE_DIR
   code_setup_dev:
     steps:
       - script@1:
@@ -223,7 +223,7 @@
       - restore-cache@1:
           title: Restore cache dependencies
           inputs:
-          - key: '{{ .OS }}-{{ .Arch }}-node-modules-{{ checksum "yarn.lock" }}'
+            - key: '{{ .OS }}-{{ .Arch }}-node-modules-{{ checksum "yarn.lock" }}'
 
   # Notifications utility workflows
   # Provides values for commit or branch message and path depending on commit env setup initialised or not
@@ -345,37 +345,37 @@
           title: All Tests Passed
           is_always_run: false
   # E2E Steps
-  
+
   ### This workflow uses a flag (TEST_SUITE) that defines the specific set of tests to be run.
-  ## in this instance Regression. In future iterations we can rename to ios_test_suite_selection & android_test_suite_selection      
+  ## in this instance Regression. In future iterations we can rename to ios_test_suite_selection & android_test_suite_selection
   ios_build_regression_tests:
     envs:
-    - TEST_SUITE: 'Regression'
-    after_run:
-    - ios_e2e_build
+      - TEST_SUITE: 'Regression'
+    after_run:
+      - ios_e2e_build
   ios_run_regression_tests:
     envs:
-    - TEST_SUITE: 'Regression'
-    after_run:
-    - ios_e2e_test
+      - TEST_SUITE: 'Regression'
+    after_run:
+      - ios_e2e_test
   android_build_regression_tests:
     meta:
       bitrise.io:
         stack: linux-docker-android-20.04
         machine_type_id: elite-xl
     envs:
-    - TEST_SUITE: 'Regression'
-    after_run:
-    - android_e2e_build
+      - TEST_SUITE: 'Regression'
+    after_run:
+      - android_e2e_build
   android_run_regression_tests:
     meta:
       bitrise.io:
         stack: linux-docker-android-20.04
         machine_type_id: elite-xl
     envs:
-    - TEST_SUITE: 'Regression'
-    after_run:
-    - android_e2e_test
+      - TEST_SUITE: 'Regression'
+    after_run:
+      - android_e2e_test
 
   e2e_setup:
     steps:
@@ -386,124 +386,150 @@
           title: Detox - Install CLI
   android_e2e_build:
     before_run:
-    - code_setup_dev
-    - e2e_setup
-    after_run:
-    - _notify_failure_on_slack
-    steps:
-    - restore-gradle-cache@1: {}
-    - restore-cache@1:
-        title: Restore cache build
-        inputs:
-        - key: apk-cache-{{ .CommitHash }}
-    - install-missing-android-tools@3:
-        inputs:
-        - ndk_version: $NDK_VERSION
-        - gradlew_path: $PROJECT_LOCATION/gradlew
-    - script@1:
-        title: Download cmake 3.22.1 with sdkmanager
-        is_always_run: false
-        inputs:
-        - content: |-
-            #!/usr/bin/env bash
-            "${ANDROID_HOME}/tools/bin/sdkmanager" "cmake;3.22.1"
-    - save-gradle-cache@1: {}
-    - script@1:
-        title: Run detox build
-        run_if: '{{not (enveq "BITRISE_CACHE_HIT" "exact")}}'
-        is_always_run: false
-        inputs:
-        - content: |-
-            #!/usr/bin/env bash
-            if [ "$TEST_SUITE" = "Regression" ]; then
-              TEST_SUITE="Regression"
-            else
-              TEST_SUITE="Smoke"
-            fi
-            node -v
-            export METAMASK_ENVIRONMENT='local'
-            export METAMASK_BUILD_TYPE='main'
-            IGNORE_BOXLOGS_DEVELOPMENT="true" FORCE_BUNDLING=true yarn test:e2e:android:bitrise:build --testNamePattern="$TEST_SUITE"
-    - save-cache@1:
-        title: Save cache build
-        inputs:
-        - key: apk-cache-{{ .CommitHash }}
-        - paths: android/app/build/outputs
+      - code_setup_dev
+      - e2e_setup
+    after_run:
+      - _notify_failure_on_slack
+    steps:
+      - restore-gradle-cache@1: {}
+      - restore-cache@1:
+          title: Restore cache build
+          inputs:
+            - key: apk-cache-{{ .CommitHash }}
+      - install-missing-android-tools@3:
+          inputs:
+            - ndk_version: $NDK_VERSION
+            - gradlew_path: $PROJECT_LOCATION/gradlew
+      - script@1:
+          title: Download cmake 3.22.1 with sdkmanager
+          is_always_run: false
+          inputs:
+            - content: |-
+                #!/usr/bin/env bash
+                "${ANDROID_HOME}/tools/bin/sdkmanager" "cmake;3.22.1"
+      - script@1:
+          title: Check native folder diff for Android
+          inputs:
+            - content: |-
+                #!/usr/bin/env bash
+                ./scripts/cache/set-cache-envs.sh android
+      - script@1:
+          title: Install CCache & symlink
+          inputs:
+            - content: |-
+                #!/usr/bin/env bash
+                sudo apt update
+                sudo apt install ccache
+      - restore-cache@1:
+          title: Restore CCache
+          run_if: '{{not (enveq "SKIP_CCACHE_RESTORE" "true")}}'
+          inputs:
+            - key: 'android-ccache-{{if getenv "USE_MAIN_CCACHE" }}main{{else}}{{ getenv "CCACHE_KEY" }}{{end}}'
+      - script@1:
+          title: Run detox build
+          run_if: '{{not (enveq "BITRISE_CACHE_HIT" "exact")}}'
+          is_always_run: false
+          inputs:
+            - content: |-
+                #!/usr/bin/env bash
+                ./scripts/cache/set-cache-envs.sh android
+                if [ "$TEST_SUITE" = "Regression" ]; then
+                  TEST_SUITE="Regression"
+                else
+                  TEST_SUITE="Smoke"
+                fi
+                node -v
+                export METAMASK_ENVIRONMENT='local'
+                export METAMASK_BUILD_TYPE='main'
+                IGNORE_BOXLOGS_DEVELOPMENT="true" FORCE_BUNDLING=true yarn test:e2e:android:bitrise:build --testNamePattern="$TEST_SUITE"
+      - save-gradle-cache@1: {}
+      - save-cache@1:
+          title: Save CCache
+          run_if: '{{not (enveq "SKIP_CCACHE_UPLOAD" "true")}}'
+          inputs:
+            - key: 'android-ccache-{{if getenv "USE_MAIN_CCACHE" }}main{{else}}{{ getenv "CCACHE_KEY" }}{{end}}'
+            - paths: |-
+                ccache
+      - save-cache@1:
+          title: Save build
+          inputs:
+            - key: apk-cache-{{ .CommitHash }}
+            - paths: android/app/build/outputs
     meta:
       bitrise.io:
         machine_type_id: elite-xl
         stack: linux-docker-android-20.04
   android_e2e_test:
     before_run:
-    - setup
-    - prep_environment
-    - e2e_setup
-    after_run:
-    - _notify_failure_on_slack
-    steps:
-    - restore-gradle-cache@1: {}
-    - restore-cache@1:
-        title: Restore cache build
-        inputs:
-        - key: apk-cache-{{ .CommitHash }}
-    - script@1:
-        title: Download cmake 3.22.1 with sdkmanager
-        is_always_run: false
-        inputs:
-        - content: |-
-            #!/usr/bin/env bash
-            "${ANDROID_HOME}/tools/bin/sdkmanager" "cmake;3.22.1"
-    - avd-manager@1:
-        inputs:
-        - api_level: "30"
-        - create_command_flags: --sdcard 8192M
-        - start_command_flags: -read-only
-        - profile: pixel_5
-    - wait-for-android-emulator@1: {}
-    - script@1:
-        title: Run detox test
-        is_always_run: false
-        inputs:
-        - content: |-
-            #!/usr/bin/env bash
-            if [ "$TEST_SUITE" = "Regression" ]; then
-              TEST_SUITE="Regression"
-            else
-              TEST_SUITE="Smoke"
-            fi
-            node -v
-            export METAMASK_ENVIRONMENT='local'
-            export METAMASK_BUILD_TYPE='main'
-            IGNORE_BOXLOGS_DEVELOPMENT="true" FORCE_BUNDLING=true yarn test:e2e:android:bitrise:run --testNamePattern="$TEST_SUITE"
-    - custom-test-results-export@1:
-        title: Export test results
-        is_always_run: true
-        is_skippable: true
-        inputs:
-        - base_path: $BITRISE_SOURCE_DIR/e2e/reports/
-        - test_name: E2E Tests
-        - search_pattern: $BITRISE_SOURCE_DIR/e2e/reports/junit.xml
-    - deploy-to-bitrise-io@2.2.3:
-        title: Deploy test report files
-        is_always_run: true
-        is_skippable: true
-    - script@1:
-        title: Copy screenshot files
-        is_always_run: true
-        run_if: .IsBuildFailed
-        inputs:
-        - content: |-
-            #!/usr/bin/env bash
-            set -ex
-            cp -r "$BITRISE_SOURCE_DIR/artifacts/screenshots"  "$BITRISE_DEPLOY_DIR"
-    - deploy-to-bitrise-io@2.3:
-        title: Deploy test screenshots
-        is_always_run: true
-        run_if: .IsBuildFailed
-        inputs:
-        - deploy_path: $BITRISE_DEPLOY_DIR
-        - is_compress: true
-        - zip_name: E2E_Android_Failure_Screenshots
+      - setup
+      - prep_environment
+      - e2e_setup
+    after_run:
+      - _notify_failure_on_slack
+    steps:
+      - restore-gradle-cache@1: {}
+      - restore-cache@1:
+          title: Restore cache build
+          inputs:
+            - key: apk-cache-{{ .CommitHash }}
+      - script@1:
+          title: Download cmake 3.22.1 with sdkmanager
+          is_always_run: false
+          inputs:
+            - content: |-
+                #!/usr/bin/env bash
+                "${ANDROID_HOME}/tools/bin/sdkmanager" "cmake;3.22.1"
+      - avd-manager@1:
+          inputs:
+            - api_level: '30'
+            - create_command_flags: --sdcard 8192M
+            - start_command_flags: -read-only
+            - profile: pixel_5
+      - wait-for-android-emulator@1: {}
+      - script@1:
+          title: Run detox test
+          is_always_run: false
+          inputs:
+            - content: |-
+                #!/usr/bin/env bash
+                if [ "$TEST_SUITE" = "Regression" ]; then
+                  TEST_SUITE="Regression"
+                else
+                  TEST_SUITE="Smoke"
+                fi
+                node -v
+                export METAMASK_ENVIRONMENT='local'
+                export METAMASK_BUILD_TYPE='main'
+                IGNORE_BOXLOGS_DEVELOPMENT="true" FORCE_BUNDLING=true yarn test:e2e:android:bitrise:run --testNamePattern="$TEST_SUITE"
+      - custom-test-results-export@1:
+          title: Export test results
+          is_always_run: true
+          is_skippable: true
+          inputs:
+            - base_path: $BITRISE_SOURCE_DIR/e2e/reports/
+            - test_name: E2E Tests
+            - search_pattern: $BITRISE_SOURCE_DIR/e2e/reports/junit.xml
+      - deploy-to-bitrise-io@2.2.3:
+          title: Deploy test report files
+          is_always_run: true
+          is_skippable: true
+      - script@1:
+          title: Copy screenshot files
+          is_always_run: true
+          run_if: .IsBuildFailed
+          inputs:
+            - content: |-
+                #!/usr/bin/env bash
+                set -ex
+                cp -r "$BITRISE_SOURCE_DIR/artifacts/screenshots"  "$BITRISE_DEPLOY_DIR"
+      - deploy-to-bitrise-io@2.3:
+          title: Deploy test screenshots
+          is_always_run: true
+          run_if: .IsBuildFailed
+          inputs:
+            - deploy_path: $BITRISE_DEPLOY_DIR
+            - is_compress: true
+            - zip_name: E2E_Android_Failure_Screenshots
     meta:
       bitrise.io:
         machine_type_id: elite-xl
@@ -534,43 +560,44 @@
       - cocoapods-install@2:
           run_if: '{{not (enveq "BITRISE_CACHE_HIT" "exact")}}'
           is_always_run: false
-      - save-cocoapods-cache@1: {}
-      - restore-cache@1:
-          title: Restore cache build
-          inputs:
-<<<<<<< HEAD
-            - api_level: '30'
-            - create_command_flags: '--sdcard 8192M'
-            - start_command_flags: '-read-only'
-            - profile: pixel_5
-      - wait-for-android-emulator@1: {}
-      - script@1: 
-          title: Check native folder diff for Android
-          inputs:
-            - content: |-
-                #!/usr/bin/env bash
-                ./scripts/cache/set-cache-envs.sh android
-      - script@1: 
-          title: Install CCache & symlink 
-          inputs:
-            - content: |-
-                #!/usr/bin/env bash
-                sudo apt update
-                sudo apt install ccache
+      - script@1:
+          title: Check native folder diff for iOS
+          inputs:
+            - content: |-
+                #!/usr/bin/env bash
+                ./scripts/cache/set-cache-envs.sh ios
+      - script@1:
+          title: Install CCache & symlink
+          inputs:
+            - content: |-
+                #!/usr/bin/env bash
+                brew install ccache
+                ln -s $(which ccache) /usr/local/bin/gcc
+                ln -s $(which ccache) /usr/local/bin/g++
+                ln -s $(which ccache) /usr/local/bin/cc
+                ln -s $(which ccache) /usr/local/bin/c++
+                ln -s $(which ccache) /usr/local/bin/clang
+                ln -s $(which ccache) /usr/local/bin/clang++
       - restore-cache@1:
           title: Restore CCache
           run_if: '{{not (enveq "SKIP_CCACHE_RESTORE" "true")}}'
           inputs:
-          - key: 'android-ccache-{{if getenv "USE_MAIN_CCACHE" }}main{{else}}{{ getenv "CCACHE_KEY" }}{{end}}'
-=======
-          - key: ipa-cache-{{ .CommitHash }}
->>>>>>> 8c271341
+            - key: 'ios-ccache-{{if getenv "USE_MAIN_CCACHE" }}main{{else}}{{ getenv "CCACHE_KEY" }}{{end}}'
       - script@1:
           run_if: '{{not (enveq "BITRISE_CACHE_HIT" "exact")}}'
           inputs:
             - content: |-
                 #!/usr/bin/env bash
                 ./scripts/cache/setup-ccache.sh
+      - restore-cache@1:
+          title: Restore cache build
+          inputs:
+            - key: ipa-cache-{{ .CommitHash }}
+      - script@1:
+          inputs:
+            - content: |-
+                #!/usr/bin/env bash
+                ./scripts/cache/set-cache-envs.sh ios
                 if [ "$TEST_SUITE" = "Regression" ]; then
                   TEST_SUITE="Regression"
                 else
@@ -582,27 +609,21 @@
                 IGNORE_BOXLOGS_DEVELOPMENT="true" FORCE_BUNDLING=true yarn test:e2e:ios:bitrise:build --testNamePattern="$TEST_SUITE"
           title: Run detox build
           is_always_run: false
+      - save-cocoapods-cache@1: {}
       - save-cache@1:
-<<<<<<< HEAD
           title: Save CCache
           run_if: '{{not (enveq "SKIP_CCACHE_UPLOAD" "true")}}'
           inputs:
-          - key: 'android-ccache-{{if getenv "USE_MAIN_CCACHE" }}main{{else}}{{ getenv "CCACHE_KEY" }}{{end}}'
-          - paths: |-
-              ccache
-      - save-gradle-cache@1: {}
-      - custom-test-results-export@1:
-          is_always_run: true
-          is_skippable: true
-          title: Export test results
-=======
-          title: Save cache build
->>>>>>> 8c271341
-          inputs:
-          - key: ipa-cache-{{ .CommitHash }}
-          - paths: |-
-              ios/build/Build
-              ../Library/Detox/ios
+            - key: 'ios-ccache-{{if getenv "USE_MAIN_CCACHE" }}main{{else}}{{ getenv "CCACHE_KEY" }}{{end}}'
+            - paths: |-
+                ccache
+      - save-cache@1:
+          title: Save build
+          inputs:
+            - key: ipa-cache-{{ .CommitHash }}
+            - paths: |-
+                ios/build/Build
+                ../Library/Detox/ios
   ios_e2e_test:
     before_run:
       - setup
@@ -614,7 +635,7 @@
       - restore-cache@1:
           title: Restore cache build
           inputs:
-          - key: ipa-cache-{{ .CommitHash }}
+            - key: ipa-cache-{{ .CommitHash }}
       - restore-cocoapods-cache@1: {}
       - certificate-and-profile-installer@1: {}
       - set-xcode-build-number@1:
@@ -628,43 +649,11 @@
                 envman add --key BREW_APPLESIMUTILS --value "$(brew --cellar)/applesimutils"
                 envman add --key BREW_OPT_APPLESIMUTILS --value "/usr/local/opt/applesimutils"
                 brew tap wix/brew
-<<<<<<< HEAD
-                asdf install ruby 3.0.3
-                sudo gem install cocoapods
-          title: Set Env Path for caching deps & Ruby install
-      - cocoapods-install@2:
-          is_always_run: false
-      - script@1: 
-          title: Check native folder diff for iOS
-          inputs:
-            - content: |-
-                #!/usr/bin/env bash
-                ./scripts/cache/set-cache-envs.sh ios
-      - script@1: 
-          title: Install CCache & symlink 
-          inputs:
-            - content: |-
-                #!/usr/bin/env bash
-                brew install ccache
-                ln -s $(which ccache) /usr/local/bin/gcc
-                ln -s $(which ccache) /usr/local/bin/g++
-                ln -s $(which ccache) /usr/local/bin/cc
-                ln -s $(which ccache) /usr/local/bin/c++
-                ln -s $(which ccache) /usr/local/bin/clang
-                ln -s $(which ccache) /usr/local/bin/clang++
-      - restore-cache@1:
-          title: Restore CCache
-          run_if: '{{not (enveq "SKIP_CCACHE_RESTORE" "true")}}'
-          inputs:
-          - key: 'ios-ccache-{{if getenv "USE_MAIN_CCACHE" }}main{{else}}{{ getenv "CCACHE_KEY" }}{{end}}'
-=======
           title: Set Env Path for caching deps
->>>>>>> 8c271341
-      - script@1:
-          inputs:
-            - content: |-
-                #!/usr/bin/env bash
-                ./scripts/cache/setup-ccache.sh
+      - script@1:
+          inputs:
+            - content: |-
+                #!/usr/bin/env bash
                 if [ "$TEST_SUITE" = "Regression" ]; then
                   TEST_SUITE="Regression"
                 else
@@ -680,9 +669,9 @@
           title: Save CCache
           run_if: '{{not (enveq "SKIP_CCACHE_UPLOAD" "true")}}'
           inputs:
-          - key: 'ios-ccache-{{if getenv "USE_MAIN_CCACHE" }}main{{else}}{{ getenv "CCACHE_KEY" }}{{end}}'
-          - paths: |-
-              ccache
+            - key: 'ios-ccache-{{if getenv "USE_MAIN_CCACHE" }}main{{else}}{{ getenv "CCACHE_KEY" }}{{end}}'
+            - paths: |-
+                ccache
       - custom-test-results-export@1:
           is_always_run: true
           is_skippable: false
@@ -1084,10 +1073,10 @@
       - cocoapods-install@2: {}
       - script@1:
           inputs:
-          - content: |-
-              #!/usr/bin/env bash
-              node -v
-              METAMASK_BUILD_TYPE='flask' METAMASK_ENVIRONMENT='production' yarn build:ios:pre-flask
+            - content: |-
+                #!/usr/bin/env bash
+                node -v
+                METAMASK_BUILD_TYPE='flask' METAMASK_ENVIRONMENT='production' yarn build:ios:pre-flask
           title: iOS Sourcemaps & Build
           is_always_run: false
       - deploy-to-bitrise-io@2.2.3:
