--- conflicted
+++ resolved
@@ -992,17 +992,13 @@
       VERSION_NAME: 7.12.0
     - opts:
         is_expand: false
-<<<<<<< HEAD
       VERSION_NUMBER: 1214
-=======
-      VERSION_NUMBER: 1213
     - opts:
         is_expand: false
       FLASK_VERSION_NAME: 0.0.4
     - opts:
         is_expand: false
       FLASK_VERSION_NUMBER: 1197
->>>>>>> c00b5bcd
     - opts:
         is_expand: false
       ANDROID_APK_LINK: ''
