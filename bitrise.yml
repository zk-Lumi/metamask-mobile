---
format_version: '8'
default_step_lib_source: 'https://github.com/bitrise-io/bitrise-steplib.git'
project_type: react-native

#Pipelines are listed below
pipelines:
  #Creates MetaMask-QA apps and stores apk/ipa in Bitrise
  create_qa_builds_pipeline:
    stages:
      - create_build_qa: {}
      - notify: {}
  #Releases MetaMask apps and stores apk/ipa into Play(Internal Testing)/App(TestFlight) Store
  release_builds_to_store_pipeline:
    stages:
      - create_build_release: {}
      - deploy_build_release: {}
      - release_notify: {}
  #Releases MetaMask apps and stores ipa into App(TestFlight) Store
  release_ios_to_store_pipeline:
    stages:
      - create_ios_release: {}
      - deploy_ios_release: {}
      - notify: {}
  #Releases MetaMask apps and stores apk Play(Internal Testing) Store
  release_android_to_store_pipeline:
    stages:
      - create_android_release: {}
      - deploy_android_release: {}
      - notify: {}
  #Run E2E test suite for iOS only
  run_e2e_ios_pipeline:
    stages:
      - build_e2e_ios_stage: {}
      - run_e2e_ios_stage: {}
      - notify: {}
  #Run E2E test suite for Android only
  run_e2e_android_pipeline:
    stages:
      - build_e2e_android_stage: {} #builds android detox E2E
      - run_e2e_android_stage: {} #runs android detox test E2E
      - notify: {}
  #PR_e2e_verfication (build ios & android), run iOS (smoke), emulator Android
  release_e2e_pipeline:
    stages:
      - build_e2e_ios_android_stage: {}
      - run_e2e_ios_android_stage: {}
      # - build_regression_e2e_ios_android_stage: {} Enable whenever regression tests are running successfully.
      # - run_regression_e2e_ios_android_stage: {} Enable whenever regression tests are running successfully.
      - notify: {}
  #PR_e2e_verfication (build ios & android), run iOS (smoke), emulator Android
  pr_smoke_e2e_pipeline:
    stages:
      - build_smoke_e2e_ios_android_stage: {}
      - run_smoke_e2e_ios_android_stage: {}
      - notify: {}
  # Pipeline for Flask
  create_flask_release_builds_pipeline:
    stages:
      - create_build_flask_release: {}
      - notify: {}
  release_flask_builds_to_store_pipeline:
    stages:
      - create_build_flask_release: {}
      - deploy_flask_build_release: {}
      - release_notify: {}

  #PR_e2e_verfication (build ios & android), run iOS (regression), emulator Android
  pr_regression_e2e_pipeline:
    stages:
      - build_regression_e2e_ios_android_stage: {}
      - run_regression_e2e_ios_android_stage: {}
      - notify: {}

#Stages reference workflows. Those workflows cannot but utility "_this-is-a-utility"
stages:
  create_build_release:
    workflows:
      - build_android_release: {}
      - build_ios_release: {}
  deploy_build_release:
    workflows:
      - deploy_android_to_store: {}
      - deploy_ios_to_store: {}
  create_ios_release:
    workflows:
      - build_ios_release: {}
  deploy_ios_release:
    workflows:
      - deploy_ios_to_store: {}
  create_android_release:
    workflows:
      - build_android_release: {}
  deploy_android_release:
    workflows:
      - deploy_android_to_store: {}
  create_build_qa:
    workflows:
      - build_android_qa: {}
      - build_ios_qa: {}
  create_build_qa_android:
    workflows:
      - build_android_qa: {}
  create_build_qa_ios:
    workflows:
      - build_ios_qa: {}
  build_e2e_ios_stage:
    workflows:
      - ios_e2e_build: {}
  run_e2e_ios_stage:
    workflows:
      - ios_e2e_test: {}
  build_smoke_e2e_ios_android_stage:
    workflows:
      - ios_e2e_build: {}
      - android_e2e_build: {}
  run_smoke_e2e_ios_android_stage:
    workflows:
      - run_tag_smoke_confirmations_ios: {}
      - run_tag_smoke_confirmations_android: {}
      - run_tag_smoke_swaps_ios: {}
      - run_tag_smoke_swaps_android: {}
      - run_tag_smoke_core_ios: {}
      - run_tag_smoke_core_android: {}
  build_regression_e2e_ios_android_stage:
    workflows:
      - ios_build_regression_tests: {}
      - android_build_regression_tests: {}
  run_regression_e2e_ios_android_stage:
    workflows:
      - ios_run_regression_tests: {}
      - android_run_regression_tests: {}
  run_e2e_ios_android_stage:
    workflows:
      - ios_e2e_test: {}
      - android_e2e_test: {}
  build_e2e_ios_android_stage:
    workflows:
      - ios_e2e_build: {}
      - android_e2e_build: {}
  build_e2e_android_stage:
    workflows:
      - android_e2e_build: {}
  run_e2e_android_stage:
    workflows:
      - android_e2e_test: {}
  notify:
    workflows:
      - notify_success: {}
  release_notify:
    workflows:
      - release_announcing_stores: {}
  create_build_flask_release:
    workflows:
      - build_android_flask_release: {}
      - build_ios_flask_release: {}
  deploy_flask_build_release:
    workflows:
      - deploy_android_to_store:
          envs:
            - MM_ANDROID_PACKAGE_NAME: 'io.metamask.flask'
      - deploy_ios_to_store:

workflows:
  # Code Setups
  setup:
    steps:
      - activate-ssh-key@4:
          run_if: '{{getenv "SSH_RSA_PRIVATE_KEY" | ne ""}}'
      - git-clone@6: {}
  code_setup:
    before_run:
      - setup
      - prep_environment
    steps:
      - restore-cocoapods-cache@2: {}
      - script@1:
          inputs:
            - content: |-
                #!/usr/bin/env bash
                envman add --key YARN_CACHE_DIR --value "$(yarn cache dir)"
          title: Get Yarn cache directory
      - yarn@0:
          inputs:
            - command: setup
          title: Yarn Setup
  prep_environment:
    steps:
      - script@1:
          inputs:
            - content: |-
                #!/usr/bin/env bash
                echo "Node and Yarn being installed"
                asdf list all nodejs
                asdf install nodejs "$NODE_VERSION"
                asdf global nodejs "$NODE_VERSION"
                asdf plugin add yarn
                asdf list all yarn
                asdf install yarn "$YARN_VERSION"
                asdf global yarn "$YARN_VERSION"
          title: Install node and yarn

  # Notifications utility workflows
  # Provides values for commit or branch message and path depending on commit env setup initialised or not
  _get_workflow_info:
    steps:
      - activate-ssh-key@4:
          is_always_run: true # always run to also feed failure notifications
          run_if: '{{getenv "SSH_RSA_PRIVATE_KEY" | ne ""}}'
      - git-clone@6:
          inputs:
            - update_submodules: 'no'
          is_always_run: true # always run to also feed failure notifications
      - script@1:
          is_always_run: true # always run to also feed failure notifications
          inputs:
            - content: |
                #!/bin/bash
                # generate reference to commit from env or using git
                COMMIT_SHORT_HASH="${BITRISE_GIT_COMMIT:0:7}"
                BRANCH_HEIGHT=''
                WORKFLOW_TRIGGER='Push'

                if [[ -z "$BITRISE_GIT_COMMIT" ]]; then
                  COMMIT_SHORT_HASH="$(git rev-parse --short HEAD)"
                  BRANCH_HEIGHT='HEAD'
                  WORKFLOW_TRIGGER='Manual'
                fi

                envman add --key COMMIT_SHORT_HASH --value "$COMMIT_SHORT_HASH"
                envman add --key BRANCH_HEIGHT --value "$BRANCH_HEIGHT"
                envman add --key WORKFLOW_TRIGGER --value "$WORKFLOW_TRIGGER"
          title: Get commit or branch name and path variables

  # Slack notification utils: we have two workflows to allow choosing when to notify: on success, on failure or both.
  # A workflow for instance create_qa_builds will notify on failure for each build_android_qa or build_ios_qa
  # but will only notify success if both success and create_qa_builds succeeds.

  # Send a Slack message on successful release
  release_announcing_stores:
    before_run:
      - code_setup
    steps:
      - yarn@0:
          inputs:
            - command: build:announce
          title: Announcing pre-release
          is_always_run: false
    meta:
      bitrise.io:
        stack: linux-docker-android-20.04
        machine_type_id: standard

  # Send a Slack message when workflow succeeds
  notify_success:
    before_run:
      - _get_workflow_info
    steps:
      # Update Bitrise comment in PR with success status
      - comment-on-github-pull-request@0:
          is_always_run: true
          run_if: '{{getenv "TRIGGERED_BY_PR_LABEL" | eq "true"}}'
          inputs:
            - personal_access_token: '$GITHUB_ACCESS_TOKEN'
            - body: |-
                ## [<img alt="https://bitrise.io/" src="https://assets-global.website-files.com/5db35de024bb983af1b4e151/5e6f9ccc3e129dfd8a205e4e_Bitrise%20Logo%20-%20Eggplant%20Bg.png" height="20">](${BITRISEIO_PIPELINE_BUILD_URL}) **Bitrise**

                ✅✅✅ `${BITRISEIO_PIPELINE_TITLE}` passed on Bitrise! ✅✅✅

                Commit hash: ${GITHUB_PR_HASH}
                Build link: ${BITRISEIO_PIPELINE_BUILD_URL}

                >[!NOTE]
                >- You can kick off another `${BITRISEIO_PIPELINE_TITLE}` on Bitrise by removing and re-applying the `Run Smoke E2E` label on the pull request

                <!-- BITRISE_TAG -->
                <!-- BITRISE_SUCCESS_TAG -->
            - repository_url: '$GIT_REPOSITORY_URL'
            - issue_number: '$GITHUB_PR_NUMBER'
            - api_base_url: 'https://api.github.com'
            - update_comment_tag: '$GITHUB_PR_HASH'
      - slack@3:
          inputs:
            - text: '${BITRISE_APP_TITLE} ${BITRISEIO_PIPELINE_TITLE} workflow notification'
            - pretext: ':large_green_circle: *${BITRISEIO_PIPELINE_TITLE} succeeded!*'
            - title: 'Commit #$COMMIT_SHORT_HASH $BRANCH_HEIGHT'
            - title_link: https://github.com/${BITRISEIO_GIT_REPOSITORY_OWNER}/${BITRISEIO_GIT_REPOSITORY_SLUG}/commit/${COMMIT_SHORT_HASH}
            - message: ${BITRISE_GIT_MESSAGE}
            - fields: |
                Branch|${BITRISE_GIT_BRANCH}
                Workflow|${BITRISEIO_PIPELINE_TITLE}
                Trigger|${WORKFLOW_TRIGGER}
                Build|${BITRISE_BUILD_NUMBER}
            - buttons: |
                View app|${BITRISE_APP_URL}
                View build|${BITRISEIO_PIPELINE_BUILD_URL}
                View commit|https://github.com/${BITRISEIO_GIT_REPOSITORY_OWNER}/${BITRISEIO_GIT_REPOSITORY_SLUG}/commit/${COMMIT_SHORT_HASH}
            - footer: 'Bitrise ${BITRISEIO_PIPELINE_TITLE} workflow notification'
            - webhook_url: https://hooks.slack.com/services/${MM_SLACK_TOKEN}/${MM_SLACK_SECRET}/${MM_SLACK_ROOM}

  # Send a Slack message when workflow fails
  notify_failure:
    before_run:
      - _get_workflow_info
    steps:
      - script@1:
          is_always_run: true
          title: Check if PR comment should be updated
          inputs:
            - content: |-
                #!/usr/bin/env bash
                if [[ "$TRIGGERED_BY_PR_LABEL" == "true" && $BITRISE_BUILD_STATUS == 1 ]]; then
                  envman add --key SHOULD_UPDATE_PR_COMMENT --value "true"
                else
                  envman add --key SHOULD_UPDATE_PR_COMMENT --value "false"
                fi
      # Update Bitrise comment in PR with failure status
      - comment-on-github-pull-request@0:
          is_always_run: true
          run_if: '{{getenv "SHOULD_UPDATE_PR_COMMENT" | eq "true"}}'
          inputs:
            - personal_access_token: '$GITHUB_ACCESS_TOKEN'
            - body: |-
                ## [<img alt="https://bitrise.io/" src="https://assets-global.website-files.com/5db35de024bb983af1b4e151/5e6f9ccc3e129dfd8a205e4e_Bitrise%20Logo%20-%20Eggplant%20Bg.png" height="20">](${BITRISEIO_PIPELINE_BUILD_URL}) **Bitrise**

                ❌❌❌ `${BITRISEIO_PIPELINE_TITLE}` failed on Bitrise! ❌❌❌

                Commit hash: ${GITHUB_PR_HASH}
                Build link: ${BITRISEIO_PIPELINE_BUILD_URL}

                >[!NOTE]
                >- You can kick off another `${BITRISEIO_PIPELINE_TITLE}` on Bitrise by removing and re-applying the `Run Smoke E2E` label on the pull request

                <!-- BITRISE_TAG -->
                <!-- BITRISE_FAIL_TAG -->
            - repository_url: '$GIT_REPOSITORY_URL'
            - issue_number: '$GITHUB_PR_NUMBER'
            - api_base_url: 'https://api.github.com'
            - update_comment_tag: '$GITHUB_PR_HASH'
      - slack@3:
          is_always_run: true
          run_if: .IsBuildFailed
          inputs:
            - text: '${BITRISE_APP_TITLE} ${BITRISE_TRIGGERED_WORKFLOW_TITLE} workflow notification'
            - pretext_on_error: ':red_circle: *${BITRISE_TRIGGERED_WORKFLOW_TITLE} failed!*'
            - title: 'Commit #$COMMIT_SHORT_HASH $BRANCH_HEIGHT'
            - title_link: https://github.com/${BITRISEIO_GIT_REPOSITORY_OWNER}/${BITRISEIO_GIT_REPOSITORY_SLUG}/commit/${COMMIT_SHORT_HASH}
            - message: ${BITRISE_GIT_MESSAGE}
            - fields: |
                Branch|${BITRISE_GIT_BRANCH}
                Workflow|${BITRISE_TRIGGERED_WORKFLOW_TITLE}
                Trigger|${WORKFLOW_TRIGGER}
                Build|${BITRISE_BUILD_NUMBER}
            - buttons: |
                View app|${BITRISE_APP_URL}
                View build|${BITRISE_BUILD_URL}
                View commit|https://github.com/${BITRISEIO_GIT_REPOSITORY_OWNER}/${BITRISEIO_GIT_REPOSITORY_SLUG}/commit/${COMMIT_SHORT_HASH}
            - footer: 'Bitrise ${BITRISE_TRIGGERED_WORKFLOW_TITLE} workflow notification'
            - webhook_url: https://hooks.slack.com/services/${MM_SLACK_TOKEN}/${MM_SLACK_SECRET}/${MM_SLACK_ROOM}

  # CI Steps
  ci_test:
    before_run:
      - code_setup
    steps:
      - yarn@0:
          inputs:
            - args: ''
            - command: test:unit --silent
          title: Unit Test
          is_always_run: false
      - script@1:
          inputs:
            - content: |-
                #!/usr/bin/env bash
                echo 'weew - everything passed!'
          title: All Tests Passed
          is_always_run: false
  # E2E Steps

  ### This workflow uses a flag (TEST_SUITE) that defines the specific set of tests to be run.
  ## in this instance Regression. In future iterations we can rename to ios_test_suite_selection & android_test_suite_selection
  ios_build_regression_tests:
    envs:
      - TEST_SUITE: 'Regression'
    after_run:
      - ios_e2e_build
  ios_run_regression_tests:
    envs:
      - TEST_SUITE: 'Regression'
    after_run:
      - ios_e2e_test
  android_build_regression_tests:
    meta:
      bitrise.io:
        stack: linux-docker-android-20.04
        machine_type_id: elite-xl
    envs:
      - TEST_SUITE: 'Regression'
    after_run:
      - android_e2e_build
  android_run_regression_tests:
    meta:
      bitrise.io:
        stack: linux-docker-android-20.04
        machine_type_id: elite-xl
    envs:
      - TEST_SUITE: 'Regression'
    after_run:
      - android_e2e_test

  ### Seperating workflows so they run concurrently during smoke runs
  run_tag_smoke_confirmations_ios:
    envs:
      - TEST_SUITE_FOLDER: './e2e/specs/confirmations/*'
      - TEST_SUITE_TAG: '.*SmokeConfirmations.*'
    after_run:
      - ios_e2e_test
  run_tag_smoke_confirmations_android:
    meta:
      bitrise.io:
        stack: linux-docker-android-20.04
        machine_type_id: elite-xl
    envs:
      - TEST_SUITE_FOLDER: './e2e/specs/confirmations/*'
      - TEST_SUITE_TAG: '.*SmokeConfirmations.*'
    after_run:
      - android_e2e_test
  run_tag_smoke_swaps_ios:
    envs:
      - TEST_SUITE_FOLDER: './e2e/specs/swaps/*'
      - TEST_SUITE_TAG: '.*SmokeSwaps.*'
    after_run:
      - ios_e2e_test
  run_tag_smoke_swaps_android:
    meta:
      bitrise.io:
        stack: linux-docker-android-20.04
        machine_type_id: elite-xl
    envs:
      - TEST_SUITE_FOLDER: './e2e/specs/swaps/*'
      - TEST_SUITE_TAG: '.*SmokeSwaps.*'
    after_run:
      - android_e2e_test
  run_tag_smoke_core_ios:
    envs:
      - TEST_SUITE_FOLDER: './e2e/spec/*/**/*'
      - TEST_SUITE_TAG: '.*SmokeCore.*'
    after_run:
      - ios_e2e_test
  run_tag_smoke_core_android:
    meta:
      bitrise.io:
        stack: linux-docker-android-20.04
        machine_type_id: elite-xl
    envs:
      - TEST_SUITE_FOLDER: './e2e/spec/*/**/*'
      - TEST_SUITE_TAG: '.*SmokeCore.*'
    after_run:
      - android_e2e_test
  android_e2e_build:
    before_run:
      - code_setup
    after_run:
      - notify_failure
    steps:
      - script@1:
          title: Generating ccache key using native folder checksum
          inputs:
            - content: |-
                #!/usr/bin/env bash
                ./scripts/cache/set-cache-envs.sh android
      - restore-gradle-cache@2: {}
      - install-missing-android-tools@3:
          inputs:
            - ndk_version: $NDK_VERSION
            - gradlew_path: $PROJECT_LOCATION/gradlew
      - script@1:
          title: Download cmake 3.22.1 with sdkmanager
          is_always_run: false
          inputs:
            - content: |-
                #!/usr/bin/env bash
                "${ANDROID_HOME}/tools/bin/sdkmanager" "cmake;3.22.1"
      - script@1:
          title: Install CCache & symlink
          inputs:
            - content: |-
                #!/usr/bin/env bash
                sudo apt update
                sudo apt install ccache
      - restore-cache@2:
          title: Restore CCache
          inputs:
            - key: '{{ getenv "CCACHE_KEY" }}'
      - script@1:
          title: Set skip ccache upload
          run_if: '{{ enveq "BITRISE_CACHE_HIT" "exact" }}'
          inputs:
            - content: |-
                #!/usr/bin/env bash
                envman add --key SKIP_CCACHE_UPLOAD --value "true"
      - restore-cache@2:
          title: Restore build from cache
          inputs:
            - key: apk-cache-{{ .CommitHash }}
      - script@1:
          title: Run detox build
          run_if: '{{ not (enveq "BITRISE_CACHE_HIT" "exact") }}'
          is_always_run: false
          inputs:
            - content: |-
                #!/usr/bin/env bash
                ./scripts/cache/setup-ccache.sh
                if [ "$TEST_SUITE" = "Regression" ]; then
                  TEST_SUITE="Regression"
                else
                  TEST_SUITE="Smoke"
                fi
                node -v
                export METAMASK_ENVIRONMENT='local'
                export METAMASK_BUILD_TYPE='main'
                IGNORE_BOXLOGS_DEVELOPMENT="true" FORCE_BUNDLING=true yarn test:e2e:android:bitrise:build
      - save-gradle-cache@1: {}
      - save-cache@1:
          title: Save CCache
          run_if: '{{not (enveq "SKIP_CCACHE_UPLOAD" "true")}}'
          inputs:
            - key: '{{ getenv "CCACHE_KEY" }}'
            - paths: |-
                ccache
      - save-cache@1:
          title: Save build
          inputs:
            - key: apk-cache-{{ .CommitHash }}
            - paths: android/app/build/outputs
      - save-cache@1:
          title: Save node_modules
          inputs:
            - key: node_modules-{{ .OS }}-{{ .Arch }}-{{ .CommitHash }}
            - paths: node_modules
    meta:
      bitrise.io:
        machine_type_id: elite-xl
        stack: linux-docker-android-20.04
  android_e2e_test:
    before_run:
      - setup
      - prep_environment
    after_run:
      - notify_failure
    steps:
      - restore-gradle-cache@2: {}
      - restore-cache@2:
          title: Restore cache build
          inputs:
            - key: apk-cache-{{ .CommitHash }}
      - restore-cache@2:
          title: Restore cache node_modules
          inputs:
            - key: node_modules-{{ .OS }}-{{ .Arch }}-{{ .CommitHash }}
      - script@1:
          title: Download cmake 3.22.1 with sdkmanager
          is_always_run: false
          inputs:
            - content: |-
                #!/usr/bin/env bash
                "${ANDROID_HOME}/tools/bin/sdkmanager" "cmake;3.22.1"
      - avd-manager@1:
          inputs:
            - api_level: '30'
            - create_command_flags: --sdcard 8192M
            - start_command_flags: -read-only
            - profile: pixel_5
      - wait-for-android-emulator@1: {}
      - script@1:
          title: Run detox test
          is_always_run: false
          inputs:
            - content: |-
                #!/usr/bin/env bash
                if [ -n "$TEST_SUITE_FOLDER" ]; then
                  echo "TEST_SUITE_FOLDER value is: $TEST_SUITE_FOLDER"
                fi
                if [ "$TEST_SUITE" = "Regression" ]; then
                TEST_SUITE="Regression"
                else
                TEST_SUITE="Smoke"
                fi
                if [ -n "$TEST_SUITE_TAG" ]; then
                echo "TEST_SUITE_TAG value is: $TEST_SUITE_TAG"
                TEST_SUITE=$TEST_SUITE_TAG
                fi
                export METAMASK_ENVIRONMENT='local'
                export METAMASK_BUILD_TYPE='main'
                IGNORE_BOXLOGS_DEVELOPMENT="true" FORCE_BUNDLING=true yarn test:e2e:android:bitrise:run "$TEST_SUITE_FOLDER" --testNamePattern="$TEST_SUITE"
      - custom-test-results-export@1:
          title: Export test results
          is_always_run: true
          is_skippable: true
          inputs:
            - base_path: $BITRISE_SOURCE_DIR/e2e/reports/
            - test_name: E2E Tests
            - search_pattern: $BITRISE_SOURCE_DIR/e2e/reports/junit.xml
      - deploy-to-bitrise-io@2.2.3:
          title: Deploy test report files
          is_always_run: true
          is_skippable: true
      - script@1:
          title: Copy screenshot files
          is_always_run: true
          run_if: .IsBuildFailed
          inputs:
            - content: |-
                #!/usr/bin/env bash
                set -ex
                cp -r "$BITRISE_SOURCE_DIR/artifacts/screenshots"  "$BITRISE_DEPLOY_DIR"
      - deploy-to-bitrise-io@2.3:
          title: Deploy test screenshots
          is_always_run: true
          run_if: .IsBuildFailed
          inputs:
            - deploy_path: $BITRISE_DEPLOY_DIR
            - is_compress: true
            - zip_name: E2E_Android_Failure_Screenshots
    meta:
      bitrise.io:
        machine_type_id: elite-xl
        stack: linux-docker-android-20.04
  ios_e2e_build:
    before_run:
      - code_setup
    after_run:
      - notify_failure
    steps:
      - script@1:
          title: Generating ccache key using native folder checksum
          inputs:
            - content: |-
                #!/usr/bin/env bash
                ./scripts/cache/set-cache-envs.sh ios
      - certificate-and-profile-installer@1: {}
      - set-xcode-build-number@1:
          inputs:
            - build_short_version_string: $VERSION_NAME
            - plist_path: $PROJECT_LOCATION_IOS/MetaMask/Info.plist
      - script:
          inputs:
            - content: |-
                # Add cache directory to environment variable
                envman add --key BREW_APPLESIMUTILS --value "$(brew --cellar)/applesimutils"
                envman add --key BREW_OPT_APPLESIMUTILS --value "/usr/local/opt/applesimutils"
                brew tap wix/brew
          title: Set Env Path for caching deps
      - script@1:
          title: Install CCache & symlink
          inputs:
            - content: |-
                #!/usr/bin/env bash
                brew install ccache
                ln -s $(which ccache) /usr/local/bin/gcc
                ln -s $(which ccache) /usr/local/bin/g++
                ln -s $(which ccache) /usr/local/bin/cc
                ln -s $(which ccache) /usr/local/bin/c++
                ln -s $(which ccache) /usr/local/bin/clang
                ln -s $(which ccache) /usr/local/bin/clang++
      - restore-cache@2:
          title: Restore CCache
          inputs:
            - key: '{{ getenv "CCACHE_KEY" }}'
      - script@1:
          title: Set skip ccache upload
          run_if: '{{ enveq "BITRISE_CACHE_HIT" "exact" }}'
          inputs:
            - content: |-
                #!/usr/bin/env bash
                envman add --key SKIP_CCACHE_UPLOAD --value "true"
      - restore-cache@2:
          title: Restore build from cache
          inputs:
            - key: ipa-cache-{{ .CommitHash }}
      - script@1:
          title: Run detox build
          run_if: '{{ not (enveq "BITRISE_CACHE_HIT" "exact") }}'
          is_always_run: false
          inputs:
            - content: |-
                #!/usr/bin/env bash
                ./scripts/cache/setup-ccache.sh
                if [ "$TEST_SUITE" = "Regression" ]; then
                  TEST_SUITE="Regression"
                else
                  TEST_SUITE="Smoke"
                fi
                node -v
                export METAMASK_ENVIRONMENT='local'
                export METAMASK_BUILD_TYPE='main'
                IGNORE_BOXLOGS_DEVELOPMENT="true" FORCE_BUNDLING=true yarn test:e2e:ios:bitrise:build
      - save-cocoapods-cache@1: {}
      - save-cache@1:
          title: Save CCache
          run_if: '{{not (enveq "SKIP_CCACHE_UPLOAD" "true")}}'
          inputs:
            - key: '{{ getenv "CCACHE_KEY" }}'
            - paths: |-
                ccache
      - save-cache@1:
          title: Save build
          inputs:
            - key: ipa-cache-{{ .CommitHash }}
            - paths: |-
                ios/build/Build
                ../Library/Detox/ios
      - save-cache@1:
          title: Save node_modules
          inputs:
            - key: node_modules-{{ .OS }}-{{ .Arch }}-{{ .CommitHash }}
            - paths: node_modules
  ios_e2e_test:
    before_run:
      - setup
      - prep_environment
    after_run:
      - notify_failure
    steps:
      - restore-cache@2:
          title: Restore cache build
          inputs:
            - key: ipa-cache-{{ .CommitHash }}
      - restore-cocoapods-cache@2: {}
      - restore-cache@2:
          title: Restore cache node_modules
          inputs:
            - key: node_modules-{{ .OS }}-{{ .Arch }}-{{ .CommitHash }}
      - certificate-and-profile-installer@1: {}
      - set-xcode-build-number@1:
          inputs:
            - build_short_version_string: $VERSION_NAME
            - plist_path: $PROJECT_LOCATION_IOS/MetaMask/Info.plist
      - script:
          inputs:
            - content: |-
                # Add cache directory to environment variable
                envman add --key BREW_APPLESIMUTILS --value "$(brew --cellar)/applesimutils"
                envman add --key BREW_OPT_APPLESIMUTILS --value "/usr/local/opt/applesimutils"
                brew tap wix/brew
          title: Set Env Path for caching deps
      - script@1:
          inputs:
            - content: |-
                #!/usr/bin/env bash
                if [ -n "$TEST_SUITE_FOLDER" ]; then
                  echo "TEST_SUITE_FOLDER value is: $TEST_SUITE_FOLDER"
                fi                
                if [ "$TEST_SUITE" = "Regression" ]; then
                  TEST_SUITE="Regression"
                else
                  TEST_SUITE="Smoke"
                fi
                if [ -n "$TEST_SUITE_TAG" ]; then
                echo "TEST_SUITE_TAG value is: $TEST_SUITE_TAG"
                TEST_SUITE=$TEST_SUITE_TAG
                fi
                node -v
                export METAMASK_ENVIRONMENT='local'
                export METAMASK_BUILD_TYPE='main'
                IGNORE_BOXLOGS_DEVELOPMENT="true" FORCE_BUNDLING=true yarn test:e2e:ios:bitrise:run "$TEST_SUITE_FOLDER" --testNamePattern="$TEST_SUITE"
          title: Run detox test
          is_always_run: false
      - custom-test-results-export@1:
          is_always_run: true
          is_skippable: false
          title: Export test results
          inputs:
            - base_path: $BITRISE_SOURCE_DIR/e2e/reports/
            - test_name: E2E Tests
            - search_pattern: $BITRISE_SOURCE_DIR/e2e/reports/junit.xml
      - deploy-to-bitrise-io@2.2.3:
          is_always_run: true
          is_skippable: true
          title: Deploy test report files
      - script@1:
          is_always_run: true
          run_if: .IsBuildFailed
          title: Copy screenshot files
          inputs:
            - content: |-
                #!/usr/bin/env bash
                set -ex
                cp -r "$BITRISE_SOURCE_DIR/artifacts/screenshots"  "$BITRISE_DEPLOY_DIR"
      - deploy-to-bitrise-io@2.3:
          is_always_run: true
          run_if: .IsBuildFailed
          title: Deploy test screenshots
          inputs:
            - deploy_path: $BITRISE_DEPLOY_DIR
            - is_compress: true
            - zip_name: 'E2E_IOS_Failure_Screenshots'
  start_e2e_tests:
    steps:
      - build-router-start@0:
          inputs:
            - workflows: |-
                ios_e2e_test
                wdio_android_e2e_test
            - wait_for_builds: 'true'
            - access_token: $BITRISE_START_BUILD_ACCESS_TOKEN
      - build-router-wait@0:
          inputs:
            - abort_on_fail: 'yes'
            - access_token: $BITRISE_START_BUILD_ACCESS_TOKEN
  build_android_release:
    before_run:
      - code_setup
    after_run:
      - notify_failure
    steps:
      - change-android-versioncode-and-versionname@1:
          inputs:
            - new_version_name: $VERSION_NAME
            - new_version_code: $VERSION_NUMBER
            - build_gradle_path: $PROJECT_LOCATION_ANDROID/app/build.gradle
      - file-downloader@1:
          inputs:
            - source: $BITRISEIO_ANDROID_KEYSTORE_URL
            - destination: android/keystores/release.keystore
      - restore-gradle-cache@2: {}
      - install-missing-android-tools@3:
          inputs:
            - ndk_version: $NDK_VERSION
            - gradlew_path: $PROJECT_LOCATION/gradlew
      - script@1:
          inputs:
            - content: |-
                #!/usr/bin/env bash
                "${ANDROID_HOME}/tools/bin/sdkmanager" "cmake;3.22.1"
          title: Download cmake 3.22.1 with sdkmanager
          is_always_run: false
      - script@1:
          inputs:
            - content: |-
                #!/usr/bin/env bash
                node -v
                METAMASK_BUILD_TYPE='main' METAMASK_ENVIRONMENT='production' yarn build:android:pre-release:bundle
          title: Build Android Pre-Release Bundle
          is_always_run: false
      - save-gradle-cache@1: {}
      - deploy-to-bitrise-io@2.2.3:
          is_always_run: false
          is_skippable: true
          inputs:
            - pipeline_intermediate_files: $PROJECT_LOCATION/app/build/outputs/apk/prod/release/app-prod-release.apk:BITRISE_PLAY_STORE_APK_PATH
            - deploy_path: $PROJECT_LOCATION/app/build/outputs/apk/prod/release/app-prod-release.apk
          title: Bitrise Deploy APK
      - deploy-to-bitrise-io@2.2.3:
          is_always_run: false
          is_skippable: true
          inputs:
            - pipeline_intermediate_files: $PROJECT_LOCATION/app/build/outputs/apk/prod/release/sha512sums.txt:BITRISE_PLAY_STORE_SHA512SUMS_PATH
            - deploy_path: $PROJECT_LOCATION/app/build/outputs/apk/prod/release/sha512sums.txt
          title: Bitrise Deploy Checksum
      - deploy-to-bitrise-io@2.2.3:
          is_always_run: false
          is_skippable: true
          inputs:
            - pipeline_intermediate_files: $PROJECT_LOCATION/app/build/outputs/mapping/prodRelease/mapping.txt:BITRISE_PLAY_STORE_MAPPING_PATH
            - deploy_path: $PROJECT_LOCATION/app/build/outputs/mapping/prodRelease/mapping.txt
          title: Bitrise ProGuard Map Files
      - deploy-to-bitrise-io@2.2.3:
          is_always_run: false
          is_skippable: true
          inputs:
            - pipeline_intermediate_files: $PROJECT_LOCATION/app/build/outputs/bundle/prodRelease/app-prod-release.aab:BITRISE_PLAY_STORE_ABB_PATH
            - deploy_path: $PROJECT_LOCATION/app/build/outputs/bundle/prodRelease/app-prod-release.aab
          title: Bitrise Deploy AAB
      - deploy-to-bitrise-io@2.2.3:
          is_always_run: false
          is_skippable: true
          inputs:
            - pipeline_intermediate_files: sourcemaps/android/index.js.map:BITRISE_PLAY_STORE_SOURCEMAP_PATH
            - deploy_path: sourcemaps/android/index.js.map
          title: Bitrise Deploy Sourcemaps
    meta:
      bitrise.io:
        stack: linux-docker-android-20.04
        machine_type_id: elite-xl
  build_android_qa:
    before_run:
      - code_setup
    after_run:
      - _upload_apk_to_browserstack
      - notify_failure
    steps:
      - change-android-versioncode-and-versionname@1:
          inputs:
            - new_version_name: $VERSION_NAME
            - new_version_code: $VERSION_NUMBER
            - build_gradle_path: $PROJECT_LOCATION_ANDROID/app/build.gradle
      - file-downloader@1:
          inputs:
            - source: $BITRISEIO_ANDROID_QA_KEYSTORE_URL
            - destination: android/keystores/internalRelease.keystore
      - restore-gradle-cache@2: {}
      - install-missing-android-tools@3:
          inputs:
            - ndk_version: $NDK_VERSION
            - gradlew_path: $PROJECT_LOCATION/gradlew
      - script@1:
          inputs:
            - content: |-
                #!/usr/bin/env bash
                "${ANDROID_HOME}/tools/bin/sdkmanager" "cmake;3.22.1"
          title: Download cmake 3.22.1 with sdkmanager
          is_always_run: false
      - script@1:
          inputs:
            - content: |-
                #!/usr/bin/env bash
                node -v
                GIT_BRANCH=$BITRISE_GIT_BRANCH METAMASK_BUILD_TYPE='main' METAMASK_ENVIRONMENT='qa' yarn build:android:pre-release:bundle:qa
          title: Build Android Pre-Release Bundle
          is_always_run: false
      - save-gradle-cache@1: {}
      - deploy-to-bitrise-io@2.2.3:
          is_always_run: false
          is_skippable: true
          inputs:
            - deploy_path: $PROJECT_LOCATION/app/build/outputs/apk/qa/release/$QA_APK_NAME.apk
          title: Bitrise Deploy APK
      - deploy-to-bitrise-io@2.2.3:
          is_always_run: false
          is_skippable: true
          inputs:
            - deploy_path: $PROJECT_LOCATION/app/build/outputs/apk/qa/release/sha512sums.txt
          title: Bitrise Deploy Checksum
      - deploy-to-bitrise-io@2.2.3:
          is_always_run: false
          is_skippable: true
          inputs:
            - deploy_path: $PROJECT_LOCATION/app/build/outputs/mapping/qaRelease/mapping.txt
          title: Bitrise ProGuard Map Files
      - deploy-to-bitrise-io@2.2.3:
          is_always_run: false
          is_skippable: true
          inputs:
            - deploy_path: $PROJECT_LOCATION/app/build/outputs/bundle/qaRelease/app-qa-release.aab
          title: Bitrise Deploy AAB
      - deploy-to-bitrise-io@2.2.3:
          is_always_run: false
          is_skippable: true
          inputs:
            - deploy_path: sourcemaps/android/index.js.map
          title: Bitrise Deploy Sourcemaps
    meta:
      bitrise.io:
        stack: linux-docker-android-20.04
        machine_type_id: elite-xl
  _upload_apk_to_browserstack:
    steps:
      - script@1:
          title: Upload APK to Browserstack
          inputs:
            - content: |-
                #!/usr/bin/env bash
                set -e
                set -x
                set -o pipefail
                APK_PATH=$PROJECT_LOCATION/app/build/outputs/apk/qa/release/app-qa-release.apk
                CUSTOM_ID="$BITRISE_GIT_BRANCH-$VERSION_NAME-$VERSION_NUMBER"
                CUSTOM_ID=${CUSTOM_ID////-}
                curl -u "$BROWSERSTACK_USERNAME:$BROWSERSTACK_ACCESS_KEY" -X POST "https://api-cloud.browserstack.com/app-automate/upload" -F "file=@$APK_PATH" -F 'data={"custom_id": "'$CUSTOM_ID'"}' | jq -j '.app_url' | envman add --key BROWSERSTACK_APP_URL
                APK_PATH_FOR_APP_LIVE=$PROJECT_LOCATION/app/build/outputs/apk/qa/release/"$CUSTOM_ID".apk
                mv "$APK_PATH" "$APK_PATH_FOR_APP_LIVE"
                curl -u "$BROWSERSTACK_USERNAME:$BROWSERSTACK_ACCESS_KEY" -X POST "https://api-cloud.browserstack.com/app-live/upload" -F "file=@$APK_PATH_FOR_APP_LIVE" -F 'data={"custom_id": "'$CUSTOM_ID'"}'
                curl -u "$BROWSERSTACK_USERNAME:$BROWSERSTACK_ACCESS_KEY" -X GET https://api-cloud.browserstack.com/app-automate/recent_apps | jq > browserstack_uploaded_apps.json
      - deploy-to-bitrise-io@2.2.3:
          is_always_run: false
          is_skippable: true
          inputs:
            - deploy_path: browserstack_uploaded_apps.json
          title: Bitrise Deploy Browserstack Uploaded Apps
      - build-router-start@0:
          inputs:
            - workflows: |-
                wdio_android_e2e_test
            - wait_for_builds: 'false'
            - abort_on_fail: 'yes'
            - access_token: $BITRISE_START_BUILD_ACCESS_TOKEN
            - environment_key_list: BROWSERSTACK_APP_URL

                BROWSERSTACK_DEVICE

                BROWSERSTACK_OS_VERSION

                BROWSERSTACK_TAG_EXPRESSION
  wdio_android_e2e_test:
    before_run:
      - code_setup
    after_run:
      - notify_failure
    steps:
      - script@1:
          title: Run Android E2E tests on Browserstack
          inputs:
            - content: |-
                #!/usr/bin/env bash
                yarn test:wdio:android:browserstack
      - script@1:
          is_always_run: true
          is_skippable: false
          title: Add tests reports to Bitrise
          inputs:
            - content: |-
                #!/usr/bin/env bash
                cp -r $BITRISE_SOURCE_DIR/wdio/reports/junit-results/ $BITRISE_TEST_RESULT_DIR/
      - deploy-to-bitrise-io@2.2.3:
          is_always_run: true
          is_skippable: false
          inputs:
            - deploy_path: $BITRISE_TEST_RESULT_DIR
          title: Deploy test report files
    meta:
      bitrise.io:
        stack: linux-docker-android-20.04
        machine_type_id: standard
  deploy_android_to_store:
    steps:
      - pull-intermediate-files@1:
          inputs:
            - artifact_sources: .*
      - google-play-deploy:
          inputs:
            - app_path: $BITRISE_PLAY_STORE_ABB_PATH
            - track: internal
            - service_account_json_key_path: $BITRISEIO_BITRISEIO_SERVICE_ACCOUNT_JSON_KEY_URL_URL
            - package_name: $MM_ANDROID_PACKAGE_NAME
    envs:
      - opts:
          is_expand: true
        MM_ANDROID_PACKAGE_NAME: io.metamask
  deploy_ios_to_store:
    steps:
      - pull-intermediate-files@1:
          inputs:
            - artifact_sources: .*
      - deploy-to-itunesconnect-application-loader@1:
          inputs:
            - ipa_path: $BITRISE_APP_STORE_IPA_PATH
  build_ios_release:
    before_run:
      - code_setup
    after_run:
      - notify_failure
    steps:
      - certificate-and-profile-installer@1: {}
      - set-xcode-build-number@1:
          inputs:
            - build_short_version_string: $VERSION_NAME
            - build_version: $VERSION_NUMBER
            - plist_path: $PROJECT_LOCATION_IOS/MetaMask/Info.plist
      - script@1:
          inputs:
            - content: |-
                #!/usr/bin/env bash
                METAMASK_BUILD_TYPE='main' METAMASK_ENVIRONMENT='production' yarn build:ios:pre-release
          title: iOS Sourcemaps & Build
          is_always_run: false
      - deploy-to-bitrise-io@2.2.3:
          is_always_run: false
          is_skippable: true
          inputs:
            - pipeline_intermediate_files: ios/build/output/MetaMask.ipa:BITRISE_APP_STORE_IPA_PATH
            - deploy_path: ios/build/output/MetaMask.ipa
          title: Deploy iOS IPA
      - deploy-to-bitrise-io@1.6.1:
          is_always_run: false
          is_skippable: true
          inputs:
            - deploy_path: ios/build/MetaMask.xcarchive
          title: Deploy Symbols File
      - deploy-to-bitrise-io@2.2.3:
          is_always_run: false
          is_skippable: true
          inputs:
            - pipeline_intermediate_files: sourcemaps/ios/index.js.map:BITRISE_APP_STORE_SOURCEMAP_PATH
            - deploy_path: sourcemaps/ios/index.js.map
          title: Deploy Source Map
  build_ios_qa:
    before_run:
      - code_setup
    after_run:
      - _upload_ipa_to_browserstack
      - notify_failure
    steps:
      - certificate-and-profile-installer@1: {}
      - set-xcode-build-number@1:
          inputs:
            - build_short_version_string: $VERSION_NAME
            - build_version: $VERSION_NUMBER
            - plist_path: $PROJECT_LOCATION_IOS/MetaMask/MetaMask-QA-Info.plist
      - script@1:
          inputs:
            - content: |-
                #!/usr/bin/env bash
                node -v
                GIT_BRANCH=$BITRISE_GIT_BRANCH METAMASK_BUILD_TYPE='main' METAMASK_ENVIRONMENT='qa' yarn build:ios:pre-qa
          title: iOS Sourcemaps & Build
          is_always_run: false
      - deploy-to-bitrise-io@2.2.3:
          is_always_run: false
          is_skippable: true
          inputs:
            - pipeline_intermediate_files: ios/build/output/MetaMask-QA.ipa:BITRISE_APP_STORE_IPA_PATH
            - deploy_path: ios/build/output/MetaMask-QA.ipa
          title: Deploy iOS IPA
      - deploy-to-bitrise-io@2.2.3:
          is_always_run: false
          is_skippable: true
          inputs:
            - deploy_path: ios/build/MetaMask-QA.xcarchive
          title: Deploy Symbols File
      - deploy-to-bitrise-io@2.2.3:
          is_always_run: false
          is_skippable: true
          inputs:
            - pipeline_intermediate_files: sourcemaps/ios/index.js.map:BITRISE_APP_STORE_SOURCEMAP_PATH
            - deploy_path: sourcemaps/ios/index.js.map
          title: Deploy Source Map
  _upload_ipa_to_browserstack:
    steps:
      - script@1:
          title: Upload IPA to Browserstack
          inputs:
            - content: |-
                #!/usr/bin/env bash
                set -e
                set -x
                set -o pipefail
                CUSTOM_ID="$BITRISE_GIT_BRANCH-$VERSION_NAME-$VERSION_NUMBER"
                CUSTOM_ID=${CUSTOM_ID////-}
                IPA_PATH=ios/build/output/MetaMask-QA.ipa
                IPA_PATH_FOR_APP_LIVE=ios/build/output/"$CUSTOM_ID".ipa
                curl -u "$BROWSERSTACK_USERNAME:$BROWSERSTACK_ACCESS_KEY" -X POST "https://api-cloud.browserstack.com/app-automate/upload" -F "file=@$IPA_PATH" -F 'data={"custom_id": "'$CUSTOM_ID'"}' | jq -j '.app_url' | envman add --key BROWSERSTACK_APP_URL
                mv "$IPA_PATH" "$IPA_PATH_FOR_APP_LIVE"
                curl -u "$BROWSERSTACK_USERNAME:$BROWSERSTACK_ACCESS_KEY" -X POST "https://api-cloud.browserstack.com/app-live/upload" -F "file=@$IPA_PATH_FOR_APP_LIVE" -F 'data={"custom_id": "'$CUSTOM_ID'"}'
                curl -u "$BROWSERSTACK_USERNAME:$BROWSERSTACK_ACCESS_KEY" -X GET https://api-cloud.browserstack.com/app-automate/recent_apps | jq > browserstack_uploaded_apps.json
      - deploy-to-bitrise-io@2.2.3:
          is_always_run: false
          is_skippable: true
          inputs:
            - deploy_path: browserstack_uploaded_apps.json
          title: Bitrise Deploy Browserstack Uploaded Apps
  build_ios_flask_release:
    before_run:
      - code_setup
    after_run:
      - notify_failure
    steps:
      - certificate-and-profile-installer@1: {}
      - set-xcode-build-number@1:
          inputs:
            - build_short_version_string: $FLASK_VERSION_NAME
            - build_version: $FLASK_VERSION_NUMBER
            - plist_path: $PROJECT_LOCATION_IOS/MetaMask/MetaMask-Flask-Info.plist
      - script@1:
          inputs:
            - content: |-
                #!/usr/bin/env bash
                node -v
                METAMASK_BUILD_TYPE='flask' METAMASK_ENVIRONMENT='production' yarn build:ios:pre-flask
          title: iOS Sourcemaps & Build
          is_always_run: false
      - deploy-to-bitrise-io@2.2.3:
          is_always_run: false
          is_skippable: true
          inputs:
            - pipeline_intermediate_files: ios/build/output/MetaMask-Flask.ipa:BITRISE_APP_STORE_IPA_PATH
            - deploy_path: ios/build/output/MetaMask-Flask.ipa
          title: Deploy iOS IPA
      - deploy-to-bitrise-io@1.6.1:
          is_always_run: false
          is_skippable: true
          inputs:
            - deploy_path: ios/build/MetaMask-Flask.xcarchive:BITRISE_APP_STORE_XCARCHIVE_PATH
          title: Deploy Symbols File
      - deploy-to-bitrise-io@2.2.3:
          is_always_run: false
          is_skippable: true
          inputs:
            - pipeline_intermediate_files: sourcemaps/ios/index.js.map:BITRISE_APP_STORE_SOURCEMAP_PATH
            - deploy_path: sourcemaps/ios/index.js.map
          title: Deploy Source Map
  build_android_flask_release:
    before_run:
      - code_setup
    after_run:
      - notify_failure
    steps:
      - change-android-versioncode-and-versionname@1:
          inputs:
            - new_version_name: $FLASK_VERSION_NAME
            - new_version_code: $FLASK_VERSION_NUMBER
            - build_gradle_path: $PROJECT_LOCATION_ANDROID/app/build.gradle
      - file-downloader@1:
          inputs:
            - source: $BITRISEIO_ANDROID_FLASK_KEYSTORE_URL_URL
            - destination: android/keystores/flaskRelease.keystore
      - restore-gradle-cache@2: {}
      - install-missing-android-tools@3:
          inputs:
            - ndk_revision: $NDK_VERSION
            - gradlew_path: $PROJECT_LOCATION/gradlew
      - script@1:
          inputs:
            - content: |-
                #!/usr/bin/env bash
                "${ANDROID_HOME}/tools/bin/sdkmanager" "cmake;3.22.1"
          title: Download cmake 3.22.1 with sdkmanager
          is_always_run: false
      - script@1:
          inputs:
            - content: |-
                #!/usr/bin/env bash
                node -v
                METAMASK_BUILD_TYPE='flask' METAMASK_ENVIRONMENT='production' yarn build:android:pre-release:bundle:flask
          title: Build Android Pre-Release Bundle
          is_always_run: false
      - save-gradle-cache@1: {}
      - deploy-to-bitrise-io@2.2.3:
          is_always_run: false
          is_skippable: true
          inputs:
            - pipeline_intermediate_files: $PROJECT_LOCATION/app/build/outputs/apk/flask/release/app-flask-release.apk:BITRISE_PLAY_STORE_APK_PATH
            - deploy_path: $PROJECT_LOCATION/app/build/outputs/apk/flask/release/app-flask-release.apk
          title: Bitrise Deploy APK
      - deploy-to-bitrise-io@2.2.3:
          is_always_run: false
          is_skippable: true
          inputs:
            - pipeline_intermediate_files: $PROJECT_LOCATION/app/build/outputs/apk/flask/release/sha512sums.txt:BITRISE_PLAY_STORE_SHA512SUMS_PATH
            - deploy_path: $PROJECT_LOCATION/app/build/outputs/apk/flask/release/sha512sums.txt
          title: Bitrise Deploy Checksum
      - deploy-to-bitrise-io@2.2.3:
          is_always_run: false
          is_skippable: true
          inputs:
            - pipeline_intermediate_files: $PROJECT_LOCATION/app/build/outputs/mapping/flaskRelease/mapping.txt:BITRISE_PLAY_STORE_MAPPING_PATH
            - deploy_path: $PROJECT_LOCATION/app/build/outputs/mapping/flaskRelease/mapping.txt
          title: Bitrise ProGuard Map Files
      - deploy-to-bitrise-io@2.2.3:
          is_always_run: false
          is_skippable: true
          inputs:
            - pipeline_intermediate_files: $PROJECT_LOCATION/app/build/outputs/bundle/flaskRelease/app-flask-release.aab:BITRISE_PLAY_STORE_ABB_PATH
            - deploy_path: $PROJECT_LOCATION/app/build/outputs/bundle/flaskRelease/app-flask-release.aab
          title: Bitrise Deploy AAB
      - deploy-to-bitrise-io@2.2.3:
          is_always_run: false
          is_skippable: true
          inputs:
            - pipeline_intermediate_files: /bitrise/src/sourcemaps/android/index.js.map:BITRISE_PLAY_STORE_SOURCEMAP_PATH
            - deploy_path: sourcemaps/android/index.js.map
          title: Bitrise Deploy Sourcemaps
    meta:
      bitrise.io:
        stack: linux-docker-android-20.04
        machine_type_id: elite-xl

app:
  envs:
    - opts:
        is_expand: false
      PROJECT_LOCATION: android
    - opts:
        is_expand: false
      NDK_VERSION: 24.0.8215888
    - opts:
        is_expand: false
      QA_APK_NAME: app-qa-release
    - opts:
        is_expand: false
      MODULE: app
    - opts:
        is_expand: false
      VARIANT: ''
    - opts:
        is_expand: false
      BITRISE_PROJECT_PATH: ios/MetaMask.xcworkspace
    - opts:
        is_expand: false
      BITRISE_SCHEME: MetaMask
    - opts:
        is_expand: false
      BITRISE_EXPORT_METHOD: enterprise
    - opts:
        is_expand: false
      PROJECT_LOCATION_ANDROID: android
    - opts:
        is_expand: false
      PROJECT_LOCATION_IOS: ios
    - opts:
        is_expand: false
<<<<<<< HEAD
      VERSION_NAME: 7.17.0
    - opts:
        is_expand: false
      VERSION_NUMBER: 1267
    - opts:
        is_expand: false
      FLASK_VERSION_NAME: 7.17.0
    - opts:
        is_expand: false
      FLASK_VERSION_NUMBER: 1267
=======
      VERSION_NAME: 7.16.0
    - opts:
        is_expand: false
      VERSION_NUMBER: 1265
    - opts:
        is_expand: false
      FLASK_VERSION_NAME: 7.16.0
    - opts:
        is_expand: false
      FLASK_VERSION_NUMBER: 1248
>>>>>>> e0698b63
    - opts:
        is_expand: false
      ANDROID_APK_LINK: ''
    - opts:
        is_expand: false
      ANDROID_AAP_LINK: ''
    - opts:
        is_expand: false
      IOS_APP_LINK: ''
    - opts:
        is_expand: false
      NODE_VERSION: 18.18.2
    - opts:
        is_expand: false
      YARN_VERSION: 1.22.19
meta:
  bitrise.io:
    stack: osx-xcode-15.0.x
    machine_type_id: g2-m1-max.5core
trigger_map:
  - push_branch: release/*
    pipeline: release_e2e_pipeline
  - push_branch: main
    pipeline: pr_smoke_e2e_pipeline
  - tag: 'v*.*.*-RC-*'
    pipeline: release_builds_to_store_pipeline
  - tag: 'qa-*'
    pipeline: create_qa_builds_pipeline
  - tag: 'dev-e2e-*'
    pipeline: pr_smoke_e2e_pipeline<|MERGE_RESOLUTION|>--- conflicted
+++ resolved
@@ -1300,7 +1300,6 @@
       PROJECT_LOCATION_IOS: ios
     - opts:
         is_expand: false
-<<<<<<< HEAD
       VERSION_NAME: 7.17.0
     - opts:
         is_expand: false
@@ -1311,18 +1310,6 @@
     - opts:
         is_expand: false
       FLASK_VERSION_NUMBER: 1267
-=======
-      VERSION_NAME: 7.16.0
-    - opts:
-        is_expand: false
-      VERSION_NUMBER: 1265
-    - opts:
-        is_expand: false
-      FLASK_VERSION_NAME: 7.16.0
-    - opts:
-        is_expand: false
-      FLASK_VERSION_NUMBER: 1248
->>>>>>> e0698b63
     - opts:
         is_expand: false
       ANDROID_APK_LINK: ''
