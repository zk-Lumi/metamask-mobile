--- conflicted
+++ resolved
@@ -1497,29 +1497,16 @@
       PROJECT_LOCATION_IOS: ios
     - opts:
         is_expand: false
-<<<<<<< HEAD
-      VERSION_NAME: 7.31.1
+      VERSION_NAME: 7.32.0
     - opts:
         is_expand: false
       VERSION_NUMBER: 1449
     - opts:
         is_expand: false
-      FLASK_VERSION_NAME: 7.31.1
+      FLASK_VERSION_NAME: 7.32.0
     - opts:
         is_expand: false
       FLASK_VERSION_NUMBER: 1449
-=======
-      VERSION_NAME: 7.32.0
-    - opts:
-        is_expand: false
-      VERSION_NUMBER: 1444
-    - opts:
-        is_expand: false
-      FLASK_VERSION_NAME: 7.32.0
-    - opts:
-        is_expand: false
-      FLASK_VERSION_NUMBER: 1444
->>>>>>> d897bb68
     - opts:
         is_expand: false
       ANDROID_APK_LINK: ''
