---
format_version: '8'
default_step_lib_source: 'https://github.com/bitrise-io/bitrise-steplib.git'
project_type: react-native

#Pipelines are listed below
pipelines:
  #Creates MetaMask-QA apps and stores apk/ipa in Bitrise
  create_qa_builds_pipeline:
    stages:
      - create_build_qa: {}
  #Builds MetaMask, MetaMask-QA apps and stores apk/ipa in Bitrise
  build_all_targets_pipeline:
    stages:
      - create_build_all_targets: {}
  #Releases MetaMask apps and stores apk/ipa into Play(Internal Testing)/App(TestFlight) Store
  release_builds_to_store_pipeline:
    stages:
      - create_build_release: {}
      - deploy_build_release: {}
      - create_build_qa: {} #Generate QA builds for E2E app upgrade tests
  #Releases MetaMask apps and stores ipa into App(TestFlight) Store
  release_ios_to_store_pipeline:
    stages:
      - create_ios_release: {}
      - deploy_ios_release: {}
  #Releases MetaMask apps and stores apk Play(Internal Testing) Store
  release_android_to_store_pipeline:
    stages:
      - create_android_release: {}
      - deploy_android_release: {}
  #Run E2E test suite for iOS only
  run_e2e_ios_pipeline:
    stages:
      - build_e2e_ios_stage: {}
      - run_e2e_ios_stage: {}
      - notify: {}
  #Run E2E test suite for Android only
  run_e2e_android_pipeline:
    stages:
      - build_e2e_android_stage: {} #builds android detox E2E
      - run_e2e_android_stage: {} #runs android detox test E2E
      - notify: {}
  #PR_e2e_verfication (build ios & android), run iOS (smoke), emulator Android
  release_e2e_pipeline:
    stages:
      - build_e2e_ios_android_stage: {}
      - run_release_e2e_ios_android_stage: {}
      - notify: {}
  #PR_e2e_verfication (build ios & android), run iOS (smoke), emulator Android
  pr_smoke_e2e_pipeline:
    stages:
      - build_smoke_e2e_ios_android_stage: {}
      - run_smoke_e2e_ios_android_stage: {}
      - notify: {}

  #PR_e2e_verfication (build ios & android), run iOS (regression), emulator Android
  pr_regression_e2e_pipeline:
    stages:
      - build_regression_e2e_ios_android_stage: {}
      - run_regression_e2e_ios_android_stage: {}
      - notify: {}
  #App launch times pipeline. Runs on browserstack
  app_launch_times_pipeline:
    stages:
      - create_build_qa_android: {}
      - app_launch_times_test_stage: {}

  #App Upgrade pipeline. Runs on browserstack
  app_upgrade_pipeline:
    stages:
      - create_build_qa_android: {}
      - app_upgrade_test_stage: {}
  # Pipeline for Flask
  create_flask_release_builds_pipeline:
    stages:
      - create_build_flask_release: {}
      - notify: {}
  release_flask_builds_to_store_pipeline:
    stages:
      - create_build_flask_release: {}
      - deploy_flask_build_release: {}
      - release_notify: {}
#Stages reference workflows. Those workflows cannot but utility "_this-is-a-utility"
stages:
  create_build_all_targets:
    workflows:
      - build_android_release: {}
      - build_ios_release: {}
      - build_android_qa: {}
      - build_ios_qa: {}
  create_build_release:
    workflows:
      - build_android_release: {}
      - build_ios_release: {}
  deploy_build_release:
    workflows:
      - deploy_android_to_store: {}
      - deploy_ios_to_store: {}
  create_ios_release:
    workflows:
      - build_ios_release: {}
  deploy_ios_release:
    workflows:
      - deploy_ios_to_store: {}
  create_android_release:
    workflows:
      - build_android_release: {}
  deploy_android_release:
    workflows:
      - deploy_android_to_store: {}
  create_build_qa:
    workflows:
      - build_android_qa: {}
      - build_ios_qa: {}
  create_build_qa_android:
    workflows:
      - build_android_qa: {}
  create_build_qa_ios:
    workflows:
      - build_ios_qa: {}
  build_e2e_ios_stage:
    workflows:
      - ios_e2e_build: {}
  run_e2e_ios_stage:
    workflows:
      - ios_e2e_test: {}
  build_smoke_e2e_ios_android_stage:
    abort_on_fail: true
    workflows:
      - ios_e2e_build: {}
      - android_e2e_build: {}
  run_smoke_e2e_ios_android_stage:
    workflows:
      - run_ios_api_specs: {}
      - run_tag_smoke_accounts_ios: {}
      - run_tag_smoke_accounts_android: {}
      - run_tag_smoke_assets_ios: {}
      - run_tag_smoke_assets_android: {}
      - run_tag_smoke_confirmations_ios: {}
      - run_tag_smoke_confirmations_android: {}
      - run_tag_smoke_swaps_ios: {}
      - run_tag_smoke_swaps_android: {}
      - run_tag_smoke_core_ios: {}
      - run_tag_smoke_core_android: {}
  build_regression_e2e_ios_android_stage:
    workflows:
      - ios_build_regression_tests: {}
      - android_build_regression_tests: {}
  run_regression_e2e_ios_android_stage:
    workflows:
      - ios_run_regression_tests: {}
      - android_run_regression_tests: {}
  run_release_e2e_ios_android_stage:
    workflows:
      - ios_run_regression_tests: {}
      - android_run_regression_tests: {}
      - run_tag_smoke_confirmations_ios: {}
      - run_tag_smoke_confirmations_android: {}
      - run_tag_smoke_accounts_ios: {}
      - run_tag_smoke_accounts_android: {}
      - run_tag_smoke_assets_ios: {}
      - run_tag_smoke_assets_android: {}
      - run_tag_smoke_swaps_ios: {}
      - run_tag_smoke_swaps_android: {}
      - run_tag_smoke_core_ios: {}
      - run_tag_smoke_core_android: {}
      - run_tag_upgrade_android: {}
      - run_android_app_launch_times_appium_test: {}
  run_e2e_ios_android_stage:
    workflows:
      - ios_e2e_test: {}
      - android_e2e_test: {}
  build_e2e_ios_android_stage:
    workflows:
      - build_android_qa: {}
      - ios_e2e_build: {}
      - android_e2e_build: {}
  build_e2e_android_stage:
    workflows:
      - android_e2e_build: {}
  run_e2e_android_stage:
    workflows:
      - android_e2e_test: {}
  notify:
    workflows:
      - notify_success: {}
  app_launch_times_test_stage:
    workflows:
      - run_android_app_launch_times_appium_test: {}
  app_upgrade_test_stage:
    workflows:
      - run_tag_upgrade_android: {}
  release_notify:
    workflows:
      - release_announcing_stores: {}
  create_build_flask_release:
    workflows:
      - build_android_flask_release: {}
      - build_ios_flask_release: {}
  deploy_flask_build_release:
    workflows:
      - deploy_android_to_store:
          envs:
            - MM_ANDROID_PACKAGE_NAME: 'io.metamask.flask'
      - deploy_ios_to_store:

workflows:
  # Code Setups
  setup:
    steps:
      - activate-ssh-key@4:
          run_if: '{{getenv "SSH_RSA_PRIVATE_KEY" | ne ""}}'
      - git-clone@6: {}
  set_commit_hash:
    steps:
      - script@1:
          title: Set commit hash env variable
          inputs:
            - content: |-
                #!/usr/bin/env bash
                BRANCH_COMMIT_HASH="$(git rev-parse HEAD)"

                # Log the value of BRANCH_COMMIT_HASH
                echo "BRANCH_COMMIT_HASH is set to: $BRANCH_COMMIT_HASH"

                envman add --key BRANCH_COMMIT_HASH --value "$BRANCH_COMMIT_HASH"
      - share-pipeline-variable@1:
          title: Persist commit hash across all stages
          inputs:
            - variables: |-
                BRANCH_COMMIT_HASH
  code_setup:
    before_run:
      - setup
      - prep_environment
    steps:
      - restore-cocoapods-cache@2: {}
      - script@1:
          inputs:
            - content: |-
                #!/usr/bin/env bash
                envman add --key YARN_CACHE_DIR --value "$(yarn cache dir)"
          title: Get Yarn cache directory
      - yarn@0:
          inputs:
            - command: setup 
          timeout: 1000
          title: Yarn Setup
  prep_environment:
    steps:
      - script@1:
          inputs:
            - content: |-
                #!/usr/bin/env bash
                echo "Gems being installed with bundler gem"
                bundle install
                echo "Node $NODE_VERSION being installed"

                set -e

                # Install and enable NVM
                wget -O install-nvm.sh "https://raw.githubusercontent.com/nvm-sh/nvm/v${NVM_VERSION}/install.sh"
                echo "${NVM_SHA256SUM} install-nvm.sh" > install-nvm.sh.SHA256SUM
                sha256sum -c install-nvm.sh.SHA256SUM
                chmod +x install-nvm.sh && ./install-nvm.sh && rm ./install-nvm.sh
                source "${HOME}/.nvm/nvm.sh"
                echo 'source "${HOME}/.nvm/nvm.sh"' | tee -a ${HOME}/.{bashrc,profile}

                nvm install ${NODE_VERSION}

                envman add --key PATH --value $PATH

                node --version

                echo "Corepack being installed with npm"
                npm i -g "corepack@$COREPACK_VERSION"
                echo "Corepack enabling $YARN_VERSION"
                corepack enable
          title: Install node, yarn and corepack
  install_detox:
    steps:
      - script@1:
          inputs:
            - content: |-
                #!/usr/bin/env bash
                scripts/detox-setup.sh
          title: Install Detox Dependencies

  # Notifications utility workflows
  # Provides values for commit or branch message and path depending on commit env setup initialised or not
  _get_workflow_info:
    steps:
      - activate-ssh-key@4:
          is_always_run: true # always run to also feed failure notifications
          run_if: '{{getenv "SSH_RSA_PRIVATE_KEY" | ne ""}}'
      - git-clone@6:
          inputs:
            - update_submodules: 'no'
          is_always_run: true # always run to also feed failure notifications
      - script@1:
          is_always_run: true # always run to also feed failure notifications
          inputs:
            - content: |
                #!/bin/bash
                # generate reference to commit from env or using git
                COMMIT_SHORT_HASH="${BITRISE_GIT_COMMIT:0:7}"
                BRANCH_HEIGHT=''
                WORKFLOW_TRIGGER='Push'

                if [[ -z "$BITRISE_GIT_COMMIT" ]]; then
                  COMMIT_SHORT_HASH="$(git rev-parse --short HEAD)"
                  BRANCH_HEIGHT='HEAD'
                  WORKFLOW_TRIGGER='Manual'
                fi

                envman add --key COMMIT_SHORT_HASH --value "$COMMIT_SHORT_HASH"
                envman add --key BRANCH_HEIGHT --value "$BRANCH_HEIGHT"
                envman add --key WORKFLOW_TRIGGER --value "$WORKFLOW_TRIGGER"
          title: Get commit or branch name and path variables

  # Slack notification utils: we have two workflows to allow choosing when to notify: on success, on failure or both.
  # A workflow for instance create_qa_builds will notify on failure for each build_android_qa or build_ios_qa
  # but will only notify success if both success and create_qa_builds succeeds.

  # Send a Slack message on successful release
  release_announcing_stores:
    before_run:
      - code_setup
    steps:
      - yarn@0:
          inputs:
            - command: build:announce
          title: Announcing pre-release
          is_always_run: false
    meta:
      bitrise.io:
        stack: linux-docker-android-22.04
        machine_type_id: standard

  # Send a Slack message when workflow succeeds
  notify_success:
    before_run:
      - _get_workflow_info
    steps:
      # Update Bitrise comment in PR with success status
      - comment-on-github-pull-request@0:
          is_always_run: true
          run_if: '{{getenv "TRIGGERED_BY_PR_LABEL" | eq "true"}}'
          inputs:
            - personal_access_token: '$GITHUB_ACCESS_TOKEN'
            - body: |-
                ## [<img alt="https://bitrise.io/" src="https://assets-global.website-files.com/5db35de024bb983af1b4e151/5e6f9ccc3e129dfd8a205e4e_Bitrise%20Logo%20-%20Eggplant%20Bg.png" height="20">](${BITRISEIO_PIPELINE_BUILD_URL}) **Bitrise**

                ✅✅✅ `${BITRISEIO_PIPELINE_TITLE}` passed on Bitrise! ✅✅✅

                Commit hash: ${GITHUB_PR_HASH}
                Build link: ${BITRISEIO_PIPELINE_BUILD_URL}

                >[!NOTE]
                >- You can kick off another `${BITRISEIO_PIPELINE_TITLE}` on Bitrise by removing and re-applying the `Run Smoke E2E` label on the pull request

                <!-- BITRISE_TAG -->
                <!-- BITRISE_SUCCESS_TAG -->
            - repository_url: '$GIT_REPOSITORY_URL'
            - issue_number: '$GITHUB_PR_NUMBER'
            - api_base_url: 'https://api.github.com'
            - update_comment_tag: '$GITHUB_PR_HASH'
  # Send a Slack message when workflow fails
  notify_failure:
    before_run:
      - _get_workflow_info
    steps:
      - script@1:
          is_always_run: true
          title: Check if PR comment should be updated
          inputs:
            - content: |-
                #!/usr/bin/env bash
                if [[ "$TRIGGERED_BY_PR_LABEL" == "true" && $BITRISE_BUILD_STATUS == 1 ]]; then
                  envman add --key SHOULD_UPDATE_PR_COMMENT --value "true"
                else
                  envman add --key SHOULD_UPDATE_PR_COMMENT --value "false"
                fi
      # Update Bitrise comment in PR with failure status
      - comment-on-github-pull-request@0:
          is_always_run: true
          run_if: '{{getenv "SHOULD_UPDATE_PR_COMMENT" | eq "true"}}'
          inputs:
            - personal_access_token: '$GITHUB_ACCESS_TOKEN'
            - body: |-
                ## [<img alt="https://bitrise.io/" src="https://assets-global.website-files.com/5db35de024bb983af1b4e151/5e6f9ccc3e129dfd8a205e4e_Bitrise%20Logo%20-%20Eggplant%20Bg.png" height="20">](${BITRISEIO_PIPELINE_BUILD_URL}) **Bitrise**

                ❌❌❌ `${BITRISEIO_PIPELINE_TITLE}` failed on Bitrise! ❌❌❌

                Commit hash: ${GITHUB_PR_HASH}
                Build link: ${BITRISEIO_PIPELINE_BUILD_URL}

                >[!NOTE]
                >- You can kick off another `${BITRISEIO_PIPELINE_TITLE}` on Bitrise by removing and re-applying the `Run Smoke E2E` label on the pull request

                <!-- BITRISE_TAG -->
                <!-- BITRISE_FAIL_TAG -->
            - repository_url: '$GIT_REPOSITORY_URL'
            - issue_number: '$GITHUB_PR_NUMBER'
            - api_base_url: 'https://api.github.com'
            - update_comment_tag: '$GITHUB_PR_HASH'
  # CI Steps
  ci_test:
    before_run:
      - code_setup
    steps:
      - yarn@0:
          inputs:
            - args: ''
            - command: test:unit --silent
          title: Unit Test
          is_always_run: false
      - script@1:
          inputs:
            - content: |-
                #!/usr/bin/env bash
                echo 'weew - everything passed!'
          title: All Tests Passed
          is_always_run: false
  # E2E Steps

  ### This workflow uses a flag (TEST_SUITE) that defines the specific set of tests to be run.
  ## in this instance Regression. In future iterations we can rename to ios_test_suite_selection & android_test_suite_selection
  ios_build_regression_tests:
    envs:
      - TEST_SUITE: 'Regression'
    after_run:
      - ios_e2e_build
  ios_run_regression_tests:
    envs:
      - TEST_SUITE: 'Regression'
    after_run:
      - ios_e2e_test
  android_build_regression_tests:
    meta:
      bitrise.io:
        stack: linux-docker-android-22.04
        machine_type_id: elite-xl
    envs:
      - TEST_SUITE: 'Regression'
    after_run:
      - android_e2e_build
  android_run_regression_tests:
    meta:
      bitrise.io:
        stack: linux-docker-android-22.04
        machine_type_id: elite-xl
    envs:
      - TEST_SUITE: 'Regression'
    after_run:
      - android_e2e_test
  run_tag_upgrade_android:
    meta:
      bitrise.io:
        stack: linux-docker-android-22.04
        machine_type_id: elite-xl
    envs:
      - PRODUCTION_APP_URL: 'bs://46f0542276828b691f56adec25ac81065b5abf73' # Last production's QA build
      - PRODUCTION_BUILD_NAME: 7.30.0
      - PRODUCTION_BUILD_NUMBER: 1410
      - CUCUMBER_TAG_EXPRESSION: '@upgrade and @androidApp'
      - PRODUCTION_BUILD_STRING: 'MetaMask-QA v$PRODUCTION_BUILD_NAME ($PRODUCTION_BUILD_NUMBER)'
      - NEW_BUILD_STRING: 'MetaMask-QA v$VERSION_NAME ($VERSION_NUMBER)'
      - TEST_TYPE: 'upgrade'
    after_run:
      - wdio_android_e2e_test
  run_android_app_launch_times_appium_test:
    envs:
      - TEST_TYPE: 'performance'
    meta:
      bitrise.io:
        stack: linux-docker-android-22.04
        machine_type_id: elite-xl
    after_run:
      - wdio_android_e2e_test

  ### Separating workflows so they run concurrently during smoke runs
  run_tag_smoke_accounts_ios:
    envs:
      - TEST_SUITE_FOLDER: './e2e/specs/accounts/*'
      - TEST_SUITE_TAG: '.*SmokeAccounts.*'
    after_run:
      - ios_e2e_test
  run_tag_smoke_accounts_android:
    meta:
      bitrise.io:
        stack: linux-docker-android-22.04
        machine_type_id: elite-xl
    envs:
      - TEST_SUITE_FOLDER: './e2e/specs/accounts/*'
      - TEST_SUITE_TAG: '.*SmokeAccounts.*'
    after_run:
      - android_e2e_test
  run_tag_smoke_assets_ios:
    envs:
      - TEST_SUITE_FOLDER: './e2e/specs/assets/*'
      - TEST_SUITE_TAG: '.*SmokeAssets.*'
    after_run:
      - ios_e2e_test
  run_tag_smoke_assets_android:
    meta:
      bitrise.io:
        stack: linux-docker-android-22.04
        machine_type_id: elite-xl
    envs:
      - TEST_SUITE_FOLDER: './e2e/specs/assets/*'
      - TEST_SUITE_TAG: '.*SmokeAssets.*'
    after_run:
      - android_e2e_test
  run_tag_smoke_confirmations_ios:
    envs:
      - TEST_SUITE_FOLDER: './e2e/specs/confirmations/*'
      - TEST_SUITE_TAG: '.*SmokeConfirmations.*'
    after_run:
      - ios_e2e_test
  run_tag_smoke_confirmations_android:
    meta:
      bitrise.io:
        stack: linux-docker-android-22.04
        machine_type_id: elite-xl
    envs:
      - TEST_SUITE_FOLDER: './e2e/specs/confirmations/*'
      - TEST_SUITE_TAG: '.*SmokeConfirmations.*'
    after_run:
      - android_e2e_test
  run_tag_smoke_swaps_ios:
    envs:
      - TEST_SUITE_FOLDER: './e2e/specs/swaps/*'
      - TEST_SUITE_TAG: '.*SmokeSwaps.*'
    after_run:
      - ios_e2e_test
  run_tag_smoke_swaps_android:
    meta:
      bitrise.io:
        stack: linux-docker-android-22.04
        machine_type_id: elite-xl
    envs:
      - TEST_SUITE_FOLDER: './e2e/specs/swaps/*'
      - TEST_SUITE_TAG: '.*SmokeSwaps.*'
    after_run:
      - android_e2e_test
  run_ios_api_specs:
    after_run:
      - ios_api_specs
  run_tag_smoke_core_ios:
    envs:
      - TEST_SUITE_FOLDER: './e2e/spec/*/**/*'
      - TEST_SUITE_TAG: '.*SmokeCore.*'
    after_run:
      - ios_e2e_test
  run_tag_smoke_core_android:
    meta:
      bitrise.io:
        stack: linux-docker-android-22.04
        machine_type_id: elite-xl
    envs:
      - TEST_SUITE_FOLDER: './e2e/spec/*/**/*'
      - TEST_SUITE_TAG: '.*SmokeCore.*'
    after_run:
      - android_e2e_test
  android_e2e_build:
    before_run:
      - code_setup 
      - install_detox
      - set_commit_hash
    after_run:
      - notify_failure
    steps:
      - script@1:
          title: Generating ccache key using native folder checksum
          inputs:
            - content: |-
                #!/usr/bin/env bash
                ./scripts/cache/set-cache-envs.sh android
      - restore-gradle-cache@2: {}
      - install-missing-android-tools@3:
          inputs:
            - ndk_version: $NDK_VERSION
            - gradlew_path: $PROJECT_LOCATION/gradlew
      - script@1:
          title: Install CCache & symlink
          inputs:
            - content: |-
                #!/usr/bin/env bash
                sudo apt update
                sudo apt install ccache -y
      - restore-cache@2:
          title: Restore CCache
          inputs:
            - key: '{{ getenv "CCACHE_KEY" }}'
      - script@1:
          title: Set skip ccache upload
          run_if: '{{ enveq "BITRISE_CACHE_HIT" "exact" }}'
          inputs:
            - content: |-
                #!/usr/bin/env bash
                envman add --key SKIP_CCACHE_UPLOAD --value "true"
      - script@1:
          title: Run detox build
          timeout: 1200
          is_always_run: true
          inputs:
            - content: |-
                #!/usr/bin/env bash
                ./scripts/cache/setup-ccache.sh
                if [ "$TEST_SUITE" = "Regression" ]; then
                  TEST_SUITE="Regression"
                else
                  TEST_SUITE="Smoke"
                fi
                node -v
                export METAMASK_ENVIRONMENT='local'
                export METAMASK_BUILD_TYPE='main'
                IGNORE_BOXLOGS_DEVELOPMENT="true" FORCE_BUNDLING=true yarn test:e2e:android:bitrise:build
      - save-gradle-cache@1: {}
      - save-cache@1:
          title: Save CCache
          run_if: '{{not (enveq "SKIP_CCACHE_UPLOAD" "true")}}'
          inputs:
            - key: '{{ getenv "CCACHE_KEY" }}'
            - paths: |-
                ccache
      - deploy-to-bitrise-io@2.2.3:
          inputs:
            - pipeline_intermediate_files: android/app/build/outputs:INTERMEDIATE_ANDROID_BUILD_DIR
          title: Save Android build
      # - save-cache@1:
      #     title: Save node_modules
      #     inputs:
      #       - key: node_modules-{{ .OS }}-{{ .Arch }}-{{ getenv "BRANCH_COMMIT_HASH" }}
      #       - paths: node_modules
    meta:
      bitrise.io:
        machine_type_id: elite-xl
        stack: linux-docker-android-22.04
  android_e2e_test:
    before_run:
      - code_setup
      - install_detox
      - prep_environment
    after_run:
      - notify_failure
    steps:
      - restore-gradle-cache@2: {}
      - pull-intermediate-files@1:
          inputs:
            - artifact_sources: .*
          title: Pull Android build
      - script@1:
          title: Copy Android build for Detox
          inputs:
            - content: |-
                #!/usr/bin/env bash
                set -ex

                # Create directories for Detox
                mkdir -p "$BITRISE_SOURCE_DIR/android/app/build/outputs"

                # Copy saved files for Detox usage
                # INTERMEDIATE_ANDROID_BUILD_DIR is the cached directory from android_e2e_build's "Save Android build" step
                cp -r "$INTERMEDIATE_ANDROID_BUILD_DIR" "$BITRISE_SOURCE_DIR/android/app/build"
<<<<<<< HEAD
      # - restore-cache@2:
      #     title: Restore cache node_modules
      #     inputs:
      #       - key: node_modules-{{ .OS }}-{{ .Arch }}-{{ getenv "BRANCH_COMMIT_HASH" }}
      - script@1:
          title: Download cmake 3.22.1 with sdkmanager
          is_always_run: false
          inputs:
            - content: |-
                #!/usr/bin/env bash
                "${ANDROID_HOME}/tools/bin/sdkmanager" "cmake;3.22.1"
=======
      - restore-cache@2:
          title: Restore cache node_modules
          inputs:
            - key: node_modules-{{ .OS }}-{{ .Arch }}-{{ getenv "BRANCH_COMMIT_HASH" }}
>>>>>>> 6dd3e435
      - avd-manager@1:
          inputs:
            - api_level: '34'
            - abi: 'x86_64'
            - create_command_flags: --sdcard 8192M
            - start_command_flags: -read-only
            - profile: pixel_5
      - wait-for-android-emulator@1: {}
      - script@1:
          title: Run detox test
          timeout: 1200
          is_always_run: false
          inputs:
            - content: |-
                #!/usr/bin/env bash
                if [ -n "$TEST_SUITE_FOLDER" ]; then
                  echo "TEST_SUITE_FOLDER value is: $TEST_SUITE_FOLDER"
                fi
                if [ "$TEST_SUITE" = "Regression" ]; then
                TEST_SUITE="Regression"
                else
                TEST_SUITE="Smoke"
                fi
                if [ -n "$TEST_SUITE_TAG" ]; then
                echo "TEST_SUITE_TAG value is: $TEST_SUITE_TAG"
                TEST_SUITE=$TEST_SUITE_TAG
                fi
                export METAMASK_ENVIRONMENT='local'
                export METAMASK_BUILD_TYPE='main'
                IGNORE_BOXLOGS_DEVELOPMENT="true" FORCE_BUNDLING=true yarn test:e2e:android:bitrise:run "$TEST_SUITE_FOLDER" --testNamePattern="$TEST_SUITE"
      - custom-test-results-export@1:
          title: Export test results
          is_always_run: true
          is_skippable: true
          inputs:
            - base_path: $BITRISE_SOURCE_DIR/e2e/reports/
            - test_name: E2E Tests
            - search_pattern: $BITRISE_SOURCE_DIR/e2e/reports/junit.xml
      - deploy-to-bitrise-io@2.2.3:
          title: Deploy test report files
          is_always_run: true
          is_skippable: true
      - script@1:
          title: Copy screenshot files
          is_always_run: true
          run_if: .IsBuildFailed
          inputs:
            - content: |-
                #!/usr/bin/env bash
                set -ex
                cp -r "$BITRISE_SOURCE_DIR/artifacts/screenshots"  "$BITRISE_DEPLOY_DIR"
      - deploy-to-bitrise-io@2.3:
          title: Deploy test screenshots
          is_always_run: true
          run_if: .IsBuildFailed
          inputs:
            - deploy_path: $BITRISE_DEPLOY_DIR
            - is_compress: true
            - zip_name: E2E_Android_Failure_Screenshots
    meta:
      bitrise.io:
        machine_type_id: elite-xl
        stack: linux-docker-android-22.04
  ios_api_specs:
    before_run:
      - setup
      - install_detox
      - prep_environment
    after_run:
      - notify_failure
    steps:
      - pull-intermediate-files@1:
          inputs:
            - artifact_sources: .*
          title: Pull iOS build
      - script@1:
          title: Copy iOS build for Detox
          inputs:
            - content: |-
                #!/usr/bin/env bash
                set -ex

                # Create directories for Detox
                mkdir -p "$BITRISE_SOURCE_DIR/ios/build/Build"
                mkdir -p "$BITRISE_SOURCE_DIR/../Library/Detox/ios"

                # Copy saved files for Detox usage
                # INTERMEDIATE_IOS_BUILD_DIR & INTERMEDIATE_IOS_DETOX_DIR are the cached directories by ios_e2e_build's "Save iOS build" step
                cp -r "$INTERMEDIATE_IOS_BUILD_DIR" "$BITRISE_SOURCE_DIR/ios/build"
                cp -r "$INTERMEDIATE_IOS_DETOX_DIR" "$BITRISE_SOURCE_DIR/../Library/Detox"
      - restore-cocoapods-cache@2: {}
      # - restore-cache@2:
      #     title: Restore cache node_modules
      #     inputs:
      #       - key: node_modules-{{ .OS }}-{{ .Arch }}-{{ getenv "BRANCH_COMMIT_HASH" }}
      - certificate-and-profile-installer@1: {}
      - set-xcode-build-number@1:
          inputs:
            - build_short_version_string: $VERSION_NAME
            - plist_path: $PROJECT_LOCATION_IOS/MetaMask/Info.plist
      - script:
          inputs:
            - content: |-
                # Add cache directory to environment variable
                envman add --key BREW_APPLESIMUTILS --value "$(brew --cellar)/applesimutils"
                envman add --key BREW_OPT_APPLESIMUTILS --value "/usr/local/opt/applesimutils"
                brew tap wix/brew
          title: Set Env Path for caching deps
      - script@1:
          title: Run detox test
          timeout: 1200
          is_always_run: false
          inputs:
            - content: |-
                #!/usr/bin/env bash
                yarn test:api-specs
      - script@1:
          is_always_run: true
          is_skippable: false
          title: Add tests reports to Bitrise
          inputs:
            - content: |-
                #!/usr/bin/env bash
                cp -r $BITRISE_SOURCE_DIR/html-report/index.html $BITRISE_HTML_REPORT_DIR/
      - deploy-to-bitrise-io@2.2.3:
          is_always_run: true
          is_skippable: false
          inputs:
            - deploy_path: $BITRISE_HTML_REPORT_DIR
          title: Deploy test report files
  ios_e2e_build:
    before_run:
      - code_setup
      - install_detox
      - set_commit_hash
    after_run:
      - notify_failure
    steps:
      - script@1:
          title: Generating ccache key using native folder checksum
          inputs:
            - content: |-
                #!/usr/bin/env bash
                ./scripts/cache/set-cache-envs.sh ios
      - certificate-and-profile-installer@1: {}
      - set-xcode-build-number@1:
          inputs:
            - build_short_version_string: $VERSION_NAME
            - plist_path: $PROJECT_LOCATION_IOS/MetaMask/Info.plist
      - script:
          inputs:
            - content: |-
                # Add cache directory to environment variable
                envman add --key BREW_APPLESIMUTILS --value "$(brew --cellar)/applesimutils"
                envman add --key BREW_OPT_APPLESIMUTILS --value "/usr/local/opt/applesimutils"
                brew tap wix/brew
          title: Set Env Path for caching deps
      - script@1:
          title: Install CCache & symlink
          inputs:
            - content: |-
                #!/usr/bin/env bash
                brew install ccache with HOMEBREW_NO_DEPENDENTS_CHECK=1
                ln -s $(which ccache) /usr/local/bin/gcc
                ln -s $(which ccache) /usr/local/bin/g++
                ln -s $(which ccache) /usr/local/bin/cc
                ln -s $(which ccache) /usr/local/bin/c++
                ln -s $(which ccache) /usr/local/bin/clang
                ln -s $(which ccache) /usr/local/bin/clang++
      - restore-cache@2:
          title: Restore CCache
          inputs:
            - key: '{{ getenv "CCACHE_KEY" }}'
      - script@1:
          title: Set skip ccache upload
          run_if: '{{ enveq "BITRISE_CACHE_HIT" "exact" }}'
          inputs:
            - content: |-
                #!/usr/bin/env bash
                envman add --key SKIP_CCACHE_UPLOAD --value "true"
      - script@1:
          title: Run detox build
          timeout: 1200
          is_always_run: true
          inputs:
            - content: |-
                #!/usr/bin/env bash
                ./scripts/cache/setup-ccache.sh
                if [ "$TEST_SUITE" = "Regression" ]; then
                  TEST_SUITE="Regression"
                else
                  TEST_SUITE="Smoke"
                fi
                node -v
                export METAMASK_ENVIRONMENT='local'
                export METAMASK_BUILD_TYPE='main'
                IGNORE_BOXLOGS_DEVELOPMENT="true" FORCE_BUNDLING=true yarn test:e2e:ios:debug:build
      - save-cocoapods-cache@1: {}
      - save-cache@1:
          title: Save CCache
          run_if: '{{not (enveq "SKIP_CCACHE_UPLOAD" "true")}}'
          inputs:
            - key: '{{ getenv "CCACHE_KEY" }}'
            - paths: |-
                ccache
      - deploy-to-bitrise-io@2.2.3:
          inputs:
            - pipeline_intermediate_files: |-
                ios/build/Build:INTERMEDIATE_IOS_BUILD_DIR
                ../Library/Detox/ios:INTERMEDIATE_IOS_DETOX_DIR
          title: Save iOS build
      # - save-cache@1:
      #     title: Save node_modules
      #     inputs:
      #       - key: node_modules-{{ .OS }}-{{ .Arch }}-{{ getenv "BRANCH_COMMIT_HASH" }}
      #       - paths: node_modules
  ios_e2e_test:
    before_run:
      - code_setup
      - install_detox
      - prep_environment
    after_run:
      - notify_failure
    steps:
      - pull-intermediate-files@1:
          inputs:
            - artifact_sources: .*
          title: Pull iOS build
      - script@1:
          title: Copy iOS build for Detox
          inputs:
            - content: |-
                #!/usr/bin/env bash
                set -ex

                # Create directories for Detox
                mkdir -p "$BITRISE_SOURCE_DIR/ios/build/Build"
                mkdir -p "$BITRISE_SOURCE_DIR/../Library/Detox/ios"

                # Copy saved files for Detox usage
                # INTERMEDIATE_IOS_BUILD_DIR & INTERMEDIATE_IOS_DETOX_DIR are the cached directories by ios_e2e_build's "Save iOS build" step
                cp -r "$INTERMEDIATE_IOS_BUILD_DIR" "$BITRISE_SOURCE_DIR/ios/build"
                cp -r "$INTERMEDIATE_IOS_DETOX_DIR" "$BITRISE_SOURCE_DIR/../Library/Detox"
      - restore-cocoapods-cache@2: {}
      # - restore-cache@2:
      #     title: Restore cache node_modules
      #     inputs:
      #       - key: node_modules-{{ .OS }}-{{ .Arch }}-{{ getenv "BRANCH_COMMIT_HASH" }}
      - certificate-and-profile-installer@1: {}
      - set-xcode-build-number@1:
          inputs:
            - build_short_version_string: $VERSION_NAME
            - plist_path: $PROJECT_LOCATION_IOS/MetaMask/Info.plist
      - script:
          inputs:
            - content: |-
                # Add cache directory to environment variable
                envman add --key BREW_APPLESIMUTILS --value "$(brew --cellar)/applesimutils"
                envman add --key BREW_OPT_APPLESIMUTILS --value "/usr/local/opt/applesimutils"
                brew tap wix/brew
          title: Set Env Path for caching deps
      - script@1:
          title: Run detox test
          timeout: 1200
          is_always_run: false
          inputs:
            - content: |-
                #!/usr/bin/env bash
                if [ -n "$TEST_SUITE_FOLDER" ]; then
                  echo "TEST_SUITE_FOLDER value is: $TEST_SUITE_FOLDER"
                fi
                if [ "$TEST_SUITE" = "Regression" ]; then
                  TEST_SUITE="Regression"
                else
                  TEST_SUITE="Smoke"
                fi
                if [ -n "$TEST_SUITE_TAG" ]; then
                echo "TEST_SUITE_TAG value is: $TEST_SUITE_TAG"
                TEST_SUITE=$TEST_SUITE_TAG
                fi
                node -v
                export METAMASK_ENVIRONMENT='local'
                export METAMASK_BUILD_TYPE='main'
                IGNORE_BOXLOGS_DEVELOPMENT="true" FORCE_BUNDLING=true yarn test:e2e:ios:debug:run "$TEST_SUITE_FOLDER" --testNamePattern="$TEST_SUITE"
      - custom-test-results-export@1:
          is_always_run: true
          is_skippable: false
          title: Export test results
          inputs:
            - base_path: $BITRISE_SOURCE_DIR/e2e/reports/
            - test_name: E2E Tests
            - search_pattern: $BITRISE_SOURCE_DIR/e2e/reports/junit.xml
      - deploy-to-bitrise-io@2.2.3:
          is_always_run: true
          is_skippable: true
          title: Deploy test report files
      - script@1:
          is_always_run: true
          run_if: .IsBuildFailed
          title: Copy screenshot files
          inputs:
            - content: |-
                #!/usr/bin/env bash
                set -ex
                cp -r "$BITRISE_SOURCE_DIR/artifacts/screenshots"  "$BITRISE_DEPLOY_DIR"
      - deploy-to-bitrise-io@2.3:
          is_always_run: true
          run_if: .IsBuildFailed
          title: Deploy test screenshots
          inputs:
            - deploy_path: $BITRISE_DEPLOY_DIR
            - is_compress: true
            - zip_name: 'E2E_IOS_Failure_Screenshots'
  start_e2e_tests:
    steps:
      - build-router-start@0:
          inputs:
            - workflows: |-
                ios_e2e_test
                wdio_android_e2e_test
            - wait_for_builds: 'true'
            - access_token: $BITRISE_START_BUILD_ACCESS_TOKEN
      - build-router-wait@0:
          inputs:
            - abort_on_fail: 'yes'
            - access_token: $BITRISE_START_BUILD_ACCESS_TOKEN
  build_android_release:
    before_run:
      - code_setup
    after_run:
      - notify_failure
    steps:
      - change-android-versioncode-and-versionname@1:
          inputs:
            - new_version_name: $VERSION_NAME
            - new_version_code: $VERSION_NUMBER
            - build_gradle_path: $PROJECT_LOCATION_ANDROID/app/build.gradle
      - file-downloader@1:
          inputs:
            - source: $BITRISEIO_ANDROID_KEYSTORE_URL
            - destination: android/keystores/release.keystore
      - restore-gradle-cache@2: {}
      - install-missing-android-tools@3:
          inputs:
            - ndk_version: $NDK_VERSION
            - gradlew_path: $PROJECT_LOCATION/gradlew
      - script@1:
          inputs:
            - content: |-
                #!/usr/bin/env bash
                node -v
                METAMASK_BUILD_TYPE='main' METAMASK_ENVIRONMENT='production' yarn build:android:pre-release:bundle
          title: Build Android Pre-Release Bundle
          is_always_run: false
      - save-gradle-cache@1: {}
      - deploy-to-bitrise-io@2.2.3:
          is_always_run: false
          is_skippable: true
          inputs:
            - pipeline_intermediate_files: $PROJECT_LOCATION/app/build/outputs/apk/prod/release/app-prod-release.apk:BITRISE_PLAY_STORE_APK_PATH
            - deploy_path: $PROJECT_LOCATION/app/build/outputs/apk/prod/release/app-prod-release.apk
          title: Bitrise Deploy APK
      - deploy-to-bitrise-io@2.2.3:
          is_always_run: false
          is_skippable: true
          inputs:
            - pipeline_intermediate_files: $PROJECT_LOCATION/app/build/outputs/apk/prod/release/sha512sums.txt:BITRISE_PLAY_STORE_SHA512SUMS_PATH
            - deploy_path: $PROJECT_LOCATION/app/build/outputs/apk/prod/release/sha512sums.txt
          title: Bitrise Deploy Checksum
      - deploy-to-bitrise-io@2.2.3:
          is_always_run: false
          is_skippable: true
          inputs:
            - pipeline_intermediate_files: $PROJECT_LOCATION/app/build/outputs/mapping/prodRelease/mapping.txt:BITRISE_PLAY_STORE_MAPPING_PATH
            - deploy_path: $PROJECT_LOCATION/app/build/outputs/mapping/prodRelease/mapping.txt
          title: Bitrise ProGuard Map Files
      - deploy-to-bitrise-io@2.2.3:
          is_always_run: false
          is_skippable: true
          inputs:
            - pipeline_intermediate_files: $PROJECT_LOCATION/app/build/outputs/bundle/prodRelease/app-prod-release.aab:BITRISE_PLAY_STORE_ABB_PATH
            - deploy_path: $PROJECT_LOCATION/app/build/outputs/bundle/prodRelease/app-prod-release.aab
          title: Bitrise Deploy AAB
      - deploy-to-bitrise-io@2.2.3:
          is_always_run: false
          is_skippable: true
          inputs:
            - pipeline_intermediate_files: sourcemaps/android/index.js.map:BITRISE_PLAY_STORE_SOURCEMAP_PATH
            - deploy_path: sourcemaps/android/index.js.map
          title: Bitrise Deploy Sourcemaps
    meta:
      bitrise.io:
        stack: linux-docker-android-22.04
        machine_type_id: elite-xl
  build_android_qa:
    before_run:
      - code_setup
    after_run:
      - _upload_apk_to_browserstack
      - notify_failure
    steps:
      - change-android-versioncode-and-versionname@1:
          inputs:
            - new_version_name: $VERSION_NAME
            - new_version_code: $VERSION_NUMBER
            - build_gradle_path: $PROJECT_LOCATION_ANDROID/app/build.gradle
      - file-downloader@1:
          inputs:
            - source: $BITRISEIO_ANDROID_QA_KEYSTORE_URL
            - destination: android/keystores/internalRelease.keystore
      - restore-gradle-cache@2: {}
      - install-missing-android-tools@3:
          inputs:
            - ndk_version: $NDK_VERSION
            - gradlew_path: $PROJECT_LOCATION/gradlew

      - script@1:
          inputs:
            - content: |-
                #!/usr/bin/env bash
                node -v
                GIT_BRANCH=$BITRISE_GIT_BRANCH METAMASK_BUILD_TYPE='main' METAMASK_ENVIRONMENT='qa' yarn build:android:pre-release:bundle:qa
          title: Build Android Pre-Release Bundle
          is_always_run: false
      - save-gradle-cache@1: {}
      - deploy-to-bitrise-io@2.2.3:
          is_always_run: false
          is_skippable: true
          inputs:
            - deploy_path: $PROJECT_LOCATION/app/build/outputs/apk/qa/release/$QA_APK_NAME.apk
          title: Bitrise Deploy APK
      - deploy-to-bitrise-io@2.2.3:
          is_always_run: false
          is_skippable: true
          inputs:
            - deploy_path: $PROJECT_LOCATION/app/build/outputs/apk/qa/release/sha512sums.txt
          title: Bitrise Deploy Checksum
      - deploy-to-bitrise-io@2.2.3:
          is_always_run: false
          is_skippable: true
          inputs:
            - deploy_path: $PROJECT_LOCATION/app/build/outputs/mapping/qaRelease/mapping.txt
          title: Bitrise ProGuard Map Files
      - deploy-to-bitrise-io@2.2.3:
          is_always_run: false
          is_skippable: true
          inputs:
            - deploy_path: $PROJECT_LOCATION/app/build/outputs/bundle/qaRelease/app-qa-release.aab
          title: Bitrise Deploy AAB
      - deploy-to-bitrise-io@2.2.3:
          is_always_run: false
          is_skippable: true
          inputs:
            - deploy_path: sourcemaps/android/index.js.map
          title: Bitrise Deploy Sourcemaps
    meta:
      bitrise.io:
        stack: linux-docker-android-22.04
        machine_type_id: elite-xl
  _upload_apk_to_browserstack:
    steps:
      - script@1:
          title: Upload APK to Browserstack
          inputs:
            - content: |-
                #!/usr/bin/env bash
                set -e
                set -x
                set -o pipefail
                APK_PATH=$PROJECT_LOCATION/app/build/outputs/apk/qa/release/app-qa-release.apk
                CUSTOM_ID="$BITRISE_GIT_BRANCH-$VERSION_NAME-$VERSION_NUMBER"
                CUSTOM_ID=${CUSTOM_ID////-}
                curl -u "$BROWSERSTACK_USERNAME:$BROWSERSTACK_ACCESS_KEY" -X POST "https://api-cloud.browserstack.com/app-automate/upload" -F "file=@$APK_PATH" -F 'data={"custom_id": "'$CUSTOM_ID'"}' | jq -j '.app_url' | envman add --key BROWSERSTACK_APP_URL
                APK_PATH_FOR_APP_LIVE=$PROJECT_LOCATION/app/build/outputs/apk/qa/release/"$CUSTOM_ID".apk
                mv "$APK_PATH" "$APK_PATH_FOR_APP_LIVE"
                curl -u "$BROWSERSTACK_USERNAME:$BROWSERSTACK_ACCESS_KEY" -X POST "https://api-cloud.browserstack.com/app-live/upload" -F "file=@$APK_PATH_FOR_APP_LIVE" -F 'data={"custom_id": "'$CUSTOM_ID'"}'
                curl -u "$BROWSERSTACK_USERNAME:$BROWSERSTACK_ACCESS_KEY" -X GET https://api-cloud.browserstack.com/app-automate/recent_apps | jq > browserstack_uploaded_apps.json
      - deploy-to-bitrise-io@2.2.3:
          is_always_run: false
          is_skippable: true
          inputs:
            - pipeline_intermediate_files: $BITRISE_SOURCE_DIR/browserstack_uploaded_apps.json:BROWSERSTACK_UPLOADED_APPS_LIST
          title: Save Browserstack uploaded apps JSON
  wdio_android_e2e_test:
    before_run:
      - code_setup
    after_run:
      - notify_failure
    steps:
      - pull-intermediate-files@1:
          inputs:
            - artifact_sources: .*
          title: Pull browserstack app json list
      - script@1:
          title: Run Android E2E tests on Browserstack
          is_always_run: true
          inputs:
            - content: |-
                #!/usr/bin/env bash

                # Check if BROWSERSTACK_UPLOADED_APPS_LIST is empty or does not exist
                if [ ! -s "$BROWSERSTACK_UPLOADED_APPS_LIST" ]; then
                  # If the file is empty or does not exist, use the existing BROWSERSTACK_APP_URL.
                  # This is incase an engineer wants to kick off the tests with an existing browserstack url
                  echo "BROWSERSTACK_UPLOADED_APPS_LIST is empty or does not exist. Using existing BROWSERSTACK_APP_URL."
                else
                  # If the file is not empty, extract the app_url
                  export BROWSERSTACK_APP_URL=$(jq -r '.[0].app_url' "$BROWSERSTACK_UPLOADED_APPS_LIST")
                  echo "BROWSERSTACK_APP_URL extracted from BROWSERSTACK_UPLOADED_APPS_LIST: $BROWSERSTACK_APP_URL"
                fi
                # Check if TEST_TYPE is set to upgrade
                if [ "$TEST_TYPE" = "upgrade" ]; then
                  TEST_TYPE="--upgrade"

                # Check if TEST_TYPE is set to performance
                elif [ "$TEST_TYPE" = "performance" ]; then
                  TEST_TYPE="--performance"
                fi
                yarn test:wdio:android:browserstack $TEST_TYPE
      - script@1:
          is_always_run: true
          is_skippable: false
          title: Package test reports
          inputs:
            - content: |-
                #!/usr/bin/env bash
                cd $BITRISE_SOURCE_DIR/wdio/reports/
                zip -r test-report.zip html/
                mv test-report.zip $BITRISE_DEPLOY_DIR/
      - deploy-to-bitrise-io@2.2.3:
          is_always_run: true
          is_skippable: false
          inputs:
            - deploy_path: $BITRISE_DEPLOY_DIR/test-report.zip
          title: Deploy test report
    meta:
      bitrise.io:
        stack: linux-docker-android-22.04
        machine_type_id: standard
  deploy_android_to_store:
    steps:
      - pull-intermediate-files@1:
          inputs:
            - artifact_sources: .*
      - google-play-deploy:
          inputs:
            - app_path: $BITRISE_PLAY_STORE_ABB_PATH
            - track: internal
            - service_account_json_key_path: $BITRISEIO_BITRISEIO_SERVICE_ACCOUNT_JSON_KEY_URL_URL
            - package_name: $MM_ANDROID_PACKAGE_NAME
    envs:
      - opts:
          is_expand: true
        MM_ANDROID_PACKAGE_NAME: io.metamask
  deploy_ios_to_store:
    steps:
      - pull-intermediate-files@1:
          inputs:
            - artifact_sources: .*
      - deploy-to-itunesconnect-application-loader@1:
          inputs:
            - ipa_path: $BITRISE_APP_STORE_IPA_PATH
  build_ios_release:
    envs:
      - NO_FLIPPER: '1'
    before_run:
      - code_setup
    after_run:
      - notify_failure
    steps:
      - certificate-and-profile-installer@1: {}
      - set-xcode-build-number@1:
          inputs:
            - build_short_version_string: $VERSION_NAME
            - build_version: $VERSION_NUMBER
            - plist_path: $PROJECT_LOCATION_IOS/MetaMask/Info.plist
      - script@1:
          inputs:
            - content: |-
                #!/usr/bin/env bash
                METAMASK_BUILD_TYPE='main' METAMASK_ENVIRONMENT='production' yarn build:ios:pre-release
          title: iOS Sourcemaps & Build
          is_always_run: false
      - deploy-to-bitrise-io@2.2.3:
          is_always_run: false
          is_skippable: true
          inputs:
            - pipeline_intermediate_files: ios/build/output/MetaMask.ipa:BITRISE_APP_STORE_IPA_PATH
            - deploy_path: ios/build/output/MetaMask.ipa
          title: Deploy iOS IPA
      - deploy-to-bitrise-io@1.6.1:
          is_always_run: false
          is_skippable: true
          inputs:
            - deploy_path: ios/build/MetaMask.xcarchive
          title: Deploy Symbols File
      - deploy-to-bitrise-io@2.2.3:
          is_always_run: false
          is_skippable: true
          inputs:
            - pipeline_intermediate_files: sourcemaps/ios/index.js.map:BITRISE_APP_STORE_SOURCEMAP_PATH
            - deploy_path: sourcemaps/ios/index.js.map
          title: Deploy Source Map
  build_ios_qa:
    envs:
      - NO_FLIPPER: '1'
    before_run:
      - code_setup
    after_run:
      - _upload_ipa_to_browserstack
      - notify_failure
    steps:
      - certificate-and-profile-installer@1: {}
      - set-xcode-build-number@1:
          inputs:
            - build_short_version_string: $VERSION_NAME
            - build_version: $VERSION_NUMBER
            - plist_path: $PROJECT_LOCATION_IOS/MetaMask/MetaMask-QA-Info.plist
      - script@1:
          inputs:
            - content: |-
                #!/usr/bin/env bash
                node -v
                GIT_BRANCH=$BITRISE_GIT_BRANCH METAMASK_BUILD_TYPE='main' METAMASK_ENVIRONMENT='qa' yarn build:ios:pre-qa
          title: iOS Sourcemaps & Build
          is_always_run: false
      - deploy-to-bitrise-io@2.2.3:
          is_always_run: false
          is_skippable: true
          inputs:
            - pipeline_intermediate_files: ios/build/output/MetaMask-QA.ipa:BITRISE_APP_STORE_IPA_PATH
            - deploy_path: ios/build/output/MetaMask-QA.ipa
          title: Deploy iOS IPA
      - deploy-to-bitrise-io@2.2.3:
          is_always_run: false
          is_skippable: true
          inputs:
            - deploy_path: ios/build/MetaMask-QA.xcarchive
          title: Deploy Symbols File
      - deploy-to-bitrise-io@2.2.3:
          is_always_run: false
          is_skippable: true
          inputs:
            - pipeline_intermediate_files: sourcemaps/ios/index.js.map:BITRISE_APP_STORE_SOURCEMAP_PATH
            - deploy_path: sourcemaps/ios/index.js.map
          title: Deploy Source Map
  _upload_ipa_to_browserstack:
    steps:
      - script@1:
          title: Upload IPA to Browserstack
          inputs:
            - content: |-
                #!/usr/bin/env bash
                set -e
                set -x
                set -o pipefail
                CUSTOM_ID="$BITRISE_GIT_BRANCH-$VERSION_NAME-$VERSION_NUMBER"
                CUSTOM_ID=${CUSTOM_ID////-}
                IPA_PATH=ios/build/output/MetaMask-QA.ipa
                IPA_PATH_FOR_APP_LIVE=ios/build/output/"$CUSTOM_ID".ipa
                curl -u "$BROWSERSTACK_USERNAME:$BROWSERSTACK_ACCESS_KEY" -X POST "https://api-cloud.browserstack.com/app-automate/upload" -F "file=@$IPA_PATH" -F 'data={"custom_id": "'$CUSTOM_ID'"}' | jq -j '.app_url' | envman add --key BROWSERSTACK_APP_URL
                mv "$IPA_PATH" "$IPA_PATH_FOR_APP_LIVE"
                curl -u "$BROWSERSTACK_USERNAME:$BROWSERSTACK_ACCESS_KEY" -X POST "https://api-cloud.browserstack.com/app-live/upload" -F "file=@$IPA_PATH_FOR_APP_LIVE" -F 'data={"custom_id": "'$CUSTOM_ID'"}'
                curl -u "$BROWSERSTACK_USERNAME:$BROWSERSTACK_ACCESS_KEY" -X GET https://api-cloud.browserstack.com/app-automate/recent_apps | jq > browserstack_uploaded_apps.json
      - deploy-to-bitrise-io@2.2.3:
          is_always_run: false
          is_skippable: true
          inputs:
            - deploy_path: browserstack_uploaded_apps.json
          title: Bitrise Deploy Browserstack Uploaded Apps
  build_ios_flask_release:
    before_run:
      - code_setup
    after_run:
      - notify_failure
    steps:
      - certificate-and-profile-installer@1: {}
      - set-xcode-build-number@1:
          inputs:
            - build_short_version_string: $FLASK_VERSION_NAME
            - build_version: $FLASK_VERSION_NUMBER
            - plist_path: $PROJECT_LOCATION_IOS/MetaMask/MetaMask-Flask-Info.plist
      - script@1:
          inputs:
            - content: |-
                #!/usr/bin/env bash
                node -v
                METAMASK_BUILD_TYPE='flask' METAMASK_ENVIRONMENT='production' yarn build:ios:pre-flask
          title: iOS Sourcemaps & Build
          is_always_run: false
      - deploy-to-bitrise-io@2.2.3:
          is_always_run: false
          is_skippable: true
          inputs:
            - pipeline_intermediate_files: ios/build/output/MetaMask-Flask.ipa:BITRISE_APP_STORE_IPA_PATH
            - deploy_path: ios/build/output/MetaMask-Flask.ipa
          title: Deploy iOS IPA
      - deploy-to-bitrise-io@1.6.1:
          is_always_run: false
          is_skippable: true
          inputs:
            - deploy_path: ios/build/MetaMask-Flask.xcarchive:BITRISE_APP_STORE_XCARCHIVE_PATH
          title: Deploy Symbols File
      - deploy-to-bitrise-io@2.2.3:
          is_always_run: false
          is_skippable: true
          inputs:
            - pipeline_intermediate_files: sourcemaps/ios/index.js.map:BITRISE_APP_STORE_SOURCEMAP_PATH
            - deploy_path: sourcemaps/ios/index.js.map
          title: Deploy Source Map
  build_android_flask_release:
    before_run:
      - code_setup
    after_run:
      - notify_failure
    steps:
      - change-android-versioncode-and-versionname@1:
          inputs:
            - new_version_name: $FLASK_VERSION_NAME
            - new_version_code: $FLASK_VERSION_NUMBER
            - build_gradle_path: $PROJECT_LOCATION_ANDROID/app/build.gradle
      - file-downloader@1:
          inputs:
            - source: $BITRISEIO_ANDROID_FLASK_KEYSTORE_URL_URL
            - destination: android/keystores/flaskRelease.keystore
      - restore-gradle-cache@2: {}
      - install-missing-android-tools@3:
          inputs:
            - ndk_revision: $NDK_VERSION
            - gradlew_path: $PROJECT_LOCATION/gradlew

      - script@1:
          inputs:
            - content: |-
                #!/usr/bin/env bash
                node -v
                METAMASK_BUILD_TYPE='flask' METAMASK_ENVIRONMENT='production' yarn build:android:pre-release:bundle:flask
          title: Build Android Pre-Release Bundle
          is_always_run: false
      - save-gradle-cache@1: {}
      - deploy-to-bitrise-io@2.2.3:
          is_always_run: false
          is_skippable: true
          inputs:
            - pipeline_intermediate_files: $PROJECT_LOCATION/app/build/outputs/apk/flask/release/app-flask-release.apk:BITRISE_PLAY_STORE_APK_PATH
            - deploy_path: $PROJECT_LOCATION/app/build/outputs/apk/flask/release/app-flask-release.apk
          title: Bitrise Deploy APK
      - deploy-to-bitrise-io@2.2.3:
          is_always_run: false
          is_skippable: true
          inputs:
            - pipeline_intermediate_files: $PROJECT_LOCATION/app/build/outputs/apk/flask/release/sha512sums.txt:BITRISE_PLAY_STORE_SHA512SUMS_PATH
            - deploy_path: $PROJECT_LOCATION/app/build/outputs/apk/flask/release/sha512sums.txt
          title: Bitrise Deploy Checksum
      - deploy-to-bitrise-io@2.2.3:
          is_always_run: false
          is_skippable: true
          inputs:
            - pipeline_intermediate_files: $PROJECT_LOCATION/app/build/outputs/mapping/flaskRelease/mapping.txt:BITRISE_PLAY_STORE_MAPPING_PATH
            - deploy_path: $PROJECT_LOCATION/app/build/outputs/mapping/flaskRelease/mapping.txt
          title: Bitrise ProGuard Map Files
      - deploy-to-bitrise-io@2.2.3:
          is_always_run: false
          is_skippable: true
          inputs:
            - pipeline_intermediate_files: $PROJECT_LOCATION/app/build/outputs/bundle/flaskRelease/app-flask-release.aab:BITRISE_PLAY_STORE_ABB_PATH
            - deploy_path: $PROJECT_LOCATION/app/build/outputs/bundle/flaskRelease/app-flask-release.aab
          title: Bitrise Deploy AAB
      - deploy-to-bitrise-io@2.2.3:
          is_always_run: false
          is_skippable: true
          inputs:
            - pipeline_intermediate_files: /bitrise/src/sourcemaps/android/index.js.map:BITRISE_PLAY_STORE_SOURCEMAP_PATH
            - deploy_path: sourcemaps/android/index.js.map
          title: Bitrise Deploy Sourcemaps
    meta:
      bitrise.io:
        stack: linux-docker-android-22.04
        machine_type_id: elite-xl

app:
  envs:
    - opts:
        is_expand: false
      MM_NOTIFICATIONS_UI_ENABLED: false
    - opts:
        is_expand: false
      MM_NETWORK_UI_REDESIGN_ENABLED: false
    - opts:
        is_expand: false
      MM_MULTICHAIN_V1_ENABLED: false
    - opts:
        is_expand: false
      MM_POOLED_STAKING_UI_ENABLED: false
    - opts:
        is_expand: false
      PROJECT_LOCATION: android
    - opts:
        is_expand: false
      NDK_VERSION: 24.0.8215888
    - opts:
        is_expand: false
      QA_APK_NAME: app-qa-release
    - opts:
        is_expand: false
      MODULE: app
    - opts:
        is_expand: false
      VARIANT: ''
    - opts:
        is_expand: false
      BITRISE_PROJECT_PATH: ios/MetaMask.xcworkspace
    - opts:
        is_expand: false
      BITRISE_SCHEME: MetaMask
    - opts:
        is_expand: false
      BITRISE_EXPORT_METHOD: enterprise
    - opts:
        is_expand: false
      PROJECT_LOCATION_ANDROID: android
    - opts:
        is_expand: false
      PROJECT_LOCATION_IOS: ios
    - opts:
        is_expand: false
      VERSION_NAME: 7.30.0
    - opts:
        is_expand: false
      VERSION_NUMBER: 1410
    - opts:
        is_expand: false
      FLASK_VERSION_NAME: 7.30.0
    - opts:
        is_expand: false
      FLASK_VERSION_NUMBER: 1410
    - opts:
        is_expand: false
      ANDROID_APK_LINK: ''
    - opts:
        is_expand: false
      ANDROID_AAP_LINK: ''
    - opts:
        is_expand: false
      IOS_APP_LINK: ''
    - opts:
        is_expand: false
      NVM_VERSION: 0.39.7
    - opts:
        is_expand: false
      NVM_SHA256SUM: '8e45fa547f428e9196a5613efad3bfa4d4608b74ca870f930090598f5af5f643'
    - opts:
        is_expand: false
      NODE_VERSION: 20.12.2
    - opts:
        is_expand: false
      YARN_VERSION: 1.22.22
    - opts:
        is_expand: false
      COREPACK_VERSION: 0.28.0
meta:
  bitrise.io:
    stack: osx-xcode-15.0.x
    machine_type_id: g2-m1-max.5core
trigger_map:
  - push_branch: release/*
    pipeline: release_e2e_pipeline
  - push_branch: main
    pipeline: app_launch_times_pipeline
  - tag: 'qa-*'
    pipeline: create_qa_builds_pipeline
  - tag: 'dev-e2e-*'
    pipeline: pr_smoke_e2e_pipeline
  - push_branch: ci/disable-npm-cache-on-e2e
    pipeline: pr_smoke_e2e_pipeline<|MERGE_RESOLUTION|>--- conflicted
+++ resolved
@@ -665,7 +665,6 @@
                 # Copy saved files for Detox usage
                 # INTERMEDIATE_ANDROID_BUILD_DIR is the cached directory from android_e2e_build's "Save Android build" step
                 cp -r "$INTERMEDIATE_ANDROID_BUILD_DIR" "$BITRISE_SOURCE_DIR/android/app/build"
-<<<<<<< HEAD
       # - restore-cache@2:
       #     title: Restore cache node_modules
       #     inputs:
@@ -677,12 +676,6 @@
             - content: |-
                 #!/usr/bin/env bash
                 "${ANDROID_HOME}/tools/bin/sdkmanager" "cmake;3.22.1"
-=======
-      - restore-cache@2:
-          title: Restore cache node_modules
-          inputs:
-            - key: node_modules-{{ .OS }}-{{ .Arch }}-{{ getenv "BRANCH_COMMIT_HASH" }}
->>>>>>> 6dd3e435
       - avd-manager@1:
           inputs:
             - api_level: '34'
