--- conflicted
+++ resolved
@@ -449,15 +449,9 @@
         stack: linux-docker-android-20.04
         machine_type_id: elite-xl
     envs:
-<<<<<<< HEAD
-      - PRODUCTION_APP_URL: 'bs://ba40e5b7b4210a06c659b5c6818a3efec2624513' # Last production's QA build
-      - PRODUCTION_BUILD_NAME: 7.22.0
-      - PRODUCTION_BUILD_NUMBER: 1325
-=======
       - PRODUCTION_APP_URL: 'bs://c2c414d2b4935096274bd2fb98232cc7b8408b2a' # Last production's QA build
       - PRODUCTION_BUILD_NAME: 7.24.4
       - PRODUCTION_BUILD_NUMBER: 1354
->>>>>>> 99ac3496
       - CUCUMBER_TAG_EXPRESSION: '@upgrade and @androidApp'
       - PRODUCTION_BUILD_STRING: 'MetaMask-QA v$PRODUCTION_BUILD_NAME ($PRODUCTION_BUILD_NUMBER)'
       - NEW_BUILD_STRING: 'MetaMask-QA v$VERSION_NAME ($VERSION_NUMBER)'
@@ -1477,7 +1471,6 @@
       PROJECT_LOCATION_IOS: ios
     - opts:
         is_expand: false
-<<<<<<< HEAD
       VERSION_NAME: 7.26.1
     - opts:
         is_expand: false
@@ -1488,18 +1481,6 @@
     - opts:
         is_expand: false
       FLASK_VERSION_NUMBER: 1360
-=======
-      VERSION_NAME: 7.26.0
-    - opts:
-        is_expand: false
-      VERSION_NUMBER: 1359
-    - opts:
-        is_expand: false
-      FLASK_VERSION_NAME: 7.26.0
-    - opts:
-        is_expand: false
-      FLASK_VERSION_NUMBER: 1359
->>>>>>> 99ac3496
     - opts:
         is_expand: false
       ANDROID_APK_LINK: ''
