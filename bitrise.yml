---
format_version: '8'
default_step_lib_source: 'https://github.com/bitrise-io/bitrise-steplib.git'
project_type: react-native

#Pipelines are listed below
pipelines:
  #Creates MetaMask-QA apps and stores apk/ipa in Bitrise
  create_qa_builds_pipeline:
    stages:
    - create_build_qa: {}
    - notify: {}
  #Creates MetaMask apps and stores apk/ipa in Bitrise
  create_release_builds_pipeline:
    stages:
    - create_build_release: {}
    - notify: {}
  #Releases MetaMask apps and stores apk/ipa into Play(Internal Testing)/App(TestFlight) Store
  release_builds_to_store_pipeline:
    stages:
    - create_build_release: {}
    - deploy_build_release: {}
    - release_notify: {}
  #Releases MetaMask apps and stores ipa into App(TestFlight) Store
  release_ios_to_store_pipeline:
    stages:
    - create_ios_release: {}
    - deploy_ios_release: {}
    - notify: {}
  #Releases MetaMask apps and stores apk Play(Internal Testing) Store
  release_android_to_store_pipeline:
    stages:
    - create_android_release: {}
    - deploy_android_release: {}
    - notify: {}
  #Run E2E test suite for iOS only
  run_e2e_ios_pipeline:
    stages:
    - run_e2e_ios_stage: {}
    - notify: {}
  #Run E2E test suite for Android only
  run_e2e_android_pipeline:
    stages:
    - create_build_qa_android: {} #builds app and kicks off separate E2E build
    - notify: {}
  #PR_e2e_verfication (build ios & android), run iOS (smoke), emulator Android
  release_e2e_pipeline:
    stages:
    - run_e2e_ios_android_stage: {}
    - notify: {}
  #PR_e2e_verfication (build ios & android), run iOS (smoke), emulator Android
  pr_smoke_e2e_pipeline:
    stages:
    - run_smoke_e2e_ios_android_stage: {}
    - notify: {}

#Stages refrence workflows. Those workflows cannot but utility "_this-is-a-utility"
stages:
  create_build_release:
    workflows:
    - build_android_release: {}
    - build_ios_release: {}
  deploy_build_release:
    workflows:
    - deploy_android_to_store: {}
    - deploy_ios_to_store: {}
  create_ios_release:
    workflows:
    - build_ios_release: {}
  deploy_ios_release:
    workflows:
    - deploy_ios_to_store: {}
  create_android_release:
    workflows:
    - build_android_release: {}
  deploy_android_release:
    workflows:
    - deploy_android_to_store: {}
  create_build_qa:
    workflows:
    - build_android_qa: {}
    - build_ios_qa: {}
  create_build_qa_android:
    workflows:
    - build_android_qa: {}
  create_build_qa_ios:
    workflows:
    - build_ios_qa: {}
  run_e2e_ios_stage:
    workflows:
    - ios_e2e_test: {}
  run_smoke_e2e_ios_android_stage:
    workflows:
    - ios_e2e_test: {}
    - build_android_qa: {}
  run_e2e_ios_android_stage:
    workflows:
    - ios_e2e_test: {}
    - build_android_qa: {}
  run_e2e_android_stage:
    workflows:
    - build_android_qa: {}   #Build QA -> Browserstack -> wdio_ (can be a smaller machine)
  notify:
    workflows:
    - notify_success_on_slack: {}
  release_notify:
    workflows:
    - release_announcing_stores: {}
workflows:
  # Code Setups
  setup:
    steps:
      - activate-ssh-key@4:
          run_if: '{{getenv "SSH_RSA_PRIVATE_KEY" | ne ""}}'
      - git-clone@6: {}
      - nvm@1.3.0:
          inputs:
            - node_version: '16.13.0'
  code_setup:
    before_run:
      - setup
    steps:
    - script@1:
        inputs:
          - content: |-
              #!/usr/bin/env bash
              envman add --key YARN_CACHE_DIR --value "$(yarn cache dir)"
        title: Get Yarn cache directory
    - cache-pull@2: {}
    - yarn@0:
        inputs:
        - command: setup
        title: Yarn Setup
    - yarn@0:
        title: Lint
        inputs:
        - command: lint
    - yarn@0:
        inputs:
        - command: audit:ci
        title: Audit Dependencies
    - cache-push@2:
        # Manual cache path needed here because the `yarn` step only caches for the `install` command
        inputs:
          # The Yarn cache is easier and safer to cache than `node_modules`, which could include
          # postinstall script modifications and could affect hoisting on subsequent installs.
          - cache_paths: "$YARN_CACHE_DIR -> ./yarn.lock"
  code_setup_dev:
    before_run:
      - setup
    steps:
      - script@1:
          title: Generate `.npmrc` file for preview builds
          inputs:
            - content: |
                #!/bin/bash
                printf '%s\n\n%s' '@metamask:registry=https://npm.pkg.github.com' "//npm.pkg.github.com/:_authToken=${PACKAGE_READ_TOKEN}" > .npmrc
    after_run:
      - code_setup

  # Notifications utility workflows
  # Provides values for commit or branch message and path depending on commit env setup initialised or not
  _get_workflow_info:
    steps:
      - activate-ssh-key@4:
          is_always_run: true # always run to also feed failure notifications
          run_if: '{{getenv "SSH_RSA_PRIVATE_KEY" | ne ""}}'
      - git-clone@6:
          inputs:
            - update_submodules: 'no'
          is_always_run: true # always run to also feed failure notifications
      - script@1:
          is_always_run: true # always run to also feed failure notifications
          inputs:
            - content: |
                #!/bin/bash
                # generate reference to commit from env or using git
                COMMIT_SHORT_HASH="${BITRISE_GIT_COMMIT:0:7}"
                BRANCH_HEIGHT=''
                WORKFLOW_TRIGGER='Push'

                if [[ -z "$BITRISE_GIT_COMMIT" ]]; then
                  COMMIT_SHORT_HASH="$(git rev-parse --short HEAD)"
                  BRANCH_HEIGHT='HEAD'
                  WORKFLOW_TRIGGER='Manual'
                fi

                envman add --key COMMIT_SHORT_HASH --value "$COMMIT_SHORT_HASH"
                envman add --key BRANCH_HEIGHT --value "$BRANCH_HEIGHT"
                envman add --key WORKFLOW_TRIGGER --value "$WORKFLOW_TRIGGER"
          title: Get commit or branch name and path variables

  # Slack notification utils: we have two workflows to allow choosing when to notify: on success, on failure or both.
  # A workflow for instance create_qa_builds will notify on failure for each build_android_qa or build_ios_qa
  # but will only notify success if both success and create_qa_builds succeeds.

  # Send a Slack message on successful release
  release_announcing_stores:
    before_run:
      - code_setup
    steps:
      - yarn@0:
          inputs:
            - command: build:announce
          title: Accouncing pre-release
          is_always_run: false
    meta:
      bitrise.io:
        stack: linux-docker-android-20.04
        machine_type_id: standard

  # Send a Slack message when workflow succeeds
  notify_success_on_slack:
    before_run:
      - _get_workflow_info
    steps:
      - slack@3:
          inputs:
            - text: "${BITRISE_APP_TITLE} ${BITRISEIO_PIPELINE_TITLE} workflow notification"
            - pretext: ":large_green_circle: *${BITRISEIO_PIPELINE_TITLE} succeeded!*"
            - title: "Commit #$COMMIT_SHORT_HASH $BRANCH_HEIGHT"
            - title_link: https://github.com/${BITRISEIO_GIT_REPOSITORY_OWNER}/${BITRISEIO_GIT_REPOSITORY_SLUG}/commit/${COMMIT_SHORT_HASH}
            - message: ${BITRISE_GIT_MESSAGE}
            - fields: |
                Branch|${BITRISE_GIT_BRANCH}
                Workflow|${BITRISEIO_PIPELINE_TITLE}
                Trigger|${WORKFLOW_TRIGGER}
                Build|${BITRISE_BUILD_NUMBER}
            - buttons: |
                View app|${BITRISE_APP_URL}
                View build|${BITRISEIO_PIPELINE_BUILD_URL}
                View commit|https://github.com/${BITRISEIO_GIT_REPOSITORY_OWNER}/${BITRISEIO_GIT_REPOSITORY_SLUG}/commit/${COMMIT_SHORT_HASH}
            - footer: "Bitrise ${BITRISEIO_PIPELINE_TITLE} workflow notification"
            - webhook_url: https://hooks.slack.com/services/${MM_SLACK_TOKEN}/${MM_SLACK_SECRET}/${MM_SLACK_ROOM}

  # Send a Slack message when workflow fails
  _notify_failure_on_slack:
    before_run:
      - _get_workflow_info
    steps:
      - slack@3:
          is_always_run: true
          run_if: .IsBuildFailed
          inputs:
            - text: '${BITRISE_APP_TITLE} ${BITRISE_TRIGGERED_WORKFLOW_TITLE} workflow notification'
            - pretext_on_error: ':red_circle: *${BITRISE_TRIGGERED_WORKFLOW_TITLE} failed!*'
            - title: 'Commit #$COMMIT_SHORT_HASH $BRANCH_HEIGHT'
            - title_link: https://github.com/${BITRISEIO_GIT_REPOSITORY_OWNER}/${BITRISEIO_GIT_REPOSITORY_SLUG}/commit/${COMMIT_SHORT_HASH}
            - message: ${BITRISE_GIT_MESSAGE}
            - fields: |
                Branch|${BITRISE_GIT_BRANCH}
                Workflow|${BITRISE_TRIGGERED_WORKFLOW_TITLE}
                Trigger|${WORKFLOW_TRIGGER}
                Build|${BITRISE_BUILD_NUMBER}
            - buttons: |
                View app|${BITRISE_APP_URL}
                View build|${BITRISE_BUILD_URL}
                View commit|https://github.com/${BITRISEIO_GIT_REPOSITORY_OWNER}/${BITRISEIO_GIT_REPOSITORY_SLUG}/commit/${COMMIT_SHORT_HASH}
            - footer: 'Bitrise ${BITRISE_TRIGGERED_WORKFLOW_TITLE} workflow notification'
            - webhook_url: https://hooks.slack.com/services/${MM_SLACK_TOKEN}/${MM_SLACK_SECRET}/${MM_SLACK_ROOM}

  # CI Steps
  ci_test:
    before_run:
      - code_setup
    steps:
      - yarn@0:
          inputs:
            - args: ''
            - command: test:unit --silent
          title: Unit Test
          is_always_run: false
      - script@1:
          inputs:
            - content: |-
                #!/usr/bin/env bash
                echo 'weew - everything passed!'
          title: All Tests Passed
          is_always_run: false
  # E2E Steps
  e2e_setup:
    steps:
      - yarn@:
          inputs:
            - cache_local_deps: 'yes'
            - command: global add detox-cli
          title: Detox - Install CLI
  android_e2e_test:
    before_run:
      - code_setup_dev
      - e2e_setup
    after_run:
      - _notify_failure_on_slack
    steps:
      - restore-gradle-cache@1: {}
      - install-missing-android-tools@2:
          inputs:
            - ndk_version: $NDK_VERSION
            - gradlew_path: $PROJECT_LOCATION/gradlew
      - script@1:
          inputs:
            - content: |-
                #!/usr/bin/env bash
                "${ANDROID_HOME}/tools/bin/sdkmanager" "cmake;3.22.1"
          title: Download cmake 3.22.1 with sdkmanager
          is_always_run: false
      - avd-manager@1:
          inputs:
            - api_level: '29'
            - create_command_flags: '--sdcard 4096M'
            - profile: pixel
      - wait-for-android-emulator@1: {}
      - save-gradle-cache@1: {}
      - file-downloader@1:
          inputs:
            - source: $BITRISEIO_ANDROID_KEYSTORE_URL
            - destination: android/keystores/release.keystore
      - yarn@0:
          inputs:
            - cache_local_deps: 'yes'
            - command: test:e2e:android
          title: E2E Tests on Android
          is_always_run: false
  ios_e2e_test:
    before_run:
      - code_setup_dev
      - e2e_setup
    after_run:
      - _notify_failure_on_slack
    steps:
      - certificate-and-profile-installer@1: {}
      - set-xcode-build-number@1:
          inputs:
            - build_short_version_string: $VERSION_NAME
            - plist_path: $PROJECT_LOCATION_IOS/MetaMask/Info.plist
      - script:
          inputs:
            - content: |-
                # Add cache directory to environment variable
                envman add --key BREW_APPLESIMUTILS --value "$(brew --cellar)/applesimutils"
                envman add --key BREW_OPT_APPLESIMUTILS --value "/usr/local/opt/applesimutils"
                brew tap wix/brew
          title: Set Env Path for caching deps
      - cocoapods-install@2:
          is_always_run: false
      - script@1:
          inputs:
            - content: |-
                #!/usr/bin/env bash
                node -v
                METAMASK_ENVIRONMENT='production' yarn test:e2e:ios --testNamePattern='Smoke'
          title: Detox Build & Test
          is_always_run: false
      - custom-test-results-export@1:
          is_always_run: true
          is_skippable: false
          title: Export test results
          inputs:
            - base_path: $BITRISE_SOURCE_DIR/e2e/reports/
            - test_name: E2E Tests
            - search_pattern: $BITRISE_SOURCE_DIR/e2e/reports/junit.xml
      - deploy-to-bitrise-io@2.2.3:
          is_always_run: true
          is_skippable: false
          title: Deploy test report files
  start_e2e_tests:
    steps:
      - build-router-start@0:
          inputs:
            - workflows: |-
                ios_e2e_test
                wdio_android_e2e_test
            - wait_for_builds: 'true'
            - access_token: $BITRISE_START_BUILD_ACCESS_TOKEN
      - build-router-wait@0:
          inputs:
            - abort_on_fail: 'yes'
            - access_token: $BITRISE_START_BUILD_ACCESS_TOKEN
  build_android_release:
    before_run:
      - code_setup
    after_run:
      - _notify_failure_on_slack
    steps:
      - change-android-versioncode-and-versionname@1:
          inputs:
            - new_version_name: $VERSION_NAME
            - new_version_code: $VERSION_NUMBER
            - build_gradle_path: $PROJECT_LOCATION_ANDROID/app/build.gradle
      - file-downloader@1:
          inputs:
            - source: $BITRISEIO_ANDROID_KEYSTORE_URL
            - destination: android/keystores/release.keystore
      - restore-gradle-cache@1: {}
      - install-missing-android-tools@2:
          inputs:
            - ndk_version: $NDK_VERSION
            - gradlew_path: $PROJECT_LOCATION/gradlew
      - script@1:
          inputs:
            - content: |-
                #!/usr/bin/env bash
                "${ANDROID_HOME}/tools/bin/sdkmanager" "cmake;3.22.1"
          title: Download cmake 3.22.1 with sdkmanager
          is_always_run: false
      - script@1:
          inputs:
            - content: |-
                #!/usr/bin/env bash
                node -v
                METAMASK_ENVIRONMENT='production' yarn build:android:pre-release:bundle
          title: Build Android Pre-Release Bundle
          is_always_run: false
      - save-gradle-cache@1: {}
      - deploy-to-bitrise-io@2.2.3:
          is_always_run: false
          is_skippable: true
          inputs:
            - pipeline_intermediate_files: $PROJECT_LOCATION/app/build/outputs/apk/prod/release/app-prod-release.apk:BITRISE_PLAY_STORE_APK_PATH
            - deploy_path: $PROJECT_LOCATION/app/build/outputs/apk/prod/release/app-prod-release.apk
          title: Bitrise Deploy APK
      - deploy-to-bitrise-io@2.2.3:
          is_always_run: false
          is_skippable: true
          inputs:
            - pipeline_intermediate_files: $PROJECT_LOCATION/app/build/outputs/apk/prod/release/sha512sums.txt:BITRISE_PLAY_STORE_SHA512SUMS_PATH
            - deploy_path: $PROJECT_LOCATION/app/build/outputs/apk/prod/release/sha512sums.txt
          title: Bitrise Deploy Checksum
      - deploy-to-bitrise-io@2.2.3:
          is_always_run: false
          is_skippable: true
          inputs:
            - pipeline_intermediate_files: $PROJECT_LOCATION/app/build/outputs/mapping/prodRelease/mapping.txt:BITRISE_PLAY_STORE_MAPPING_PATH
            - deploy_path: $PROJECT_LOCATION/app/build/outputs/mapping/prodRelease/mapping.txt
          title: Bitrise ProGuard Map Files
      - deploy-to-bitrise-io@2.2.3:
          is_always_run: false
          is_skippable: true
          inputs:
            - pipeline_intermediate_files: $PROJECT_LOCATION/app/build/outputs/bundle/prodRelease/app-prod-release.aab:BITRISE_PLAY_STORE_ABB_PATH
            - deploy_path: $PROJECT_LOCATION/app/build/outputs/bundle/prodRelease/app-prod-release.aab
          title: Bitrise Deploy AAB
      - deploy-to-bitrise-io@2.2.3:
          is_always_run: false
          is_skippable: true
          inputs:
            - pipeline_intermediate_files: sourcemaps/android/index.js.map:BITRISE_PLAY_STORE_SOURCEMAP_PATH
            - deploy_path: sourcemaps/android/index.js.map
          title: Bitrise Deploy Sourcemaps
    meta:
      bitrise.io:
        stack: linux-docker-android-20.04
        machine_type_id: elite-xl
  build_android_qa:
    before_run:
      - code_setup_dev
    after_run:
      - _upload_apk_to_browserstack
      - _notify_failure_on_slack
    steps:
      - change-android-versioncode-and-versionname@1:
          inputs:
            - new_version_name: $VERSION_NAME
            - new_version_code: $VERSION_NUMBER
            - build_gradle_path: $PROJECT_LOCATION_ANDROID/app/build.gradle
      - file-downloader@1:
          inputs:
            - source: $BITRISEIO_ANDROID_QA_KEYSTORE_URL
            - destination: android/keystores/internalRelease.keystore
      - restore-gradle-cache@1: {}
      - install-missing-android-tools@2:
          inputs:
            - ndk_version: $NDK_VERSION
            - gradlew_path: $PROJECT_LOCATION/gradlew
      - script@1:
          inputs:
            - content: |-
                #!/usr/bin/env bash
                "${ANDROID_HOME}/tools/bin/sdkmanager" "cmake;3.22.1"
          title: Download cmake 3.22.1 with sdkmanager
          is_always_run: false
      - script@1:
          inputs:
            - content: |-
                #!/usr/bin/env bash
                node -v
                GIT_BRANCH=$BITRISE_GIT_BRANCH METAMASK_ENVIRONMENT='qa' yarn build:android:pre-release:bundle:qa
          title: Build Android Pre-Release Bundle
          is_always_run: false
      - save-gradle-cache@1: {}
      - deploy-to-bitrise-io@2.2.3:
          is_always_run: false
          is_skippable: true
          inputs:
            - deploy_path: $PROJECT_LOCATION/app/build/outputs/apk/qa/release/$QA_APK_NAME.apk
          title: Bitrise Deploy APK
      - deploy-to-bitrise-io@2.2.3:
          is_always_run: false
          is_skippable: true
          inputs:
            - deploy_path: $PROJECT_LOCATION/app/build/outputs/apk/qa/release/sha512sums.txt
          title: Bitrise Deploy Checksum
      - deploy-to-bitrise-io@2.2.3:
          is_always_run: false
          is_skippable: true
          inputs:
            - deploy_path: $PROJECT_LOCATION/app/build/outputs/mapping/qaRelease/mapping.txt
          title: Bitrise ProGuard Map Files
      - deploy-to-bitrise-io@2.2.3:
          is_always_run: false
          is_skippable: true
          inputs:
            - deploy_path: $PROJECT_LOCATION/app/build/outputs/bundle/qaRelease/app-qa-release.aab
          title: Bitrise Deploy AAB
      - deploy-to-bitrise-io@2.2.3:
          is_always_run: false
          is_skippable: true
          inputs:
            - deploy_path: sourcemaps/android/index.js.map
          title: Bitrise Deploy Sourcemaps
    meta:
      bitrise.io:
        stack: linux-docker-android-20.04
        machine_type_id: elite-xl
  _upload_apk_to_browserstack:
    steps:
      - script@1:
          title: Upload APK to Browserstack
          inputs:
            - content: |-
                #!/usr/bin/env bash
                set -e
                set -x
                set -o pipefail
                APK_PATH=$PROJECT_LOCATION/app/build/outputs/apk/qa/release/app-qa-release.apk
                CUSTOM_ID="$BITRISE_GIT_BRANCH-$VERSION_NAME-$VERSION_NUMBER"
                CUSTOM_ID=${CUSTOM_ID////-}
                curl -u "$BROWSERSTACK_USERNAME:$BROWSERSTACK_ACCESS_KEY" -X POST "https://api-cloud.browserstack.com/app-automate/upload" -F "file=@$APK_PATH" -F 'data={"custom_id": "'$CUSTOM_ID'"}' | jq -j '.app_url' | envman add --key BROWSERSTACK_APP_URL
                curl -u "$BROWSERSTACK_USERNAME:$BROWSERSTACK_ACCESS_KEY" -X GET https://api-cloud.browserstack.com/app-automate/recent_apps | jq > browserstack_uploaded_apps.json
      - deploy-to-bitrise-io@2.2.3:
          is_always_run: false
          is_skippable: true
          inputs:
            - deploy_path: browserstack_uploaded_apps.json
          title: Bitrise Deploy Browserstack Uploaded Apps
      - build-router-start@0:
          inputs:
            - workflows: |-
                wdio_android_e2e_test
            - wait_for_builds: 'false'
            - abort_on_fail: 'yes'
            - access_token: $BITRISE_START_BUILD_ACCESS_TOKEN
            - environment_key_list: BROWSERSTACK_APP_URL

                BROWSERSTACK_DEVICE

                BROWSERSTACK_OS_VERSION

                BROWSERSTACK_TAG_EXPRESSION
  wdio_android_e2e_test:
    before_run:
      - code_setup
    after_run:
      - _notify_failure_on_slack
    steps:
      - script@1:
          title: Run Android E2E tests on Browserstack
          inputs:
            - content: |-
                #!/usr/bin/env bash
                yarn test:wdio:android:browserstack
      - script@1:
          is_always_run: true
          is_skippable: false
          title: Add tests reports to Bitrise
          inputs:
            - content: |-
                #!/usr/bin/env bash
                cp -r $BITRISE_SOURCE_DIR/wdio/reports/junit-results/ $BITRISE_TEST_RESULT_DIR/
      - deploy-to-bitrise-io@2.2.3:
          is_always_run: true
          is_skippable: false
          inputs:
            - deploy_path: $BITRISE_TEST_RESULT_DIR
          title: Deploy test report files
    meta:
      bitrise.io:
        stack: linux-docker-android-20.04
        machine_type_id: standard
  deploy_android_to_store:
    steps:
      - pull-intermediate-files@1:
          inputs:
            - artifact_sources: .*
      - google-play-deploy:
          inputs:
            - app_path: $BITRISE_PLAY_STORE_ABB_PATH
            - track: internal
            - service_account_json_key_path: $BITRISEIO_BITRISEIO_SERVICE_ACCOUNT_JSON_KEY_URL_URL
            - package_name: $MM_ANDROID_PACKAGE_NAME
    envs:
      - opts:
          is_expand: false
        MM_ANDROID_PACKAGE_NAME: io.metamask
  deploy_ios_to_store:
    steps:
      - pull-intermediate-files@1:
          inputs:
            - artifact_sources: .*
      - deploy-to-itunesconnect-application-loader@1:
          inputs:
            - ipa_path: $BITRISE_APP_STORE_IPA_PATH
  build_ios_release:
    before_run:
      - code_setup
    after_run:
      - _notify_failure_on_slack
    steps:
      - certificate-and-profile-installer@1: {}
      - set-xcode-build-number@1:
          inputs:
            - build_short_version_string: $VERSION_NAME
            - build_version: $VERSION_NUMBER
            - plist_path: $PROJECT_LOCATION_IOS/MetaMask/Info.plist
      - cocoapods-install@2: {}
      - script@1:
          inputs:
          - content: |-
              #!/usr/bin/env bash
              node -v
              METAMASK_ENVIRONMENT='production' yarn build:ios:pre-release
          title: iOS Sourcemaps & Build
          is_always_run: false
      - deploy-to-bitrise-io@2.2.3:
          is_always_run: false
          is_skippable: true
          inputs:
            - pipeline_intermediate_files: ios/build/output/MetaMask.ipa:BITRISE_APP_STORE_IPA_PATH
            - deploy_path: ios/build/output/MetaMask.ipa
          title: Deploy iOS IPA
      - deploy-to-bitrise-io@1.6.1:
          is_always_run: false
          is_skippable: true
          inputs:
            - deploy_path: ios/build/MetaMask.xcarchive
          title: Deploy Symbols File
      - deploy-to-bitrise-io@2.2.3:
          is_always_run: false
          is_skippable: true
          inputs:
            - pipeline_intermediate_files: sourcemaps/ios/index.js.map:BITRISE_APP_STORE_SOURCEMAP_PATH
            - deploy_path: sourcemaps/ios/index.js.map
          title: Deploy Source Map
  build_ios_qa:
    before_run:
      - code_setup_dev
    after_run:
      - _notify_failure_on_slack
    steps:
      - certificate-and-profile-installer@1: {}
      - set-xcode-build-number@1:
          inputs:
            - build_short_version_string: $VERSION_NAME
            - build_version: $VERSION_NUMBER
            - plist_path: $PROJECT_LOCATION_IOS/MetaMask/MetaMask-QA-Info.plist
      - cocoapods-install@2: {}
      - script@1:
          inputs:
            - content: |-
                #!/usr/bin/env bash
                node -v
                GIT_BRANCH=$BITRISE_GIT_BRANCH METAMASK_ENVIRONMENT='qa' yarn build:ios:pre-qa
          title: iOS Sourcemaps & Build
          is_always_run: false
      - deploy-to-bitrise-io@2.2.3:
          is_always_run: false
          is_skippable: true
          inputs:
            - pipeline_intermediate_files: ios/build/output/MetaMask-QA.ipa:BITRISE_APP_STORE_IPA_PATH
            - deploy_path: ios/build/output/MetaMask-QA.ipa
          title: Deploy iOS IPA
      - deploy-to-bitrise-io@2.2.3:
          is_always_run: false
          is_skippable: true
          inputs:
            - deploy_path: ios/build/MetaMask-QA.xcarchive
          title: Deploy Symbols File
      - deploy-to-bitrise-io@2.2.3:
          is_always_run: false
          is_skippable: true
          inputs:
            - pipeline_intermediate_files: sourcemaps/ios/index.js.map:BITRISE_APP_STORE_SOURCEMAP_PATH
            - deploy_path: sourcemaps/ios/index.js.map
          title: Deploy Source Map
app:
  envs:
    - opts:
        is_expand: false
      PROJECT_LOCATION: android
    - opts:
        is_expand: false
      NDK_VERSION: 24.0.8215888
    - opts:
        is_expand: false
      QA_APK_NAME: app-qa-release
    - opts:
        is_expand: false
      MODULE: app
    - opts:
        is_expand: false
      VARIANT: ''
    - opts:
        is_expand: false
      BITRISE_PROJECT_PATH: ios/MetaMask.xcworkspace
    - opts:
        is_expand: false
      BITRISE_SCHEME: MetaMask
    - opts:
        is_expand: false
      BITRISE_EXPORT_METHOD: enterprise
    - opts:
        is_expand: false
      PROJECT_LOCATION_ANDROID: android
    - opts:
        is_expand: false
      PROJECT_LOCATION_IOS: ios
    - opts:
        is_expand: false
      VERSION_NAME: 7.1.0
    - opts:
        is_expand: false
<<<<<<< HEAD
      VERSION_NUMBER: 1125
=======
      VERSION_NUMBER: 1136
>>>>>>> 749d9efe
    - opts:
        is_expand: false
      ANDROID_APK_LINK: ''
    - opts:
        is_expand: false
      ANDROID_AAP_LINK: ''
    - opts:
        is_expand: false
      IOS_APP_LINK: ''
meta:
  bitrise.io:
    stack: osx-xcode-14.2.x-ventura
    machine_type_id: g2-m1-max.5core
trigger_map:
  - push_branch: release/*
    pipeline: release_e2e_pipeline
  - tag: 'v*.*.*-RC-*'
    pipeline: release_builds_to_store_pipeline
  - tag: 'qa-*'
    pipeline: create_qa_builds_pipeline
  - tag: 'dev-e2e-*'
    pipeline: pr_smoke_e2e_pipeline<|MERGE_RESOLUTION|>--- conflicted
+++ resolved
@@ -729,11 +729,7 @@
       VERSION_NAME: 7.1.0
     - opts:
         is_expand: false
-<<<<<<< HEAD
-      VERSION_NUMBER: 1125
-=======
       VERSION_NUMBER: 1136
->>>>>>> 749d9efe
     - opts:
         is_expand: false
       ANDROID_APK_LINK: ''
