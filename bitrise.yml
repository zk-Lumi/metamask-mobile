---
format_version: '8'
default_step_lib_source: 'https://github.com/bitrise-io/bitrise-steplib.git'
project_type: react-native

#Pipelines are listed below
pipelines:
  #Creates MetaMask-QA apps and stores apk/ipa in Bitrise
  create_qa_builds_pipeline:
    stages:
      - create_build_qa: {}
  #Builds MetaMask, MetaMask-QA apps and stores apk/ipa in Bitrise
  build_all_targets_pipeline:
    stages:
      - create_build_all_targets: {}
  #Releases MetaMask apps and stores apk/ipa into Play(Internal Testing)/App(TestFlight) Store
  release_builds_to_store_pipeline:
    stages:
      - create_build_release: {}
      - deploy_build_release: {}
      - create_build_qa: {} #Generate QA builds for E2E app upgrade tests
  #Releases MetaMask apps and stores ipa into App(TestFlight) Store
  release_ios_to_store_pipeline:
    stages:
      - create_ios_release: {}
      - deploy_ios_release: {}
  #Releases MetaMask apps and stores apk Play(Internal Testing) Store
  release_android_to_store_pipeline:
    stages:
      - create_android_release: {}
      - deploy_android_release: {}
  #Run E2E test suite for iOS only
  run_e2e_ios_pipeline:
    stages:
      - build_e2e_ios_stage: {}
      - run_e2e_ios_stage: {}
      - notify: {}
  #Run E2E test suite for Android only
  run_e2e_android_pipeline:
    stages:
      - build_e2e_android_stage: {} #builds android detox E2E
      - run_e2e_android_stage: {} #runs android detox test E2E
      - notify: {}
  #PR_e2e_verfication (build ios & android), run iOS (smoke), emulator Android
  release_e2e_pipeline:
    stages:
      - build_e2e_ios_android_stage: {}
      - run_release_e2e_ios_android_stage: {}
      - notify: {}
  #PR_e2e_verfication (build ios & android), run iOS (smoke), emulator Android
  pr_smoke_e2e_pipeline:
    stages:
      - build_smoke_e2e_ios_android_stage: {}
      - run_smoke_e2e_ios_android_stage: {}
      - notify: {}

  #PR_e2e_verfication (build ios & android), run iOS (regression), emulator Android
  pr_regression_e2e_pipeline:
    stages:
      - build_regression_e2e_ios_android_stage: {}
      - run_regression_e2e_ios_android_stage: {}
      - notify: {}
  #App launch times pipeline. Runs on browserstack
  app_launch_times_pipeline:
    stages:
      - create_build_qa_android: {}
      - app_launch_times_test_stage: {}

#App Upgrade pipeline. Runs on browserstack
  app_upgrade_pipeline:
    stages:
      - create_build_qa_android: {}
      - app_upgrade_test_stage: {}
  # Pipeline for Flask
  create_flask_release_builds_pipeline:
    stages:
      - create_build_flask_release: {}
      - notify: {}
  release_flask_builds_to_store_pipeline:
    stages:
      - create_build_flask_release: {}
      - deploy_flask_build_release: {}
      - release_notify: {}
#Stages reference workflows. Those workflows cannot but utility "_this-is-a-utility"
stages:
  create_build_all_targets:
    workflows:
      - build_android_release: {}
      - build_ios_release: {}
      - build_android_qa: {}
      - build_ios_qa: {}
  create_build_release:
    workflows:
      - build_android_release: {}
      - build_ios_release: {}
  deploy_build_release:
    workflows:
      - deploy_android_to_store: {}
      - deploy_ios_to_store: {}
  create_ios_release:
    workflows:
      - build_ios_release: {}
  deploy_ios_release:
    workflows:
      - deploy_ios_to_store: {}
  create_android_release:
    workflows:
      - build_android_release: {}
  deploy_android_release:
    workflows:
      - deploy_android_to_store: {}
  create_build_qa:
    workflows:
      - build_android_qa: {}
      - build_ios_qa: {}
  create_build_qa_android:
    workflows:
      - build_android_qa: {}
  create_build_qa_ios:
    workflows:
      - build_ios_qa: {}
  build_e2e_ios_stage:
    workflows:
      - ios_e2e_build: {}
  run_e2e_ios_stage:
    workflows:
      - ios_e2e_test: {}
  build_smoke_e2e_ios_android_stage:
    abort_on_fail: true
    workflows:
      - ios_e2e_build: {}
      - android_e2e_build: {}
  run_smoke_e2e_ios_android_stage:
    workflows:
      - run_ios_api_specs: {}
      - run_tag_smoke_accounts_ios: {}
      - run_tag_smoke_accounts_android: {}
      - run_tag_smoke_assets_ios: {}
      - run_tag_smoke_assets_android: {}
      - run_tag_smoke_confirmations_ios: {}
      - run_tag_smoke_confirmations_android: {}
      - run_tag_smoke_swaps_ios: {}
      - run_tag_smoke_swaps_android: {}
      - run_tag_smoke_core_ios: {}
      - run_tag_smoke_core_android: {}
  build_regression_e2e_ios_android_stage:
    workflows:
      - ios_build_regression_tests: {}
      - android_build_regression_tests: {}
  run_regression_e2e_ios_android_stage:
    workflows:
      - ios_run_regression_tests: {}
      - android_run_regression_tests: {}
  run_release_e2e_ios_android_stage:
    workflows:
      - ios_run_regression_tests: {}
      - android_run_regression_tests: {}
      - run_tag_smoke_confirmations_ios: {}
      - run_tag_smoke_confirmations_android: {}
      - run_tag_smoke_accounts_ios: {}
      - run_tag_smoke_accounts_android: {}
      - run_tag_smoke_assets_ios: {}
      - run_tag_smoke_assets_android: {}
      - run_tag_smoke_swaps_ios: {}
      - run_tag_smoke_swaps_android: {}
      - run_tag_smoke_core_ios: {}
      - run_tag_smoke_core_android: {}
      - run_tag_upgrade_android: {}
  run_e2e_ios_android_stage:
    workflows:
      - ios_e2e_test: {}
      - android_e2e_test: {}
  build_e2e_ios_android_stage:
    workflows:
      - build_android_qa: {}
      - ios_e2e_build: {}
      - android_e2e_build: {}
  build_e2e_android_stage:
    workflows:
      - android_e2e_build: {}
  run_e2e_android_stage:
    workflows:
      - android_e2e_test: {}
  notify:
    workflows:
      - notify_success: {}
  app_launch_times_test_stage:
    workflows:
      - run_android_app_launch_times_appium_test: {}
  app_upgrade_test_stage:
    workflows:
      - run_tag_upgrade_android: {}
  release_notify:
    workflows:
      - release_announcing_stores: {}
  create_build_flask_release:
    workflows:
      - build_android_flask_release: {}
      - build_ios_flask_release: {}
  deploy_flask_build_release:
    workflows:
      - deploy_android_to_store:
          envs:
            - MM_ANDROID_PACKAGE_NAME: 'io.metamask.flask'
      - deploy_ios_to_store:

workflows:
  # Code Setups
  setup:
    steps:
      - activate-ssh-key@4:
          run_if: '{{getenv "SSH_RSA_PRIVATE_KEY" | ne ""}}'
      - git-clone@6: {}
  set_commit_hash:
    steps:
      - script@1:
          title: Set commit hash env variable
          inputs:
            - content: |-
                #!/usr/bin/env bash
                BRANCH_COMMIT_HASH="$(git rev-parse HEAD)"

                # Log the value of BRANCH_COMMIT_HASH
                echo "BRANCH_COMMIT_HASH is set to: $BRANCH_COMMIT_HASH"

                envman add --key BRANCH_COMMIT_HASH --value "$BRANCH_COMMIT_HASH"
      - share-pipeline-variable@1:
          title: Persist commit hash across all stages
          inputs:
            - variables: |-
                BRANCH_COMMIT_HASH
  code_setup:
    before_run:
      - setup
      - prep_environment
    steps:
      - restore-cocoapods-cache@2: {}
      - script@1:
          inputs:
            - content: |-
                #!/usr/bin/env bash
                envman add --key YARN_CACHE_DIR --value "$(yarn cache dir)"
          title: Get Yarn cache directory
      - yarn@0:
          inputs:
            - command: setup
          title: Yarn Setup
  prep_environment:
    steps:
      - script@1:
          inputs:
            - content: |-
                #!/usr/bin/env bash
                echo "Gems being installed with bundler gem"
                bundle install
                echo "Node $NODE_VERSION being installed"

                set -e

                # Install and enable NVM
                wget -O install-nvm.sh "https://raw.githubusercontent.com/nvm-sh/nvm/v${NVM_VERSION}/install.sh"
                echo "${NVM_SHA256SUM} install-nvm.sh" > install-nvm.sh.SHA256SUM
                sha256sum -c install-nvm.sh.SHA256SUM
                chmod +x install-nvm.sh && ./install-nvm.sh && rm ./install-nvm.sh
                source "${HOME}/.nvm/nvm.sh"
                echo 'source "${HOME}/.nvm/nvm.sh"' | tee -a ${HOME}/.{bashrc,profile}

                nvm install ${NODE_VERSION}

                envman add --key PATH --value $PATH

                node --version

                echo "Corepack being installed with npm"
                npm i -g "corepack@$COREPACK_VERSION"
                echo "Corepack enabling $YARN_VERSION"
                corepack enable
          title: Install node, yarn and corepack
  install_detox:
    steps:
    - script@1:
        inputs:
          - content: |-
              #!/usr/bin/env bash
              scripts/detox-setup.sh
        title: Install Detox Dependencies

  # Notifications utility workflows
  # Provides values for commit or branch message and path depending on commit env setup initialised or not
  _get_workflow_info:
    steps:
      - activate-ssh-key@4:
          is_always_run: true # always run to also feed failure notifications
          run_if: '{{getenv "SSH_RSA_PRIVATE_KEY" | ne ""}}'
      - git-clone@6:
          inputs:
            - update_submodules: 'no'
          is_always_run: true # always run to also feed failure notifications
      - script@1:
          is_always_run: true # always run to also feed failure notifications
          inputs:
            - content: |
                #!/bin/bash
                # generate reference to commit from env or using git
                COMMIT_SHORT_HASH="${BITRISE_GIT_COMMIT:0:7}"
                BRANCH_HEIGHT=''
                WORKFLOW_TRIGGER='Push'

                if [[ -z "$BITRISE_GIT_COMMIT" ]]; then
                  COMMIT_SHORT_HASH="$(git rev-parse --short HEAD)"
                  BRANCH_HEIGHT='HEAD'
                  WORKFLOW_TRIGGER='Manual'
                fi

                envman add --key COMMIT_SHORT_HASH --value "$COMMIT_SHORT_HASH"
                envman add --key BRANCH_HEIGHT --value "$BRANCH_HEIGHT"
                envman add --key WORKFLOW_TRIGGER --value "$WORKFLOW_TRIGGER"
          title: Get commit or branch name and path variables

  # Slack notification utils: we have two workflows to allow choosing when to notify: on success, on failure or both.
  # A workflow for instance create_qa_builds will notify on failure for each build_android_qa or build_ios_qa
  # but will only notify success if both success and create_qa_builds succeeds.

  # Send a Slack message on successful release
  release_announcing_stores:
    before_run:
      - code_setup
    steps:
      - yarn@0:
          inputs:
            - command: build:announce
          title: Announcing pre-release
          is_always_run: false
    meta:
      bitrise.io:
        stack: linux-docker-android-20.04
        machine_type_id: standard

  # Send a Slack message when workflow succeeds
  notify_success:
    before_run:
      - _get_workflow_info
    steps:
      # Update Bitrise comment in PR with success status
      - comment-on-github-pull-request@0:
          is_always_run: true
          run_if: '{{getenv "TRIGGERED_BY_PR_LABEL" | eq "true"}}'
          inputs:
            - personal_access_token: '$GITHUB_ACCESS_TOKEN'
            - body: |-
                ## [<img alt="https://bitrise.io/" src="https://assets-global.website-files.com/5db35de024bb983af1b4e151/5e6f9ccc3e129dfd8a205e4e_Bitrise%20Logo%20-%20Eggplant%20Bg.png" height="20">](${BITRISEIO_PIPELINE_BUILD_URL}) **Bitrise**

                ✅✅✅ `${BITRISEIO_PIPELINE_TITLE}` passed on Bitrise! ✅✅✅

                Commit hash: ${GITHUB_PR_HASH}
                Build link: ${BITRISEIO_PIPELINE_BUILD_URL}

                >[!NOTE]
                >- You can kick off another `${BITRISEIO_PIPELINE_TITLE}` on Bitrise by removing and re-applying the `Run Smoke E2E` label on the pull request

                <!-- BITRISE_TAG -->
                <!-- BITRISE_SUCCESS_TAG -->
            - repository_url: '$GIT_REPOSITORY_URL'
            - issue_number: '$GITHUB_PR_NUMBER'
            - api_base_url: 'https://api.github.com'
            - update_comment_tag: '$GITHUB_PR_HASH'
  # Send a Slack message when workflow fails
  notify_failure:
    before_run:
      - _get_workflow_info
    steps:
      - script@1:
          is_always_run: true
          title: Check if PR comment should be updated
          inputs:
            - content: |-
                #!/usr/bin/env bash
                if [[ "$TRIGGERED_BY_PR_LABEL" == "true" && $BITRISE_BUILD_STATUS == 1 ]]; then
                  envman add --key SHOULD_UPDATE_PR_COMMENT --value "true"
                else
                  envman add --key SHOULD_UPDATE_PR_COMMENT --value "false"
                fi
      # Update Bitrise comment in PR with failure status
      - comment-on-github-pull-request@0:
          is_always_run: true
          run_if: '{{getenv "SHOULD_UPDATE_PR_COMMENT" | eq "true"}}'
          inputs:
            - personal_access_token: '$GITHUB_ACCESS_TOKEN'
            - body: |-
                ## [<img alt="https://bitrise.io/" src="https://assets-global.website-files.com/5db35de024bb983af1b4e151/5e6f9ccc3e129dfd8a205e4e_Bitrise%20Logo%20-%20Eggplant%20Bg.png" height="20">](${BITRISEIO_PIPELINE_BUILD_URL}) **Bitrise**

                ❌❌❌ `${BITRISEIO_PIPELINE_TITLE}` failed on Bitrise! ❌❌❌

                Commit hash: ${GITHUB_PR_HASH}
                Build link: ${BITRISEIO_PIPELINE_BUILD_URL}

                >[!NOTE]
                >- You can kick off another `${BITRISEIO_PIPELINE_TITLE}` on Bitrise by removing and re-applying the `Run Smoke E2E` label on the pull request

                <!-- BITRISE_TAG -->
                <!-- BITRISE_FAIL_TAG -->
            - repository_url: '$GIT_REPOSITORY_URL'
            - issue_number: '$GITHUB_PR_NUMBER'
            - api_base_url: 'https://api.github.com'
            - update_comment_tag: '$GITHUB_PR_HASH'
  # CI Steps
  ci_test:
    before_run:
      - code_setup
    steps:
      - yarn@0:
          inputs:
            - args: ''
            - command: test:unit --silent
          title: Unit Test
          is_always_run: false
      - script@1:
          inputs:
            - content: |-
                #!/usr/bin/env bash
                echo 'weew - everything passed!'
          title: All Tests Passed
          is_always_run: false
  # E2E Steps

  ### This workflow uses a flag (TEST_SUITE) that defines the specific set of tests to be run.
  ## in this instance Regression. In future iterations we can rename to ios_test_suite_selection & android_test_suite_selection
  ios_build_regression_tests:
    envs:
      - TEST_SUITE: 'Regression'
    after_run:
      - ios_e2e_build
  ios_run_regression_tests:
    envs:
      - TEST_SUITE: 'Regression'
    after_run:
      - ios_e2e_test
  android_build_regression_tests:
    meta:
      bitrise.io:
        stack: linux-docker-android-20.04
        machine_type_id: elite-xl
    envs:
      - TEST_SUITE: 'Regression'
    after_run:
      - android_e2e_build
  android_run_regression_tests:
    meta:
      bitrise.io:
        stack: linux-docker-android-20.04
        machine_type_id: elite-xl
    envs:
      - TEST_SUITE: 'Regression'
    after_run:
      - android_e2e_test
  run_tag_upgrade_android:
    meta:
      bitrise.io:
        stack: linux-docker-android-20.04
        machine_type_id: elite-xl
    envs:
      - PRODUCTION_APP_URL: 'bs://f0eefdd04dd0b913eb8b6494e4990e3e9f1c2bd3' # Last production's QA build
      - PRODUCTION_BUILD_NAME: 7.26.1
      - PRODUCTION_BUILD_NUMBER: 1360
      - CUCUMBER_TAG_EXPRESSION: '@upgrade and @androidApp'
      - PRODUCTION_BUILD_STRING: 'MetaMask-QA v$PRODUCTION_BUILD_NAME ($PRODUCTION_BUILD_NUMBER)'
      - NEW_BUILD_STRING: 'MetaMask-QA v$VERSION_NAME ($VERSION_NUMBER)'
      - TEST_TYPE: 'upgrade'
    after_run:
      - wdio_android_e2e_test
  run_android_app_launch_times_appium_test:
    envs:
      - TEST_TYPE: 'performance'
    meta:
      bitrise.io:
        stack: linux-docker-android-20.04
        machine_type_id: elite-xl
    after_run:
      - wdio_android_e2e_test

  ### Separating workflows so they run concurrently during smoke runs
  run_tag_smoke_accounts_ios:
    envs:
      - TEST_SUITE_FOLDER: './e2e/specs/accounts/*'
      - TEST_SUITE_TAG: '.*SmokeAccounts.*'
    after_run:
      - ios_e2e_test
  run_tag_smoke_accounts_android:
    meta:
      bitrise.io:
        stack: linux-docker-android-20.04
        machine_type_id: elite-xl
    envs:
      - TEST_SUITE_FOLDER: './e2e/specs/accounts/*'
      - TEST_SUITE_TAG: '.*SmokeAccounts.*'
    after_run:
      - android_e2e_test
  run_tag_smoke_assets_ios:
    envs:
      - TEST_SUITE_FOLDER: './e2e/specs/assets/*'
      - TEST_SUITE_TAG: '.*SmokeAssets.*'
    after_run:
      - ios_e2e_test
  run_tag_smoke_assets_android:
    meta:
      bitrise.io:
        stack: linux-docker-android-20.04
        machine_type_id: elite-xl
    envs:
      - TEST_SUITE_FOLDER: './e2e/specs/assets/*'
      - TEST_SUITE_TAG: '.*SmokeAssets.*'
    after_run:
      - android_e2e_test
  run_tag_smoke_confirmations_ios:
    envs:
      - TEST_SUITE_FOLDER: './e2e/specs/confirmations/*'
      - TEST_SUITE_TAG: '.*SmokeConfirmations.*'
    after_run:
      - ios_e2e_test
  run_tag_smoke_confirmations_android:
    meta:
      bitrise.io:
        stack: linux-docker-android-20.04
        machine_type_id: elite-xl
    envs:
      - TEST_SUITE_FOLDER: './e2e/specs/confirmations/*'
      - TEST_SUITE_TAG: '.*SmokeConfirmations.*'
    after_run:
      - android_e2e_test
  run_tag_smoke_swaps_ios:
    envs:
      - TEST_SUITE_FOLDER: './e2e/specs/swaps/*'
      - TEST_SUITE_TAG: '.*SmokeSwaps.*'
    after_run:
      - ios_e2e_test
  run_tag_smoke_swaps_android:
    meta:
      bitrise.io:
        stack: linux-docker-android-20.04
        machine_type_id: elite-xl
    envs:
      - TEST_SUITE_FOLDER: './e2e/specs/swaps/*'
      - TEST_SUITE_TAG: '.*SmokeSwaps.*'
    after_run:
      - android_e2e_test
  run_ios_api_specs:
    after_run:
      - ios_api_specs
  run_tag_smoke_core_ios:
    envs:
      - TEST_SUITE_FOLDER: './e2e/spec/*/**/*'
      - TEST_SUITE_TAG: '.*SmokeCore.*'
    after_run:
      - ios_e2e_test
  run_tag_smoke_core_android:
    meta:
      bitrise.io:
        stack: linux-docker-android-20.04
        machine_type_id: elite-xl
    envs:
      - TEST_SUITE_FOLDER: './e2e/spec/*/**/*'
      - TEST_SUITE_TAG: '.*SmokeCore.*'
    after_run:
      - android_e2e_test
  android_e2e_build:
    before_run:
      - code_setup
      - install_detox
      - set_commit_hash
    after_run:
      - notify_failure
    steps:
      - script@1:
          title: Generating ccache key using native folder checksum
          inputs:
            - content: |-
                #!/usr/bin/env bash
                ./scripts/cache/set-cache-envs.sh android
      - restore-gradle-cache@2: {}
      - install-missing-android-tools@3:
          inputs:
            - ndk_version: $NDK_VERSION
            - gradlew_path: $PROJECT_LOCATION/gradlew
      - script@1:
          title: Download cmake 3.22.1 with sdkmanager
          is_always_run: false
          inputs:
            - content: |-
                #!/usr/bin/env bash
                "${ANDROID_HOME}/tools/bin/sdkmanager" "cmake;3.22.1"
      - script@1:
          title: Install CCache & symlink
          inputs:
            - content: |-
                #!/usr/bin/env bash
                sudo apt update
                sudo apt install ccache
      - restore-cache@2:
          title: Restore CCache
          inputs:
            - key: '{{ getenv "CCACHE_KEY" }}'
      - script@1:
          title: Set skip ccache upload
          run_if: '{{ enveq "BITRISE_CACHE_HIT" "exact" }}'
          inputs:
            - content: |-
                #!/usr/bin/env bash
                envman add --key SKIP_CCACHE_UPLOAD --value "true"
      - script@1:
          title: Run detox build
          timeout: 1200
          is_always_run: true
          inputs:
            - content: |-
                #!/usr/bin/env bash
                ./scripts/cache/setup-ccache.sh
                if [ "$TEST_SUITE" = "Regression" ]; then
                  TEST_SUITE="Regression"
                else
                  TEST_SUITE="Smoke"
                fi
                node -v
                export METAMASK_ENVIRONMENT='local'
                export METAMASK_BUILD_TYPE='main'
                IGNORE_BOXLOGS_DEVELOPMENT="true" FORCE_BUNDLING=true yarn test:e2e:android:bitrise:build
      - save-gradle-cache@1: {}
      - save-cache@1:
          title: Save CCache
          run_if: '{{not (enveq "SKIP_CCACHE_UPLOAD" "true")}}'
          inputs:
            - key: '{{ getenv "CCACHE_KEY" }}'
            - paths: |-
                ccache
      - deploy-to-bitrise-io@2.2.3:
          inputs:
            - pipeline_intermediate_files: android/app/build/outputs:INTERMEDIATE_ANDROID_BUILD_DIR
          title: Save Android build
      - save-cache@1:
          title: Save node_modules
          inputs:
            - key: node_modules-{{ .OS }}-{{ .Arch }}-{{ getenv "BRANCH_COMMIT_HASH" }}
            - paths: node_modules
    meta:
      bitrise.io:
        machine_type_id: elite-xl
        stack: linux-docker-android-20.04
  android_e2e_test:
    before_run:
      - setup
      - install_detox
      - prep_environment
    after_run:
      - notify_failure
    steps:
      - restore-gradle-cache@2: {}
      - pull-intermediate-files@1:
          inputs:
            - artifact_sources: .*
          title: Pull Android build
      - script@1:
          title: Copy Android build for Detox
          inputs:
            - content: |-
                #!/usr/bin/env bash
                set -ex

                # Create directories for Detox
                mkdir -p "$BITRISE_SOURCE_DIR/android/app/build/outputs"

                # Copy saved files for Detox usage
                # INTERMEDIATE_ANDROID_BUILD_DIR is the cached directory from android_e2e_build's "Save Android build" step
                cp -r "$INTERMEDIATE_ANDROID_BUILD_DIR" "$BITRISE_SOURCE_DIR/android/app/build"
      - restore-cache@2:
          title: Restore cache node_modules
          inputs:
            - key: node_modules-{{ .OS }}-{{ .Arch }}-{{ getenv "BRANCH_COMMIT_HASH" }}
      - script@1:
          title: Download cmake 3.22.1 with sdkmanager
          is_always_run: false
          inputs:
            - content: |-
                #!/usr/bin/env bash
                "${ANDROID_HOME}/tools/bin/sdkmanager" "cmake;3.22.1"
      - avd-manager@1:
          inputs:
            - api_level: '34'
            - abi: 'x86_64'
            - create_command_flags: --sdcard 8192M
            - start_command_flags: -read-only
            - profile: pixel_5
      - wait-for-android-emulator@1: {}
      - script@1:
          title: Run detox test
          timeout: 1200
          is_always_run: false
          inputs:
            - content: |-
                #!/usr/bin/env bash
                if [ -n "$TEST_SUITE_FOLDER" ]; then
                  echo "TEST_SUITE_FOLDER value is: $TEST_SUITE_FOLDER"
                fi
                if [ "$TEST_SUITE" = "Regression" ]; then
                TEST_SUITE="Regression"
                else
                TEST_SUITE="Smoke"
                fi
                if [ -n "$TEST_SUITE_TAG" ]; then
                echo "TEST_SUITE_TAG value is: $TEST_SUITE_TAG"
                TEST_SUITE=$TEST_SUITE_TAG
                fi
                export METAMASK_ENVIRONMENT='local'
                export METAMASK_BUILD_TYPE='main'
                IGNORE_BOXLOGS_DEVELOPMENT="true" FORCE_BUNDLING=true yarn test:e2e:android:bitrise:run "$TEST_SUITE_FOLDER" --testNamePattern="$TEST_SUITE"
      - custom-test-results-export@1:
          title: Export test results
          is_always_run: true
          is_skippable: true
          inputs:
            - base_path: $BITRISE_SOURCE_DIR/e2e/reports/
            - test_name: E2E Tests
            - search_pattern: $BITRISE_SOURCE_DIR/e2e/reports/junit.xml
      - deploy-to-bitrise-io@2.2.3:
          title: Deploy test report files
          is_always_run: true
          is_skippable: true
      - script@1:
          title: Copy screenshot files
          is_always_run: true
          run_if: .IsBuildFailed
          inputs:
            - content: |-
                #!/usr/bin/env bash
                set -ex
                cp -r "$BITRISE_SOURCE_DIR/artifacts/screenshots"  "$BITRISE_DEPLOY_DIR"
      - deploy-to-bitrise-io@2.3:
          title: Deploy test screenshots
          is_always_run: true
          run_if: .IsBuildFailed
          inputs:
            - deploy_path: $BITRISE_DEPLOY_DIR
            - is_compress: true
            - zip_name: E2E_Android_Failure_Screenshots
    meta:
      bitrise.io:
        machine_type_id: elite-xl
        stack: linux-docker-android-20.04
  ios_api_specs:
    before_run:
      - setup
      - install_detox
      - prep_environment
    after_run:
      - notify_failure
    steps:
      - pull-intermediate-files@1:
          inputs:
            - artifact_sources: .*
          title: Pull iOS build
      - script@1:
          title: Copy iOS build for Detox
          inputs:
            - content: |-
                #!/usr/bin/env bash
                set -ex

                # Create directories for Detox
                mkdir -p "$BITRISE_SOURCE_DIR/ios/build/Build"
                mkdir -p "$BITRISE_SOURCE_DIR/../Library/Detox/ios"

                # Copy saved files for Detox usage
                # INTERMEDIATE_IOS_BUILD_DIR & INTERMEDIATE_IOS_DETOX_DIR are the cached directories by ios_e2e_build's "Save iOS build" step
                cp -r "$INTERMEDIATE_IOS_BUILD_DIR" "$BITRISE_SOURCE_DIR/ios/build"
                cp -r "$INTERMEDIATE_IOS_DETOX_DIR" "$BITRISE_SOURCE_DIR/../Library/Detox"
      - restore-cocoapods-cache@2: {}
      - restore-cache@2:
          title: Restore cache node_modules
          inputs:
            - key: node_modules-{{ .OS }}-{{ .Arch }}-{{ getenv "BRANCH_COMMIT_HASH" }}
      - certificate-and-profile-installer@1: {}
      - set-xcode-build-number@1:
          inputs:
            - build_short_version_string: $VERSION_NAME
            - plist_path: $PROJECT_LOCATION_IOS/MetaMask/Info.plist
      - script:
          inputs:
            - content: |-
                # Add cache directory to environment variable
                envman add --key BREW_APPLESIMUTILS --value "$(brew --cellar)/applesimutils"
                envman add --key BREW_OPT_APPLESIMUTILS --value "/usr/local/opt/applesimutils"
                brew tap wix/brew
          title: Set Env Path for caching deps
      - script@1:
          title: Run detox test
          timeout: 1200
          is_always_run: false
          inputs:
            - content: |-
                #!/usr/bin/env bash
                yarn test:api-specs
      - script@1:
          is_always_run: true
          is_skippable: false
          title: Add tests reports to Bitrise
          inputs:
            - content: |-
                #!/usr/bin/env bash
                cp -r $BITRISE_SOURCE_DIR/html-report/index.html $BITRISE_HTML_REPORT_DIR/
      - deploy-to-bitrise-io@2.2.3:
          is_always_run: true
          is_skippable: false
          inputs:
            - deploy_path: $BITRISE_HTML_REPORT_DIR
          title: Deploy test report files
  ios_e2e_build:
    before_run:
      - code_setup
      - install_detox
      - set_commit_hash
    after_run:
      - notify_failure
    steps:
      - script@1:
          title: Generating ccache key using native folder checksum
          inputs:
            - content: |-
                #!/usr/bin/env bash
                ./scripts/cache/set-cache-envs.sh ios
      - certificate-and-profile-installer@1: {}
      - set-xcode-build-number@1:
          inputs:
            - build_short_version_string: $VERSION_NAME
            - plist_path: $PROJECT_LOCATION_IOS/MetaMask/Info.plist
      - script:
          inputs:
            - content: |-
                # Add cache directory to environment variable
                envman add --key BREW_APPLESIMUTILS --value "$(brew --cellar)/applesimutils"
                envman add --key BREW_OPT_APPLESIMUTILS --value "/usr/local/opt/applesimutils"
                brew tap wix/brew
          title: Set Env Path for caching deps
      - script@1:
          title: Install CCache & symlink
          inputs:
            - content: |-
                #!/usr/bin/env bash
                brew install ccache with HOMEBREW_NO_DEPENDENTS_CHECK=1
                ln -s $(which ccache) /usr/local/bin/gcc
                ln -s $(which ccache) /usr/local/bin/g++
                ln -s $(which ccache) /usr/local/bin/cc
                ln -s $(which ccache) /usr/local/bin/c++
                ln -s $(which ccache) /usr/local/bin/clang
                ln -s $(which ccache) /usr/local/bin/clang++
      - restore-cache@2:
          title: Restore CCache
          inputs:
            - key: '{{ getenv "CCACHE_KEY" }}'
      - script@1:
          title: Set skip ccache upload
          run_if: '{{ enveq "BITRISE_CACHE_HIT" "exact" }}'
          inputs:
            - content: |-
                #!/usr/bin/env bash
                envman add --key SKIP_CCACHE_UPLOAD --value "true"
      - script@1:
          title: Run detox build
          timeout: 1200
          is_always_run: true
          inputs:
            - content: |-
                #!/usr/bin/env bash
                ./scripts/cache/setup-ccache.sh
                if [ "$TEST_SUITE" = "Regression" ]; then
                  TEST_SUITE="Regression"
                else
                  TEST_SUITE="Smoke"
                fi
                node -v
                export METAMASK_ENVIRONMENT='local'
                export METAMASK_BUILD_TYPE='main'
                IGNORE_BOXLOGS_DEVELOPMENT="true" FORCE_BUNDLING=true yarn test:e2e:ios:debug:build
      - save-cocoapods-cache@1: {}
      - save-cache@1:
          title: Save CCache
          run_if: '{{not (enveq "SKIP_CCACHE_UPLOAD" "true")}}'
          inputs:
            - key: '{{ getenv "CCACHE_KEY" }}'
            - paths: |-
                ccache
      - deploy-to-bitrise-io@2.2.3:
          inputs:
            - pipeline_intermediate_files: |-
                ios/build/Build:INTERMEDIATE_IOS_BUILD_DIR
                ../Library/Detox/ios:INTERMEDIATE_IOS_DETOX_DIR
          title: Save iOS build
      - save-cache@1:
          title: Save node_modules
          inputs:
            - key: node_modules-{{ .OS }}-{{ .Arch }}-{{ getenv "BRANCH_COMMIT_HASH" }}
            - paths: node_modules
  ios_e2e_test:
    before_run:
      - setup
      - install_detox
      - prep_environment
    after_run:
      - notify_failure
    steps:
      - pull-intermediate-files@1:
          inputs:
            - artifact_sources: .*
          title: Pull iOS build
      - script@1:
          title: Copy iOS build for Detox
          inputs:
            - content: |-
                #!/usr/bin/env bash
                set -ex

                # Create directories for Detox
                mkdir -p "$BITRISE_SOURCE_DIR/ios/build/Build"
                mkdir -p "$BITRISE_SOURCE_DIR/../Library/Detox/ios"

                # Copy saved files for Detox usage
                # INTERMEDIATE_IOS_BUILD_DIR & INTERMEDIATE_IOS_DETOX_DIR are the cached directories by ios_e2e_build's "Save iOS build" step
                cp -r "$INTERMEDIATE_IOS_BUILD_DIR" "$BITRISE_SOURCE_DIR/ios/build"
                cp -r "$INTERMEDIATE_IOS_DETOX_DIR" "$BITRISE_SOURCE_DIR/../Library/Detox"
      - restore-cocoapods-cache@2: {}
      - restore-cache@2:
          title: Restore cache node_modules
          inputs:
            - key: node_modules-{{ .OS }}-{{ .Arch }}-{{ getenv "BRANCH_COMMIT_HASH" }}
      - certificate-and-profile-installer@1: {}
      - set-xcode-build-number@1:
          inputs:
            - build_short_version_string: $VERSION_NAME
            - plist_path: $PROJECT_LOCATION_IOS/MetaMask/Info.plist
      - script:
          inputs:
            - content: |-
                # Add cache directory to environment variable
                envman add --key BREW_APPLESIMUTILS --value "$(brew --cellar)/applesimutils"
                envman add --key BREW_OPT_APPLESIMUTILS --value "/usr/local/opt/applesimutils"
                brew tap wix/brew
          title: Set Env Path for caching deps
      - script@1:
          title: Run detox test
          timeout: 1200
          is_always_run: false
          inputs:
            - content: |-
                #!/usr/bin/env bash
                if [ -n "$TEST_SUITE_FOLDER" ]; then
                  echo "TEST_SUITE_FOLDER value is: $TEST_SUITE_FOLDER"
                fi
                if [ "$TEST_SUITE" = "Regression" ]; then
                  TEST_SUITE="Regression"
                else
                  TEST_SUITE="Smoke"
                fi
                if [ -n "$TEST_SUITE_TAG" ]; then
                echo "TEST_SUITE_TAG value is: $TEST_SUITE_TAG"
                TEST_SUITE=$TEST_SUITE_TAG
                fi
                node -v
                export METAMASK_ENVIRONMENT='local'
                export METAMASK_BUILD_TYPE='main'
                IGNORE_BOXLOGS_DEVELOPMENT="true" FORCE_BUNDLING=true yarn test:e2e:ios:debug:run "$TEST_SUITE_FOLDER" --testNamePattern="$TEST_SUITE"
      - custom-test-results-export@1:
          is_always_run: true
          is_skippable: false
          title: Export test results
          inputs:
            - base_path: $BITRISE_SOURCE_DIR/e2e/reports/
            - test_name: E2E Tests
            - search_pattern: $BITRISE_SOURCE_DIR/e2e/reports/junit.xml
      - deploy-to-bitrise-io@2.2.3:
          is_always_run: true
          is_skippable: true
          title: Deploy test report files
      - script@1:
          is_always_run: true
          run_if: .IsBuildFailed
          title: Copy screenshot files
          inputs:
            - content: |-
                #!/usr/bin/env bash
                set -ex
                cp -r "$BITRISE_SOURCE_DIR/artifacts/screenshots"  "$BITRISE_DEPLOY_DIR"
      - deploy-to-bitrise-io@2.3:
          is_always_run: true
          run_if: .IsBuildFailed
          title: Deploy test screenshots
          inputs:
            - deploy_path: $BITRISE_DEPLOY_DIR
            - is_compress: true
            - zip_name: 'E2E_IOS_Failure_Screenshots'
  start_e2e_tests:
    steps:
      - build-router-start@0:
          inputs:
            - workflows: |-
                ios_e2e_test
                wdio_android_e2e_test
            - wait_for_builds: 'true'
            - access_token: $BITRISE_START_BUILD_ACCESS_TOKEN
      - build-router-wait@0:
          inputs:
            - abort_on_fail: 'yes'
            - access_token: $BITRISE_START_BUILD_ACCESS_TOKEN
  build_android_release:
    before_run:
      - code_setup
    after_run:
      - notify_failure
    steps:
      - change-android-versioncode-and-versionname@1:
          inputs:
            - new_version_name: $VERSION_NAME
            - new_version_code: $VERSION_NUMBER
            - build_gradle_path: $PROJECT_LOCATION_ANDROID/app/build.gradle
      - file-downloader@1:
          inputs:
            - source: $BITRISEIO_ANDROID_KEYSTORE_URL
            - destination: android/keystores/release.keystore
      - restore-gradle-cache@2: {}
      - install-missing-android-tools@3:
          inputs:
            - ndk_version: $NDK_VERSION
            - gradlew_path: $PROJECT_LOCATION/gradlew
      - script@1:
          inputs:
            - content: |-
                #!/usr/bin/env bash
                "${ANDROID_HOME}/tools/bin/sdkmanager" "cmake;3.22.1"
          title: Download cmake 3.22.1 with sdkmanager
          is_always_run: false
      - script@1:
          inputs:
            - content: |-
                #!/usr/bin/env bash
                node -v
                METAMASK_BUILD_TYPE='main' METAMASK_ENVIRONMENT='production' yarn build:android:pre-release:bundle
          title: Build Android Pre-Release Bundle
          is_always_run: false
      - save-gradle-cache@1: {}
      - deploy-to-bitrise-io@2.2.3:
          is_always_run: false
          is_skippable: true
          inputs:
            - pipeline_intermediate_files: $PROJECT_LOCATION/app/build/outputs/apk/prod/release/app-prod-release.apk:BITRISE_PLAY_STORE_APK_PATH
            - deploy_path: $PROJECT_LOCATION/app/build/outputs/apk/prod/release/app-prod-release.apk
          title: Bitrise Deploy APK
      - deploy-to-bitrise-io@2.2.3:
          is_always_run: false
          is_skippable: true
          inputs:
            - pipeline_intermediate_files: $PROJECT_LOCATION/app/build/outputs/apk/prod/release/sha512sums.txt:BITRISE_PLAY_STORE_SHA512SUMS_PATH
            - deploy_path: $PROJECT_LOCATION/app/build/outputs/apk/prod/release/sha512sums.txt
          title: Bitrise Deploy Checksum
      - deploy-to-bitrise-io@2.2.3:
          is_always_run: false
          is_skippable: true
          inputs:
            - pipeline_intermediate_files: $PROJECT_LOCATION/app/build/outputs/mapping/prodRelease/mapping.txt:BITRISE_PLAY_STORE_MAPPING_PATH
            - deploy_path: $PROJECT_LOCATION/app/build/outputs/mapping/prodRelease/mapping.txt
          title: Bitrise ProGuard Map Files
      - deploy-to-bitrise-io@2.2.3:
          is_always_run: false
          is_skippable: true
          inputs:
            - pipeline_intermediate_files: $PROJECT_LOCATION/app/build/outputs/bundle/prodRelease/app-prod-release.aab:BITRISE_PLAY_STORE_ABB_PATH
            - deploy_path: $PROJECT_LOCATION/app/build/outputs/bundle/prodRelease/app-prod-release.aab
          title: Bitrise Deploy AAB
      - deploy-to-bitrise-io@2.2.3:
          is_always_run: false
          is_skippable: true
          inputs:
            - pipeline_intermediate_files: sourcemaps/android/index.js.map:BITRISE_PLAY_STORE_SOURCEMAP_PATH
            - deploy_path: sourcemaps/android/index.js.map
          title: Bitrise Deploy Sourcemaps
    meta:
      bitrise.io:
        stack: linux-docker-android-20.04
        machine_type_id: elite-xl
  build_android_qa:
    before_run:
      - code_setup
    after_run:
      - _upload_apk_to_browserstack
      - notify_failure
    steps:
      - change-android-versioncode-and-versionname@1:
          inputs:
            - new_version_name: $VERSION_NAME
            - new_version_code: $VERSION_NUMBER
            - build_gradle_path: $PROJECT_LOCATION_ANDROID/app/build.gradle
      - file-downloader@1:
          inputs:
            - source: $BITRISEIO_ANDROID_QA_KEYSTORE_URL
            - destination: android/keystores/internalRelease.keystore
      - restore-gradle-cache@2: {}
      - install-missing-android-tools@3:
          inputs:
            - ndk_version: $NDK_VERSION
            - gradlew_path: $PROJECT_LOCATION/gradlew
      - script@1:
          inputs:
            - content: |-
                #!/usr/bin/env bash
                "${ANDROID_HOME}/tools/bin/sdkmanager" "cmake;3.22.1"
          title: Download cmake 3.22.1 with sdkmanager
          is_always_run: false
      - script@1:
          inputs:
            - content: |-
                #!/usr/bin/env bash
                node -v
                GIT_BRANCH=$BITRISE_GIT_BRANCH METAMASK_BUILD_TYPE='main' METAMASK_ENVIRONMENT='qa' yarn build:android:pre-release:bundle:qa
          title: Build Android Pre-Release Bundle
          is_always_run: false
      - save-gradle-cache@1: {}
      - deploy-to-bitrise-io@2.2.3:
          is_always_run: false
          is_skippable: true
          inputs:
            - deploy_path: $PROJECT_LOCATION/app/build/outputs/apk/qa/release/$QA_APK_NAME.apk
          title: Bitrise Deploy APK
      - deploy-to-bitrise-io@2.2.3:
          is_always_run: false
          is_skippable: true
          inputs:
            - deploy_path: $PROJECT_LOCATION/app/build/outputs/apk/qa/release/sha512sums.txt
          title: Bitrise Deploy Checksum
      - deploy-to-bitrise-io@2.2.3:
          is_always_run: false
          is_skippable: true
          inputs:
            - deploy_path: $PROJECT_LOCATION/app/build/outputs/mapping/qaRelease/mapping.txt
          title: Bitrise ProGuard Map Files
      - deploy-to-bitrise-io@2.2.3:
          is_always_run: false
          is_skippable: true
          inputs:
            - deploy_path: $PROJECT_LOCATION/app/build/outputs/bundle/qaRelease/app-qa-release.aab
          title: Bitrise Deploy AAB
      - deploy-to-bitrise-io@2.2.3:
          is_always_run: false
          is_skippable: true
          inputs:
            - deploy_path: sourcemaps/android/index.js.map
          title: Bitrise Deploy Sourcemaps
    meta:
      bitrise.io:
        stack: linux-docker-android-20.04
        machine_type_id: elite-xl
  _upload_apk_to_browserstack:
    steps:
      - script@1:
          title: Upload APK to Browserstack
          inputs:
            - content: |-
                #!/usr/bin/env bash
                set -e
                set -x
                set -o pipefail
                APK_PATH=$PROJECT_LOCATION/app/build/outputs/apk/qa/release/app-qa-release.apk
                CUSTOM_ID="$BITRISE_GIT_BRANCH-$VERSION_NAME-$VERSION_NUMBER"
                CUSTOM_ID=${CUSTOM_ID////-}
                curl -u "$BROWSERSTACK_USERNAME:$BROWSERSTACK_ACCESS_KEY" -X POST "https://api-cloud.browserstack.com/app-automate/upload" -F "file=@$APK_PATH" -F 'data={"custom_id": "'$CUSTOM_ID'"}' | jq -j '.app_url' | envman add --key BROWSERSTACK_APP_URL
                APK_PATH_FOR_APP_LIVE=$PROJECT_LOCATION/app/build/outputs/apk/qa/release/"$CUSTOM_ID".apk
                mv "$APK_PATH" "$APK_PATH_FOR_APP_LIVE"
                curl -u "$BROWSERSTACK_USERNAME:$BROWSERSTACK_ACCESS_KEY" -X POST "https://api-cloud.browserstack.com/app-live/upload" -F "file=@$APK_PATH_FOR_APP_LIVE" -F 'data={"custom_id": "'$CUSTOM_ID'"}'
                curl -u "$BROWSERSTACK_USERNAME:$BROWSERSTACK_ACCESS_KEY" -X GET https://api-cloud.browserstack.com/app-automate/recent_apps | jq > browserstack_uploaded_apps.json
      - deploy-to-bitrise-io@2.2.3:
          is_always_run: false
          is_skippable: true
          inputs:
            - pipeline_intermediate_files: $BITRISE_SOURCE_DIR/browserstack_uploaded_apps.json:BROWSERSTACK_UPLOADED_APPS_LIST
          title: Save Browserstack uploaded apps JSON
  wdio_android_e2e_test:
    before_run:
      - code_setup
    after_run:
      - notify_failure
    steps:
      - pull-intermediate-files@1:
          inputs:
            - artifact_sources: .*
          title: Pull browserstack app json list
      - script@1:
          title: Run Android E2E tests on Browserstack
          is_always_run: true
          inputs:
            - content: |-
                #!/usr/bin/env bash

                # Check if BROWSERSTACK_UPLOADED_APPS_LIST is empty or does not exist
                if [ ! -s "$BROWSERSTACK_UPLOADED_APPS_LIST" ]; then
                  # If the file is empty or does not exist, use the existing BROWSERSTACK_APP_URL.
                  # This is incase an engineer wants to kick off the tests with an existing browserstack url
                  echo "BROWSERSTACK_UPLOADED_APPS_LIST is empty or does not exist. Using existing BROWSERSTACK_APP_URL."
                else
                  # If the file is not empty, extract the app_url
                  export BROWSERSTACK_APP_URL=$(jq -r '.[0].app_url' "$BROWSERSTACK_UPLOADED_APPS_LIST")
                  echo "BROWSERSTACK_APP_URL extracted from BROWSERSTACK_UPLOADED_APPS_LIST: $BROWSERSTACK_APP_URL"
                fi
                # Check if TEST_TYPE is set to upgrade
                if [ "$TEST_TYPE" = "upgrade" ]; then
                  TEST_TYPE="--upgrade"

                # Check if TEST_TYPE is set to performance
                elif [ "$TEST_TYPE" = "performance" ]; then
                  TEST_TYPE="--performance"
                fi
                yarn test:wdio:android:browserstack $TEST_TYPE
      - script@1:
          is_always_run: true
          is_skippable: false
          title: Package test reports
          inputs:
            - content: |-
                #!/usr/bin/env bash
                cd $BITRISE_SOURCE_DIR/wdio/reports/
                zip -r test-report.zip html/
                mv test-report.zip $BITRISE_DEPLOY_DIR/
      - deploy-to-bitrise-io@2.2.3:
          is_always_run: true
          is_skippable: false
          inputs:
            - deploy_path: $BITRISE_DEPLOY_DIR/test-report.zip
          title: Deploy test report
    meta:
      bitrise.io:
        stack: linux-docker-android-20.04
        machine_type_id: standard
  deploy_android_to_store:
    steps:
      - pull-intermediate-files@1:
          inputs:
            - artifact_sources: .*
      - google-play-deploy:
          inputs:
            - app_path: $BITRISE_PLAY_STORE_ABB_PATH
            - track: internal
            - service_account_json_key_path: $BITRISEIO_BITRISEIO_SERVICE_ACCOUNT_JSON_KEY_URL_URL
            - package_name: $MM_ANDROID_PACKAGE_NAME
    envs:
      - opts:
          is_expand: true
        MM_ANDROID_PACKAGE_NAME: io.metamask
  deploy_ios_to_store:
    steps:
      - pull-intermediate-files@1:
          inputs:
            - artifact_sources: .*
      - deploy-to-itunesconnect-application-loader@1:
          inputs:
            - ipa_path: $BITRISE_APP_STORE_IPA_PATH
  build_ios_release:
    before_run:
      - code_setup
    after_run:
      - notify_failure
    steps:
      - certificate-and-profile-installer@1: {}
      - set-xcode-build-number@1:
          inputs:
            - build_short_version_string: $VERSION_NAME
            - build_version: $VERSION_NUMBER
            - plist_path: $PROJECT_LOCATION_IOS/MetaMask/Info.plist
      - script@1:
          inputs:
            - content: |-
                #!/usr/bin/env bash
                METAMASK_BUILD_TYPE='main' METAMASK_ENVIRONMENT='production' yarn build:ios:pre-release
          title: iOS Sourcemaps & Build
          is_always_run: false
      - deploy-to-bitrise-io@2.2.3:
          is_always_run: false
          is_skippable: true
          inputs:
            - pipeline_intermediate_files: ios/build/output/MetaMask.ipa:BITRISE_APP_STORE_IPA_PATH
            - deploy_path: ios/build/output/MetaMask.ipa
          title: Deploy iOS IPA
      - deploy-to-bitrise-io@1.6.1:
          is_always_run: false
          is_skippable: true
          inputs:
            - deploy_path: ios/build/MetaMask.xcarchive
          title: Deploy Symbols File
      - deploy-to-bitrise-io@2.2.3:
          is_always_run: false
          is_skippable: true
          inputs:
            - pipeline_intermediate_files: sourcemaps/ios/index.js.map:BITRISE_APP_STORE_SOURCEMAP_PATH
            - deploy_path: sourcemaps/ios/index.js.map
          title: Deploy Source Map
  build_ios_qa:
    before_run:
      - code_setup
    after_run:
      - _upload_ipa_to_browserstack
      - notify_failure
    steps:
      - certificate-and-profile-installer@1: {}
      - set-xcode-build-number@1:
          inputs:
            - build_short_version_string: $VERSION_NAME
            - build_version: $VERSION_NUMBER
            - plist_path: $PROJECT_LOCATION_IOS/MetaMask/MetaMask-QA-Info.plist
      - script@1:
          inputs:
            - content: |-
                #!/usr/bin/env bash
                node -v
                GIT_BRANCH=$BITRISE_GIT_BRANCH METAMASK_BUILD_TYPE='main' METAMASK_ENVIRONMENT='qa' yarn build:ios:pre-qa
          title: iOS Sourcemaps & Build
          is_always_run: false
      - deploy-to-bitrise-io@2.2.3:
          is_always_run: false
          is_skippable: true
          inputs:
            - pipeline_intermediate_files: ios/build/output/MetaMask-QA.ipa:BITRISE_APP_STORE_IPA_PATH
            - deploy_path: ios/build/output/MetaMask-QA.ipa
          title: Deploy iOS IPA
      - deploy-to-bitrise-io@2.2.3:
          is_always_run: false
          is_skippable: true
          inputs:
            - deploy_path: ios/build/MetaMask-QA.xcarchive
          title: Deploy Symbols File
      - deploy-to-bitrise-io@2.2.3:
          is_always_run: false
          is_skippable: true
          inputs:
            - pipeline_intermediate_files: sourcemaps/ios/index.js.map:BITRISE_APP_STORE_SOURCEMAP_PATH
            - deploy_path: sourcemaps/ios/index.js.map
          title: Deploy Source Map
  _upload_ipa_to_browserstack:
    steps:
      - script@1:
          title: Upload IPA to Browserstack
          inputs:
            - content: |-
                #!/usr/bin/env bash
                set -e
                set -x
                set -o pipefail
                CUSTOM_ID="$BITRISE_GIT_BRANCH-$VERSION_NAME-$VERSION_NUMBER"
                CUSTOM_ID=${CUSTOM_ID////-}
                IPA_PATH=ios/build/output/MetaMask-QA.ipa
                IPA_PATH_FOR_APP_LIVE=ios/build/output/"$CUSTOM_ID".ipa
                curl -u "$BROWSERSTACK_USERNAME:$BROWSERSTACK_ACCESS_KEY" -X POST "https://api-cloud.browserstack.com/app-automate/upload" -F "file=@$IPA_PATH" -F 'data={"custom_id": "'$CUSTOM_ID'"}' | jq -j '.app_url' | envman add --key BROWSERSTACK_APP_URL
                mv "$IPA_PATH" "$IPA_PATH_FOR_APP_LIVE"
                curl -u "$BROWSERSTACK_USERNAME:$BROWSERSTACK_ACCESS_KEY" -X POST "https://api-cloud.browserstack.com/app-live/upload" -F "file=@$IPA_PATH_FOR_APP_LIVE" -F 'data={"custom_id": "'$CUSTOM_ID'"}'
                curl -u "$BROWSERSTACK_USERNAME:$BROWSERSTACK_ACCESS_KEY" -X GET https://api-cloud.browserstack.com/app-automate/recent_apps | jq > browserstack_uploaded_apps.json
      - deploy-to-bitrise-io@2.2.3:
          is_always_run: false
          is_skippable: true
          inputs:
            - deploy_path: browserstack_uploaded_apps.json
          title: Bitrise Deploy Browserstack Uploaded Apps
  build_ios_flask_release:
    before_run:
      - code_setup
    after_run:
      - notify_failure
    steps:
      - certificate-and-profile-installer@1: {}
      - set-xcode-build-number@1:
          inputs:
            - build_short_version_string: $FLASK_VERSION_NAME
            - build_version: $FLASK_VERSION_NUMBER
            - plist_path: $PROJECT_LOCATION_IOS/MetaMask/MetaMask-Flask-Info.plist
      - script@1:
          inputs:
            - content: |-
                #!/usr/bin/env bash
                node -v
                METAMASK_BUILD_TYPE='flask' METAMASK_ENVIRONMENT='production' yarn build:ios:pre-flask
          title: iOS Sourcemaps & Build
          is_always_run: false
      - deploy-to-bitrise-io@2.2.3:
          is_always_run: false
          is_skippable: true
          inputs:
            - pipeline_intermediate_files: ios/build/output/MetaMask-Flask.ipa:BITRISE_APP_STORE_IPA_PATH
            - deploy_path: ios/build/output/MetaMask-Flask.ipa
          title: Deploy iOS IPA
      - deploy-to-bitrise-io@1.6.1:
          is_always_run: false
          is_skippable: true
          inputs:
            - deploy_path: ios/build/MetaMask-Flask.xcarchive:BITRISE_APP_STORE_XCARCHIVE_PATH
          title: Deploy Symbols File
      - deploy-to-bitrise-io@2.2.3:
          is_always_run: false
          is_skippable: true
          inputs:
            - pipeline_intermediate_files: sourcemaps/ios/index.js.map:BITRISE_APP_STORE_SOURCEMAP_PATH
            - deploy_path: sourcemaps/ios/index.js.map
          title: Deploy Source Map
  build_android_flask_release:
    before_run:
      - code_setup
    after_run:
      - notify_failure
    steps:
      - change-android-versioncode-and-versionname@1:
          inputs:
            - new_version_name: $FLASK_VERSION_NAME
            - new_version_code: $FLASK_VERSION_NUMBER
            - build_gradle_path: $PROJECT_LOCATION_ANDROID/app/build.gradle
      - file-downloader@1:
          inputs:
            - source: $BITRISEIO_ANDROID_FLASK_KEYSTORE_URL_URL
            - destination: android/keystores/flaskRelease.keystore
      - restore-gradle-cache@2: {}
      - install-missing-android-tools@3:
          inputs:
            - ndk_revision: $NDK_VERSION
            - gradlew_path: $PROJECT_LOCATION/gradlew
      - script@1:
          inputs:
            - content: |-
                #!/usr/bin/env bash
                "${ANDROID_HOME}/tools/bin/sdkmanager" "cmake;3.22.1"
          title: Download cmake 3.22.1 with sdkmanager
          is_always_run: false
      - script@1:
          inputs:
            - content: |-
                #!/usr/bin/env bash
                node -v
                METAMASK_BUILD_TYPE='flask' METAMASK_ENVIRONMENT='production' yarn build:android:pre-release:bundle:flask
          title: Build Android Pre-Release Bundle
          is_always_run: false
      - save-gradle-cache@1: {}
      - deploy-to-bitrise-io@2.2.3:
          is_always_run: false
          is_skippable: true
          inputs:
            - pipeline_intermediate_files: $PROJECT_LOCATION/app/build/outputs/apk/flask/release/app-flask-release.apk:BITRISE_PLAY_STORE_APK_PATH
            - deploy_path: $PROJECT_LOCATION/app/build/outputs/apk/flask/release/app-flask-release.apk
          title: Bitrise Deploy APK
      - deploy-to-bitrise-io@2.2.3:
          is_always_run: false
          is_skippable: true
          inputs:
            - pipeline_intermediate_files: $PROJECT_LOCATION/app/build/outputs/apk/flask/release/sha512sums.txt:BITRISE_PLAY_STORE_SHA512SUMS_PATH
            - deploy_path: $PROJECT_LOCATION/app/build/outputs/apk/flask/release/sha512sums.txt
          title: Bitrise Deploy Checksum
      - deploy-to-bitrise-io@2.2.3:
          is_always_run: false
          is_skippable: true
          inputs:
            - pipeline_intermediate_files: $PROJECT_LOCATION/app/build/outputs/mapping/flaskRelease/mapping.txt:BITRISE_PLAY_STORE_MAPPING_PATH
            - deploy_path: $PROJECT_LOCATION/app/build/outputs/mapping/flaskRelease/mapping.txt
          title: Bitrise ProGuard Map Files
      - deploy-to-bitrise-io@2.2.3:
          is_always_run: false
          is_skippable: true
          inputs:
            - pipeline_intermediate_files: $PROJECT_LOCATION/app/build/outputs/bundle/flaskRelease/app-flask-release.aab:BITRISE_PLAY_STORE_ABB_PATH
            - deploy_path: $PROJECT_LOCATION/app/build/outputs/bundle/flaskRelease/app-flask-release.aab
          title: Bitrise Deploy AAB
      - deploy-to-bitrise-io@2.2.3:
          is_always_run: false
          is_skippable: true
          inputs:
            - pipeline_intermediate_files: /bitrise/src/sourcemaps/android/index.js.map:BITRISE_PLAY_STORE_SOURCEMAP_PATH
            - deploy_path: sourcemaps/android/index.js.map
          title: Bitrise Deploy Sourcemaps
    meta:
      bitrise.io:
        stack: linux-docker-android-20.04
        machine_type_id: elite-xl

app:
  envs:
    - opts:
        is_expand: false
      MM_NOTIFICATIONS_UI_ENABLED: true
    - opts:
        is_expand: false
      MM_NETWORK_UI_REDESIGN_ENABLED: false
    - opts:
        is_expand: false
      MM_MULTICHAIN_V1_ENABLED: false
    - opts:
        is_expand: false
      PROJECT_LOCATION: android
    - opts:
        is_expand: false
      NDK_VERSION: 24.0.8215888
    - opts:
        is_expand: false
      QA_APK_NAME: app-qa-release
    - opts:
        is_expand: false
      MODULE: app
    - opts:
        is_expand: false
      VARIANT: ''
    - opts:
        is_expand: false
      BITRISE_PROJECT_PATH: ios/MetaMask.xcworkspace
    - opts:
        is_expand: false
      BITRISE_SCHEME: MetaMask
    - opts:
        is_expand: false
      BITRISE_EXPORT_METHOD: enterprise
    - opts:
        is_expand: false
      PROJECT_LOCATION_ANDROID: android
    - opts:
        is_expand: false
      PROJECT_LOCATION_IOS: ios
    - opts:
        is_expand: false
<<<<<<< HEAD
      VERSION_NAME: 7.29.0
    - opts:
        is_expand: false
      VERSION_NUMBER: 1390
    - opts:
        is_expand: false
      FLASK_VERSION_NAME: 7.29.0
    - opts:
        is_expand: false
      FLASK_VERSION_NUMBER: 1390
=======
      VERSION_NAME: 7.28.1
    - opts:
        is_expand: false
      VERSION_NUMBER: 1386
    - opts:
        is_expand: false
      FLASK_VERSION_NAME: 7.28.1
    - opts:
        is_expand: false
      FLASK_VERSION_NUMBER: 1386
>>>>>>> 126c631d
    - opts:
        is_expand: false
      ANDROID_APK_LINK: ''
    - opts:
        is_expand: false
      ANDROID_AAP_LINK: ''
    - opts:
        is_expand: false
      IOS_APP_LINK: ''
    - opts:
        is_expand: false
      NVM_VERSION: 0.39.7
    - opts:
        is_expand: false
      NVM_SHA256SUM: '8e45fa547f428e9196a5613efad3bfa4d4608b74ca870f930090598f5af5f643'
    - opts:
        is_expand: false
      NODE_VERSION: 20.12.2
    - opts:
        is_expand: false
      YARN_VERSION: 1.22.22
    - opts:
        is_expand: false
      COREPACK_VERSION: 0.28.0
meta:
  bitrise.io:
    stack: osx-xcode-15.0.x
    machine_type_id: g2-m1-max.5core
trigger_map:
  - push_branch: release/*
    pipeline: release_e2e_pipeline
  - push_branch: main
    pipeline: pr_smoke_e2e_pipeline
  - tag: 'qa-*'
    pipeline: create_qa_builds_pipeline
  - tag: 'dev-e2e-*'
    pipeline: pr_smoke_e2e_pipeline<|MERGE_RESOLUTION|>--- conflicted
+++ resolved
@@ -1519,29 +1519,16 @@
       PROJECT_LOCATION_IOS: ios
     - opts:
         is_expand: false
-<<<<<<< HEAD
       VERSION_NAME: 7.29.0
     - opts:
         is_expand: false
-      VERSION_NUMBER: 1390
+      VERSION_NUMBER: 1391
     - opts:
         is_expand: false
       FLASK_VERSION_NAME: 7.29.0
     - opts:
         is_expand: false
-      FLASK_VERSION_NUMBER: 1390
-=======
-      VERSION_NAME: 7.28.1
-    - opts:
-        is_expand: false
-      VERSION_NUMBER: 1386
-    - opts:
-        is_expand: false
-      FLASK_VERSION_NAME: 7.28.1
-    - opts:
-        is_expand: false
-      FLASK_VERSION_NUMBER: 1386
->>>>>>> 126c631d
+      FLASK_VERSION_NUMBER: 1391
     - opts:
         is_expand: false
       ANDROID_APK_LINK: ''
