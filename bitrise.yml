---
format_version: '8'
default_step_lib_source: 'https://github.com/bitrise-io/bitrise-steplib.git'
project_type: react-native

#Pipelines are listed below
<<<<<<< HEAD
pipelines:
  #Creates MetaMask-QA apps and stores apk/ipa in Bitrise
  create_qa_builds_pipeline:
    stages:
      - create_build_qa: {}
      - notify: {}
  #Creates MetaMask apps and stores apk/ipa in Bitrise
  create_release_builds_pipeline:
    stages:
      - create_build_release: {}
      - notify: {}
  #Releases MetaMask apps and stores apk/ipa into Play(Internal Testing)/App(TestFlight) Store
  release_builds_to_store_pipeline:
    stages:
      - create_build_release: {}
      - deploy_build_release: {}
      - release_notify: {}
  #Run E2E test suite for iOS only
  run_e2e_ios_pipeline:
    stages:
      - run_e2e_ios_stage: {}
  #Run E2E test suite for Android only
  run_e2e_android_pipeline:
    stages:
      - run_e2e_android_stage: {}
  #PR_e2e_verfication (build ios & android), run iOS (smoke), emulator Android
  release_e2e_pipeline:
    stages:
      - run_e2e_ios_stage: {}
      - run_e2e_android_stage: {}
  #PR_e2e_verfication (build ios & android), run iOS (smoke), emulator Android
  pr_smoke_e2e_pipeline:
    stages:
      - run_e2e_ios_stage: {}
=======
pipelines:  
  #Creates MetaMask-QA apps and stores apk/ipa in Bitrise
  create_qa_builds_pipeline:
    stages:
    - create_build_qa: {}
    - notify: {}
  #Creates MetaMask apps and stores apk/ipa in Bitrise
  create_release_builds_pipeline:
    stages:
    - create_build_release: {}
    - notify: {}
  #Releases MetaMask apps and stores apk/ipa into Play(Internal Testing)/App(TestFlight) Store
  release_builds_to_store_pipeline:
    stages:
    - create_build_release: {}
    - deploy_build_release: {}
    - release_notify: {}
  #Run E2E test suite for iOS only
  run_e2e_ios_pipeline:
    stages:
    - run_e2e_ios_stage: {}
  #Run E2E test suite for Android only
  run_e2e_android_pipeline:
    stages:
    - run_e2e_android_stage: {}
  #PR_e2e_verfication (build ios & android), run iOS (smoke), emulator Android 
  release_e2e_pipeline:
    stages:
    - run_e2e_ios_stage: {}
    - run_e2e_android_stage: {}
  #PR_e2e_verfication (build ios & android), run iOS (smoke), emulator Android 
  pr_smoke_e2e_pipeline:
    stages:
    - run_e2e_ios_stage: {}
>>>>>>> 68f268df
    # - run_e2e_android_stage: {}

#Stages refrence workflows. Those workflows cannot but utility "_this-is-a-utility"
stages:
  create_build_release:
    workflows:
    - build_android_release: {}
    - build_ios_release: {}
  deploy_build_release:
    workflows:
    - deploy_android_to_store: {}
    - deploy_ios_to_store: {}
  create_build_qa:
    workflows:
    - build_android_qa: {}
    - build_ios_qa: {}
  run_e2e_ios_stage:
    workflows:
    - ios_e2e_test: {}
  run_e2e_android_stage:
    workflows:
    - build_android_release: {}
    - wdio_android_e2e_test: {}   #Build QA -> Browserstack -> wdio_ (can be a smaller machine)
  notify:
    workflows:
    - notify_success_on_slack: {}
  release_notify:
    workflows:
    - release_announcing_stores: {}
workflows:
  # Code Setups
  setup:
    steps:
      - activate-ssh-key@4:
          run_if: '{{getenv "SSH_RSA_PRIVATE_KEY" | ne ""}}'
      - git-clone@6: {}
      - nvm@1.3.0:
          inputs:
            - node_version: '16.13.0'
  code_setup:
    before_run:
      - setup
    steps:
    - restore-npm-cache@1: {}
    - yarn@0:
        inputs:
        - command: setup
        title: Yarn Setup
    - yarn@0:
        title: Lint
        inputs:
        - command: lint
    - yarn@0:
        inputs:
        - command: audit:ci
        title: Audit Dependencies
    - save-npm-cache@1: {}
  code_setup_dev:
    before_run:
      - setup
    steps:
      - script@1:
          title: Generate `.npmrc` file for preview builds
          inputs:
            - content: |
                #!/bin/bash
                printf '%s\n\n%s' '@metamask:registry=https://npm.pkg.github.com' "//npm.pkg.github.com/:_authToken=${PACKAGE_READ_TOKEN}" > .npmrc
    after_run:
      - code_setup

  # Slack notification utils: we have two workflows to allow choosing when to notify: on success, on failure or both.
  # A workflow for instance create_qa_builds will notify on failure for each build_android_qa or build_ios_qa
  # but will only notify success if both success and create_qa_builds succeeds.
<<<<<<< HEAD

  # Send a Slack message on successful release
  release_announcing_stores:
    before_run:
      - code_setup
=======
 
  # Send a Slack message on successful release
  release_announcing_stores:
>>>>>>> 68f268df
    steps:
      - yarn@0:
          inputs:
            - command: build:announce
          title: Accouncing pre-release
          is_always_run: false
    meta:
      bitrise.io:
        stack: linux-docker-android-20.04
        machine_type_id: standard
 
  # Send a Slack message when workflow succeeds
  notify_success_on_slack:
    steps:
      - slack@3:
          inputs:
            - text: "${BITRISE_APP_TITLE} ${BITRISEIO_PIPELINE_TITLE} workflow notification"
            - pretext: ":large_green_circle: *${BITRISEIO_PIPELINE_TITLE} succeeded!*"
            - title: "Commit #$COMMIT_SHORT_HASH $BRANCH_HEIGHT"
            - title_link: https://github.com/${BITRISEIO_GIT_REPOSITORY_OWNER}/${BITRISEIO_GIT_REPOSITORY_SLUG}/commit/${COMMIT_SHORT_HASH}
            - message: ${BITRISE_GIT_MESSAGE}
            - fields: |
                Branch|${BITRISE_GIT_BRANCH}
                Workflow|${BITRISEIO_PIPELINE_TITLE}
                Trigger|${WORKFLOW_TRIGGER}
                Build|${BITRISE_BUILD_NUMBER}
            - buttons: |
                View app|${BITRISE_APP_URL}
                View build|${BITRISEIO_PIPELINE_BUILD_URL}
                View commit|https://github.com/${BITRISEIO_GIT_REPOSITORY_OWNER}/${BITRISEIO_GIT_REPOSITORY_SLUG}/commit/${COMMIT_SHORT_HASH}
            - footer: "Bitrise ${BITRISEIO_PIPELINE_TITLE} workflow notification"
            - webhook_url: https://hooks.slack.com/services/${MM_SLACK_TOKEN}/${MM_SLACK_SECRET}/${MM_SLACK_ROOM}

  # Send a Slack message when workflow fails
  _notify_failure_on_slack:
    steps:
      - slack@3:
          is_always_run: true
          run_if: .IsBuildFailed
          inputs:
            - text: '${BITRISE_APP_TITLE} ${BITRISE_TRIGGERED_WORKFLOW_TITLE} workflow notification'
            - pretext_on_error: ':red_circle: *${BITRISE_TRIGGERED_WORKFLOW_TITLE} failed!*'
            - title: 'Commit #$COMMIT_SHORT_HASH $BRANCH_HEIGHT'
            - title_link: https://github.com/${BITRISEIO_GIT_REPOSITORY_OWNER}/${BITRISEIO_GIT_REPOSITORY_SLUG}/commit/${COMMIT_SHORT_HASH}
            - message: ${BITRISE_GIT_MESSAGE}
            - fields: |
                Branch|${BITRISE_GIT_BRANCH}
                Workflow|${BITRISE_TRIGGERED_WORKFLOW_TITLE}
                Trigger|${WORKFLOW_TRIGGER}
                Build|${BITRISE_BUILD_NUMBER}
            - buttons: |
                View app|${BITRISE_APP_URL}
                View build|${BITRISE_BUILD_URL}
                View commit|https://github.com/${BITRISEIO_GIT_REPOSITORY_OWNER}/${BITRISEIO_GIT_REPOSITORY_SLUG}/commit/${COMMIT_SHORT_HASH}
            - footer: 'Bitrise ${BITRISE_TRIGGERED_WORKFLOW_TITLE} workflow notification'
            - webhook_url: https://hooks.slack.com/services/${MM_SLACK_TOKEN}/${MM_SLACK_SECRET}/${MM_SLACK_ROOM}

  # CI Steps
  ci_test:
    before_run:
      - code_setup
    steps:
      - yarn@0:
          inputs:
            - args: ''
            - command: test:unit --silent
          title: Unit Test
          is_always_run: false
      - script@1:
          inputs:
            - content: |-
                #!/usr/bin/env bash
                echo 'weew - everything passed!'
          title: All Tests Passed
          is_always_run: false
  # E2E Steps
  e2e_setup:
    steps:
      - yarn@:
          inputs:
            - cache_local_deps: 'yes'
            - command: global add detox-cli
          title: Detox - Install CLI
  android_e2e_test:
    before_run:
      - code_setup_dev
      - e2e_setup
    after_run:
      - _notify_failure_on_slack
    steps:
      - restore-gradle-cache@1: {}
      - install-missing-android-tools@2:
          inputs:
            - ndk_revision: $NDK_VERSION
            - gradlew_path: $PROJECT_LOCATION/gradlew
      - avd-manager@1:
          inputs:
            - api_level: '29'
            - create_command_flags: '--sdcard 4096M'
            - profile: pixel
      - wait-for-android-emulator@1: {}
      - save-gradle-cache@1: {}
      - file-downloader@1:
          inputs:
            - source: $BITRISEIO_ANDROID_KEYSTORE_URL
            - destination: android/keystores/release.keystore
      - yarn@0:
          inputs:
            - cache_local_deps: 'yes'
            - command: test:e2e:android
          title: E2E Tests on Android
          is_always_run: false
  ios_e2e_test:
    before_run:
      - code_setup_dev
      - e2e_setup
    after_run:
      - _notify_failure_on_slack
    steps:
      - certificate-and-profile-installer@1: {}
      - set-xcode-build-number@1:
          inputs:
            - build_short_version_string: $VERSION_NAME
            - plist_path: $PROJECT_LOCATION_IOS/MetaMask/Info.plist
      - script:
          inputs:
            - content: |-
                # Add cache directory to environment variable
                envman add --key BREW_APPLESIMUTILS --value "$(brew --cellar)/applesimutils"
                envman add --key BREW_OPT_APPLESIMUTILS --value "/usr/local/opt/applesimutils"
                brew tap wix/brew
          title: Set Env Path for caching deps
      - cocoapods-install@2:
          is_always_run: false
      - script@1:
          inputs:
            - content: |-
                #!/usr/bin/env bash
                node -v
                METAMASK_ENVIRONMENT='production' yarn test:e2e:ios --testNamePattern='Smoke'
          title: Detox Build & Test
          is_always_run: false
      - custom-test-results-export@1:
          is_always_run: true
          is_skippable: false
          title: Export test results
          inputs:
            - base_path: $BITRISE_SOURCE_DIR/e2e/reports/
            - test_name: E2E Tests
            - search_pattern: $BITRISE_SOURCE_DIR/e2e/reports/junit.xml
      - deploy-to-bitrise-io@2.2.3:
          is_always_run: true
          is_skippable: false
          title: Deploy test report files
  start_e2e_tests:
    steps:
      - build-router-start@0:
          inputs:
            - workflows: |-
                ios_e2e_test
                wdio_android_e2e_test
            - wait_for_builds: 'true'
            - access_token: $BITRISE_START_BUILD_ACCESS_TOKEN
      - build-router-wait@0:
          inputs:
            - abort_on_fail: 'yes'
            - access_token: $BITRISE_START_BUILD_ACCESS_TOKEN
  build_android_release:
    before_run:
      - code_setup
    after_run:
      - _notify_failure_on_slack
    steps:
      - change-android-versioncode-and-versionname@1:
          inputs:
            - new_version_name: $VERSION_NAME
            - new_version_code: $VERSION_NUMBER
            - build_gradle_path: $PROJECT_LOCATION_ANDROID/app/build.gradle
      - file-downloader@1:
          inputs:
            - source: $BITRISEIO_ANDROID_KEYSTORE_URL
            - destination: android/keystores/release.keystore
      - restore-gradle-cache@1: {}
      - install-missing-android-tools@2:
          inputs:
            - ndk_revision: $NDK_VERSION
            - gradlew_path: $PROJECT_LOCATION/gradlew
      - script@1:
          inputs:
            - content: |-
                #!/usr/bin/env bash
                node -v
                METAMASK_ENVIRONMENT='production' yarn build:android:pre-release:bundle
          title: Build Android Pre-Release Bundle
          is_always_run: false
      - save-gradle-cache@1: {}
      - deploy-to-bitrise-io@2.2.3:
          is_always_run: false
          is_skippable: true
          inputs:
            - pipeline_intermediate_files: $PROJECT_LOCATION/app/build/outputs/apk/prod/release/app-prod-release.apk:BITRISE_PLAY_STORE_APK_PATH
            - deploy_path: $PROJECT_LOCATION/app/build/outputs/apk/prod/release/app-prod-release.apk
          title: Bitrise Deploy APK
      - deploy-to-bitrise-io@2.2.3:
          is_always_run: false
          is_skippable: true
          inputs:
            - pipeline_intermediate_files: $PROJECT_LOCATION/app/build/outputs/apk/prod/release/sha512sums.txt:BITRISE_PLAY_STORE_SHA512SUMS_PATH
            - deploy_path: $PROJECT_LOCATION/app/build/outputs/apk/prod/release/sha512sums.txt
          title: Bitrise Deploy Checksum
      - deploy-to-bitrise-io@2.2.3:
          is_always_run: false
          is_skippable: true
          inputs:
            - pipeline_intermediate_files: $PROJECT_LOCATION/app/build/outputs/mapping/prodRelease/mapping.txt:BITRISE_PLAY_STORE_MAPPING_PATH
            - deploy_path: $PROJECT_LOCATION/app/build/outputs/mapping/prodRelease/mapping.txt
          title: Bitrise ProGuard Map Files
      - deploy-to-bitrise-io@2.2.3:
          is_always_run: false
          is_skippable: true
          inputs:
            - pipeline_intermediate_files: $PROJECT_LOCATION/app/build/outputs/bundle/prodRelease/app-prod-release.aab:BITRISE_PLAY_STORE_ABB_PATH
            - deploy_path: $PROJECT_LOCATION/app/build/outputs/bundle/prodRelease/app-prod-release.aab
          title: Bitrise Deploy AAB
      - deploy-to-bitrise-io@2.2.3:
          is_always_run: false
          is_skippable: true
          inputs:
            - pipeline_intermediate_files: /sourcemaps/android/index.js.map:BITRISE_PLAY_STORE_SOURCEMAP_PATH
            - deploy_path: sourcemaps/android/index.js.map
          title: Bitrise Deploy Sourcemaps
    meta:
      bitrise.io:
        stack: linux-docker-android-20.04
        machine_type_id: elite-xl
  build_android_qa:
    before_run:
      - code_setup_dev
    after_run:
      - _upload_apk_to_browserstack
      - _notify_failure_on_slack
    steps:
      - change-android-versioncode-and-versionname@1:
          inputs:
            - new_version_name: $VERSION_NAME
            - new_version_code: $VERSION_NUMBER
            - build_gradle_path: $PROJECT_LOCATION_ANDROID/app/build.gradle
      - file-downloader@1:
          inputs:
            - source: $BITRISEIO_ANDROID_QA_KEYSTORE_URL
            - destination: android/keystores/internalRelease.keystore
      - restore-gradle-cache@1: {}
      - install-missing-android-tools@2:
          inputs:
            - ndk_revision: $NDK_VERSION
            - gradlew_path: $PROJECT_LOCATION/gradlew
      - script@1:
          inputs:
            - content: |-
                #!/usr/bin/env bash
                node -v
                GIT_BRANCH=$BITRISE_GIT_BRANCH METAMASK_ENVIRONMENT='qa' yarn build:android:pre-release:bundle:qa
          title: Build Android Pre-Release Bundle
          is_always_run: false
      - save-gradle-cache@1: {}
      - deploy-to-bitrise-io@2.2.3:
          is_always_run: false
          is_skippable: true
          inputs:
            - deploy_path: $PROJECT_LOCATION/app/build/outputs/apk/qa/release/app-qa-release.apk
          title: Bitrise Deploy APK
      - deploy-to-bitrise-io@2.2.3:
          is_always_run: false
          is_skippable: true
          inputs:
            - deploy_path: $PROJECT_LOCATION/app/build/outputs/apk/qa/release/sha512sums.txt
          title: Bitrise Deploy Checksum
      - deploy-to-bitrise-io@2.2.3:
          is_always_run: false
          is_skippable: true
          inputs:
            - deploy_path: $PROJECT_LOCATION/app/build/outputs/mapping/qaRelease/mapping.txt
          title: Bitrise ProGuard Map Files
      - deploy-to-bitrise-io@2.2.3:
          is_always_run: false
          is_skippable: true
          inputs:
            - deploy_path: $PROJECT_LOCATION/app/build/outputs/bundle/qaRelease/app-qa-release.aab
          title: Bitrise Deploy AAB
      - deploy-to-bitrise-io@2.2.3:
          is_always_run: false
          is_skippable: true
          inputs:
            - deploy_path: sourcemaps/android/index.js.map
          title: Bitrise Deploy Sourcemaps
    meta:
      bitrise.io:
        stack: linux-docker-android-20.04
        machine_type_id: elite-xl
  _upload_apk_to_browserstack:
    steps:
      - script@1:
          title: Upload APK to Browserstack
          inputs:
            - content: |-
                #!/usr/bin/env bash
                set -e
                set -x
                set -o pipefail
                APK_PATH=$PROJECT_LOCATION/app/build/outputs/apk/qa/release/app-qa-release.apk
                CUSTOM_ID="$BITRISE_GIT_BRANCH-$VERSION_NAME-$VERSION_NUMBER"
                CUSTOM_ID=${CUSTOM_ID////-}
                curl -u "$BROWSERSTACK_USERNAME:$BROWSERSTACK_ACCESS_KEY" -X POST "https://api-cloud.browserstack.com/app-automate/upload" -F "file=@$APK_PATH" -F 'data={"custom_id": "'$CUSTOM_ID'"}' | jq -j '.app_url' | envman add --key BROWSERSTACK_APP_URL
                curl -u "$BROWSERSTACK_USERNAME:$BROWSERSTACK_ACCESS_KEY" -X GET https://api-cloud.browserstack.com/app-automate/recent_apps | jq > browserstack_uploaded_apps.json
      - deploy-to-bitrise-io@2.2.3:
          is_always_run: false
          is_skippable: true
          inputs:
            - deploy_path: browserstack_uploaded_apps.json
          title: Bitrise Deploy Browserstack Uploaded Apps
      - build-router-start@0:
          inputs:
            - workflows: |-
                wdio_android_e2e_test
            - wait_for_builds: 'false'
            - abort_on_fail: 'yes'
            - access_token: $BITRISE_START_BUILD_ACCESS_TOKEN
            - environment_key_list: BROWSERSTACK_APP_URL

                BROWSERSTACK_DEVICE

                BROWSERSTACK_OS_VERSION

                BROWSERSTACK_TAG_EXPRESSION
  wdio_android_e2e_test:
    before_run:
      - code_setup
    after_run:
      - _notify_failure_on_slack
    steps:
      - script@1:
          title: Run Android E2E tests on Browserstack
          inputs:
            - content: |-
                #!/usr/bin/env bash
                yarn test:wdio:android:browserstack
      - script@1:
          is_always_run: true
          is_skippable: false
          title: Add tests reports to Bitrise
          inputs:
            - content: |-
                #!/usr/bin/env bash
                cp -r $BITRISE_SOURCE_DIR/wdio/reports/junit-results/ $BITRISE_TEST_RESULT_DIR/
      - deploy-to-bitrise-io@2.2.3:
          is_always_run: true
          is_skippable: false
          inputs:
            - deploy_path: $BITRISE_TEST_RESULT_DIR
          title: Deploy test report files
    meta:
      bitrise.io:
        stack: linux-docker-android-20.04
        machine_type_id: standard
  deploy_android_to_store:
    # before_run:
    #   - build_android_release
    steps:
      - pull-intermediate-files@1: 
          inputs:
            - artifact_sources: .*
      - google-play-deploy:
          inputs:
            - app_path: $BITRISE_PLAY_STORE_ABB_PATH
            - track: internal
            - service_account_json_key_path: $BITRISEIO_BITRISEIO_SERVICE_ACCOUNT_JSON_KEY_URL_URL
            - package_name: $MM_ANDROID_PACKAGE_NAME
    envs:
      - opts:
          is_expand: false
        MM_ANDROID_PACKAGE_NAME: io.metamask
  deploy_ios_to_store:
    # before_run:
    #   - build_ios_release
    steps:
      - pull-intermediate-files@1: 
          inputs:
            - artifact_sources: .*
      - deploy-to-itunesconnect-application-loader@1:
          inputs:
            - ipa_path: $BITRISE_APP_STORE_IPA_PATH
  build_ios_release:
    before_run:
      - code_setup
    after_run:
      - _notify_failure_on_slack
    steps:
      - certificate-and-profile-installer@1: {}
      - set-xcode-build-number@1:
          inputs:
            - build_short_version_string: $VERSION_NAME
            - build_version: $VERSION_NUMBER
            - plist_path: $PROJECT_LOCATION_IOS/MetaMask/Info.plist
      - restore-cocoapods-cache@1: {}
      - cocoapods-install@2: {}
      - script@1:
          inputs:
          - content: |-
              #!/usr/bin/env bash
              node -v
              METAMASK_ENVIRONMENT='production' yarn build:ios:pre-release
          title: iOS Sourcemaps & Build
          is_always_run: false
      - save-cocoapods-cache@1: {}
      - deploy-to-bitrise-io@2.2.3:
          is_always_run: false
          is_skippable: true
          inputs:
            - pipeline_intermediate_files: ios/build/output/MetaMask.ipa:BITRISE_APP_STORE_IPA_PATH
            - deploy_path: ios/build/output/MetaMask.ipa
          title: Deploy iOS IPA
      - deploy-to-bitrise-io@1.6.1:
          is_always_run: false
          is_skippable: true
          inputs:
            - deploy_path: ios/build/MetaMask.xcarchive
          title: Deploy Symbols File
      - deploy-to-bitrise-io@2.2.3:
          is_always_run: false
          is_skippable: true
          inputs:
            - pipeline_intermediate_files: sourcemaps/ios/index.js.map:BITRISE_APP_STORE_SOURCEMAP_PATH
            - deploy_path: sourcemaps/ios/index.js.map
          title: Deploy Source Map
  build_ios_qa:
    before_run:
      - code_setup_dev
    after_run:
      - _notify_failure_on_slack
    steps:
      - certificate-and-profile-installer@1: {}
      - set-xcode-build-number@1:
          inputs:
            - build_short_version_string: $VERSION_NAME
            - build_version: $VERSION_NUMBER
            - plist_path: $PROJECT_LOCATION_IOS/MetaMask/MetaMask-QA-Info.plist
      - restore-cocoapods-cache@1: {}
      - cocoapods-install@2: {}
      - script@1:
          inputs:
            - content: |-
                #!/usr/bin/env bash
                node -v
                GIT_BRANCH=$BITRISE_GIT_BRANCH METAMASK_ENVIRONMENT='qa' yarn build:ios:pre-qa
          title: iOS Sourcemaps & Build
          is_always_run: false
      - save-cocoapods-cache@1: {}
      - deploy-to-bitrise-io@2.2.3:
          is_always_run: false
          is_skippable: true
          inputs:
            - pipeline_intermediate_files: ios/build/output/MetaMask-QA.ipa:BITRISE_APP_STORE_IPA_PATH
            - deploy_path: ios/build/output/MetaMask-QA.ipa
          title: Deploy iOS IPA
      - deploy-to-bitrise-io@2.2.3:
          is_always_run: false
          is_skippable: true
          inputs:     
            - deploy_path: ios/build/MetaMask-QA.xcarchive
          title: Deploy Symbols File
      - deploy-to-bitrise-io@2.2.3:
          is_always_run: false
          is_skippable: true
          inputs:
            - pipeline_intermediate_files: sourcemaps/ios/index.js.map:BITRISE_APP_STORE_SOURCEMAP_PATH
            - deploy_path: sourcemaps/ios/index.js.map
          title: Deploy Source Map
app:
  envs:
    - opts:
        is_expand: false
      PROJECT_LOCATION: android
    - opts:
        is_expand: false
      NDK_VERSION: 21e
    - opts:
        is_expand: false
      MODULE: app
    - opts:
        is_expand: false
      VARIANT: ''
    - opts:
        is_expand: false
      BITRISE_PROJECT_PATH: ios/MetaMask.xcworkspace
    - opts:
        is_expand: false
      BITRISE_SCHEME: MetaMask
    - opts:
        is_expand: false
      BITRISE_EXPORT_METHOD: enterprise
    - opts:
        is_expand: false
      PROJECT_LOCATION_ANDROID: android
    - opts:
        is_expand: false
      PROJECT_LOCATION_IOS: ios
    - opts:
        is_expand: false
      VERSION_NAME: 7.1.0
    - opts:
        is_expand: false
<<<<<<< HEAD
      VERSION_NUMBER: 1126
=======
      VERSION_NUMBER: 1116
>>>>>>> 68f268df
    - opts:
        is_expand: false
      ANDROID_APK_LINK: ''
    - opts:
        is_expand: false
      ANDROID_AAP_LINK: ''
    - opts:
        is_expand: false
      IOS_APP_LINK: ''
meta:
  bitrise.io:
    stack: osx-xcode-14.2.x-ventura
    machine_type_id: g2-m1-max.5core
trigger_map:
  - push_branch: release/*
    pipeline: release_e2e_pipeline
  - tag: "v*.*.*-RC-*"
    pipeline: release_builds_to_store_pipeline
  - tag: "qa-*"
    pipeline: create_qa_builds_pipeline
  - tag: "dev-e2e-*"
    pipeline: pr_smoke_e2e_pipeline<|MERGE_RESOLUTION|>--- conflicted
+++ resolved
@@ -4,42 +4,6 @@
 project_type: react-native
 
 #Pipelines are listed below
-<<<<<<< HEAD
-pipelines:
-  #Creates MetaMask-QA apps and stores apk/ipa in Bitrise
-  create_qa_builds_pipeline:
-    stages:
-      - create_build_qa: {}
-      - notify: {}
-  #Creates MetaMask apps and stores apk/ipa in Bitrise
-  create_release_builds_pipeline:
-    stages:
-      - create_build_release: {}
-      - notify: {}
-  #Releases MetaMask apps and stores apk/ipa into Play(Internal Testing)/App(TestFlight) Store
-  release_builds_to_store_pipeline:
-    stages:
-      - create_build_release: {}
-      - deploy_build_release: {}
-      - release_notify: {}
-  #Run E2E test suite for iOS only
-  run_e2e_ios_pipeline:
-    stages:
-      - run_e2e_ios_stage: {}
-  #Run E2E test suite for Android only
-  run_e2e_android_pipeline:
-    stages:
-      - run_e2e_android_stage: {}
-  #PR_e2e_verfication (build ios & android), run iOS (smoke), emulator Android
-  release_e2e_pipeline:
-    stages:
-      - run_e2e_ios_stage: {}
-      - run_e2e_android_stage: {}
-  #PR_e2e_verfication (build ios & android), run iOS (smoke), emulator Android
-  pr_smoke_e2e_pipeline:
-    stages:
-      - run_e2e_ios_stage: {}
-=======
 pipelines:  
   #Creates MetaMask-QA apps and stores apk/ipa in Bitrise
   create_qa_builds_pipeline:
@@ -74,7 +38,6 @@
   pr_smoke_e2e_pipeline:
     stages:
     - run_e2e_ios_stage: {}
->>>>>>> 68f268df
     # - run_e2e_android_stage: {}
 
 #Stages refrence workflows. Those workflows cannot but utility "_this-is-a-utility"
@@ -148,17 +111,11 @@
   # Slack notification utils: we have two workflows to allow choosing when to notify: on success, on failure or both.
   # A workflow for instance create_qa_builds will notify on failure for each build_android_qa or build_ios_qa
   # but will only notify success if both success and create_qa_builds succeeds.
-<<<<<<< HEAD
 
   # Send a Slack message on successful release
   release_announcing_stores:
     before_run:
       - code_setup
-=======
- 
-  # Send a Slack message on successful release
-  release_announcing_stores:
->>>>>>> 68f268df
     steps:
       - yarn@0:
           inputs:
@@ -670,11 +627,7 @@
       VERSION_NAME: 7.1.0
     - opts:
         is_expand: false
-<<<<<<< HEAD
       VERSION_NUMBER: 1126
-=======
-      VERSION_NUMBER: 1116
->>>>>>> 68f268df
     - opts:
         is_expand: false
       ANDROID_APK_LINK: ''
