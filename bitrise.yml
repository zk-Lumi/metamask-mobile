--- conflicted
+++ resolved
@@ -329,11 +329,7 @@
           VERSION_NAME: 4.0.1
         - opts:
               is_expand: false
-<<<<<<< HEAD
-          VERSION_NUMBER: 811
-=======
           VERSION_NUMBER: 813
->>>>>>> db2ba00e
         - opts:
               is_expand: false
           ANDROID_APK_LINK: ''
