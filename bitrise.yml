---
format_version: '8'
default_step_lib_source: 'https://github.com/bitrise-io/bitrise-steplib.git'
project_type: react-native

#Pipelines are listed below
pipelines:
  #Creates MetaMask-QA apps and stores apk/ipa in Bitrise
  create_qa_builds_pipeline:
    stages:
      - create_build_qa: {}
  #Builds MetaMask, MetaMask-QA apps and stores apk/ipa in Bitrise
  build_all_targets_pipeline:
    stages:
      - create_build_all_targets: {}
  #Releases MetaMask apps and stores apk/ipa into Play(Internal Testing)/App(TestFlight) Store
  release_builds_to_store_pipeline:
    stages:
      - create_build_release: {}
      - deploy_build_release: {}
      - create_build_qa: {} #Generate QA builds for E2E app upgrade tests
  #Releases MetaMask apps and stores ipa into App(TestFlight) Store
  release_ios_to_store_pipeline:
    stages:
      - create_ios_release: {}
      - deploy_ios_release: {}
  #Releases MetaMask apps and stores apk Play(Internal Testing) Store
  release_android_to_store_pipeline:
    stages:
      - create_android_release: {}
      - deploy_android_release: {}
  #Run E2E test suite for iOS only
  run_e2e_ios_pipeline:
    stages:
      - build_e2e_ios_stage: {}
      - run_e2e_ios_stage: {}
      - notify: {}
  #Run E2E test suite for Android only
  run_e2e_android_pipeline:
    stages:
      - build_e2e_android_stage: {} #builds android detox E2E
      - run_e2e_android_stage: {} #runs android detox test E2E
      - notify: {}
  #PR_e2e_verfication (build ios & android), run iOS (smoke), emulator Android
  release_e2e_pipeline:
    stages:
      - build_e2e_ios_android_stage: {}
      - run_release_e2e_ios_android_stage: {}
      - report_results_stage: {}
      - notify: {}
  #PR_e2e_verfication (build ios & android), run iOS (smoke), emulator Android
  pr_smoke_e2e_pipeline:
    stages:
      - build_smoke_e2e_ios_android_stage: {}
      - run_smoke_e2e_ios_android_stage: {}
      - notify: {}

  #PR_e2e_verfication (build ios & android), run iOS (regression), emulator Android
  pr_regression_e2e_pipeline:
    stages:
      - build_regression_e2e_ios_android_stage: {}
      - run_regression_e2e_ios_android_stage: {}
      - notify: {}
  #App launch times pipeline. Runs on browserstack
  app_launch_times_and_expo_pipeline:
    stages:
      - create_build_qa_and_expo: {}
      - app_launch_times_test_stage: {}
  #App Upgrade pipeline. Runs on browserstack
  app_upgrade_pipeline:
    stages:
      - create_build_qa_android: {}
      - app_upgrade_test_stage: {}
  multichain_e2e_pipeline:
    stages:
      - build_multichain_e2e_ios_android_stage: {}
      - run_multichain_e2e_ios_android_stage: {}
  # Pipeline for Flask
  create_flask_release_builds_pipeline:
    stages:
      - create_build_flask_release: {}
      - notify: {}
  release_flask_builds_to_store_pipeline:
    stages:
      - create_build_flask_release: {}
      - deploy_flask_build_release: {}
      - release_notify: {}
#Stages reference workflows. Those workflows cannot but utility "_this-is-a-utility"
stages:
  create_build_all_targets:
    workflows:
      - build_android_release: {}
      - build_ios_release: {}
      - build_android_qa: {}
      - build_ios_qa: {}
  create_build_release:
    workflows:
      - build_android_release: {}
      - build_ios_release: {}
  deploy_build_release:
    workflows:
      - deploy_android_to_store: {}
      - deploy_ios_to_store: {}
  create_ios_release:
    workflows:
      - build_ios_release: {}
  deploy_ios_release:
    workflows:
      - deploy_ios_to_store: {}
  create_android_release:
    workflows:
      - build_android_release: {}
  deploy_android_release:
    workflows:
      - deploy_android_to_store: {}
  create_build_qa_and_expo:
      workflows:
      - build_android_devbuild: {}
      - build_android_qa: {}
      - build_ios_devbuild: {}
      - build_ios_qa: {}
  create_build_qa:
    workflows:
      - build_android_qa: {}
      - build_ios_qa: {}
  create_build_qa_android:
    workflows:
      - build_android_qa: {}
  create_build_qa_ios:
    workflows:
      - build_ios_qa: {}
  build_e2e_ios_stage:
    workflows:
      - ios_e2e_build: {}
  run_e2e_ios_stage:
    workflows:
      - ios_e2e_test: {}
  build_smoke_e2e_ios_android_stage:
    abort_on_fail: true
    workflows:
      - ios_e2e_build: {}
      - android_e2e_build: {}
  build_multichain_e2e_ios_android_stage:
    abort_on_fail: true
    workflows:
      - build_ios_multichain_e2e: {}
      - build_android_multichain_e2e: {}
  run_multichain_e2e_ios_android_stage:
    workflows:
      - run_tag_multichain_ios: {}
      - run_tag_multichain_android: {}
  run_smoke_e2e_ios_android_stage:
    workflows:
      - run_ios_api_specs: {}
      - run_tag_smoke_accounts_ios: {}
      - run_tag_smoke_accounts_android: {}
      # - run_tag_smoke_identity_ios: {}
      # - run_tag_smoke_identity_android: {}
      # - run_tag_smoke_assets_ios: {}
      - run_tag_smoke_assets_android: {}
      - run_tag_smoke_confirmations_ios: {}
      - run_tag_smoke_confirmations_android: {}
      # - run_tag_smoke_swaps_ios: {}
      # - run_tag_smoke_swaps_android: {}
      - run_tag_smoke_core_ios: {}
      - run_tag_smoke_core_android: {}
      - run_tag_multichain_ios: {}
      - run_tag_multichain_android: {}
  build_regression_e2e_ios_android_stage:
    workflows:
      - ios_build_regression_tests: {}
      - android_build_regression_tests: {}
  run_regression_e2e_ios_android_stage:
    workflows:
      - ios_run_regression_tests: {}
      - android_run_regression_tests: {}
  run_release_e2e_ios_android_stage:
    workflows:
      - ios_run_regression_tests: {}
      - android_run_regression_tests: {}
      - run_tag_smoke_confirmations_ios: {}
      - run_tag_smoke_confirmations_android: {}
      - run_tag_smoke_accounts_ios: {}
      - run_tag_smoke_accounts_android: {}
      # - run_tag_smoke_identity_ios: {}
      # - run_tag_smoke_identity_android: {}
      # - run_tag_smoke_assets_ios: {}
      - run_tag_smoke_assets_android: {}
      # - run_tag_smoke_swaps_ios: {}
      # - run_tag_smoke_swaps_android: {}
      - run_tag_smoke_core_ios: {}
      - run_tag_smoke_core_android: {}
      - run_tag_upgrade_android: {}
      - run_android_app_launch_times_appium_test: {}
  report_results_stage:
    workflows:
      - run_testrail_update_automated_test_results: {}
  run_e2e_ios_android_stage:
    workflows:
      - ios_e2e_test: {}
      - android_e2e_test: {}
  build_e2e_ios_android_stage:
    workflows:
      - build_android_qa: {}
      - ios_e2e_build: {}
      - android_e2e_build: {}
  build_e2e_android_stage:
    workflows:
      - android_e2e_build: {}
  run_e2e_android_stage:
    workflows:
      - android_e2e_test: {}
  notify:
    workflows:
      - notify_success: {}
  app_launch_times_test_stage:
    workflows:
      - run_android_app_launch_times_appium_test: {}
      - run_ios_app_launch_times_appium_test: {}
  app_upgrade_test_stage:
    workflows:
      - run_tag_upgrade_android: {}
  release_notify:
    workflows:
      - release_announcing_stores: {}
  create_build_flask_release:
    workflows:
      - build_android_flask_release: {}
      - build_ios_flask_release: {}
  deploy_flask_build_release:
    workflows:
      - deploy_android_to_store:
          envs:
            - MM_ANDROID_PACKAGE_NAME: 'io.metamask.flask'
      - deploy_ios_to_store:

workflows:
  # Code Setups
  setup:
    steps:
      - activate-ssh-key@4:
          run_if: '{{getenv "SSH_RSA_PRIVATE_KEY" | ne ""}}'
      - git-clone@6: {}
  set_commit_hash:
    steps:
      - script@1:
          title: Set commit hash env variable
          inputs:
            - content: |-
                #!/usr/bin/env bash
                BRANCH_COMMIT_HASH="$(git rev-parse HEAD)"

                # Log the value of BRANCH_COMMIT_HASH
                echo "BRANCH_COMMIT_HASH is set to: $BRANCH_COMMIT_HASH"

                envman add --key BRANCH_COMMIT_HASH --value "$BRANCH_COMMIT_HASH"
      - share-pipeline-variable@1:
          title: Persist commit hash across all stages
          inputs:
            - variables: |-
                BRANCH_COMMIT_HASH
  code_setup:
    before_run:
      - setup
      - prep_environment
    steps:
      - restore-cocoapods-cache@2: {}
      - script@1:
          inputs:
            - content: |-
                #!/usr/bin/env bash
                envman add --key YARN_CACHE_DIR --value "$(yarn cache dir)"
          title: Get Yarn cache directory
      - yarn@0:
          inputs:
            - command: setup
          title: Yarn Setup
  prep_environment:
    steps:
      - restore-cache@2:
          title: Restore Node
          inputs:
            - key: node-{{ getenv "NODE_VERSION" }}-{{ .OS }}-{{ .Arch }}
      - script@1:
          title: node, yarn, corepack installation
          inputs:
            - content: |-
                #!/usr/bin/env bash
                echo "Gems being installed with bundler gem"
                bundle install --gemfile=ios/Gemfile
                echo "Node $NODE_VERSION being installed"

                set -e

                # Add and enable NVM
                wget -O install-nvm.sh "https://raw.githubusercontent.com/nvm-sh/nvm/v${NVM_VERSION}/install.sh"
                echo "${NVM_SHA256SUM} install-nvm.sh" > install-nvm.sh.SHA256SUM
                sha256sum -c install-nvm.sh.SHA256SUM
                chmod +x install-nvm.sh && ./install-nvm.sh && rm ./install-nvm.sh
                source "${HOME}/.nvm/nvm.sh"
                echo 'source "${HOME}/.nvm/nvm.sh"' | tee -a ${HOME}/.{bashrc,profile}

                 # Retry logic for Node installation
                MAX_ATTEMPTS=3
                ATTEMPT=1
                until [ $ATTEMPT -gt $MAX_ATTEMPTS ]
                do
                  echo "Attempt $ATTEMPT to install Node.js"
                  nvm install ${NODE_VERSION}
                  INSTALL_STATUS=$? # Capture the exit status of the nvm install command
                  if [ $INSTALL_STATUS -eq 0 ]; then
                      echo "Node.js installation successful!"
                      break
                  else
                      echo "Node.js installation failed with exit code $INSTALL_STATUS"
                      ATTEMPT=$((ATTEMPT+1))
                      echo "Node.js installation failed, retrying in 5 seconds..."
                      sleep 5
                  fi
                done

                if [ $ATTEMPT -gt $MAX_ATTEMPTS ]; then
                  echo "Node.js installation failed after $MAX_ATTEMPTS attempts."
                  exit 1
                fi
                envman add --key PATH --value $PATH

                node --version

                echo "Corepack being installed with npm"
                npm i -g "corepack@$COREPACK_VERSION"
                echo "Corepack enabling $YARN_VERSION"
                corepack enable
      - save-cache@1:
          title: Save Node
          inputs:
            - key: node-{{ getenv "NODE_VERSION" }}-{{ .OS }}-{{ .Arch }}
            - paths: |-
                ../.nvm/
                ../../../root/.nvm/
  install_applesimutils:
    steps:
      - script@1:
          title: applesimutils installation
          inputs:
            - content: |-
                #!/usr/bin/env bash
                echo "Now installing applesimutils..."
                brew tap wix/brew
                brew install applesimutils

  # Notifications utility workflows
  # Provides values for commit or branch message and path depending on commit env setup initialised or not
  _get_workflow_info:
    steps:
      - activate-ssh-key@4:
          is_always_run: true # always run to also feed failure notifications
          run_if: '{{getenv "SSH_RSA_PRIVATE_KEY" | ne ""}}'
      - git-clone@6:
          inputs:
            - update_submodules: 'no'
          is_always_run: true # always run to also feed failure notifications
      - script@1:
          is_always_run: true # always run to also feed failure notifications
          inputs:
            - content: |
                #!/bin/bash
                # generate reference to commit from env or using git
                COMMIT_SHORT_HASH="${BITRISE_GIT_COMMIT:0:7}"
                BRANCH_HEIGHT=''
                WORKFLOW_TRIGGER='Push'

                if [[ -z "$BITRISE_GIT_COMMIT" ]]; then
                  COMMIT_SHORT_HASH="$(git rev-parse --short HEAD)"
                  BRANCH_HEIGHT='HEAD'
                  WORKFLOW_TRIGGER='Manual'
                fi

                envman add --key COMMIT_SHORT_HASH --value "$COMMIT_SHORT_HASH"
                envman add --key BRANCH_HEIGHT --value "$BRANCH_HEIGHT"
                envman add --key WORKFLOW_TRIGGER --value "$WORKFLOW_TRIGGER"
          title: Get commit or branch name and path variables

  # Slack notification utils: we have two workflows to allow choosing when to notify: on success, on failure or both.
  # A workflow for instance create_qa_builds will notify on failure for each build_android_qa or build_ios_qa
  # but will only notify success if both success and create_qa_builds succeeds.

  # Send a Slack message on successful release
  release_announcing_stores:
    before_run:
      - code_setup
    steps:
      - yarn@0:
          inputs:
            - command: build:announce
          title: Announcing pre-release
          is_always_run: false
    meta:
      bitrise.io:
        stack: linux-docker-android-22.04
        machine_type_id: standard

  # Send a Slack message when workflow succeeds
  notify_success:
    before_run:
      - _get_workflow_info
    steps:
      # Update Bitrise comment in PR with success status
      - comment-on-github-pull-request@0:
          is_always_run: true
          run_if: '{{getenv "TRIGGERED_BY_PR_LABEL" | eq "true"}}'
          inputs:
            - personal_access_token: '$GITHUB_ACCESS_TOKEN'
            - body: |-
                ## [<img alt="https://bitrise.io/" src="https://assets-global.website-files.com/5db35de024bb983af1b4e151/5e6f9ccc3e129dfd8a205e4e_Bitrise%20Logo%20-%20Eggplant%20Bg.png" height="20">](${BITRISEIO_PIPELINE_BUILD_URL}) **Bitrise**

                ✅✅✅ `${BITRISEIO_PIPELINE_TITLE}` passed on Bitrise! ✅✅✅

                Commit hash: ${GITHUB_PR_HASH}
                Build link: ${BITRISEIO_PIPELINE_BUILD_URL}

                >[!NOTE]
                >- You can kick off another `${BITRISEIO_PIPELINE_TITLE}` on Bitrise by removing and re-applying the `Run Smoke E2E` label on the pull request

                <!-- BITRISE_TAG -->
                <!-- BITRISE_SUCCESS_TAG -->
            - repository_url: '$GIT_REPOSITORY_URL'
            - issue_number: '$GITHUB_PR_NUMBER'
            - api_base_url: 'https://api.github.com'
            - update_comment_tag: '$GITHUB_PR_HASH'
  # Send a Slack message when workflow fails
  notify_failure:
    before_run:
      - _get_workflow_info
    steps:
      - script@1:
          is_always_run: true
          title: Check if PR comment should be updated
          inputs:
            - content: |-
                #!/usr/bin/env bash
                if [[ "$TRIGGERED_BY_PR_LABEL" == "true" && $BITRISE_BUILD_STATUS == 1 ]]; then
                  envman add --key SHOULD_UPDATE_PR_COMMENT --value "true"
                else
                  envman add --key SHOULD_UPDATE_PR_COMMENT --value "false"
                fi
      # Update Bitrise comment in PR with failure status
      - comment-on-github-pull-request@0:
          is_always_run: true
          run_if: '{{getenv "SHOULD_UPDATE_PR_COMMENT" | eq "true"}}'
          inputs:
            - personal_access_token: '$GITHUB_ACCESS_TOKEN'
            - body: |-
                ## [<img alt="https://bitrise.io/" src="https://assets-global.website-files.com/5db35de024bb983af1b4e151/5e6f9ccc3e129dfd8a205e4e_Bitrise%20Logo%20-%20Eggplant%20Bg.png" height="20">](${BITRISEIO_PIPELINE_BUILD_URL}) **Bitrise**

                ❌❌❌ `${BITRISEIO_PIPELINE_TITLE}` failed on Bitrise! ❌❌❌

                Commit hash: ${GITHUB_PR_HASH}
                Build link: ${BITRISEIO_PIPELINE_BUILD_URL}

                >[!NOTE]
                >- You can kick off another `${BITRISEIO_PIPELINE_TITLE}` on Bitrise by removing and re-applying the `Run Smoke E2E` label on the pull request

                > [!TIP]
                >- Check the [documentation](https://www.notion.so/metamask-consensys/Bitrise-Pipeline-Overview-43159500c43748a389556f0593e8834b#26052f2ea6e24f8c9cfdb57a7522dc1f) if you have any doubts on how to understand the failure on bitrise

                <!-- BITRISE_TAG -->
                <!-- BITRISE_FAIL_TAG -->
            - repository_url: '$GIT_REPOSITORY_URL'
            - issue_number: '$GITHUB_PR_NUMBER'
            - api_base_url: 'https://api.github.com'
            - update_comment_tag: '$GITHUB_PR_HASH'
  # CI Steps
  ci_test:
    before_run:
      - code_setup
    steps:
      - yarn@0:
          inputs:
            - args: ''
            - command: test:unit --silent
          title: Unit Test
          is_always_run: false
      - script@1:
          inputs:
            - content: |-
                #!/usr/bin/env bash
                echo 'weew - everything passed!'
          title: All Tests Passed
          is_always_run: false
  # E2E Steps

  ### This workflow uses a flag (TEST_SUITE) that defines the specific set of tests to be run.
  ## in this instance Regression. In future iterations we can rename to ios_test_suite_selection & android_test_suite_selection
  ios_build_regression_tests:
    envs:
      - TEST_SUITE: 'Regression'
      - MM_MULTICHAIN_V1_ENABLED: false
      - MM_CHAIN_PERMISSIONS: false
    after_run:
      - ios_e2e_build
  ios_run_regression_tests:
    envs:
      - TEST_SUITE: 'Regression'
    after_run:
      - ios_e2e_test
  android_build_regression_tests:
    meta:
      bitrise.io:
        stack: linux-docker-android-22.04
        machine_type_id: elite-xl
    envs:
      - TEST_SUITE: 'Regression'
      - MM_MULTICHAIN_V1_ENABLED: false
      - MM_CHAIN_PERMISSIONS: false
    after_run:
      - android_e2e_build
  android_run_regression_tests:
    meta:
      bitrise.io:
        stack: linux-docker-android-22.04
        machine_type_id: elite-xl
    envs:
      - TEST_SUITE: 'Regression'
    after_run:
      - android_e2e_test
  run_tag_upgrade_android:
    meta:
      bitrise.io:
        stack: linux-docker-android-22.04
        machine_type_id: elite-xl
    envs:
      - PRODUCTION_APP_URL: 'bs://46f0542276828b691f56adec25ac81065b5abf73' # Last production's QA build
      - PRODUCTION_BUILD_NAME: 7.30.0
      - PRODUCTION_BUILD_NUMBER: 1410
      - CUCUMBER_TAG_EXPRESSION: '@upgrade and @androidApp'
      - PRODUCTION_BUILD_STRING: 'MetaMask-QA v$PRODUCTION_BUILD_NAME ($PRODUCTION_BUILD_NUMBER)'
      - NEW_BUILD_STRING: 'MetaMask-QA v$VERSION_NAME ($VERSION_NUMBER)'
      - TEST_TYPE: 'upgrade'
    after_run:
      - wdio_android_e2e_test
  build_ios_multichain_e2e:
    after_run:
      - ios_e2e_build
      # - android_e2e_build
  build_android_multichain_e2e:
    meta:
      bitrise.io:
        stack: linux-docker-android-22.04
        machine_type_id: elite-xl
    after_run:
      - android_e2e_build
  run_android_app_launch_times_appium_test:
    envs:
      - TEST_TYPE: 'performance'
    meta:
      bitrise.io:
        stack: linux-docker-android-22.04
        machine_type_id: elite-xl
    after_run:
      - wdio_android_e2e_test

  ### Report automated test results to TestRail
  run_testrail_update_automated_test_results:
    before_run:
      - code_setup
    steps:
      - script@1:
          title: 'Add Automated Test Results to TestRail'
          inputs:
            - content: |-
                #!/usr/bin/env bash
                echo 'REPORT AUTOMATED TEST RESULTS TO TESTRAIL'
                node ./scripts/testrail/testrail.api.js

  run_ios_app_launch_times_appium_test:
    envs:
      - TEST_TYPE: 'performance'
    meta:
      bitrise.io:
        stack: osx-xcode-15.0.x
        machine_type_id: g2.mac.large
    after_run:
      - wdio_ios_e2e_test

  ### Separating workflows so they run concurrently during smoke runs
  run_tag_smoke_accounts_ios:
    envs:
      - TEST_SUITE_FOLDER: './e2e/specs/accounts/*'
      - TEST_SUITE_TAG: '.*SmokeAccounts.*'
    after_run:
      - ios_e2e_test
  run_tag_smoke_accounts_android:
    meta:
      bitrise.io:
        stack: linux-docker-android-22.04
        machine_type_id: elite-xl
    envs:
      - TEST_SUITE_FOLDER: './e2e/specs/accounts/*'
      - TEST_SUITE_TAG: '.*SmokeAccounts.*'
    after_run:
      - android_e2e_test
  run_tag_smoke_identity_ios:
    envs:
      - TEST_SUITE_FOLDER: './e2e/specs/identity/*'
      - TEST_SUITE_TAG: '.*SmokeIdentity.*'
    after_run:
      - ios_e2e_test
  run_tag_smoke_identity_android:
    meta:
      bitrise.io:
        stack: linux-docker-android-22.04
        machine_type_id: elite-xl
    envs:
      - TEST_SUITE_FOLDER: './e2e/specs/identity/*'
      - TEST_SUITE_TAG: '.*SmokeIdentity.*'
    after_run:
      - android_e2e_test
  run_tag_smoke_assets_ios:
    envs:
      - TEST_SUITE_FOLDER: './e2e/specs/assets/*'
      - TEST_SUITE_TAG: '.*SmokeAssets.*'
    after_run:
      - ios_e2e_test
  run_tag_smoke_assets_android:
    meta:
      bitrise.io:
        stack: linux-docker-android-22.04
        machine_type_id: elite-xl
    envs:
      - TEST_SUITE_FOLDER: './e2e/specs/assets/*'
      - TEST_SUITE_TAG: '.*SmokeAssets.*'
    after_run:
      - android_e2e_test
  run_tag_smoke_confirmations_ios:
    envs:
      - TEST_SUITE_FOLDER: './e2e/specs/confirmations/*'
      - TEST_SUITE_TAG: '.*SmokeConfirmations.*'
    after_run:
      - ios_e2e_test
  run_tag_smoke_confirmations_android:
    meta:
      bitrise.io:
        stack: linux-docker-android-22.04
        machine_type_id: elite-xl
    envs:
      - TEST_SUITE_FOLDER: './e2e/specs/confirmations/*'
      - TEST_SUITE_TAG: '.*SmokeConfirmations.*'
    after_run:
      - android_e2e_test
  run_tag_smoke_swaps_ios:
    envs:
      - TEST_SUITE_FOLDER: './e2e/specs/swaps/*'
      - TEST_SUITE_TAG: '.*SmokeSwaps.*'
    after_run:
      - ios_e2e_test
  run_tag_smoke_swaps_android:
    meta:
      bitrise.io:
        stack: linux-docker-android-22.04
        machine_type_id: elite-xl
    envs:
      - TEST_SUITE_FOLDER: './e2e/specs/swaps/*'
      - TEST_SUITE_TAG: '.*SmokeSwaps.*'
    after_run:
      - android_e2e_test
  run_ios_api_specs:
    after_run:
      - ios_api_specs
  run_tag_smoke_core_ios:
    envs:
      - TEST_SUITE_FOLDER: './e2e/spec/*/**/*'
      - TEST_SUITE_TAG: '.*SmokeCore.*'
    after_run:
      - ios_e2e_test
  run_tag_smoke_core_android:
    meta:
      bitrise.io:
        stack: linux-docker-android-22.04
        machine_type_id: elite-xl
    envs:
      - TEST_SUITE_FOLDER: './e2e/spec/*/**/*'
      - TEST_SUITE_TAG: '.*SmokeCore.*'
    after_run:
      - android_e2e_test
  run_tag_multichain_ios:
    envs:
      - TEST_SUITE_FOLDER: './e2e/specs/multichain/*'
      - TEST_SUITE_TAG: '.*SmokeMultiChain.*'
    after_run:
      - ios_e2e_test
  run_tag_multichain_android:
    meta:
      bitrise.io:
        stack: linux-docker-android-22.04
        machine_type_id: elite-xl
    envs:
      - TEST_SUITE_FOLDER: './e2e/specs/multichain/*'
      - TEST_SUITE_TAG: '.*SmokeMultiChain.*'
    after_run:
      - android_e2e_test
  android_e2e_build:
    before_run:
      - code_setup
      - set_commit_hash
    after_run:
      - notify_failure
    steps:
      - script@1:
          title: Generating ccache key using native folder checksum
          inputs:
            - content: |-
                #!/usr/bin/env bash
                ./scripts/cache/set-cache-envs.sh android
      - restore-gradle-cache@2: {}
      - install-missing-android-tools@3:
          inputs:
            - ndk_version: $NDK_VERSION
            - gradlew_path: $PROJECT_LOCATION/gradlew
      - file-downloader@1:
          inputs:
            - source: $BITRISEIO_ANDROID_QA_KEYSTORE_URL
            - destination: android/keystores/internalRelease.keystore
      - script@1:
          title: Install CCache & symlink
          inputs:
            - content: |-
                #!/usr/bin/env bash
                sudo apt update
                sudo apt install ccache -y
      - restore-cache@2:
          title: Restore CCache
          inputs:
            - key: '{{ getenv "CCACHE_KEY" }}'
      - script@1:
          title: Set skip ccache upload
          run_if: '{{ enveq "BITRISE_CACHE_HIT" "exact" }}'
          inputs:
            - content: |-
                #!/usr/bin/env bash
                envman add --key SKIP_CCACHE_UPLOAD --value "true"
      - script@1:
          title: Run detox build
          timeout: 1200
          is_always_run: true
          inputs:
            - content: |-
                #!/usr/bin/env bash
                ./scripts/cache/setup-ccache.sh
                if [ "$TEST_SUITE" = "Regression" ]; then
                  TEST_SUITE="Regression"
                else
                  TEST_SUITE="Smoke"
                fi
                node -v
                export METAMASK_ENVIRONMENT='local'
                export METAMASK_BUILD_TYPE='main'
                IGNORE_BOXLOGS_DEVELOPMENT="true" yarn test:e2e:android:build:qa-release
      - save-gradle-cache@1: {}
      - save-cache@1:
          title: Save CCache
          run_if: '{{not (enveq "SKIP_CCACHE_UPLOAD" "true")}}'
          inputs:
            - key: '{{ getenv "CCACHE_KEY" }}'
            - paths: |-
                ccache
      - deploy-to-bitrise-io@2.2.3:
          inputs:
            - pipeline_intermediate_files: android/app/build/outputs:INTERMEDIATE_ANDROID_BUILD_DIR
          title: Save Android build
      - save-cache@1:
          title: Save node_modules
          inputs:
            - key: node_modules-{{ .OS }}-{{ .Arch }}-{{ getenv "BRANCH_COMMIT_HASH" }}
            - paths: node_modules
    meta:
      bitrise.io:
        machine_type_id: elite-xl
        stack: linux-docker-android-22.04
  android_e2e_test:
    before_run:
      - setup
      - prep_environment
    after_run:
      - notify_failure
    steps:
      - restore-gradle-cache@2: {}
      - pull-intermediate-files@1:
          inputs:
            - artifact_sources: .*
          title: Pull Android build
      - script@1:
          title: Copy Android build for Detox
          inputs:
            - content: |-
                #!/usr/bin/env bash
                set -ex

                # Create directories for Detox
                mkdir -p "$BITRISE_SOURCE_DIR/android/app/build/outputs"

                # Copy saved files for Detox usage
                # INTERMEDIATE_ANDROID_BUILD_DIR is the cached directory from android_e2e_build's "Save Android build" step
                cp -r "$INTERMEDIATE_ANDROID_BUILD_DIR" "$BITRISE_SOURCE_DIR/android/app/build"
      - restore-cache@2:
          title: Restore cache node_modules
          inputs:
            - key: node_modules-{{ .OS }}-{{ .Arch }}-{{ getenv "BRANCH_COMMIT_HASH" }}
      - avd-manager@1:
          inputs:
            - api_level: '34'
            - abi: 'x86_64'
            - create_command_flags: --sdcard 8192M
            - start_command_flags: -read-only
            - profile: pixel_5
      - wait-for-android-emulator@1: {}
      - script@1:
          title: Run detox test
          timeout: 1200
          is_always_run: false
          inputs:
            - content: |-
                #!/usr/bin/env bash
                if [ -n "$TEST_SUITE_FOLDER" ]; then
                  echo "TEST_SUITE_FOLDER value is: $TEST_SUITE_FOLDER"
                fi
                if [ "$TEST_SUITE" = "Regression" ]; then
                TEST_SUITE="Regression"
                else
                TEST_SUITE="Smoke"
                fi
                if [ -n "$TEST_SUITE_TAG" ]; then
                echo "TEST_SUITE_TAG value is: $TEST_SUITE_TAG"
                TEST_SUITE=$TEST_SUITE_TAG
                fi
                export METAMASK_ENVIRONMENT='local'
                export METAMASK_BUILD_TYPE='main'
                IGNORE_BOXLOGS_DEVELOPMENT="true" yarn test:e2e:android:run:qa-release "$TEST_SUITE_FOLDER" --testNamePattern="$TEST_SUITE"
      - custom-test-results-export@1:
          title: Export test results
          is_always_run: true
          is_skippable: true
          inputs:
            - base_path: $BITRISE_SOURCE_DIR/e2e/reports/
            - test_name: E2E Tests
            - search_pattern: $BITRISE_SOURCE_DIR/e2e/reports/junit.xml
      - deploy-to-bitrise-io@2.2.3:
          title: Deploy test report files
          is_always_run: true
          is_skippable: true
      - script@1:
          title: Copy screenshot files
          is_always_run: true
          run_if: .IsBuildFailed
          inputs:
            - content: |-
                #!/usr/bin/env bash
                set -ex
                cp -r "$BITRISE_SOURCE_DIR/artifacts"  "$BITRISE_DEPLOY_DIR"
      - deploy-to-bitrise-io@2.3:
          title: Deploy test screenshots
          is_always_run: true
          run_if: .IsBuildFailed
          inputs:
            - deploy_path: $BITRISE_DEPLOY_DIR
            - is_compress: true
            - zip_name: E2E_Android_Failure_Artifacts
    meta:
      bitrise.io:
        machine_type_id: elite-xl
        stack: linux-docker-android-22.04
  ios_api_specs:
    before_run:
      - setup
      - install_applesimutils
      - prep_environment
    after_run:
      - notify_failure
    steps:
      - pull-intermediate-files@1:
          inputs:
            - artifact_sources: .*
          title: Pull iOS build
      - script@1:
          title: Copy iOS build for Detox
          inputs:
            - content: |-
                #!/usr/bin/env bash
                set -ex

                # Create directories for Detox
                mkdir -p "$BITRISE_SOURCE_DIR/ios/build/Build"
                mkdir -p "$BITRISE_SOURCE_DIR/../Library/Detox/ios"

                # Copy saved files for Detox usage
                # INTERMEDIATE_IOS_BUILD_DIR & INTERMEDIATE_IOS_DETOX_DIR are the cached directories by ios_e2e_build's "Save iOS build" step
                cp -r "$INTERMEDIATE_IOS_BUILD_DIR" "$BITRISE_SOURCE_DIR/ios/build"
                cp -r "$INTERMEDIATE_IOS_DETOX_DIR" "$BITRISE_SOURCE_DIR/../Library/Detox"
      - restore-cocoapods-cache@2: {}
      - restore-cache@2:
          title: Restore cache node_modules
          inputs:
            - key: node_modules-{{ .OS }}-{{ .Arch }}-{{ getenv "BRANCH_COMMIT_HASH" }}
      - certificate-and-profile-installer@1: {}
      - set-xcode-build-number@1:
          inputs:
            - build_short_version_string: $VERSION_NAME
            - plist_path: $PROJECT_LOCATION_IOS/MetaMask/Info.plist
      - script:
          inputs:
            - content: |-
                # Add cache directory to environment variable
                envman add --key BREW_APPLESIMUTILS --value "$(brew --cellar)/applesimutils"
                envman add --key BREW_OPT_APPLESIMUTILS --value "/usr/local/opt/applesimutils"
                brew tap wix/brew
          title: Set Env Path for caching deps
      - script@1:
          title: Run detox test
          timeout: 1200
          is_always_run: false
          inputs:
            - content: |-
                #!/usr/bin/env bash
                yarn test:api-specs --retries 1
      - script@1:
          is_always_run: true
          is_skippable: false
          title: Add tests reports to Bitrise
          inputs:
            - content: |-
                #!/usr/bin/env bash
                cp -r $BITRISE_SOURCE_DIR/html-report/index.html $BITRISE_HTML_REPORT_DIR/
      - deploy-to-bitrise-io@2.2.3:
          is_always_run: true
          is_skippable: false
          inputs:
            - deploy_path: $BITRISE_HTML_REPORT_DIR
          title: Deploy test report files
  ios_e2e_build:
    envs:
      - NO_FLIPPER: '1'
    before_run:
      - install_applesimutils
      - code_setup
      - set_commit_hash
    after_run:
      - notify_failure
    steps:
      - script@1:
          title: Generating ccache key using native folder checksum
          inputs:
            - content: |-
                #!/usr/bin/env bash
                ./scripts/cache/set-cache-envs.sh ios
      - certificate-and-profile-installer@1: {}
      - set-xcode-build-number@1:
          inputs:
            - build_short_version_string: $VERSION_NAME
            - plist_path: $PROJECT_LOCATION_IOS/MetaMask/Info.plist
      - script:
          inputs:
            - content: |-
                # Add cache directory to environment variable
                envman add --key BREW_APPLESIMUTILS --value "$(brew --cellar)/applesimutils"
                envman add --key BREW_OPT_APPLESIMUTILS --value "/usr/local/opt/applesimutils"
                brew tap wix/brew
          title: Set Env Path for caching deps
      - script@1:
          title: Install CCache & symlink
          inputs:
            - content: |-
                #!/usr/bin/env bash
                brew install ccache with HOMEBREW_NO_DEPENDENTS_CHECK=1
                ln -s $(which ccache) /usr/local/bin/gcc
                ln -s $(which ccache) /usr/local/bin/g++
                ln -s $(which ccache) /usr/local/bin/cc
                ln -s $(which ccache) /usr/local/bin/c++
                ln -s $(which ccache) /usr/local/bin/clang
                ln -s $(which ccache) /usr/local/bin/clang++
      - restore-cache@2:
          title: Restore CCache
          inputs:
            - key: '{{ getenv "CCACHE_KEY" }}'
      - script@1:
          title: Set skip ccache upload
          run_if: '{{ enveq "BITRISE_CACHE_HIT" "exact" }}'
          inputs:
            - content: |-
                #!/usr/bin/env bash
                envman add --key SKIP_CCACHE_UPLOAD --value "true"
      - script@1:
          title: Run detox build
          timeout: 1200
          is_always_run: true
          inputs:
            - content: |-
                #!/usr/bin/env bash
                ./scripts/cache/setup-ccache.sh
                node -v
                export METAMASK_ENVIRONMENT='local'
                export METAMASK_BUILD_TYPE='main'
                IGNORE_BOXLOGS_DEVELOPMENT="true" yarn test:e2e:ios:build:qa-release
      - save-cocoapods-cache@1: {}
      - save-cache@1:
          title: Save CCache
          run_if: '{{not (enveq "SKIP_CCACHE_UPLOAD" "true")}}'
          inputs:
            - key: '{{ getenv "CCACHE_KEY" }}'
            - paths: |-
                ccache
      - deploy-to-bitrise-io@2.2.3:
          inputs:
            - pipeline_intermediate_files: |-
                ios/build/Build:INTERMEDIATE_IOS_BUILD_DIR
                ../Library/Detox/ios:INTERMEDIATE_IOS_DETOX_DIR
          title: Save iOS build
      - save-cache@1:
          title: Save node_modules
          inputs:
            - key: node_modules-{{ .OS }}-{{ .Arch }}-{{ getenv "BRANCH_COMMIT_HASH" }}
            - paths: node_modules
  ios_e2e_test:
    envs:
      - NO_FLIPPER: '1'
    before_run:
      - setup
      - install_applesimutils
      - prep_environment
    after_run:
      - notify_failure
    steps:
      - pull-intermediate-files@1:
          inputs:
            - artifact_sources: .*
          title: Pull iOS build
      - script@1:
          title: Copy iOS build for Detox
          inputs:
            - content: |-
                #!/usr/bin/env bash
                set -ex

                # Create directories for Detox
                mkdir -p "$BITRISE_SOURCE_DIR/ios/build/Build"
                mkdir -p "$BITRISE_SOURCE_DIR/../Library/Detox/ios"

                # Copy saved files for Detox usage
                # INTERMEDIATE_IOS_BUILD_DIR & INTERMEDIATE_IOS_DETOX_DIR are the cached directories by ios_e2e_build's "Save iOS build" step
                cp -r "$INTERMEDIATE_IOS_BUILD_DIR" "$BITRISE_SOURCE_DIR/ios/build"
                cp -r "$INTERMEDIATE_IOS_DETOX_DIR" "$BITRISE_SOURCE_DIR/../Library/Detox"
      - restore-cocoapods-cache@2: {}
      - restore-cache@2:
          title: Restore cache node_modules
          inputs:
            - key: node_modules-{{ .OS }}-{{ .Arch }}-{{ getenv "BRANCH_COMMIT_HASH" }}
      - certificate-and-profile-installer@1: {}
      - set-xcode-build-number@1:
          inputs:
            - build_short_version_string: $VERSION_NAME
            - plist_path: $PROJECT_LOCATION_IOS/MetaMask/MetaMask-QA-Info.plist
      - script:
          inputs:
            - content: |-
                # Add cache directory to environment variable
                envman add --key BREW_APPLESIMUTILS --value "$(brew --cellar)/applesimutils"
                envman add --key BREW_OPT_APPLESIMUTILS --value "/usr/local/opt/applesimutils"
                brew tap wix/brew
          title: Set Env Path for caching deps
      - script@1:
          title: Run detox test
          timeout: 1200
          is_always_run: false
          inputs:
            - content: |-
                #!/usr/bin/env bash
                if [ -n "$TEST_SUITE_FOLDER" ]; then
                  echo "TEST_SUITE_FOLDER value is: $TEST_SUITE_FOLDER"
                fi
                if [ "$TEST_SUITE" = "Regression" ]; then
                  TEST_SUITE="Regression"
                else
                  TEST_SUITE="Smoke"
                fi
                if [ -n "$TEST_SUITE_TAG" ]; then
                echo "TEST_SUITE_TAG value is: $TEST_SUITE_TAG"
                TEST_SUITE=$TEST_SUITE_TAG
                fi
                node -v
                export METAMASK_ENVIRONMENT='local'
                export METAMASK_BUILD_TYPE='main'
                IGNORE_BOXLOGS_DEVELOPMENT="true" yarn test:e2e:ios:run:qa-release "$TEST_SUITE_FOLDER" --testNamePattern="$TEST_SUITE"
      - custom-test-results-export@1:
          is_always_run: true
          is_skippable: false
          title: Export test results
          inputs:
            - base_path: $BITRISE_SOURCE_DIR/e2e/reports/
            - test_name: E2E Tests
            - search_pattern: $BITRISE_SOURCE_DIR/e2e/reports/junit.xml
      - deploy-to-bitrise-io@2.2.3:
          is_always_run: true
          is_skippable: true
          title: Deploy test report files
      - script@1:
          is_always_run: true
          run_if: .IsBuildFailed
          title: Copy screenshot files
          inputs:
            - content: |-
                #!/usr/bin/env bash
                set -ex
                cp -r "$BITRISE_SOURCE_DIR/artifacts"  "$BITRISE_DEPLOY_DIR"
      - deploy-to-bitrise-io@2.3:
          is_always_run: true
          run_if: .IsBuildFailed
          title: Deploy test screenshots
          inputs:
            - deploy_path: $BITRISE_DEPLOY_DIR
            - is_compress: true
            - zip_name: 'E2E_IOS_Failure_Artifacts'
  start_e2e_tests:
    steps:
      - build-router-start@0:
          inputs:
            - workflows: |-
                ios_e2e_test
                wdio_android_e2e_test
            - wait_for_builds: 'true'
            - access_token: $BITRISE_START_BUILD_ACCESS_TOKEN
      - build-router-wait@0:
          inputs:
            - abort_on_fail: 'yes'
            - access_token: $BITRISE_START_BUILD_ACCESS_TOKEN
  build_android_release:
    before_run:
      - code_setup
    after_run:
      - notify_failure
    steps:
      - change-android-versioncode-and-versionname@1:
          inputs:
            - new_version_name: $VERSION_NAME
            - new_version_code: $VERSION_NUMBER
            - build_gradle_path: $PROJECT_LOCATION_ANDROID/app/build.gradle
      - file-downloader@1:
          inputs:
            - source: $BITRISEIO_ANDROID_KEYSTORE_URL
            - destination: android/keystores/release.keystore
      - restore-gradle-cache@2: {}
      - install-missing-android-tools@3:
          inputs:
            - ndk_version: $NDK_VERSION
            - gradlew_path: $PROJECT_LOCATION/gradlew
      - script@1:
          inputs:
            - content: |-
                #!/usr/bin/env bash
                node -v
                METAMASK_BUILD_TYPE='main' METAMASK_ENVIRONMENT='production' yarn build:android:pre-release:bundle
          title: Build Android Pre-Release Bundle
          is_always_run: false
      - save-gradle-cache@1: {}
      - deploy-to-bitrise-io@2.2.3:
          is_always_run: false
          is_skippable: true
          inputs:
            - pipeline_intermediate_files: $PROJECT_LOCATION/app/build/outputs/apk/prod/release/app-prod-release.apk:BITRISE_PLAY_STORE_APK_PATH
            - deploy_path: $PROJECT_LOCATION/app/build/outputs/apk/prod/release/app-prod-release.apk
          title: Bitrise Deploy APK
      - deploy-to-bitrise-io@2.2.3:
          is_always_run: false
          is_skippable: true
          inputs:
            - pipeline_intermediate_files: $PROJECT_LOCATION/app/build/outputs/apk/prod/release/sha512sums.txt:BITRISE_PLAY_STORE_SHA512SUMS_PATH
            - deploy_path: $PROJECT_LOCATION/app/build/outputs/apk/prod/release/sha512sums.txt
          title: Bitrise Deploy Checksum
      - deploy-to-bitrise-io@2.2.3:
          is_always_run: false
          is_skippable: true
          inputs:
            - pipeline_intermediate_files: $PROJECT_LOCATION/app/build/outputs/mapping/prodRelease/mapping.txt:BITRISE_PLAY_STORE_MAPPING_PATH
            - deploy_path: $PROJECT_LOCATION/app/build/outputs/mapping/prodRelease/mapping.txt
          title: Bitrise ProGuard Map Files
      - deploy-to-bitrise-io@2.2.3:
          is_always_run: false
          is_skippable: true
          inputs:
            - pipeline_intermediate_files: $PROJECT_LOCATION/app/build/outputs/bundle/prodRelease/app-prod-release.aab:BITRISE_PLAY_STORE_ABB_PATH
            - deploy_path: $PROJECT_LOCATION/app/build/outputs/bundle/prodRelease/app-prod-release.aab
          title: Bitrise Deploy AAB
      - deploy-to-bitrise-io@2.2.3:
          is_always_run: false
          is_skippable: true
          inputs:
            - pipeline_intermediate_files: sourcemaps/android/index.js.map:BITRISE_PLAY_STORE_SOURCEMAP_PATH
            - deploy_path: sourcemaps/android/index.js.map
          title: Bitrise Deploy Sourcemaps
    meta:
      bitrise.io:
        stack: linux-docker-android-22.04
        machine_type_id: elite-xl
  build_android_release_and_upload_sourcemaps:
    envs:
      - SENTRY_DISABLE_AUTO_UPLOAD: 'false'
    after_run:
      - build_android_release
  build_android_devbuild:
    before_run:
      - code_setup
    after_run:
      - notify_failure
    steps:
      - change-android-versioncode-and-versionname@1:
          inputs:
            - new_version_name: $VERSION_NAME
            - new_version_code: $VERSION_NUMBER
            - build_gradle_path: $PROJECT_LOCATION_ANDROID/app/build.gradle
      - restore-gradle-cache@2: {}
      - install-missing-android-tools@3:
          inputs:
            - ndk_version: $NDK_VERSION
            - gradlew_path: $PROJECT_LOCATION/gradlew
      - script@1:
          inputs:
            - content: |-
                #!/usr/bin/env bash
                node -v
                GIT_BRANCH=$BITRISE_GIT_BRANCH METAMASK_BUILD_TYPE='main' METAMASK_ENVIRONMENT='debug' yarn build:android:devbuild
          title: Build Android Dev Build
          is_always_run: false
      - save-gradle-cache@1: {}
      - script:
          title: Copy and Rename APK
          inputs:
            - content: |-
                # Define the source path of the generated APK
                SOURCE_APK_PATH="$PROJECT_LOCATION/app/build/outputs/apk/prod/debug/app-prod-debug.apk"
                
                # Define the destination path with the new name
                DEST_APK_PATH="$BITRISE_DEPLOY_DIR/android-expo-dev-build.apk"
                
                # Copy and rename the APK
                cp "$SOURCE_APK_PATH" "$DEST_APK_PATH"
                
                # Optionally, print the new path for verification
                echo "APK has been copied and renamed to: $DEST_APK_PATH"
      - deploy-to-bitrise-io@2.2.3:
          is_always_run: false
          is_skippable: true
          inputs:
            - deploy_path: "$BITRISE_DEPLOY_DIR/android-expo-dev-build.apk"
          title: Bitrise Deploy APK
    meta:
      bitrise.io:
        stack: linux-docker-android-22.04
        machine_type_id: elite-xl
  build_android_qa:
    before_run:
      - code_setup
    after_run:
      - _upload_apk_to_browserstack
      - notify_failure
    steps:
      - change-android-versioncode-and-versionname@1:
          inputs:
            - new_version_name: $VERSION_NAME
            - new_version_code: $VERSION_NUMBER
            - build_gradle_path: $PROJECT_LOCATION_ANDROID/app/build.gradle
      - file-downloader@1:
          inputs:
            - source: $BITRISEIO_ANDROID_QA_KEYSTORE_URL
            - destination: android/keystores/internalRelease.keystore
      - restore-gradle-cache@2: {}
      - install-missing-android-tools@3:
          inputs:
            - ndk_version: $NDK_VERSION
            - gradlew_path: $PROJECT_LOCATION/gradlew

      - script@1:
          inputs:
            - content: |-
                #!/usr/bin/env bash
                node -v
                GIT_BRANCH=$BITRISE_GIT_BRANCH METAMASK_BUILD_TYPE='main' METAMASK_ENVIRONMENT='qa' yarn build:android:pre-release:bundle:qa
          title: Build Android Pre-Release Bundle
          is_always_run: false
      - save-gradle-cache@1: {}
      - deploy-to-bitrise-io@2.2.3:
          is_always_run: false
          is_skippable: true
          inputs:
            - deploy_path: $PROJECT_LOCATION/app/build/outputs/apk/qa/release/$QA_APK_NAME.apk
          title: Bitrise Deploy APK
      - deploy-to-bitrise-io@2.2.3:
          is_always_run: false
          is_skippable: true
          inputs:
            - deploy_path: $PROJECT_LOCATION/app/build/outputs/apk/qa/release/sha512sums.txt
          title: Bitrise Deploy Checksum
      - deploy-to-bitrise-io@2.2.3:
          is_always_run: false
          is_skippable: true
          inputs:
            - deploy_path: $PROJECT_LOCATION/app/build/outputs/mapping/qaRelease/mapping.txt
          title: Bitrise ProGuard Map Files
      - deploy-to-bitrise-io@2.2.3:
          is_always_run: false
          is_skippable: true
          inputs:
            - deploy_path: $PROJECT_LOCATION/app/build/outputs/bundle/qaRelease/app-qa-release.aab
          title: Bitrise Deploy AAB
      - deploy-to-bitrise-io@2.2.3:
          is_always_run: false
          is_skippable: true
          inputs:
            - deploy_path: sourcemaps/android/index.js.map
          title: Bitrise Deploy Sourcemaps
    meta:
      bitrise.io:
        stack: linux-docker-android-22.04
        machine_type_id: elite-xl
  _upload_apk_to_browserstack:
    steps:
      - script@1:
          title: Upload APK to Browserstack
          inputs:
            - content: |-
                #!/usr/bin/env bash
                set -e
                set -x
                set -o pipefail
                APK_PATH=$PROJECT_LOCATION/app/build/outputs/apk/qa/release/app-qa-release.apk
                CUSTOM_ID="$BITRISE_GIT_BRANCH-$VERSION_NAME-$VERSION_NUMBER"
                CUSTOM_ID=${CUSTOM_ID////-}
                curl -u "$BROWSERSTACK_USERNAME:$BROWSERSTACK_ACCESS_KEY" -X POST "https://api-cloud.browserstack.com/app-automate/upload" -F "file=@$APK_PATH" -F 'data={"custom_id": "'$CUSTOM_ID'"}' | jq -j '.app_url' | envman add --key BROWSERSTACK_ANDROID_APP_URL
                APK_PATH_FOR_APP_LIVE=$PROJECT_LOCATION/app/build/outputs/apk/qa/release/"$CUSTOM_ID".apk
                mv "$APK_PATH" "$APK_PATH_FOR_APP_LIVE"
                curl -u "$BROWSERSTACK_USERNAME:$BROWSERSTACK_ACCESS_KEY" -X POST "https://api-cloud.browserstack.com/app-live/upload" -F "file=@$APK_PATH_FOR_APP_LIVE" -F 'data={"custom_id": "'$CUSTOM_ID'"}'
                curl -u "$BROWSERSTACK_USERNAME:$BROWSERSTACK_ACCESS_KEY" -X GET https://api-cloud.browserstack.com/app-automate/recent_apps | jq > browserstack_uploaded_apps.json
      - share-pipeline-variable@1:
          title: Persist BROWSERSTACK_ANDROID_APP_URL across all stages
          inputs:
            - variables: |-
                BROWSERSTACK_ANDROID_APP_URL
      - deploy-to-bitrise-io@2.2.3:
          is_always_run: false
          is_skippable: true
          inputs:
            - pipeline_intermediate_files: $BITRISE_SOURCE_DIR/browserstack_uploaded_apps.json:BROWSERSTACK_UPLOADED_APPS_LIST
          title: Save Browserstack uploaded apps JSON
  wdio_android_e2e_test:
    before_run:
      - code_setup
    after_run:
      - notify_failure
    steps:
      - script@1:
          title: Run Android E2E tests on Browserstack
          is_always_run: true
          inputs:
            - content: |-
                #!/usr/bin/env bash

                # Check if TEST_TYPE is set to upgrade
                if [ "$TEST_TYPE" = "upgrade" ]; then
                  TEST_TYPE="--upgrade"

                # Check if TEST_TYPE is set to performance
                elif [ "$TEST_TYPE" = "performance" ]; then
                  TEST_TYPE="--performance"
                fi
                yarn test:wdio:android:browserstack $TEST_TYPE
      - script@1:
          is_always_run: true
          is_skippable: false
          title: Package test reports
          inputs:
            - content: |-
                #!/usr/bin/env bash
                cd $BITRISE_SOURCE_DIR/wdio/reports/
                zip -r test-report.zip html/
                mv test-report.zip $BITRISE_DEPLOY_DIR/
      - deploy-to-bitrise-io@2.2.3:
          is_always_run: true
          is_skippable: false
          inputs:
            - deploy_path: $BITRISE_DEPLOY_DIR/test-report.zip
          title: Deploy test report
    meta:
      bitrise.io:
        stack: linux-docker-android-22.04
        machine_type_id: standard
  wdio_ios_e2e_test:
    before_run:
      - code_setup
    after_run:
      - notify_failure
    steps:
      - script@1:
          title: Run iOS E2E tests on Browserstack
          is_always_run: true
          inputs:
            - content: |-
                #!/usr/bin/env bash
                # Check if TEST_TYPE is set to upgrade
                if [ "$TEST_TYPE" = "upgrade" ]; then
                  TEST_TYPE="--upgrade"
                # Check if TEST_TYPE is set to performance
                elif [ "$TEST_TYPE" = "performance" ]; then
                  TEST_TYPE="--performance"
                fi
                yarn test:wdio:ios:browserstack $TEST_TYPE
      - script@1:
          is_always_run: true
          is_skippable: false
          title: Package test reports
          inputs:
            - content: |-
                #!/usr/bin/env bash
                cd $BITRISE_SOURCE_DIR/wdio/reports/
                zip -r test-report.zip html/
                mv test-report.zip $BITRISE_DEPLOY_DIR/
      - deploy-to-bitrise-io@2.2.3:
          is_always_run: true
          is_skippable: false
          inputs:
            - deploy_path: $BITRISE_DEPLOY_DIR/test-report.zip
          title: Deploy test report
    meta:
      bitrise.io:
        stack: linux-docker-android-22.04
        machine_type_id: standard
  deploy_android_to_store:
    steps:
      - pull-intermediate-files@1:
          inputs:
            - artifact_sources: .*
      - google-play-deploy:
          inputs:
            - app_path: $BITRISE_PLAY_STORE_ABB_PATH
            - track: internal
            - service_account_json_key_path: $BITRISEIO_BITRISEIO_SERVICE_ACCOUNT_JSON_KEY_URL_URL
            - package_name: $MM_ANDROID_PACKAGE_NAME
    envs:
      - opts:
          is_expand: true
        MM_ANDROID_PACKAGE_NAME: io.metamask
  deploy_ios_to_store:
    steps:
      - pull-intermediate-files@1:
          inputs:
            - artifact_sources: .*
      - deploy-to-itunesconnect-application-loader@1:
          inputs:
            - ipa_path: $BITRISE_APP_STORE_IPA_PATH
  build_ios_release:
    envs:
      - NO_FLIPPER: '1'
    before_run:
      - code_setup
    after_run:
      - notify_failure
    steps:
      - certificate-and-profile-installer@1: {}
      - set-xcode-build-number@1:
          inputs:
            - build_short_version_string: $VERSION_NAME
            - build_version: $VERSION_NUMBER
            - plist_path: $PROJECT_LOCATION_IOS/MetaMask/Info.plist
      - script@1:
          inputs:
            - content: |-
                #!/usr/bin/env bash
                METAMASK_BUILD_TYPE='main' METAMASK_ENVIRONMENT='production' yarn build:ios:pre-release
          title: iOS Sourcemaps & Build
          is_always_run: false
      - deploy-to-bitrise-io@2.2.3:
          is_always_run: false
          is_skippable: true
          inputs:
            - pipeline_intermediate_files: ios/build/output/MetaMask.ipa:BITRISE_APP_STORE_IPA_PATH
            - deploy_path: ios/build/output/MetaMask.ipa
          title: Deploy iOS IPA
      - deploy-to-bitrise-io@1.6.1:
          is_always_run: false
          is_skippable: true
          inputs:
            - deploy_path: ios/build/MetaMask.xcarchive
          title: Deploy Symbols File
      - deploy-to-bitrise-io@2.2.3:
          is_always_run: false
          is_skippable: true
          inputs:
            - pipeline_intermediate_files: sourcemaps/ios/index.js.map:BITRISE_APP_STORE_SOURCEMAP_PATH
            - deploy_path: sourcemaps/ios/index.js.map
          title: Deploy Source Map
  build_ios_release_and_upload_sourcemaps:
    envs:
      - SENTRY_DISABLE_AUTO_UPLOAD: 'false'
    after_run:
      - build_ios_release
  build_ios_devbuild:
    before_run:
      - code_setup
    after_run:
      - notify_failure
    steps:
      - certificate-and-profile-installer@1: {}
      - set-xcode-build-number@1:
          inputs:
            - build_short_version_string: $VERSION_NAME
            - build_version: $VERSION_NUMBER
            - plist_path: $PROJECT_LOCATION_IOS/MetaMask/Info.plist
      - script@1:
          inputs:
            - content: |-
                #!/usr/bin/env bash
                node -v
                GIT_BRANCH=$BITRISE_GIT_BRANCH METAMASK_BUILD_TYPE='main' METAMASK_ENVIRONMENT='debug' yarn build:ios:devbuild
          title: iOS Sourcemaps & Build
          is_always_run: false
      - script:
          title: Copy and Rename IPA
          inputs:
            - content: |-
                # Define the source path of the generated IPA
                SOURCE_IPA_PATH="ios/build/output/MetaMask.ipa"
                
                # Define the destination path with the new name
                DEST_IPA_PATH="$BITRISE_DEPLOY_DIR/ios-expo-dev-build.ipa"
                
                # Copy and rename the IPA
                cp "$SOURCE_IPA_PATH" "$DEST_IPA_PATH"
                
                # Optionally, print the new path for verification
                echo "IPA has been copied and renamed to: $DEST_IPA_PATH"
      - deploy-to-bitrise-io@2.2.3:
          is_always_run: false
          is_skippable: true
          inputs:
            - pipeline_intermediate_files: ios/build/output/MetaMask.ipa:BITRISE_APP_STORE_IPA_PATH
            - deploy_path: "$BITRISE_DEPLOY_DIR/ios-expo-dev-build.ipa"
          title: Deploy iOS IPA
  build_ios_qa:
    envs:
      - NO_FLIPPER: '1'
    before_run:
      - code_setup
    after_run:
      - _upload_ipa_to_browserstack
      - notify_failure
    steps:
      - certificate-and-profile-installer@1: {}
      - set-xcode-build-number@1:
          inputs:
            - build_short_version_string: $VERSION_NAME
            - build_version: $VERSION_NUMBER
            - plist_path: $PROJECT_LOCATION_IOS/MetaMask/MetaMask-QA-Info.plist
      - script@1:
          inputs:
            - content: |-
                #!/usr/bin/env bash
                node -v
                GIT_BRANCH=$BITRISE_GIT_BRANCH METAMASK_BUILD_TYPE='main' METAMASK_ENVIRONMENT='qa' yarn build:ios:pre-qa
          title: iOS Sourcemaps & Build
          is_always_run: false
      - deploy-to-bitrise-io@2.2.3:
          is_always_run: false
          is_skippable: true
          inputs:
            - pipeline_intermediate_files: ios/build/output/MetaMask-QA.ipa:BITRISE_APP_STORE_IPA_PATH
            - deploy_path: ios/build/output/MetaMask-QA.ipa
          title: Deploy iOS IPA
      - deploy-to-bitrise-io@2.2.3:
          is_always_run: false
          is_skippable: true
          inputs:
            - deploy_path: ios/build/MetaMask-QA.xcarchive
          title: Deploy Symbols File
      - deploy-to-bitrise-io@2.2.3:
          is_always_run: false
          is_skippable: true
          inputs:
            - pipeline_intermediate_files: sourcemaps/ios/index.js.map:BITRISE_APP_STORE_SOURCEMAP_PATH
            - deploy_path: sourcemaps/ios/index.js.map
          title: Deploy Source Map
  _upload_ipa_to_browserstack:
    steps:
      - script@1:
          title: Upload IPA to Browserstack
          inputs:
            - content: |-
                #!/usr/bin/env bash
                set -e
                set -x
                set -o pipefail
                CUSTOM_ID="$BITRISE_GIT_BRANCH-$VERSION_NAME-$VERSION_NUMBER"
                CUSTOM_ID=${CUSTOM_ID////-}
                IPA_PATH=ios/build/output/MetaMask-QA.ipa
                IPA_PATH_FOR_APP_LIVE=ios/build/output/"$CUSTOM_ID".ipa
                curl -u "$BROWSERSTACK_USERNAME:$BROWSERSTACK_ACCESS_KEY" -X POST "https://api-cloud.browserstack.com/app-automate/upload" -F "file=@$IPA_PATH" -F 'data={"custom_id": "'$CUSTOM_ID'"}' | jq -j '.app_url' | envman add --key BROWSERSTACK_IOS_APP_URL
                mv "$IPA_PATH" "$IPA_PATH_FOR_APP_LIVE"
                curl -u "$BROWSERSTACK_USERNAME:$BROWSERSTACK_ACCESS_KEY" -X POST "https://api-cloud.browserstack.com/app-live/upload" -F "file=@$IPA_PATH_FOR_APP_LIVE" -F 'data={"custom_id": "'$CUSTOM_ID'"}'
                curl -u "$BROWSERSTACK_USERNAME:$BROWSERSTACK_ACCESS_KEY" -X GET https://api-cloud.browserstack.com/app-automate/recent_apps | jq > browserstack_uploaded_apps.json
      - share-pipeline-variable@1:
          title: Persist BROWSERSTACK_IOS_APP_URL across all stages
          inputs:
            - variables: |-
                BROWSERSTACK_IOS_APP_URL
      - deploy-to-bitrise-io@2.2.3:
          is_always_run: false
          is_skippable: true
          inputs:
            - deploy_path: browserstack_uploaded_apps.json
          title: Bitrise Deploy Browserstack Uploaded Apps
  build_ios_flask_release:
    before_run:
      - code_setup
    after_run:
      - notify_failure
    steps:
      - certificate-and-profile-installer@1: {}
      - set-xcode-build-number@1:
          inputs:
            - build_short_version_string: $FLASK_VERSION_NAME
            - build_version: $FLASK_VERSION_NUMBER
            - plist_path: $PROJECT_LOCATION_IOS/MetaMask/MetaMask-Flask-Info.plist
      - script@1:
          inputs:
            - content: |-
                #!/usr/bin/env bash
                node -v
                METAMASK_BUILD_TYPE='flask' METAMASK_ENVIRONMENT='production' yarn build:ios:pre-flask
          title: iOS Sourcemaps & Build
          is_always_run: false
      - deploy-to-bitrise-io@2.2.3:
          is_always_run: false
          is_skippable: true
          inputs:
            - pipeline_intermediate_files: ios/build/output/MetaMask-Flask.ipa:BITRISE_APP_STORE_IPA_PATH
            - deploy_path: ios/build/output/MetaMask-Flask.ipa
          title: Deploy iOS IPA
      - deploy-to-bitrise-io@1.6.1:
          is_always_run: false
          is_skippable: true
          inputs:
            - deploy_path: ios/build/MetaMask-Flask.xcarchive:BITRISE_APP_STORE_XCARCHIVE_PATH
          title: Deploy Symbols File
      - deploy-to-bitrise-io@2.2.3:
          is_always_run: false
          is_skippable: true
          inputs:
            - pipeline_intermediate_files: sourcemaps/ios/index.js.map:BITRISE_APP_STORE_SOURCEMAP_PATH
            - deploy_path: sourcemaps/ios/index.js.map
          title: Deploy Source Map
  build_android_flask_release:
    before_run:
      - code_setup
    after_run:
      - notify_failure
    steps:
      - change-android-versioncode-and-versionname@1:
          inputs:
            - new_version_name: $FLASK_VERSION_NAME
            - new_version_code: $FLASK_VERSION_NUMBER
            - build_gradle_path: $PROJECT_LOCATION_ANDROID/app/build.gradle
      - file-downloader@1:
          inputs:
            - source: $BITRISEIO_ANDROID_FLASK_KEYSTORE_URL_URL
            - destination: android/keystores/flaskRelease.keystore
      - restore-gradle-cache@2: {}
      - install-missing-android-tools@3:
          inputs:
            - ndk_revision: $NDK_VERSION
            - gradlew_path: $PROJECT_LOCATION/gradlew

      - script@1:
          inputs:
            - content: |-
                #!/usr/bin/env bash
                node -v
                METAMASK_BUILD_TYPE='flask' METAMASK_ENVIRONMENT='production' yarn build:android:pre-release:bundle:flask
          title: Build Android Pre-Release Bundle
          is_always_run: false
      - save-gradle-cache@1: {}
      - deploy-to-bitrise-io@2.2.3:
          is_always_run: false
          is_skippable: true
          inputs:
            - pipeline_intermediate_files: $PROJECT_LOCATION/app/build/outputs/apk/flask/release/app-flask-release.apk:BITRISE_PLAY_STORE_APK_PATH
            - deploy_path: $PROJECT_LOCATION/app/build/outputs/apk/flask/release/app-flask-release.apk
          title: Bitrise Deploy APK
      - deploy-to-bitrise-io@2.2.3:
          is_always_run: false
          is_skippable: true
          inputs:
            - pipeline_intermediate_files: $PROJECT_LOCATION/app/build/outputs/apk/flask/release/sha512sums.txt:BITRISE_PLAY_STORE_SHA512SUMS_PATH
            - deploy_path: $PROJECT_LOCATION/app/build/outputs/apk/flask/release/sha512sums.txt
          title: Bitrise Deploy Checksum
      - deploy-to-bitrise-io@2.2.3:
          is_always_run: false
          is_skippable: true
          inputs:
            - pipeline_intermediate_files: $PROJECT_LOCATION/app/build/outputs/mapping/flaskRelease/mapping.txt:BITRISE_PLAY_STORE_MAPPING_PATH
            - deploy_path: $PROJECT_LOCATION/app/build/outputs/mapping/flaskRelease/mapping.txt
          title: Bitrise ProGuard Map Files
      - deploy-to-bitrise-io@2.2.3:
          is_always_run: false
          is_skippable: true
          inputs:
            - pipeline_intermediate_files: $PROJECT_LOCATION/app/build/outputs/bundle/flaskRelease/app-flask-release.aab:BITRISE_PLAY_STORE_ABB_PATH
            - deploy_path: $PROJECT_LOCATION/app/build/outputs/bundle/flaskRelease/app-flask-release.aab
          title: Bitrise Deploy AAB
      - deploy-to-bitrise-io@2.2.3:
          is_always_run: false
          is_skippable: true
          inputs:
            - pipeline_intermediate_files: /bitrise/src/sourcemaps/android/index.js.map:BITRISE_PLAY_STORE_SOURCEMAP_PATH
            - deploy_path: sourcemaps/android/index.js.map
          title: Bitrise Deploy Sourcemaps
    meta:
      bitrise.io:
        stack: linux-docker-android-22.04
        machine_type_id: elite-xl

app:
  envs:
    - opts:
        is_expand: false
      MM_NOTIFICATIONS_UI_ENABLED: false
    - opts:
        is_expand: false
      MM_NETWORK_UI_REDESIGN_ENABLED: false
    - opts:
        is_expand: false
      PORTFOLIO_VIEW: true
    - opts:
        is_expand: false
      MM_MULTICHAIN_V1_ENABLED: true
    - opts:
        is_expand: false
      MM_CHAIN_PERMISSIONS: true
    - opts:
        is_expand: false
      MM_PERMISSIONS_SETTINGS_V1_ENABLED: false
    - opts:
        is_expand: false
      MM_POOLED_STAKING_UI_ENABLED: true
    - opts:
        is_expand: false
      MM_SECURITY_ALERTS_API_ENABLED: true
    - opts:
        is_expand: false
      PROJECT_LOCATION: android
    - opts:
        is_expand: false
      NDK_VERSION: 24.0.8215888
    - opts:
        is_expand: false
      QA_APK_NAME: app-qa-release
    - opts:
        is_expand: false
      MODULE: app
    - opts:
        is_expand: false
      VARIANT: ''
    - opts:
        is_expand: false
      BITRISE_PROJECT_PATH: ios/MetaMask.xcworkspace
    - opts:
        is_expand: false
      BITRISE_SCHEME: MetaMask
    - opts:
        is_expand: false
      BITRISE_EXPORT_METHOD: enterprise
    - opts:
        is_expand: false
      PROJECT_LOCATION_ANDROID: android
    - opts:
        is_expand: false
      PROJECT_LOCATION_IOS: ios
    - opts:
        is_expand: false
<<<<<<< HEAD
      VERSION_NAME: 7.37.0
    - opts:
        is_expand: false
      VERSION_NUMBER: 1512
    - opts:
        is_expand: false
      FLASK_VERSION_NAME: 7.37.0
    - opts:
        is_expand: false
      FLASK_VERSION_NUMBER: 1512
=======
      VERSION_NAME: 7.36.0
    - opts:
        is_expand: false
      VERSION_NUMBER: 1505
    - opts:
        is_expand: false
      FLASK_VERSION_NAME: 7.36.0
    - opts:
        is_expand: false
      FLASK_VERSION_NUMBER: 1505
>>>>>>> 0b676de3
    - opts:
        is_expand: false
      ANDROID_APK_LINK: ''
    - opts:
        is_expand: false
      ANDROID_AAP_LINK: ''
    - opts:
        is_expand: false
      IOS_APP_LINK: ''
    - opts:
        is_expand: false
      NVM_VERSION: 0.39.7
    - opts:
        is_expand: false
      NVM_SHA256SUM: '8e45fa547f428e9196a5613efad3bfa4d4608b74ca870f930090598f5af5f643'
    - opts:
        is_expand: false
      NODE_VERSION: 20.17.0
    - opts:
        is_expand: false
      YARN_VERSION: 1.22.22
    - opts:
        is_expand: false
      COREPACK_VERSION: 0.28.0
meta:
  bitrise.io:
    stack: osx-xcode-15.0.x
    machine_type_id: g2.mac.large
trigger_map:
  - push_branch: release/*
    pipeline: pr_regression_e2e_pipeline
  - push_branch: main
    pipeline: app_launch_times_and_expo_pipeline
  - tag: 'qa-*'
    pipeline: create_qa_builds_pipeline
  - tag: 'dev-e2e-*'
    pipeline: pr_smoke_e2e_pipeline
  - tag: 'v*.*.*-RC-*'
    pipeline: release_e2e_pipeline
  - push_branch: detox/address-regression-tests-slowdown
    pipeline: multichain_e2e_pipeline<|MERGE_RESOLUTION|>--- conflicted
+++ resolved
@@ -1781,7 +1781,6 @@
       PROJECT_LOCATION_IOS: ios
     - opts:
         is_expand: false
-<<<<<<< HEAD
       VERSION_NAME: 7.37.0
     - opts:
         is_expand: false
@@ -1792,18 +1791,6 @@
     - opts:
         is_expand: false
       FLASK_VERSION_NUMBER: 1512
-=======
-      VERSION_NAME: 7.36.0
-    - opts:
-        is_expand: false
-      VERSION_NUMBER: 1505
-    - opts:
-        is_expand: false
-      FLASK_VERSION_NAME: 7.36.0
-    - opts:
-        is_expand: false
-      FLASK_VERSION_NUMBER: 1505
->>>>>>> 0b676de3
     - opts:
         is_expand: false
       ANDROID_APK_LINK: ''
