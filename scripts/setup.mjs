--- conflicted
+++ resolved
@@ -202,59 +202,6 @@
   },
 };
 
-<<<<<<< HEAD
-const downloadTermsOfUseTask = {
-  title: 'Download Terms of Use',
-  task: async () => {
-    try {
-      await $`curl -o ./docs/assets/termsOfUse.html https://legal.consensys.io/plain/terms-of-use/`;
-    } catch (error) {
-      throw new Error('Failed to download Terms of Use');
-    }
-  }
-};
-
-const generateTermsOfUseContentTask = {
-  title: 'Generate Terms of Use Content',
-  task: async () => {
-    const termsOfUsePath = path.resolve('./docs/assets/termsOfUse.html');
-    const outputDir = path.resolve('./app/util/termsOfUse');
-    const outputPath = path.join(outputDir, 'termsOfUseContent.js'); 
-
-    let termsOfUse = '';
-    try {
-      termsOfUse = fs.readFileSync(termsOfUsePath, 'utf8');
-    } catch (error) {
-      throw new Error('Failed to read Terms of Use file');
-    }
-
-    const outputContent = `export default ${JSON.stringify(termsOfUse)};`;
-
-    try {
-      fs.mkdirSync(outputDir, { recursive: true });
-      fs.writeFileSync(outputPath, outputContent, 'utf8');
-    } catch (error) {
-      throw new Error('Failed to write Terms of Use content file');
-    }
-  }
-};
-
-const tasks = new Listr([
-  gemInstallTask,
-  patchModulesTask,
-  mainSetupTask,
-  ppomBuildTask,
-  sourceEnvs,
-  downloadTermsOfUseTask,
-  generateTermsOfUseContentTask
-],
-  {
-    exitOnError: true,
-    concurrent: false,
-  });
-
-await tasks.run();
-=======
 const generateTermsOfUseTask = {
   title: 'Generate Terms of Use',
   task: (_, task) =>
@@ -330,5 +277,4 @@
   concurrent: false,
 });
 
-await tasks.run();
->>>>>>> c471ef76
+await tasks.run();